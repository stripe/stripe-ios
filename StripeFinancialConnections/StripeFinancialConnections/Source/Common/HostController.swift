--- conflicted
+++ resolved
@@ -24,19 +24,12 @@
     
     private let api: FinancialConnectionsAPIClient
     private let clientSecret: String
-<<<<<<< HEAD
-    private var authFlowController: AuthFlowController?
-
-    lazy var hostViewController = HostViewController(clientSecret: clientSecret, apiClient: api, delegate: self)
-    lazy var navigationController = FinancialConnectionsNavigationController(rootViewController: hostViewController)
-    
-=======
     private let returnURL: String?
 
+    private var authFlowController: AuthFlowController?
     lazy var hostViewController = HostViewController(clientSecret: clientSecret, returnURL: returnURL, apiClient: api, delegate: self)
-    lazy var navigationController = UINavigationController(rootViewController: hostViewController)
+    lazy var navigationController = FinancialConnectionsNavigationController(rootViewController: hostViewController)
 
->>>>>>> 33f75061
     weak var delegate: HostControllerDelegate?
     
     // Temporary way to control which flow to use
@@ -92,23 +85,17 @@
 
 @available(iOSApplicationExtension, unavailable)
 private extension HostController {
- 
+    
     func continueWithWebFlow(_ manifest: FinancialConnectionsSessionManifest) {
         let accountFetcher = FinancialConnectionsAccountAPIFetcher(api: api, clientSecret: clientSecret)
         let sessionFetcher = FinancialConnectionsSessionAPIFetcher(api: api, clientSecret: clientSecret, accountFetcher: accountFetcher)
-        let webFlowController = FinancialConnectionsWebFlowViewController(clientSecret: clientSecret,
-                                                                              apiClient: api,
-<<<<<<< HEAD
-                                                                              manifest: manifest,
-                                                                              sessionFetcher: sessionFetcher)
-        webFlowController.delegate = self
-        navigationController.setViewControllers([webFlowController], animated: true)
-=======
-                                                                              manifest: didFetchManifest,
-                                                                              sessionFetcher: sessionFetcher, returnURL: returnURL)
+        let webFlowViewController = FinancialConnectionsWebFlowViewController(clientSecret: clientSecret,
+                                                                          apiClient: api,
+                                                                          manifest: manifest,
+                                                                          sessionFetcher: sessionFetcher,
+                                                                          returnURL: returnURL)
         webFlowViewController.delegate = self
         navigationController.setViewControllers([webFlowViewController], animated: true)
->>>>>>> 33f75061
     }
 }
 
