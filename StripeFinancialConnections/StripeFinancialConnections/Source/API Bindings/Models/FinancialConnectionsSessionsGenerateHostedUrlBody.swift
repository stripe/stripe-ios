//
// FinancialConnectionsSessionsGenerateHostedUrlBody.swift
//  StripeFinancialConnections
//
//  Created by Vardges Avetisyan on 11/17/21.
//

import Foundation
@_spi(STP) import StripeCore

struct FinancialConnectionsSessionsGenerateHostedUrlBody: Encodable {
    let clientSecret: String
    let fullscreen: Bool
    let hideCloseButton: Bool
<<<<<<< HEAD
}

struct FinancialConnectionsSessionsClientSecretBody: Encodable {
    let clientSecret: String
=======
    let appReturnUrl: String?
>>>>>>> 33f75061
}<|MERGE_RESOLUTION|>--- conflicted
+++ resolved
@@ -12,12 +12,9 @@
     let clientSecret: String
     let fullscreen: Bool
     let hideCloseButton: Bool
-<<<<<<< HEAD
+    let appReturnUrl: String?
 }
 
 struct FinancialConnectionsSessionsClientSecretBody: Encodable {
     let clientSecret: String
-=======
-    let appReturnUrl: String?
->>>>>>> 33f75061
 }