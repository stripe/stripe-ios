// !$*UTF8*$!
{
	archiveVersion = 1;
	classes = {
	};
	objectVersion = 50;
	objects = {

/* Begin PBXBuildFile section */
		3C19E0F22762E65400F3C4ED /* FinancialConnectionsAnalyticsTest.swift in Sources */ = {isa = PBXBuildFile; fileRef = 3C19E0F12762E65400F3C4ED /* FinancialConnectionsAnalyticsTest.swift */; };
		3C19E0F62762EF7800F3C4ED /* StripeCoreTestUtils.framework in Frameworks */ = {isa = PBXBuildFile; fileRef = 3C19E0F52762EF7800F3C4ED /* StripeCoreTestUtils.framework */; };
		3C2432F3275AB8140031E9B9 /* StripeCore+Import.swift in Sources */ = {isa = PBXBuildFile; fileRef = 3C2432F2275AB8140031E9B9 /* StripeCore+Import.swift */; };
		3C32286A279A009C00A3D4D4 /* SessionFetcherTests.swift in Sources */ = {isa = PBXBuildFile; fileRef = 3C322869279A009C00A3D4D4 /* SessionFetcherTests.swift */; };
		3C34E0E92798EB33002618E4 /* FinancialConnectionsSession.swift in Sources */ = {isa = PBXBuildFile; fileRef = 3C34E0E82798EB33002618E4 /* FinancialConnectionsSession.swift */; };
		3C34E0EB2799C3FF002618E4 /* FinancialConnectionsSessionFetcher.swift in Sources */ = {isa = PBXBuildFile; fileRef = 3C34E0EA2799C3FF002618E4 /* FinancialConnectionsSessionFetcher.swift */; };
		3C34F0C527D25F35003ADCBA /* SoftLinkTests.swift in Sources */ = {isa = PBXBuildFile; fileRef = 3C34F0C427D25F35003ADCBA /* SoftLinkTests.swift */; };
		3C37D6D4274C0DCA0041F1BE /* StripeUICore.framework in Frameworks */ = {isa = PBXBuildFile; fileRef = 3C37D6D3274C0DCA0041F1BE /* StripeUICore.framework */; };
		3C3ADCBA2800C1E0008C24EF /* BankAccountToken.swift in Sources */ = {isa = PBXBuildFile; fileRef = 3C3ADCB92800C1E0008C24EF /* BankAccountToken.swift */; };
		3C481CEF281C55A60059A63A /* FinancialConnectionsSession_only_la.json in Resources */ = {isa = PBXBuildFile; fileRef = 3C481CEE281C55A60059A63A /* FinancialConnectionsSession_only_la.json */; };
		3C481CF3281C56E70059A63A /* FinancialConnectionsSession_only_accounts.json in Resources */ = {isa = PBXBuildFile; fileRef = 3C481CF0281C56E70059A63A /* FinancialConnectionsSession_only_accounts.json */; };
		3C481CF4281C56E70059A63A /* FinancialConnectionsSession_only_both_missing.json in Resources */ = {isa = PBXBuildFile; fileRef = 3C481CF1281C56E70059A63A /* FinancialConnectionsSession_only_both_missing.json */; };
		3C481CF5281C56E70059A63A /* FinancialConnectionsSession_both_accounts_la.json in Resources */ = {isa = PBXBuildFile; fileRef = 3C481CF2281C56E70059A63A /* FinancialConnectionsSession_both_accounts_la.json */; };
		3C481CF7281C57A00059A63A /* FinancialConnectionsSessionTests.swift in Sources */ = {isa = PBXBuildFile; fileRef = 3C481CF6281C57A00059A63A /* FinancialConnectionsSessionTests.swift */; };
		3C4D2015273AED0900BC6444 /* FinancialConnectionsSheetTests.swift in Sources */ = {isa = PBXBuildFile; fileRef = 3C4D2014273AED0900BC6444 /* FinancialConnectionsSheetTests.swift */; };
		3C4D2017273AED0900BC6444 /* StripeFinancialConnections.h in Headers */ = {isa = PBXBuildFile; fileRef = 3C4D2009273AED0800BC6444 /* StripeFinancialConnections.h */; settings = {ATTRIBUTES = (Public, ); }; };
		3C4D207B273C626A00BC6444 /* FinancialConnectionsSheet.swift in Sources */ = {isa = PBXBuildFile; fileRef = 3C4D207A273C626A00BC6444 /* FinancialConnectionsSheet.swift */; };
		3C4D20B8273C6E2100BC6444 /* StripeCore.framework in Frameworks */ = {isa = PBXBuildFile; fileRef = 3C4D20B7273C6E2100BC6444 /* StripeCore.framework */; };
		3C4D9E87277E1CD5007C741B /* FinancialConnectionsAccountFetcher.swift in Sources */ = {isa = PBXBuildFile; fileRef = 3C4D9E86277E1CD5007C741B /* FinancialConnectionsAccountFetcher.swift */; };
		3C4D9E89277E3D9E007C741B /* AccountFetcherTests.swift in Sources */ = {isa = PBXBuildFile; fileRef = 3C4D9E88277E3D9E007C741B /* AccountFetcherTests.swift */; };
		3C51656928D0F8BA00D41DCF /* APIVersion.swift in Sources */ = {isa = PBXBuildFile; fileRef = 3C51656828D0F8BA00D41DCF /* APIVersion.swift */; };
		3C5430CF27457C8600B1E488 /* FinancialConnectionsAccount.swift in Sources */ = {isa = PBXBuildFile; fileRef = 3C5430CE27457C8600B1E488 /* FinancialConnectionsAccount.swift */; };
		3C5430E0274589E000B1E488 /* FinancialConnectionsSheetError.swift in Sources */ = {isa = PBXBuildFile; fileRef = 3C5430DF274589E000B1E488 /* FinancialConnectionsSheetError.swift */; };
		3C5B2CCD273DA702005C5A05 /* Localizable.strings in Resources */ = {isa = PBXBuildFile; fileRef = 3C5B2CA2273DA701005C5A05 /* Localizable.strings */; };
		3C5B2CD0273DB32F005C5A05 /* StripeFinancialConnectionsBundleLocator.swift in Sources */ = {isa = PBXBuildFile; fileRef = 3C5B2CCF273DB32F005C5A05 /* StripeFinancialConnectionsBundleLocator.swift */; };
		3C5B2CD3273DB3B9005C5A05 /* STPLocalizedString.swift in Sources */ = {isa = PBXBuildFile; fileRef = 3C5B2CD2273DB3B9005C5A05 /* STPLocalizedString.swift */; };
		3C6E0B5C280FA01F00B05898 /* StripeCore.framework in Frameworks */ = {isa = PBXBuildFile; fileRef = 3C6E0B5B280FA01F00B05898 /* StripeCore.framework */; };
		3C6E0B60280FA02D00B05898 /* StripeUICore.framework in Frameworks */ = {isa = PBXBuildFile; fileRef = 3C6E0B5F280FA02D00B05898 /* StripeUICore.framework */; };
		3C6E0B61280FA05200B05898 /* StripeFinancialConnections.framework in Frameworks */ = {isa = PBXBuildFile; fileRef = 3C4D2006273AED0800BC6444 /* StripeFinancialConnections.framework */; };
		3C82F4AB275A8162008A7162 /* FinancialConnectionsWebFlowViewController.swift in Sources */ = {isa = PBXBuildFile; fileRef = 3C82F4AA275A8162008A7162 /* FinancialConnectionsWebFlowViewController.swift */; };
		3C82F4AF275A8178008A7162 /* AuthenticationSessionManager.swift in Sources */ = {isa = PBXBuildFile; fileRef = 3C82F4AE275A8178008A7162 /* AuthenticationSessionManager.swift */; };
		3C9F0BD9276293D300E1FDFA /* FinancialConnectionsSheetAnalytics.swift in Sources */ = {isa = PBXBuildFile; fileRef = 3C9F0BD8276293D300E1FDFA /* FinancialConnectionsSheetAnalytics.swift */; };
		3CA52D4A27517239001F511E /* UIColor+Extensions.swift in Sources */ = {isa = PBXBuildFile; fileRef = 3CA52D4927517239001F511E /* UIColor+Extensions.swift */; };
		3CAD99B2284ADDD400B163EB /* HostController.swift in Sources */ = {isa = PBXBuildFile; fileRef = 3CAD99B1284ADDD400B163EB /* HostController.swift */; };
		3CAD99B4284ADEBF00B163EB /* HostViewController.swift in Sources */ = {isa = PBXBuildFile; fileRef = 3CAD99B3284ADEBF00B163EB /* HostViewController.swift */; };
		3CAD99B6284ADF5A00B163EB /* LoadingView.swift in Sources */ = {isa = PBXBuildFile; fileRef = 3CAD99B5284ADF5A00B163EB /* LoadingView.swift */; };
		3CAD99BB284E381100B163EB /* FinancialConnectionsInstitution.swift in Sources */ = {isa = PBXBuildFile; fileRef = 3CAD99BA284E381100B163EB /* FinancialConnectionsInstitution.swift */; };
		3CAD99BE284E39C400B163EB /* AuthFlowController.swift in Sources */ = {isa = PBXBuildFile; fileRef = 3CAD99BD284E39C400B163EB /* AuthFlowController.swift */; };
		3CAD99C0284E438C00B163EB /* FinancialConnectionsNavigationController.swift in Sources */ = {isa = PBXBuildFile; fileRef = 3CAD99BF284E438C00B163EB /* FinancialConnectionsNavigationController.swift */; };
		3CAD99C2284FE42000B163EB /* AuthFlowDataManager.swift in Sources */ = {isa = PBXBuildFile; fileRef = 3CAD99C1284FE42000B163EB /* AuthFlowDataManager.swift */; };
		3CAD99C5284FE75F00B163EB /* PlaceholderViewController.swift in Sources */ = {isa = PBXBuildFile; fileRef = 3CAD99C4284FE75F00B163EB /* PlaceholderViewController.swift */; };
		3CAD99C7285032E600B163EB /* InstitutionPicker.swift in Sources */ = {isa = PBXBuildFile; fileRef = 3CAD99C6285032E600B163EB /* InstitutionPicker.swift */; };
		3CAD99CA2851155400B163EB /* InstitutionDataSource.swift in Sources */ = {isa = PBXBuildFile; fileRef = 3CAD99C92851155400B163EB /* InstitutionDataSource.swift */; };
		3CC4218B274C402600BBEDF4 /* Image.swift in Sources */ = {isa = PBXBuildFile; fileRef = 3CC4218A274C402600BBEDF4 /* Image.swift */; };
		3CC42197274C457A00BBEDF4 /* close@3x.png in Resources */ = {isa = PBXBuildFile; fileRef = 3CC42195274C457A00BBEDF4 /* close@3x.png */; };
		3CC42198274C457A00BBEDF4 /* back_arrow@3x.png in Resources */ = {isa = PBXBuildFile; fileRef = 3CC42196274C457A00BBEDF4 /* back_arrow@3x.png */; };
		3CD1D39827C82DC6001575BB /* FinancialConnectionsSDKImplementation.swift in Sources */ = {isa = PBXBuildFile; fileRef = 3CD1D39727C82DC6001575BB /* FinancialConnectionsSDKImplementation.swift */; };
		3CE96D3427585BC6006B7059 /* FinancialConnectionsAPIClient.swift in Sources */ = {isa = PBXBuildFile; fileRef = 3CE96D3327585BC6006B7059 /* FinancialConnectionsAPIClient.swift */; };
		3CE96D3627585F01006B7059 /* FinancialConnectionsSessionManifest.swift in Sources */ = {isa = PBXBuildFile; fileRef = 3CE96D3527585F01006B7059 /* FinancialConnectionsSessionManifest.swift */; };
		3CE96D3A27586387006B7059 /* FinancialConnectionsSessionsGenerateHostedUrlBody.swift in Sources */ = {isa = PBXBuildFile; fileRef = 3CE96D3927586387006B7059 /* FinancialConnectionsSessionsGenerateHostedUrlBody.swift */; };
<<<<<<< HEAD
		6A0019D82880865E009D662A /* StringExtensionsTests.swift in Sources */ = {isa = PBXBuildFile; fileRef = 6A0019D72880865E009D662A /* StringExtensionsTests.swift */; };
		6A0019DC2885EAAA009D662A /* stripe_logo@3x.png in Resources */ = {isa = PBXBuildFile; fileRef = 6A0019DB2885EAAA009D662A /* stripe_logo@3x.png */; };
		6A0019DE2886F3B9009D662A /* UIViewController+Extensions.swift in Sources */ = {isa = PBXBuildFile; fileRef = 6A0019DD2886F3B9009D662A /* UIViewController+Extensions.swift */; };
		6A038F09288F040800D3331D /* ReusableInformationView.swift in Sources */ = {isa = PBXBuildFile; fileRef = 6A038F08288F040800D3331D /* ReusableInformationView.swift */; };
		6A038F0C288F2CD300D3331D /* PartnerAuthViewController.swift in Sources */ = {isa = PBXBuildFile; fileRef = 6A038F0B288F2CD300D3331D /* PartnerAuthViewController.swift */; };
		6A038F0E28903F3D00D3331D /* PrepaneView.swift in Sources */ = {isa = PBXBuildFile; fileRef = 6A038F0D28903F3D00D3331D /* PrepaneView.swift */; };
		6A1BA4AC2858D5F100759697 /* ConsentViewController.swift in Sources */ = {isa = PBXBuildFile; fileRef = 6A1BA4AB2858D5F100759697 /* ConsentViewController.swift */; };
		6A1BA4AE2858D76800759697 /* ConsentFooterView.swift in Sources */ = {isa = PBXBuildFile; fileRef = 6A1BA4AD2858D76800759697 /* ConsentFooterView.swift */; };
		6A1E299C289DAEF200F99E9D /* AccountPickerViewController.swift in Sources */ = {isa = PBXBuildFile; fileRef = 6A1E299B289DAEF200F99E9D /* AccountPickerViewController.swift */; };
		6A1E299E289DB83E00F99E9D /* AccountPickerDataSource.swift in Sources */ = {isa = PBXBuildFile; fileRef = 6A1E299D289DB83E00F99E9D /* AccountPickerDataSource.swift */; };
		6A1E29A228A1BB9100F99E9D /* PartnerAuthDataSource.swift in Sources */ = {isa = PBXBuildFile; fileRef = 6A1E29A128A1BB9100F99E9D /* PartnerAuthDataSource.swift */; };
		6A1E29A428A3E59F00F99E9D /* AccountPickerFooterView.swift in Sources */ = {isa = PBXBuildFile; fileRef = 6A1E29A328A3E59F00F99E9D /* AccountPickerFooterView.swift */; };
		6A1E29A628A3F0D400F99E9D /* AccountPickerSelectionView.swift in Sources */ = {isa = PBXBuildFile; fileRef = 6A1E29A528A3F0D400F99E9D /* AccountPickerSelectionView.swift */; };
		6A1E29A828A3F6B300F99E9D /* AccountPickerSelectionRowView.swift in Sources */ = {isa = PBXBuildFile; fileRef = 6A1E29A728A3F6B300F99E9D /* AccountPickerSelectionRowView.swift */; };
		6A1E29AA28A3FF8400F99E9D /* CheckboxView.swift in Sources */ = {isa = PBXBuildFile; fileRef = 6A1E29A928A3FF8400F99E9D /* CheckboxView.swift */; };
		6A1E29AD28A71B6100F99E9D /* SuccessViewController.swift in Sources */ = {isa = PBXBuildFile; fileRef = 6A1E29AC28A71B6100F99E9D /* SuccessViewController.swift */; };
		6A1E29AF28A71C5D00F99E9D /* SuccessDataSource.swift in Sources */ = {isa = PBXBuildFile; fileRef = 6A1E29AE28A71C5D00F99E9D /* SuccessDataSource.swift */; };
		6A2318D028AE7EA700F2A7D8 /* RadioButtonView.swift in Sources */ = {isa = PBXBuildFile; fileRef = 6A2318CF28AE7EA700F2A7D8 /* RadioButtonView.swift */; };
		6A2318D228B0288700F2A7D8 /* AccountPickerSelectionDropdownView.swift in Sources */ = {isa = PBXBuildFile; fileRef = 6A2318D128B0288700F2A7D8 /* AccountPickerSelectionDropdownView.swift */; };
		6A2318D428B3C36000F2A7D8 /* AccountPickerSelectionListView.swift in Sources */ = {isa = PBXBuildFile; fileRef = 6A2318D328B3C36000F2A7D8 /* AccountPickerSelectionListView.swift */; };
		6A2318D728B571E000F2A7D8 /* ManualEntryViewController.swift in Sources */ = {isa = PBXBuildFile; fileRef = 6A2318D628B571E000F2A7D8 /* ManualEntryViewController.swift */; };
		6A2318D928B57E5100F2A7D8 /* ManualEntryTextField.swift in Sources */ = {isa = PBXBuildFile; fileRef = 6A2318D828B57E5100F2A7D8 /* ManualEntryTextField.swift */; };
		6A4FA13928E11B3D00F07D42 /* CloseConfirmationAlertHandler.swift in Sources */ = {isa = PBXBuildFile; fileRef = 6A4FA13828E11B3D00F07D42 /* CloseConfirmationAlertHandler.swift */; };
		6A4FA13B28E3340B00F07D42 /* check@3x.png in Resources */ = {isa = PBXBuildFile; fileRef = 6A4FA13A28E3340B00F07D42 /* check@3x.png */; };
		6A4FA13D28E346E600F07D42 /* warning_triangle@3x.png in Resources */ = {isa = PBXBuildFile; fileRef = 6A4FA13C28E346E600F07D42 /* warning_triangle@3x.png */; };
		6A4FA13F28E34AFF00F07D42 /* search@3x.png in Resources */ = {isa = PBXBuildFile; fileRef = 6A4FA13E28E34AFF00F07D42 /* search@3x.png */; };
		6A4FA14128E353BD00F07D42 /* edit@3x.png in Resources */ = {isa = PBXBuildFile; fileRef = 6A4FA14028E353BD00F07D42 /* edit@3x.png */; };
		6A4FA14328E3564100F07D42 /* email@3x.png in Resources */ = {isa = PBXBuildFile; fileRef = 6A4FA14228E3564100F07D42 /* email@3x.png */; };
		6A4FA14528E390D000F07D42 /* brandicon_default@3x.png in Resources */ = {isa = PBXBuildFile; fileRef = 6A4FA14428E390D000F07D42 /* brandicon_default@3x.png */; };
		6A4FA14728E3917000F07D42 /* warning_circle@3x.png in Resources */ = {isa = PBXBuildFile; fileRef = 6A4FA14628E3917000F07D42 /* warning_circle@3x.png */; };
		6A4FA14928E391ED00F07D42 /* InstitutionIconView.swift in Sources */ = {isa = PBXBuildFile; fileRef = 6A4FA14828E391ED00F07D42 /* InstitutionIconView.swift */; };
		6A4FA14B28E4777C00F07D42 /* spinner@3x.png in Resources */ = {isa = PBXBuildFile; fileRef = 6A4FA14A28E4777C00F07D42 /* spinner@3x.png */; };
		6A4FA14D28E477EA00F07D42 /* SpinnerIconView.swift in Sources */ = {isa = PBXBuildFile; fileRef = 6A4FA14C28E477EA00F07D42 /* SpinnerIconView.swift */; };
		6A4FA14F28E4845800F07D42 /* chevron_down@3x.png in Resources */ = {isa = PBXBuildFile; fileRef = 6A4FA14E28E4845800F07D42 /* chevron_down@3x.png */; };
		6A4FA15128E48D2400F07D42 /* generic_error@3x.png in Resources */ = {isa = PBXBuildFile; fileRef = 6A4FA15028E48D2400F07D42 /* generic_error@3x.png */; };
		6A4FA15328E492D600F07D42 /* bank@3x.png in Resources */ = {isa = PBXBuildFile; fileRef = 6A4FA15228E492D600F07D42 /* bank@3x.png */; };
		6A4FA15628E4DC9E00F07D42 /* AttachLinkedPaymentAccountViewController.swift in Sources */ = {isa = PBXBuildFile; fileRef = 6A4FA15528E4DC9E00F07D42 /* AttachLinkedPaymentAccountViewController.swift */; };
		6A4FA15828E4DCBA00F07D42 /* AttachLinkedPaymentAccountDataSource.swift in Sources */ = {isa = PBXBuildFile; fileRef = 6A4FA15728E4DCBA00F07D42 /* AttachLinkedPaymentAccountDataSource.swift */; };
		6A542DB12887259600958ED1 /* FeaturedInstitutionGridCell.swift in Sources */ = {isa = PBXBuildFile; fileRef = 6A542DB02887259600958ED1 /* FeaturedInstitutionGridCell.swift */; };
		6A542DB328889AC400958ED1 /* InstitutionSearchTableView.swift in Sources */ = {isa = PBXBuildFile; fileRef = 6A542DB228889AC400958ED1 /* InstitutionSearchTableView.swift */; };
		6A542DB52889A1CB00958ED1 /* InstitutionSearchTableViewCell.swift in Sources */ = {isa = PBXBuildFile; fileRef = 6A542DB42889A1CB00958ED1 /* InstitutionSearchTableViewCell.swift */; };
		6A59FC9E28B668A700F0F33E /* ManualEntryFormView.swift in Sources */ = {isa = PBXBuildFile; fileRef = 6A59FC9D28B668A700F0F33E /* ManualEntryFormView.swift */; };
		6A59FCA028B67EFD00F0F33E /* ManualEntryCheckView.swift in Sources */ = {isa = PBXBuildFile; fileRef = 6A59FC9F28B67EFD00F0F33E /* ManualEntryCheckView.swift */; };
		6A59FCA228B67FC000F0F33E /* bank_check@2x.png in Resources */ = {isa = PBXBuildFile; fileRef = 6A59FCA128B67FC000F0F33E /* bank_check@2x.png */; };
		6A59FCA428B70C0200F0F33E /* ManualEntryDataSource.swift in Sources */ = {isa = PBXBuildFile; fileRef = 6A59FCA328B70C0200F0F33E /* ManualEntryDataSource.swift */; };
		6A59FCA628B7BD7100F0F33E /* ManualEntryFooterView.swift in Sources */ = {isa = PBXBuildFile; fileRef = 6A59FCA528B7BD7100F0F33E /* ManualEntryFooterView.swift */; };
		6A59FCA828B8204E00F0F33E /* ManualEntryValidator.swift in Sources */ = {isa = PBXBuildFile; fileRef = 6A59FCA728B8204E00F0F33E /* ManualEntryValidator.swift */; };
		6A78179428B901CB0017CB1E /* UIViewController+KeyboardAvoiding.swift in Sources */ = {isa = PBXBuildFile; fileRef = 6A78179328B901CB0017CB1E /* UIViewController+KeyboardAvoiding.swift */; };
		6A78179628B938FC0017CB1E /* ManualEntryValidatorTests.swift in Sources */ = {isa = PBXBuildFile; fileRef = 6A78179528B938FC0017CB1E /* ManualEntryValidatorTests.swift */; };
		6A78179928BCF26B0017CB1E /* ManualEntrySuccessViewController.swift in Sources */ = {isa = PBXBuildFile; fileRef = 6A78179828BCF26B0017CB1E /* ManualEntrySuccessViewController.swift */; };
		6A78179B28BCF2960017CB1E /* ManualEntrySuccessTransactionTableView.swift in Sources */ = {isa = PBXBuildFile; fileRef = 6A78179A28BCF2960017CB1E /* ManualEntrySuccessTransactionTableView.swift */; };
		6A78179D28BFA89A0017CB1E /* ManualEntryErrorView.swift in Sources */ = {isa = PBXBuildFile; fileRef = 6A78179C28BFA89A0017CB1E /* ManualEntryErrorView.swift */; };
		6A7C861728D273940025B8DF /* SuccessIconView.swift in Sources */ = {isa = PBXBuildFile; fileRef = 6A7C861628D273940025B8DF /* SuccessIconView.swift */; };
		6A7C861A28D3C16E0025B8DF /* TerminalErrorViewController.swift in Sources */ = {isa = PBXBuildFile; fileRef = 6A7C861928D3C16E0025B8DF /* TerminalErrorViewController.swift */; };
		6A8B1C7C28EA60FC004AA6FE /* APIPollingHelper.swift in Sources */ = {isa = PBXBuildFile; fileRef = 6A8B1C7B28EA60FB004AA6FE /* APIPollingHelper.swift */; };
		6A8B1C7E28EA8086004AA6FE /* APIPollingHelperTests.swift in Sources */ = {isa = PBXBuildFile; fileRef = 6A8B1C7D28EA8086004AA6FE /* APIPollingHelperTests.swift */; };
		6A8B4AFA28CAD40600128356 /* AccountPickerHelpers.swift in Sources */ = {isa = PBXBuildFile; fileRef = 6A8B4AF928CAD40600128356 /* AccountPickerHelpers.swift */; };
		6A8B4AFE28CADDFA00128356 /* AccountPickerHelpersTests.swift in Sources */ = {isa = PBXBuildFile; fileRef = 6A8B4AFD28CADDFA00128356 /* AccountPickerHelpersTests.swift */; };
		6A8B4B0028CAE6EC00128356 /* AccountPickerLabelRowView.swift in Sources */ = {isa = PBXBuildFile; fileRef = 6A8B4AFF28CAE6EC00128356 /* AccountPickerLabelRowView.swift */; };
		6A8B4B0328CFC7C600128356 /* PaneLayoutView.swift in Sources */ = {isa = PBXBuildFile; fileRef = 6A8B4B0228CFC7C600128356 /* PaneLayoutView.swift */; };
		6A8B4B0528CFD31800128356 /* PaneWithHeaderLayoutView.swift in Sources */ = {isa = PBXBuildFile; fileRef = 6A8B4B0428CFD31800128356 /* PaneWithHeaderLayoutView.swift */; };
		6A8B4B0728D0BE4600128356 /* ConsentDataSource.swift in Sources */ = {isa = PBXBuildFile; fileRef = 6A8B4B0628D0BE4600128356 /* ConsentDataSource.swift */; };
		6A9117E5287CA2A5007633D4 /* ConsentModel.swift in Sources */ = {isa = PBXBuildFile; fileRef = 6A9117E4287CA2A5007633D4 /* ConsentModel.swift */; };
		6A9117E7287CB20D007633D4 /* String+Extensions.swift in Sources */ = {isa = PBXBuildFile; fileRef = 6A9117E6287CB20D007633D4 /* String+Extensions.swift */; };
		6A9117EC287F4D87007633D4 /* DataAccessNoticeViewController.swift in Sources */ = {isa = PBXBuildFile; fileRef = 6A9117EB287F4D87007633D4 /* DataAccessNoticeViewController.swift */; };
		6A9117EE287F535C007633D4 /* DataAccessNoticeView.swift in Sources */ = {isa = PBXBuildFile; fileRef = 6A9117ED287F535C007633D4 /* DataAccessNoticeView.swift */; };
		6A99EF6228E51F1F00C76293 /* LinkingAccountsLoadingView.swift in Sources */ = {isa = PBXBuildFile; fileRef = 6A99EF6128E51F1F00C76293 /* LinkingAccountsLoadingView.swift */; };
		6A99EF6428E5CFBD00C76293 /* AccountNumberRetrievalErrorView.swift in Sources */ = {isa = PBXBuildFile; fileRef = 6A99EF6328E5CFBD00C76293 /* AccountNumberRetrievalErrorView.swift */; };
		6A99EF6628E708D200C76293 /* Button+Extensions.swift in Sources */ = {isa = PBXBuildFile; fileRef = 6A99EF6528E708D200C76293 /* Button+Extensions.swift */; };
		6AB0199028E7C882004DB6E3 /* finicity@3x.png in Resources */ = {isa = PBXBuildFile; fileRef = 6AB0198E28E7C882004DB6E3 /* finicity@3x.png */; };
		6AB0199128E7C882004DB6E3 /* mx@3x.png in Resources */ = {isa = PBXBuildFile; fileRef = 6AB0198F28E7C882004DB6E3 /* mx@3x.png */; };
		6ABE2D04285A2DEF0064B3A4 /* ConsentBodyView.swift in Sources */ = {isa = PBXBuildFile; fileRef = 6ABE2D03285A2DEF0064B3A4 /* ConsentBodyView.swift */; };
		6ABE2D06285B72A30064B3A4 /* ClickableLabel.swift in Sources */ = {isa = PBXBuildFile; fileRef = 6ABE2D05285B72A30064B3A4 /* ClickableLabel.swift */; };
		6ABE2D0A285B7BA20064B3A4 /* SFSafariViewController+Extensions.swift in Sources */ = {isa = PBXBuildFile; fileRef = 6ABE2D09285B7BA20064B3A4 /* SFSafariViewController+Extensions.swift */; };
		6ABF20382878786700C10295 /* UIFont+Extensions.swift in Sources */ = {isa = PBXBuildFile; fileRef = 6ABF20372878786700C10295 /* UIFont+Extensions.swift */; };
		6AC190E228E7449000417EC5 /* InstitutionSearchBar.swift in Sources */ = {isa = PBXBuildFile; fileRef = 6AC190E128E7449000417EC5 /* InstitutionSearchBar.swift */; };
		6AC190E428E752D000417EC5 /* cancel_circle@3x.png in Resources */ = {isa = PBXBuildFile; fileRef = 6AC190E328E752D000417EC5 /* cancel_circle@3x.png */; };
		6AD448B728C25F1F002CABB0 /* ResetFlowViewController.swift in Sources */ = {isa = PBXBuildFile; fileRef = 6AD448B628C25F1F002CABB0 /* ResetFlowViewController.swift */; };
		6AD448B928C25F85002CABB0 /* ResetFlowDataSource.swift in Sources */ = {isa = PBXBuildFile; fileRef = 6AD448B828C25F85002CABB0 /* ResetFlowDataSource.swift */; };
		6AE2E5A928D92A8200623523 /* InstitutionSearchFooterView.swift in Sources */ = {isa = PBXBuildFile; fileRef = 6AE2E5A828D92A8200623523 /* InstitutionSearchFooterView.swift */; };
		6AE2E5AB28DB366000623523 /* InstitutionSearchErrorView.swift in Sources */ = {isa = PBXBuildFile; fileRef = 6AE2E5AA28DB366000623523 /* InstitutionSearchErrorView.swift */; };
		6AE2E5AD28DB916E00623523 /* MerchantDataAccessView.swift in Sources */ = {isa = PBXBuildFile; fileRef = 6AE2E5AC28DB916E00623523 /* MerchantDataAccessView.swift */; };
		6AE2E5AF28DC928A00623523 /* NSAttributedString+Extensions.swift in Sources */ = {isa = PBXBuildFile; fileRef = 6AE2E5AE28DC928A00623523 /* NSAttributedString+Extensions.swift */; };
		6AE2E5B128DC990700623523 /* MarkdownBoldAttributedStringTests.swift in Sources */ = {isa = PBXBuildFile; fileRef = 6AE2E5B028DC990700623523 /* MarkdownBoldAttributedStringTests.swift */; };
		6AE2E5B328DCFBEF00623523 /* String+Localized.swift in Sources */ = {isa = PBXBuildFile; fileRef = 6AE2E5B228DCFBEF00623523 /* String+Localized.swift */; };
		6AE2E5B528DE132300623523 /* AccountPickerAccountLoadErrorView.swift in Sources */ = {isa = PBXBuildFile; fileRef = 6AE2E5B428DE132300623523 /* AccountPickerAccountLoadErrorView.swift */; };
		6AE2E5B728DE7F4400623523 /* AccountPickerNoAccountEligibleErrorView.swift in Sources */ = {isa = PBXBuildFile; fileRef = 6AE2E5B628DE7F4400623523 /* AccountPickerNoAccountEligibleErrorView.swift */; };
		6AE3F32F28EDF6B10079FD59 /* AuthFlowHelpers.swift in Sources */ = {isa = PBXBuildFile; fileRef = 6AE3F32E28EDF6B10079FD59 /* AuthFlowHelpers.swift */; };
		6AE3F33128EDF7010079FD59 /* AuthFlowHelpersTests.swift in Sources */ = {isa = PBXBuildFile; fileRef = 6AE3F33028EDF7010079FD59 /* AuthFlowHelpersTests.swift */; };
		6AE5171A28AAE46A006E8314 /* SuccessFooterView.swift in Sources */ = {isa = PBXBuildFile; fileRef = 6AE5171928AAE46A006E8314 /* SuccessFooterView.swift */; };
		6AE5171C28AAF099006E8314 /* SuccessBodyView.swift in Sources */ = {isa = PBXBuildFile; fileRef = 6AE5171B28AAF099006E8314 /* SuccessBodyView.swift */; };
		6AE5171E28ABEF5A006E8314 /* SuccessAccountListView.swift in Sources */ = {isa = PBXBuildFile; fileRef = 6AE5171D28ABEF5A006E8314 /* SuccessAccountListView.swift */; };
		6AFD485128871A98003439CB /* FeaturedInstitutionGridView.swift in Sources */ = {isa = PBXBuildFile; fileRef = 6AFD485028871A98003439CB /* FeaturedInstitutionGridView.swift */; };
=======
		3CFC631A28EDCF8E00DF9D28 /* ContinueStateView.swift in Sources */ = {isa = PBXBuildFile; fileRef = 3CFC631928EDCF8E00DF9D28 /* ContinueStateView.swift */; };
>>>>>>> 33f75061
/* End PBXBuildFile section */

/* Begin PBXContainerItemProxy section */
		3C4D2011273AED0900BC6444 /* PBXContainerItemProxy */ = {
			isa = PBXContainerItemProxy;
			containerPortal = 3C4D1FFD273AED0800BC6444 /* Project object */;
			proxyType = 1;
			remoteGlobalIDString = 3C4D2005273AED0800BC6444;
			remoteInfo = StripeFinancialConnections;
		};
/* End PBXContainerItemProxy section */

/* Begin PBXFileReference section */
		3C19E0F12762E65400F3C4ED /* FinancialConnectionsAnalyticsTest.swift */ = {isa = PBXFileReference; lastKnownFileType = sourcecode.swift; path = FinancialConnectionsAnalyticsTest.swift; sourceTree = "<group>"; };
		3C19E0F32762EDDF00F3C4ED /* StripeCoreTestUtils.framework */ = {isa = PBXFileReference; explicitFileType = wrapper.framework; path = StripeCoreTestUtils.framework; sourceTree = BUILT_PRODUCTS_DIR; };
		3C19E0F52762EF7800F3C4ED /* StripeCoreTestUtils.framework */ = {isa = PBXFileReference; explicitFileType = wrapper.framework; path = StripeCoreTestUtils.framework; sourceTree = BUILT_PRODUCTS_DIR; };
		3C2432F2275AB8140031E9B9 /* StripeCore+Import.swift */ = {isa = PBXFileReference; lastKnownFileType = sourcecode.swift; path = "StripeCore+Import.swift"; sourceTree = "<group>"; };
		3C322869279A009C00A3D4D4 /* SessionFetcherTests.swift */ = {isa = PBXFileReference; lastKnownFileType = sourcecode.swift; path = SessionFetcherTests.swift; sourceTree = "<group>"; };
		3C34E0E82798EB33002618E4 /* FinancialConnectionsSession.swift */ = {isa = PBXFileReference; lastKnownFileType = sourcecode.swift; path = FinancialConnectionsSession.swift; sourceTree = "<group>"; };
		3C34E0EA2799C3FF002618E4 /* FinancialConnectionsSessionFetcher.swift */ = {isa = PBXFileReference; lastKnownFileType = sourcecode.swift; path = FinancialConnectionsSessionFetcher.swift; sourceTree = "<group>"; };
		3C34F0C427D25F35003ADCBA /* SoftLinkTests.swift */ = {isa = PBXFileReference; fileEncoding = 4; lastKnownFileType = sourcecode.swift; path = SoftLinkTests.swift; sourceTree = "<group>"; };
		3C37D6D3274C0DCA0041F1BE /* StripeUICore.framework */ = {isa = PBXFileReference; explicitFileType = wrapper.framework; path = StripeUICore.framework; sourceTree = BUILT_PRODUCTS_DIR; };
		3C3ADCB92800C1E0008C24EF /* BankAccountToken.swift */ = {isa = PBXFileReference; lastKnownFileType = sourcecode.swift; path = BankAccountToken.swift; sourceTree = "<group>"; };
		3C481CEE281C55A60059A63A /* FinancialConnectionsSession_only_la.json */ = {isa = PBXFileReference; lastKnownFileType = text.json; path = FinancialConnectionsSession_only_la.json; sourceTree = "<group>"; };
		3C481CF0281C56E70059A63A /* FinancialConnectionsSession_only_accounts.json */ = {isa = PBXFileReference; fileEncoding = 4; lastKnownFileType = text.json; path = FinancialConnectionsSession_only_accounts.json; sourceTree = "<group>"; };
		3C481CF1281C56E70059A63A /* FinancialConnectionsSession_only_both_missing.json */ = {isa = PBXFileReference; fileEncoding = 4; lastKnownFileType = text.json; path = FinancialConnectionsSession_only_both_missing.json; sourceTree = "<group>"; };
		3C481CF2281C56E70059A63A /* FinancialConnectionsSession_both_accounts_la.json */ = {isa = PBXFileReference; fileEncoding = 4; lastKnownFileType = text.json; path = FinancialConnectionsSession_both_accounts_la.json; sourceTree = "<group>"; };
		3C481CF6281C57A00059A63A /* FinancialConnectionsSessionTests.swift */ = {isa = PBXFileReference; lastKnownFileType = sourcecode.swift; path = FinancialConnectionsSessionTests.swift; sourceTree = "<group>"; };
		3C4D2006273AED0800BC6444 /* StripeFinancialConnections.framework */ = {isa = PBXFileReference; explicitFileType = wrapper.framework; includeInIndex = 0; path = StripeFinancialConnections.framework; sourceTree = BUILT_PRODUCTS_DIR; };
		3C4D2009273AED0800BC6444 /* StripeFinancialConnections.h */ = {isa = PBXFileReference; lastKnownFileType = sourcecode.c.h; path = StripeFinancialConnections.h; sourceTree = "<group>"; };
		3C4D200A273AED0800BC6444 /* Info.plist */ = {isa = PBXFileReference; lastKnownFileType = text.plist.xml; path = Info.plist; sourceTree = "<group>"; };
		3C4D200F273AED0900BC6444 /* StripeFinancialConnectionsTests.xctest */ = {isa = PBXFileReference; explicitFileType = wrapper.cfbundle; includeInIndex = 0; path = StripeFinancialConnectionsTests.xctest; sourceTree = BUILT_PRODUCTS_DIR; };
		3C4D2014273AED0900BC6444 /* FinancialConnectionsSheetTests.swift */ = {isa = PBXFileReference; lastKnownFileType = sourcecode.swift; path = FinancialConnectionsSheetTests.swift; sourceTree = "<group>"; };
		3C4D2016273AED0900BC6444 /* Info.plist */ = {isa = PBXFileReference; lastKnownFileType = text.plist.xml; path = Info.plist; sourceTree = "<group>"; };
		3C4D2023273AED2900BC6444 /* StripeiOS Tests-Debug.xcconfig */ = {isa = PBXFileReference; fileEncoding = 4; lastKnownFileType = text.xcconfig; path = "StripeiOS Tests-Debug.xcconfig"; sourceTree = "<group>"; };
		3C4D2024273AED2900BC6444 /* StripeiOS-Debug.xcconfig */ = {isa = PBXFileReference; fileEncoding = 4; lastKnownFileType = text.xcconfig; path = "StripeiOS-Debug.xcconfig"; sourceTree = "<group>"; };
		3C4D2025273AED2900BC6444 /* Project-Release.xcconfig */ = {isa = PBXFileReference; fileEncoding = 4; lastKnownFileType = text.xcconfig; path = "Project-Release.xcconfig"; sourceTree = "<group>"; };
		3C4D2026273AED2900BC6444 /* StripeiOS Tests-Release.xcconfig */ = {isa = PBXFileReference; fileEncoding = 4; lastKnownFileType = text.xcconfig; path = "StripeiOS Tests-Release.xcconfig"; sourceTree = "<group>"; };
		3C4D2027273AED2900BC6444 /* Project-Shared.xcconfig */ = {isa = PBXFileReference; fileEncoding = 4; lastKnownFileType = text.xcconfig; path = "Project-Shared.xcconfig"; sourceTree = "<group>"; };
		3C4D2028273AED2900BC6444 /* Version.xcconfig */ = {isa = PBXFileReference; fileEncoding = 4; lastKnownFileType = text.xcconfig; path = Version.xcconfig; sourceTree = "<group>"; };
		3C4D2029273AED2900BC6444 /* StripeiOS Tests-Shared.xcconfig */ = {isa = PBXFileReference; fileEncoding = 4; lastKnownFileType = text.xcconfig; path = "StripeiOS Tests-Shared.xcconfig"; sourceTree = "<group>"; };
		3C4D202A273AED2900BC6444 /* StripeiOS-Shared.xcconfig */ = {isa = PBXFileReference; fileEncoding = 4; lastKnownFileType = text.xcconfig; path = "StripeiOS-Shared.xcconfig"; sourceTree = "<group>"; };
		3C4D202B273AED2900BC6444 /* Project-Debug.xcconfig */ = {isa = PBXFileReference; fileEncoding = 4; lastKnownFileType = text.xcconfig; path = "Project-Debug.xcconfig"; sourceTree = "<group>"; };
		3C4D202C273AED2900BC6444 /* StripeiOS-Release.xcconfig */ = {isa = PBXFileReference; fileEncoding = 4; lastKnownFileType = text.xcconfig; path = "StripeiOS-Release.xcconfig"; sourceTree = "<group>"; };
		3C4D207A273C626A00BC6444 /* FinancialConnectionsSheet.swift */ = {isa = PBXFileReference; lastKnownFileType = sourcecode.swift; path = FinancialConnectionsSheet.swift; sourceTree = "<group>"; };
		3C4D20B7273C6E2100BC6444 /* StripeCore.framework */ = {isa = PBXFileReference; explicitFileType = wrapper.framework; path = StripeCore.framework; sourceTree = BUILT_PRODUCTS_DIR; };
		3C4D9E86277E1CD5007C741B /* FinancialConnectionsAccountFetcher.swift */ = {isa = PBXFileReference; lastKnownFileType = sourcecode.swift; path = FinancialConnectionsAccountFetcher.swift; sourceTree = "<group>"; };
		3C4D9E88277E3D9E007C741B /* AccountFetcherTests.swift */ = {isa = PBXFileReference; lastKnownFileType = sourcecode.swift; path = AccountFetcherTests.swift; sourceTree = "<group>"; };
		3C51656828D0F8BA00D41DCF /* APIVersion.swift */ = {isa = PBXFileReference; lastKnownFileType = sourcecode.swift; path = APIVersion.swift; sourceTree = "<group>"; };
		3C5430CE27457C8600B1E488 /* FinancialConnectionsAccount.swift */ = {isa = PBXFileReference; lastKnownFileType = sourcecode.swift; path = FinancialConnectionsAccount.swift; sourceTree = "<group>"; };
		3C5430DF274589E000B1E488 /* FinancialConnectionsSheetError.swift */ = {isa = PBXFileReference; lastKnownFileType = sourcecode.swift; path = FinancialConnectionsSheetError.swift; sourceTree = "<group>"; };
		3C5B2CA3273DA701005C5A05 /* de */ = {isa = PBXFileReference; lastKnownFileType = text.plist.strings; name = de; path = de.lproj/Localizable.strings; sourceTree = "<group>"; };
		3C5B2CA4273DA701005C5A05 /* lt-LT */ = {isa = PBXFileReference; lastKnownFileType = text.plist.strings; name = "lt-LT"; path = "lt-LT.lproj/Localizable.strings"; sourceTree = "<group>"; };
		3C5B2CA5273DA701005C5A05 /* zh-Hans */ = {isa = PBXFileReference; lastKnownFileType = text.plist.strings; name = "zh-Hans"; path = "zh-Hans.lproj/Localizable.strings"; sourceTree = "<group>"; };
		3C5B2CA6273DA701005C5A05 /* ja */ = {isa = PBXFileReference; lastKnownFileType = text.plist.strings; name = ja; path = ja.lproj/Localizable.strings; sourceTree = "<group>"; };
		3C5B2CA7273DA701005C5A05 /* el-GR */ = {isa = PBXFileReference; lastKnownFileType = text.plist.strings; name = "el-GR"; path = "el-GR.lproj/Localizable.strings"; sourceTree = "<group>"; };
		3C5B2CA8273DA701005C5A05 /* ms-MY */ = {isa = PBXFileReference; lastKnownFileType = text.plist.strings; name = "ms-MY"; path = "ms-MY.lproj/Localizable.strings"; sourceTree = "<group>"; };
		3C5B2CA9273DA701005C5A05 /* en */ = {isa = PBXFileReference; lastKnownFileType = text.plist.strings; name = en; path = en.lproj/Localizable.strings; sourceTree = "<group>"; };
		3C5B2CAA273DA701005C5A05 /* zh-HK */ = {isa = PBXFileReference; lastKnownFileType = text.plist.strings; name = "zh-HK"; path = "zh-HK.lproj/Localizable.strings"; sourceTree = "<group>"; };
		3C5B2CAB273DA701005C5A05 /* mt */ = {isa = PBXFileReference; lastKnownFileType = text.plist.strings; name = mt; path = mt.lproj/Localizable.strings; sourceTree = "<group>"; };
		3C5B2CAC273DA701005C5A05 /* nb */ = {isa = PBXFileReference; lastKnownFileType = text.plist.strings; name = nb; path = nb.lproj/Localizable.strings; sourceTree = "<group>"; };
		3C5B2CAD273DA701005C5A05 /* ca-ES */ = {isa = PBXFileReference; lastKnownFileType = text.plist.strings; name = "ca-ES"; path = "ca-ES.lproj/Localizable.strings"; sourceTree = "<group>"; };
		3C5B2CAE273DA701005C5A05 /* en-GB */ = {isa = PBXFileReference; lastKnownFileType = text.plist.strings; name = "en-GB"; path = "en-GB.lproj/Localizable.strings"; sourceTree = "<group>"; };
		3C5B2CAF273DA701005C5A05 /* es */ = {isa = PBXFileReference; lastKnownFileType = text.plist.strings; name = es; path = es.lproj/Localizable.strings; sourceTree = "<group>"; };
		3C5B2CB0273DA701005C5A05 /* da */ = {isa = PBXFileReference; lastKnownFileType = text.plist.strings; name = da; path = da.lproj/Localizable.strings; sourceTree = "<group>"; };
		3C5B2CB1273DA701005C5A05 /* es-419 */ = {isa = PBXFileReference; lastKnownFileType = text.plist.strings; name = "es-419"; path = "es-419.lproj/Localizable.strings"; sourceTree = "<group>"; };
		3C5B2CB2273DA701005C5A05 /* it */ = {isa = PBXFileReference; lastKnownFileType = text.plist.strings; name = it; path = it.lproj/Localizable.strings; sourceTree = "<group>"; };
		3C5B2CB3273DA701005C5A05 /* nn-NO */ = {isa = PBXFileReference; lastKnownFileType = text.plist.strings; name = "nn-NO"; path = "nn-NO.lproj/Localizable.strings"; sourceTree = "<group>"; };
		3C5B2CB4273DA701005C5A05 /* fr-CA */ = {isa = PBXFileReference; lastKnownFileType = text.plist.strings; name = "fr-CA"; path = "fr-CA.lproj/Localizable.strings"; sourceTree = "<group>"; };
		3C5B2CB5273DA701005C5A05 /* bg-BG */ = {isa = PBXFileReference; lastKnownFileType = text.plist.strings; name = "bg-BG"; path = "bg-BG.lproj/Localizable.strings"; sourceTree = "<group>"; };
		3C5B2CB6273DA701005C5A05 /* sv */ = {isa = PBXFileReference; lastKnownFileType = text.plist.strings; name = sv; path = sv.lproj/Localizable.strings; sourceTree = "<group>"; };
		3C5B2CB7273DA701005C5A05 /* ko */ = {isa = PBXFileReference; lastKnownFileType = text.plist.strings; name = ko; path = ko.lproj/Localizable.strings; sourceTree = "<group>"; };
		3C5B2CB8273DA701005C5A05 /* fil */ = {isa = PBXFileReference; lastKnownFileType = text.plist.strings; name = fil; path = fil.lproj/Localizable.strings; sourceTree = "<group>"; };
		3C5B2CB9273DA701005C5A05 /* zh-Hant */ = {isa = PBXFileReference; lastKnownFileType = text.plist.strings; name = "zh-Hant"; path = "zh-Hant.lproj/Localizable.strings"; sourceTree = "<group>"; };
		3C5B2CBB273DA701005C5A05 /* ro-RO */ = {isa = PBXFileReference; lastKnownFileType = text.plist.strings; name = "ro-RO"; path = "ro-RO.lproj/Localizable.strings"; sourceTree = "<group>"; };
		3C5B2CBC273DA701005C5A05 /* hu */ = {isa = PBXFileReference; lastKnownFileType = text.plist.strings; name = hu; path = hu.lproj/Localizable.strings; sourceTree = "<group>"; };
		3C5B2CBD273DA701005C5A05 /* tr */ = {isa = PBXFileReference; lastKnownFileType = text.plist.strings; name = tr; path = tr.lproj/Localizable.strings; sourceTree = "<group>"; };
		3C5B2CBE273DA701005C5A05 /* et-EE */ = {isa = PBXFileReference; lastKnownFileType = text.plist.strings; name = "et-EE"; path = "et-EE.lproj/Localizable.strings"; sourceTree = "<group>"; };
		3C5B2CBF273DA701005C5A05 /* pt-BR */ = {isa = PBXFileReference; lastKnownFileType = text.plist.strings; name = "pt-BR"; path = "pt-BR.lproj/Localizable.strings"; sourceTree = "<group>"; };
		3C5B2CC0273DA701005C5A05 /* lv-LV */ = {isa = PBXFileReference; lastKnownFileType = text.plist.strings; name = "lv-LV"; path = "lv-LV.lproj/Localizable.strings"; sourceTree = "<group>"; };
		3C5B2CC1273DA701005C5A05 /* vi */ = {isa = PBXFileReference; lastKnownFileType = text.plist.strings; name = vi; path = vi.lproj/Localizable.strings; sourceTree = "<group>"; };
		3C5B2CC2273DA701005C5A05 /* ru */ = {isa = PBXFileReference; lastKnownFileType = text.plist.strings; name = ru; path = ru.lproj/Localizable.strings; sourceTree = "<group>"; };
		3C5B2CC3273DA701005C5A05 /* cs-CZ */ = {isa = PBXFileReference; lastKnownFileType = text.plist.strings; name = "cs-CZ"; path = "cs-CZ.lproj/Localizable.strings"; sourceTree = "<group>"; };
		3C5B2CC4273DA701005C5A05 /* sk-SK */ = {isa = PBXFileReference; lastKnownFileType = text.plist.strings; name = "sk-SK"; path = "sk-SK.lproj/Localizable.strings"; sourceTree = "<group>"; };
		3C5B2CC5273DA701005C5A05 /* sl-SI */ = {isa = PBXFileReference; lastKnownFileType = text.plist.strings; name = "sl-SI"; path = "sl-SI.lproj/Localizable.strings"; sourceTree = "<group>"; };
		3C5B2CC6273DA701005C5A05 /* fr */ = {isa = PBXFileReference; lastKnownFileType = text.plist.strings; name = fr; path = fr.lproj/Localizable.strings; sourceTree = "<group>"; };
		3C5B2CC7273DA701005C5A05 /* fi */ = {isa = PBXFileReference; lastKnownFileType = text.plist.strings; name = fi; path = fi.lproj/Localizable.strings; sourceTree = "<group>"; };
		3C5B2CC8273DA702005C5A05 /* id */ = {isa = PBXFileReference; lastKnownFileType = text.plist.strings; name = id; path = id.lproj/Localizable.strings; sourceTree = "<group>"; };
		3C5B2CC9273DA702005C5A05 /* nl */ = {isa = PBXFileReference; lastKnownFileType = text.plist.strings; name = nl; path = nl.lproj/Localizable.strings; sourceTree = "<group>"; };
		3C5B2CCA273DA702005C5A05 /* pl-PL */ = {isa = PBXFileReference; lastKnownFileType = text.plist.strings; name = "pl-PL"; path = "pl-PL.lproj/Localizable.strings"; sourceTree = "<group>"; };
		3C5B2CCB273DA702005C5A05 /* pt-PT */ = {isa = PBXFileReference; lastKnownFileType = text.plist.strings; name = "pt-PT"; path = "pt-PT.lproj/Localizable.strings"; sourceTree = "<group>"; };
		3C5B2CCC273DA702005C5A05 /* hr */ = {isa = PBXFileReference; lastKnownFileType = text.plist.strings; name = hr; path = hr.lproj/Localizable.strings; sourceTree = "<group>"; };
		3C5B2CCF273DB32F005C5A05 /* StripeFinancialConnectionsBundleLocator.swift */ = {isa = PBXFileReference; lastKnownFileType = sourcecode.swift; path = StripeFinancialConnectionsBundleLocator.swift; sourceTree = "<group>"; };
		3C5B2CD2273DB3B9005C5A05 /* STPLocalizedString.swift */ = {isa = PBXFileReference; lastKnownFileType = sourcecode.swift; path = STPLocalizedString.swift; sourceTree = "<group>"; };
		3C6E0B5B280FA01F00B05898 /* StripeCore.framework */ = {isa = PBXFileReference; explicitFileType = wrapper.framework; path = StripeCore.framework; sourceTree = BUILT_PRODUCTS_DIR; };
		3C6E0B5D280FA01F00B05898 /* StripeCoreTestUtils.framework */ = {isa = PBXFileReference; explicitFileType = wrapper.framework; path = StripeCoreTestUtils.framework; sourceTree = BUILT_PRODUCTS_DIR; };
		3C6E0B5F280FA02D00B05898 /* StripeUICore.framework */ = {isa = PBXFileReference; explicitFileType = wrapper.framework; path = StripeUICore.framework; sourceTree = BUILT_PRODUCTS_DIR; };
		3C82F4AA275A8162008A7162 /* FinancialConnectionsWebFlowViewController.swift */ = {isa = PBXFileReference; fileEncoding = 4; lastKnownFileType = sourcecode.swift; path = FinancialConnectionsWebFlowViewController.swift; sourceTree = "<group>"; };
		3C82F4AE275A8178008A7162 /* AuthenticationSessionManager.swift */ = {isa = PBXFileReference; lastKnownFileType = sourcecode.swift; path = AuthenticationSessionManager.swift; sourceTree = "<group>"; };
		3C9F0BD8276293D300E1FDFA /* FinancialConnectionsSheetAnalytics.swift */ = {isa = PBXFileReference; lastKnownFileType = sourcecode.swift; path = FinancialConnectionsSheetAnalytics.swift; sourceTree = "<group>"; };
		3CA52D4927517239001F511E /* UIColor+Extensions.swift */ = {isa = PBXFileReference; lastKnownFileType = sourcecode.swift; path = "UIColor+Extensions.swift"; sourceTree = "<group>"; };
		3CAD99B1284ADDD400B163EB /* HostController.swift */ = {isa = PBXFileReference; lastKnownFileType = sourcecode.swift; path = HostController.swift; sourceTree = "<group>"; };
		3CAD99B3284ADEBF00B163EB /* HostViewController.swift */ = {isa = PBXFileReference; lastKnownFileType = sourcecode.swift; path = HostViewController.swift; sourceTree = "<group>"; };
		3CAD99B5284ADF5A00B163EB /* LoadingView.swift */ = {isa = PBXFileReference; lastKnownFileType = sourcecode.swift; path = LoadingView.swift; sourceTree = "<group>"; };
		3CAD99BA284E381100B163EB /* FinancialConnectionsInstitution.swift */ = {isa = PBXFileReference; lastKnownFileType = sourcecode.swift; path = FinancialConnectionsInstitution.swift; sourceTree = "<group>"; };
		3CAD99BD284E39C400B163EB /* AuthFlowController.swift */ = {isa = PBXFileReference; lastKnownFileType = sourcecode.swift; path = AuthFlowController.swift; sourceTree = "<group>"; };
		3CAD99BF284E438C00B163EB /* FinancialConnectionsNavigationController.swift */ = {isa = PBXFileReference; lastKnownFileType = sourcecode.swift; path = FinancialConnectionsNavigationController.swift; sourceTree = "<group>"; };
		3CAD99C1284FE42000B163EB /* AuthFlowDataManager.swift */ = {isa = PBXFileReference; lastKnownFileType = sourcecode.swift; path = AuthFlowDataManager.swift; sourceTree = "<group>"; };
		3CAD99C4284FE75F00B163EB /* PlaceholderViewController.swift */ = {isa = PBXFileReference; lastKnownFileType = sourcecode.swift; path = PlaceholderViewController.swift; sourceTree = "<group>"; };
		3CAD99C6285032E600B163EB /* InstitutionPicker.swift */ = {isa = PBXFileReference; lastKnownFileType = sourcecode.swift; path = InstitutionPicker.swift; sourceTree = "<group>"; };
		3CAD99C92851155400B163EB /* InstitutionDataSource.swift */ = {isa = PBXFileReference; lastKnownFileType = sourcecode.swift; path = InstitutionDataSource.swift; sourceTree = "<group>"; };
		3CC4218A274C402600BBEDF4 /* Image.swift */ = {isa = PBXFileReference; lastKnownFileType = sourcecode.swift; path = Image.swift; sourceTree = "<group>"; };
		3CC42195274C457A00BBEDF4 /* close@3x.png */ = {isa = PBXFileReference; lastKnownFileType = image.png; path = "close@3x.png"; sourceTree = "<group>"; };
		3CC42196274C457A00BBEDF4 /* back_arrow@3x.png */ = {isa = PBXFileReference; lastKnownFileType = image.png; path = "back_arrow@3x.png"; sourceTree = "<group>"; };
		3CD1D39727C82DC6001575BB /* FinancialConnectionsSDKImplementation.swift */ = {isa = PBXFileReference; lastKnownFileType = sourcecode.swift; path = FinancialConnectionsSDKImplementation.swift; sourceTree = "<group>"; };
		3CE96D3327585BC6006B7059 /* FinancialConnectionsAPIClient.swift */ = {isa = PBXFileReference; lastKnownFileType = sourcecode.swift; path = FinancialConnectionsAPIClient.swift; sourceTree = "<group>"; };
		3CE96D3527585F01006B7059 /* FinancialConnectionsSessionManifest.swift */ = {isa = PBXFileReference; fileEncoding = 4; lastKnownFileType = sourcecode.swift; path = FinancialConnectionsSessionManifest.swift; sourceTree = "<group>"; };
		3CE96D3927586387006B7059 /* FinancialConnectionsSessionsGenerateHostedUrlBody.swift */ = {isa = PBXFileReference; fileEncoding = 4; lastKnownFileType = sourcecode.swift; path = FinancialConnectionsSessionsGenerateHostedUrlBody.swift; sourceTree = "<group>"; };
<<<<<<< HEAD
		6A0019D72880865E009D662A /* StringExtensionsTests.swift */ = {isa = PBXFileReference; lastKnownFileType = sourcecode.swift; path = StringExtensionsTests.swift; sourceTree = "<group>"; };
		6A0019DB2885EAAA009D662A /* stripe_logo@3x.png */ = {isa = PBXFileReference; lastKnownFileType = image.png; path = "stripe_logo@3x.png"; sourceTree = "<group>"; };
		6A0019DD2886F3B9009D662A /* UIViewController+Extensions.swift */ = {isa = PBXFileReference; fileEncoding = 4; lastKnownFileType = sourcecode.swift; path = "UIViewController+Extensions.swift"; sourceTree = "<group>"; };
		6A038F08288F040800D3331D /* ReusableInformationView.swift */ = {isa = PBXFileReference; lastKnownFileType = sourcecode.swift; path = ReusableInformationView.swift; sourceTree = "<group>"; };
		6A038F0B288F2CD300D3331D /* PartnerAuthViewController.swift */ = {isa = PBXFileReference; lastKnownFileType = sourcecode.swift; path = PartnerAuthViewController.swift; sourceTree = "<group>"; };
		6A038F0D28903F3D00D3331D /* PrepaneView.swift */ = {isa = PBXFileReference; lastKnownFileType = sourcecode.swift; path = PrepaneView.swift; sourceTree = "<group>"; };
		6A1BA4AB2858D5F100759697 /* ConsentViewController.swift */ = {isa = PBXFileReference; lastKnownFileType = sourcecode.swift; path = ConsentViewController.swift; sourceTree = "<group>"; };
		6A1BA4AD2858D76800759697 /* ConsentFooterView.swift */ = {isa = PBXFileReference; lastKnownFileType = sourcecode.swift; path = ConsentFooterView.swift; sourceTree = "<group>"; };
		6A1E299B289DAEF200F99E9D /* AccountPickerViewController.swift */ = {isa = PBXFileReference; lastKnownFileType = sourcecode.swift; path = AccountPickerViewController.swift; sourceTree = "<group>"; };
		6A1E299D289DB83E00F99E9D /* AccountPickerDataSource.swift */ = {isa = PBXFileReference; lastKnownFileType = sourcecode.swift; path = AccountPickerDataSource.swift; sourceTree = "<group>"; };
		6A1E29A128A1BB9100F99E9D /* PartnerAuthDataSource.swift */ = {isa = PBXFileReference; lastKnownFileType = sourcecode.swift; path = PartnerAuthDataSource.swift; sourceTree = "<group>"; };
		6A1E29A328A3E59F00F99E9D /* AccountPickerFooterView.swift */ = {isa = PBXFileReference; lastKnownFileType = sourcecode.swift; path = AccountPickerFooterView.swift; sourceTree = "<group>"; };
		6A1E29A528A3F0D400F99E9D /* AccountPickerSelectionView.swift */ = {isa = PBXFileReference; lastKnownFileType = sourcecode.swift; path = AccountPickerSelectionView.swift; sourceTree = "<group>"; };
		6A1E29A728A3F6B300F99E9D /* AccountPickerSelectionRowView.swift */ = {isa = PBXFileReference; lastKnownFileType = sourcecode.swift; path = AccountPickerSelectionRowView.swift; sourceTree = "<group>"; };
		6A1E29A928A3FF8400F99E9D /* CheckboxView.swift */ = {isa = PBXFileReference; lastKnownFileType = sourcecode.swift; path = CheckboxView.swift; sourceTree = "<group>"; };
		6A1E29AC28A71B6100F99E9D /* SuccessViewController.swift */ = {isa = PBXFileReference; lastKnownFileType = sourcecode.swift; path = SuccessViewController.swift; sourceTree = "<group>"; };
		6A1E29AE28A71C5D00F99E9D /* SuccessDataSource.swift */ = {isa = PBXFileReference; lastKnownFileType = sourcecode.swift; path = SuccessDataSource.swift; sourceTree = "<group>"; };
		6A2318CF28AE7EA700F2A7D8 /* RadioButtonView.swift */ = {isa = PBXFileReference; lastKnownFileType = sourcecode.swift; path = RadioButtonView.swift; sourceTree = "<group>"; };
		6A2318D128B0288700F2A7D8 /* AccountPickerSelectionDropdownView.swift */ = {isa = PBXFileReference; lastKnownFileType = sourcecode.swift; path = AccountPickerSelectionDropdownView.swift; sourceTree = "<group>"; };
		6A2318D328B3C36000F2A7D8 /* AccountPickerSelectionListView.swift */ = {isa = PBXFileReference; lastKnownFileType = sourcecode.swift; path = AccountPickerSelectionListView.swift; sourceTree = "<group>"; };
		6A2318D628B571E000F2A7D8 /* ManualEntryViewController.swift */ = {isa = PBXFileReference; lastKnownFileType = sourcecode.swift; path = ManualEntryViewController.swift; sourceTree = "<group>"; };
		6A2318D828B57E5100F2A7D8 /* ManualEntryTextField.swift */ = {isa = PBXFileReference; lastKnownFileType = sourcecode.swift; path = ManualEntryTextField.swift; sourceTree = "<group>"; };
		6A4FA13828E11B3D00F07D42 /* CloseConfirmationAlertHandler.swift */ = {isa = PBXFileReference; lastKnownFileType = sourcecode.swift; path = CloseConfirmationAlertHandler.swift; sourceTree = "<group>"; };
		6A4FA13A28E3340B00F07D42 /* check@3x.png */ = {isa = PBXFileReference; lastKnownFileType = image.png; path = "check@3x.png"; sourceTree = "<group>"; };
		6A4FA13C28E346E600F07D42 /* warning_triangle@3x.png */ = {isa = PBXFileReference; lastKnownFileType = image.png; path = "warning_triangle@3x.png"; sourceTree = "<group>"; };
		6A4FA13E28E34AFF00F07D42 /* search@3x.png */ = {isa = PBXFileReference; lastKnownFileType = image.png; path = "search@3x.png"; sourceTree = "<group>"; };
		6A4FA14028E353BD00F07D42 /* edit@3x.png */ = {isa = PBXFileReference; lastKnownFileType = image.png; path = "edit@3x.png"; sourceTree = "<group>"; };
		6A4FA14228E3564100F07D42 /* email@3x.png */ = {isa = PBXFileReference; lastKnownFileType = image.png; path = "email@3x.png"; sourceTree = "<group>"; };
		6A4FA14428E390D000F07D42 /* brandicon_default@3x.png */ = {isa = PBXFileReference; lastKnownFileType = image.png; path = "brandicon_default@3x.png"; sourceTree = "<group>"; };
		6A4FA14628E3917000F07D42 /* warning_circle@3x.png */ = {isa = PBXFileReference; lastKnownFileType = image.png; path = "warning_circle@3x.png"; sourceTree = "<group>"; };
		6A4FA14828E391ED00F07D42 /* InstitutionIconView.swift */ = {isa = PBXFileReference; lastKnownFileType = sourcecode.swift; path = InstitutionIconView.swift; sourceTree = "<group>"; };
		6A4FA14A28E4777C00F07D42 /* spinner@3x.png */ = {isa = PBXFileReference; lastKnownFileType = image.png; path = "spinner@3x.png"; sourceTree = "<group>"; };
		6A4FA14C28E477EA00F07D42 /* SpinnerIconView.swift */ = {isa = PBXFileReference; lastKnownFileType = sourcecode.swift; path = SpinnerIconView.swift; sourceTree = "<group>"; };
		6A4FA14E28E4845800F07D42 /* chevron_down@3x.png */ = {isa = PBXFileReference; lastKnownFileType = image.png; path = "chevron_down@3x.png"; sourceTree = "<group>"; };
		6A4FA15028E48D2400F07D42 /* generic_error@3x.png */ = {isa = PBXFileReference; lastKnownFileType = image.png; path = "generic_error@3x.png"; sourceTree = "<group>"; };
		6A4FA15228E492D600F07D42 /* bank@3x.png */ = {isa = PBXFileReference; lastKnownFileType = image.png; path = "bank@3x.png"; sourceTree = "<group>"; };
		6A4FA15528E4DC9E00F07D42 /* AttachLinkedPaymentAccountViewController.swift */ = {isa = PBXFileReference; lastKnownFileType = sourcecode.swift; path = AttachLinkedPaymentAccountViewController.swift; sourceTree = "<group>"; };
		6A4FA15728E4DCBA00F07D42 /* AttachLinkedPaymentAccountDataSource.swift */ = {isa = PBXFileReference; lastKnownFileType = sourcecode.swift; path = AttachLinkedPaymentAccountDataSource.swift; sourceTree = "<group>"; };
		6A542DB02887259600958ED1 /* FeaturedInstitutionGridCell.swift */ = {isa = PBXFileReference; lastKnownFileType = sourcecode.swift; path = FeaturedInstitutionGridCell.swift; sourceTree = "<group>"; };
		6A542DB228889AC400958ED1 /* InstitutionSearchTableView.swift */ = {isa = PBXFileReference; lastKnownFileType = sourcecode.swift; path = InstitutionSearchTableView.swift; sourceTree = "<group>"; };
		6A542DB42889A1CB00958ED1 /* InstitutionSearchTableViewCell.swift */ = {isa = PBXFileReference; lastKnownFileType = sourcecode.swift; path = InstitutionSearchTableViewCell.swift; sourceTree = "<group>"; };
		6A59FC9D28B668A700F0F33E /* ManualEntryFormView.swift */ = {isa = PBXFileReference; lastKnownFileType = sourcecode.swift; path = ManualEntryFormView.swift; sourceTree = "<group>"; };
		6A59FC9F28B67EFD00F0F33E /* ManualEntryCheckView.swift */ = {isa = PBXFileReference; lastKnownFileType = sourcecode.swift; path = ManualEntryCheckView.swift; sourceTree = "<group>"; };
		6A59FCA128B67FC000F0F33E /* bank_check@2x.png */ = {isa = PBXFileReference; lastKnownFileType = image.png; path = "bank_check@2x.png"; sourceTree = "<group>"; };
		6A59FCA328B70C0200F0F33E /* ManualEntryDataSource.swift */ = {isa = PBXFileReference; lastKnownFileType = sourcecode.swift; path = ManualEntryDataSource.swift; sourceTree = "<group>"; };
		6A59FCA528B7BD7100F0F33E /* ManualEntryFooterView.swift */ = {isa = PBXFileReference; lastKnownFileType = sourcecode.swift; path = ManualEntryFooterView.swift; sourceTree = "<group>"; };
		6A59FCA728B8204E00F0F33E /* ManualEntryValidator.swift */ = {isa = PBXFileReference; lastKnownFileType = sourcecode.swift; path = ManualEntryValidator.swift; sourceTree = "<group>"; };
		6A78179328B901CB0017CB1E /* UIViewController+KeyboardAvoiding.swift */ = {isa = PBXFileReference; lastKnownFileType = sourcecode.swift; path = "UIViewController+KeyboardAvoiding.swift"; sourceTree = "<group>"; };
		6A78179528B938FC0017CB1E /* ManualEntryValidatorTests.swift */ = {isa = PBXFileReference; lastKnownFileType = sourcecode.swift; path = ManualEntryValidatorTests.swift; sourceTree = "<group>"; };
		6A78179828BCF26B0017CB1E /* ManualEntrySuccessViewController.swift */ = {isa = PBXFileReference; lastKnownFileType = sourcecode.swift; path = ManualEntrySuccessViewController.swift; sourceTree = "<group>"; };
		6A78179A28BCF2960017CB1E /* ManualEntrySuccessTransactionTableView.swift */ = {isa = PBXFileReference; lastKnownFileType = sourcecode.swift; path = ManualEntrySuccessTransactionTableView.swift; sourceTree = "<group>"; };
		6A78179C28BFA89A0017CB1E /* ManualEntryErrorView.swift */ = {isa = PBXFileReference; lastKnownFileType = sourcecode.swift; path = ManualEntryErrorView.swift; sourceTree = "<group>"; };
		6A7C861628D273940025B8DF /* SuccessIconView.swift */ = {isa = PBXFileReference; lastKnownFileType = sourcecode.swift; path = SuccessIconView.swift; sourceTree = "<group>"; };
		6A7C861928D3C16E0025B8DF /* TerminalErrorViewController.swift */ = {isa = PBXFileReference; lastKnownFileType = sourcecode.swift; path = TerminalErrorViewController.swift; sourceTree = "<group>"; };
		6A8B1C7B28EA60FB004AA6FE /* APIPollingHelper.swift */ = {isa = PBXFileReference; lastKnownFileType = sourcecode.swift; path = APIPollingHelper.swift; sourceTree = "<group>"; };
		6A8B1C7D28EA8086004AA6FE /* APIPollingHelperTests.swift */ = {isa = PBXFileReference; lastKnownFileType = sourcecode.swift; path = APIPollingHelperTests.swift; sourceTree = "<group>"; };
		6A8B4AF928CAD40600128356 /* AccountPickerHelpers.swift */ = {isa = PBXFileReference; lastKnownFileType = sourcecode.swift; path = AccountPickerHelpers.swift; sourceTree = "<group>"; };
		6A8B4AFD28CADDFA00128356 /* AccountPickerHelpersTests.swift */ = {isa = PBXFileReference; lastKnownFileType = sourcecode.swift; path = AccountPickerHelpersTests.swift; sourceTree = "<group>"; };
		6A8B4AFF28CAE6EC00128356 /* AccountPickerLabelRowView.swift */ = {isa = PBXFileReference; lastKnownFileType = sourcecode.swift; path = AccountPickerLabelRowView.swift; sourceTree = "<group>"; };
		6A8B4B0228CFC7C600128356 /* PaneLayoutView.swift */ = {isa = PBXFileReference; lastKnownFileType = sourcecode.swift; path = PaneLayoutView.swift; sourceTree = "<group>"; };
		6A8B4B0428CFD31800128356 /* PaneWithHeaderLayoutView.swift */ = {isa = PBXFileReference; lastKnownFileType = sourcecode.swift; path = PaneWithHeaderLayoutView.swift; sourceTree = "<group>"; };
		6A8B4B0628D0BE4600128356 /* ConsentDataSource.swift */ = {isa = PBXFileReference; lastKnownFileType = sourcecode.swift; path = ConsentDataSource.swift; sourceTree = "<group>"; };
		6A9117E4287CA2A5007633D4 /* ConsentModel.swift */ = {isa = PBXFileReference; lastKnownFileType = sourcecode.swift; path = ConsentModel.swift; sourceTree = "<group>"; };
		6A9117E6287CB20D007633D4 /* String+Extensions.swift */ = {isa = PBXFileReference; lastKnownFileType = sourcecode.swift; path = "String+Extensions.swift"; sourceTree = "<group>"; };
		6A9117EB287F4D87007633D4 /* DataAccessNoticeViewController.swift */ = {isa = PBXFileReference; lastKnownFileType = sourcecode.swift; path = DataAccessNoticeViewController.swift; sourceTree = "<group>"; };
		6A9117ED287F535C007633D4 /* DataAccessNoticeView.swift */ = {isa = PBXFileReference; lastKnownFileType = sourcecode.swift; path = DataAccessNoticeView.swift; sourceTree = "<group>"; };
		6A99EF6128E51F1F00C76293 /* LinkingAccountsLoadingView.swift */ = {isa = PBXFileReference; lastKnownFileType = sourcecode.swift; path = LinkingAccountsLoadingView.swift; sourceTree = "<group>"; };
		6A99EF6328E5CFBD00C76293 /* AccountNumberRetrievalErrorView.swift */ = {isa = PBXFileReference; lastKnownFileType = sourcecode.swift; path = AccountNumberRetrievalErrorView.swift; sourceTree = "<group>"; };
		6A99EF6528E708D200C76293 /* Button+Extensions.swift */ = {isa = PBXFileReference; lastKnownFileType = sourcecode.swift; path = "Button+Extensions.swift"; sourceTree = "<group>"; };
		6AB0198E28E7C882004DB6E3 /* finicity@3x.png */ = {isa = PBXFileReference; lastKnownFileType = image.png; path = "finicity@3x.png"; sourceTree = "<group>"; };
		6AB0198F28E7C882004DB6E3 /* mx@3x.png */ = {isa = PBXFileReference; lastKnownFileType = image.png; path = "mx@3x.png"; sourceTree = "<group>"; };
		6ABE2D03285A2DEF0064B3A4 /* ConsentBodyView.swift */ = {isa = PBXFileReference; lastKnownFileType = sourcecode.swift; path = ConsentBodyView.swift; sourceTree = "<group>"; };
		6ABE2D05285B72A30064B3A4 /* ClickableLabel.swift */ = {isa = PBXFileReference; lastKnownFileType = sourcecode.swift; path = ClickableLabel.swift; sourceTree = "<group>"; };
		6ABE2D09285B7BA20064B3A4 /* SFSafariViewController+Extensions.swift */ = {isa = PBXFileReference; lastKnownFileType = sourcecode.swift; path = "SFSafariViewController+Extensions.swift"; sourceTree = "<group>"; };
		6ABF20372878786700C10295 /* UIFont+Extensions.swift */ = {isa = PBXFileReference; lastKnownFileType = sourcecode.swift; path = "UIFont+Extensions.swift"; sourceTree = "<group>"; };
		6AC190E128E7449000417EC5 /* InstitutionSearchBar.swift */ = {isa = PBXFileReference; lastKnownFileType = sourcecode.swift; path = InstitutionSearchBar.swift; sourceTree = "<group>"; };
		6AC190E328E752D000417EC5 /* cancel_circle@3x.png */ = {isa = PBXFileReference; lastKnownFileType = image.png; path = "cancel_circle@3x.png"; sourceTree = "<group>"; };
		6AD448B628C25F1F002CABB0 /* ResetFlowViewController.swift */ = {isa = PBXFileReference; lastKnownFileType = sourcecode.swift; path = ResetFlowViewController.swift; sourceTree = "<group>"; };
		6AD448B828C25F85002CABB0 /* ResetFlowDataSource.swift */ = {isa = PBXFileReference; lastKnownFileType = sourcecode.swift; path = ResetFlowDataSource.swift; sourceTree = "<group>"; };
		6AE2E5A828D92A8200623523 /* InstitutionSearchFooterView.swift */ = {isa = PBXFileReference; lastKnownFileType = sourcecode.swift; path = InstitutionSearchFooterView.swift; sourceTree = "<group>"; };
		6AE2E5AA28DB366000623523 /* InstitutionSearchErrorView.swift */ = {isa = PBXFileReference; lastKnownFileType = sourcecode.swift; path = InstitutionSearchErrorView.swift; sourceTree = "<group>"; };
		6AE2E5AC28DB916E00623523 /* MerchantDataAccessView.swift */ = {isa = PBXFileReference; lastKnownFileType = sourcecode.swift; path = MerchantDataAccessView.swift; sourceTree = "<group>"; };
		6AE2E5AE28DC928A00623523 /* NSAttributedString+Extensions.swift */ = {isa = PBXFileReference; lastKnownFileType = sourcecode.swift; path = "NSAttributedString+Extensions.swift"; sourceTree = "<group>"; };
		6AE2E5B028DC990700623523 /* MarkdownBoldAttributedStringTests.swift */ = {isa = PBXFileReference; lastKnownFileType = sourcecode.swift; path = MarkdownBoldAttributedStringTests.swift; sourceTree = "<group>"; };
		6AE2E5B228DCFBEF00623523 /* String+Localized.swift */ = {isa = PBXFileReference; lastKnownFileType = sourcecode.swift; path = "String+Localized.swift"; sourceTree = "<group>"; };
		6AE2E5B428DE132300623523 /* AccountPickerAccountLoadErrorView.swift */ = {isa = PBXFileReference; lastKnownFileType = sourcecode.swift; path = AccountPickerAccountLoadErrorView.swift; sourceTree = "<group>"; };
		6AE2E5B628DE7F4400623523 /* AccountPickerNoAccountEligibleErrorView.swift */ = {isa = PBXFileReference; lastKnownFileType = sourcecode.swift; path = AccountPickerNoAccountEligibleErrorView.swift; sourceTree = "<group>"; };
		6AE3F32E28EDF6B10079FD59 /* AuthFlowHelpers.swift */ = {isa = PBXFileReference; lastKnownFileType = sourcecode.swift; path = AuthFlowHelpers.swift; sourceTree = "<group>"; };
		6AE3F33028EDF7010079FD59 /* AuthFlowHelpersTests.swift */ = {isa = PBXFileReference; lastKnownFileType = sourcecode.swift; path = AuthFlowHelpersTests.swift; sourceTree = "<group>"; };
		6AE5171928AAE46A006E8314 /* SuccessFooterView.swift */ = {isa = PBXFileReference; lastKnownFileType = sourcecode.swift; path = SuccessFooterView.swift; sourceTree = "<group>"; };
		6AE5171B28AAF099006E8314 /* SuccessBodyView.swift */ = {isa = PBXFileReference; lastKnownFileType = sourcecode.swift; path = SuccessBodyView.swift; sourceTree = "<group>"; };
		6AE5171D28ABEF5A006E8314 /* SuccessAccountListView.swift */ = {isa = PBXFileReference; lastKnownFileType = sourcecode.swift; path = SuccessAccountListView.swift; sourceTree = "<group>"; };
		6AFD485028871A98003439CB /* FeaturedInstitutionGridView.swift */ = {isa = PBXFileReference; lastKnownFileType = sourcecode.swift; path = FeaturedInstitutionGridView.swift; sourceTree = "<group>"; };
=======
		3CFC631928EDCF8E00DF9D28 /* ContinueStateView.swift */ = {isa = PBXFileReference; lastKnownFileType = sourcecode.swift; path = ContinueStateView.swift; sourceTree = "<group>"; };
>>>>>>> 33f75061
/* End PBXFileReference section */

/* Begin PBXFrameworksBuildPhase section */
		3C4D2003273AED0800BC6444 /* Frameworks */ = {
			isa = PBXFrameworksBuildPhase;
			buildActionMask = 2147483647;
			files = (
				3C37D6D4274C0DCA0041F1BE /* StripeUICore.framework in Frameworks */,
				3C4D20B8273C6E2100BC6444 /* StripeCore.framework in Frameworks */,
			);
			runOnlyForDeploymentPostprocessing = 0;
		};
		3C4D200C273AED0900BC6444 /* Frameworks */ = {
			isa = PBXFrameworksBuildPhase;
			buildActionMask = 2147483647;
			files = (
				3C6E0B61280FA05200B05898 /* StripeFinancialConnections.framework in Frameworks */,
				3C6E0B60280FA02D00B05898 /* StripeUICore.framework in Frameworks */,
				3C6E0B5C280FA01F00B05898 /* StripeCore.framework in Frameworks */,
				3C19E0F62762EF7800F3C4ED /* StripeCoreTestUtils.framework in Frameworks */,
			);
			runOnlyForDeploymentPostprocessing = 0;
		};
/* End PBXFrameworksBuildPhase section */

/* Begin PBXGroup section */
		3C481CED281C55780059A63A /* MockData */ = {
			isa = PBXGroup;
			children = (
				3C481CF2281C56E70059A63A /* FinancialConnectionsSession_both_accounts_la.json */,
				3C481CF0281C56E70059A63A /* FinancialConnectionsSession_only_accounts.json */,
				3C481CF1281C56E70059A63A /* FinancialConnectionsSession_only_both_missing.json */,
				3C481CEE281C55A60059A63A /* FinancialConnectionsSession_only_la.json */,
			);
			path = MockData;
			sourceTree = "<group>";
		};
		3C4D1FFC273AED0800BC6444 = {
			isa = PBXGroup;
			children = (
				3C4D2022273AED2900BC6444 /* BuildConfigurations */,
				3C4D2008273AED0800BC6444 /* StripeFinancialConnections */,
				3C4D2013273AED0900BC6444 /* StripeFinancialConnectionsTests */,
				3C4D2007273AED0800BC6444 /* Products */,
				3C4D20B6273C6E2100BC6444 /* Frameworks */,
			);
			sourceTree = "<group>";
		};
		3C4D2007273AED0800BC6444 /* Products */ = {
			isa = PBXGroup;
			children = (
				3C4D2006273AED0800BC6444 /* StripeFinancialConnections.framework */,
				3C4D200F273AED0900BC6444 /* StripeFinancialConnectionsTests.xctest */,
			);
			name = Products;
			sourceTree = "<group>";
		};
		3C4D2008273AED0800BC6444 /* StripeFinancialConnections */ = {
			isa = PBXGroup;
			children = (
				3C5B2CA0273DA701005C5A05 /* Resources */,
				3C4D2043273AF44D00BC6444 /* Source */,
				3C4D2009273AED0800BC6444 /* StripeFinancialConnections.h */,
				3C4D200A273AED0800BC6444 /* Info.plist */,
			);
			path = StripeFinancialConnections;
			sourceTree = "<group>";
		};
		3C4D2013273AED0900BC6444 /* StripeFinancialConnectionsTests */ = {
			isa = PBXGroup;
			children = (
				3C481CED281C55780059A63A /* MockData */,
				3C34F0C427D25F35003ADCBA /* SoftLinkTests.swift */,
				3C4D2014273AED0900BC6444 /* FinancialConnectionsSheetTests.swift */,
				3C4D2016273AED0900BC6444 /* Info.plist */,
				3C19E0F12762E65400F3C4ED /* FinancialConnectionsAnalyticsTest.swift */,
				3C4D9E88277E3D9E007C741B /* AccountFetcherTests.swift */,
				3C322869279A009C00A3D4D4 /* SessionFetcherTests.swift */,
				3C481CF6281C57A00059A63A /* FinancialConnectionsSessionTests.swift */,
				6A0019D72880865E009D662A /* StringExtensionsTests.swift */,
				6A78179528B938FC0017CB1E /* ManualEntryValidatorTests.swift */,
				6A8B4AFD28CADDFA00128356 /* AccountPickerHelpersTests.swift */,
				6AE2E5B028DC990700623523 /* MarkdownBoldAttributedStringTests.swift */,
				6A8B1C7D28EA8086004AA6FE /* APIPollingHelperTests.swift */,
				6AE3F33028EDF7010079FD59 /* AuthFlowHelpersTests.swift */,
			);
			path = StripeFinancialConnectionsTests;
			sourceTree = "<group>";
		};
		3C4D2022273AED2900BC6444 /* BuildConfigurations */ = {
			isa = PBXGroup;
			children = (
				3C4D2023273AED2900BC6444 /* StripeiOS Tests-Debug.xcconfig */,
				3C4D2024273AED2900BC6444 /* StripeiOS-Debug.xcconfig */,
				3C4D2025273AED2900BC6444 /* Project-Release.xcconfig */,
				3C4D2026273AED2900BC6444 /* StripeiOS Tests-Release.xcconfig */,
				3C4D2027273AED2900BC6444 /* Project-Shared.xcconfig */,
				3C4D2028273AED2900BC6444 /* Version.xcconfig */,
				3C4D2029273AED2900BC6444 /* StripeiOS Tests-Shared.xcconfig */,
				3C4D202A273AED2900BC6444 /* StripeiOS-Shared.xcconfig */,
				3C4D202B273AED2900BC6444 /* Project-Debug.xcconfig */,
				3C4D202C273AED2900BC6444 /* StripeiOS-Release.xcconfig */,
			);
			name = BuildConfigurations;
			path = ../BuildConfigurations;
			sourceTree = "<group>";
		};
		3C4D2043273AF44D00BC6444 /* Source */ = {
			isa = PBXGroup;
			children = (
				3CAD99BC284E39B700B163EB /* Native */,
				3CAD99B0284ADDA000B163EB /* Common */,
				3CD1D39627C82D8B001575BB /* FinancialConnectionsSDK */,
				3C9F0BD7276293C100E1FDFA /* Analytics */,
				3C82F4A9275A8162008A7162 /* Web */,
				3C5430C627457C0300B1E488 /* API Bindings */,
				3C5B2CCE273DB316005C5A05 /* Helpers */,
				3C4D207A273C626A00BC6444 /* FinancialConnectionsSheet.swift */,
				3C5430DF274589E000B1E488 /* FinancialConnectionsSheetError.swift */,
				3C2432F2275AB8140031E9B9 /* StripeCore+Import.swift */,
			);
			path = Source;
			sourceTree = "<group>";
		};
		3C4D20B6273C6E2100BC6444 /* Frameworks */ = {
			isa = PBXGroup;
			children = (
				3C6E0B5F280FA02D00B05898 /* StripeUICore.framework */,
				3C6E0B5B280FA01F00B05898 /* StripeCore.framework */,
				3C6E0B5D280FA01F00B05898 /* StripeCoreTestUtils.framework */,
				3C19E0F52762EF7800F3C4ED /* StripeCoreTestUtils.framework */,
				3C19E0F32762EDDF00F3C4ED /* StripeCoreTestUtils.framework */,
				3C37D6D3274C0DCA0041F1BE /* StripeUICore.framework */,
				3C4D20B7273C6E2100BC6444 /* StripeCore.framework */,
			);
			name = Frameworks;
			sourceTree = "<group>";
		};
		3C5430C627457C0300B1E488 /* API Bindings */ = {
			isa = PBXGroup;
			children = (
				3C5430C727457C1200B1E488 /* Models */,
				3CE96D3327585BC6006B7059 /* FinancialConnectionsAPIClient.swift */,
<<<<<<< HEAD
				6A8B1C7B28EA60FB004AA6FE /* APIPollingHelper.swift */,
=======
				3C51656828D0F8BA00D41DCF /* APIVersion.swift */,
>>>>>>> 33f75061
			);
			path = "API Bindings";
			sourceTree = "<group>";
		};
		3C5430C727457C1200B1E488 /* Models */ = {
			isa = PBXGroup;
			children = (
				3CE96D3927586387006B7059 /* FinancialConnectionsSessionsGenerateHostedUrlBody.swift */,
				3CE96D3527585F01006B7059 /* FinancialConnectionsSessionManifest.swift */,
				3C5430CE27457C8600B1E488 /* FinancialConnectionsAccount.swift */,
				3C34E0E82798EB33002618E4 /* FinancialConnectionsSession.swift */,
				3C3ADCB92800C1E0008C24EF /* BankAccountToken.swift */,
				3CAD99BA284E381100B163EB /* FinancialConnectionsInstitution.swift */,
			);
			path = Models;
			sourceTree = "<group>";
		};
		3C5B2CA0273DA701005C5A05 /* Resources */ = {
			isa = PBXGroup;
			children = (
				3CC4218E274C413E00BBEDF4 /* Images */,
				3C5B2CA1273DA701005C5A05 /* Localizations */,
			);
			path = Resources;
			sourceTree = "<group>";
		};
		3C5B2CA1273DA701005C5A05 /* Localizations */ = {
			isa = PBXGroup;
			children = (
				3C5B2CA2273DA701005C5A05 /* Localizable.strings */,
			);
			path = Localizations;
			sourceTree = "<group>";
		};
		3C5B2CCE273DB316005C5A05 /* Helpers */ = {
			isa = PBXGroup;
			children = (
				3CC4218A274C402600BBEDF4 /* Image.swift */,
				3C5B2CD2273DB3B9005C5A05 /* STPLocalizedString.swift */,
				6A9117E6287CB20D007633D4 /* String+Extensions.swift */,
				3C5B2CCF273DB32F005C5A05 /* StripeFinancialConnectionsBundleLocator.swift */,
				3CA52D4927517239001F511E /* UIColor+Extensions.swift */,
				6ABF20372878786700C10295 /* UIFont+Extensions.swift */,
				6A0019DD2886F3B9009D662A /* UIViewController+Extensions.swift */,
				6AE2E5AE28DC928A00623523 /* NSAttributedString+Extensions.swift */,
				6AE2E5B228DCFBEF00623523 /* String+Localized.swift */,
			);
			path = Helpers;
			sourceTree = "<group>";
		};
		3C82F4A9275A8162008A7162 /* Web */ = {
			isa = PBXGroup;
			children = (
				3C82F4AA275A8162008A7162 /* FinancialConnectionsWebFlowViewController.swift */,
				3C82F4AE275A8178008A7162 /* AuthenticationSessionManager.swift */,
				3C4D9E86277E1CD5007C741B /* FinancialConnectionsAccountFetcher.swift */,
				3C34E0EA2799C3FF002618E4 /* FinancialConnectionsSessionFetcher.swift */,
				3CFC631928EDCF8E00DF9D28 /* ContinueStateView.swift */,
			);
			path = Web;
			sourceTree = "<group>";
		};
		3C9F0BD7276293C100E1FDFA /* Analytics */ = {
			isa = PBXGroup;
			children = (
				3C9F0BD8276293D300E1FDFA /* FinancialConnectionsSheetAnalytics.swift */,
			);
			path = Analytics;
			sourceTree = "<group>";
		};
		3CAD99B0284ADDA000B163EB /* Common */ = {
			isa = PBXGroup;
			children = (
				3CAD99BF284E438C00B163EB /* FinancialConnectionsNavigationController.swift */,
				3CAD99B1284ADDD400B163EB /* HostController.swift */,
				3CAD99B3284ADEBF00B163EB /* HostViewController.swift */,
				3CAD99B5284ADF5A00B163EB /* LoadingView.swift */,
			);
			path = Common;
			sourceTree = "<group>";
		};
		3CAD99BC284E39B700B163EB /* Native */ = {
			isa = PBXGroup;
			children = (
				6A4FA15428E4DC8E00F07D42 /* AttachLinkedPaymentAccount */,
				6A7C861828D3C14B0025B8DF /* TerminalError */,
				6A78179E28C25E690017CB1E /* ResetFlow */,
				6A2318D528B571CF00F2A7D8 /* ManualEntry */,
				6A78179728BCF1C30017CB1E /* ManualEntrySuccess */,
				6A1E299A289DAEAA00F99E9D /* AccountPicker */,
				6A9117EA287F4D18007633D4 /* Shared */,
				6A1BA4AA2858D5E000759697 /* Consent */,
				3CAD99C8285032EC00B163EB /* InstitutionPicker */,
				6A038F0A288F2CBA00D3331D /* PartnerAuth */,
				3CAD99C3284FE75000B163EB /* Placeholder */,
				6A1E29AB28A71B5300F99E9D /* Success */,
				3CAD99BD284E39C400B163EB /* AuthFlowController.swift */,
				3CAD99C1284FE42000B163EB /* AuthFlowDataManager.swift */,
			);
			path = Native;
			sourceTree = "<group>";
		};
		3CAD99C3284FE75000B163EB /* Placeholder */ = {
			isa = PBXGroup;
			children = (
				3CAD99C4284FE75F00B163EB /* PlaceholderViewController.swift */,
			);
			path = Placeholder;
			sourceTree = "<group>";
		};
		3CAD99C8285032EC00B163EB /* InstitutionPicker */ = {
			isa = PBXGroup;
			children = (
				3CAD99C6285032E600B163EB /* InstitutionPicker.swift */,
				3CAD99C92851155400B163EB /* InstitutionDataSource.swift */,
				6AFD485028871A98003439CB /* FeaturedInstitutionGridView.swift */,
				6A542DB02887259600958ED1 /* FeaturedInstitutionGridCell.swift */,
				6A542DB228889AC400958ED1 /* InstitutionSearchTableView.swift */,
				6A542DB42889A1CB00958ED1 /* InstitutionSearchTableViewCell.swift */,
				6AE2E5A828D92A8200623523 /* InstitutionSearchFooterView.swift */,
				6AE2E5AA28DB366000623523 /* InstitutionSearchErrorView.swift */,
				6AC190E128E7449000417EC5 /* InstitutionSearchBar.swift */,
			);
			path = InstitutionPicker;
			sourceTree = "<group>";
		};
		3CC4218E274C413E00BBEDF4 /* Images */ = {
			isa = PBXGroup;
			children = (
				6AB0198E28E7C882004DB6E3 /* finicity@3x.png */,
				6AB0198F28E7C882004DB6E3 /* mx@3x.png */,
				6AC190E328E752D000417EC5 /* cancel_circle@3x.png */,
				6A4FA15028E48D2400F07D42 /* generic_error@3x.png */,
				6A4FA14E28E4845800F07D42 /* chevron_down@3x.png */,
				6A4FA14A28E4777C00F07D42 /* spinner@3x.png */,
				6A4FA14428E390D000F07D42 /* brandicon_default@3x.png */,
				6A4FA15228E492D600F07D42 /* bank@3x.png */,
				6A4FA14028E353BD00F07D42 /* edit@3x.png */,
				6A4FA14228E3564100F07D42 /* email@3x.png */,
				6A4FA13E28E34AFF00F07D42 /* search@3x.png */,
				6A4FA13C28E346E600F07D42 /* warning_triangle@3x.png */,
				6A4FA14628E3917000F07D42 /* warning_circle@3x.png */,
				6A4FA13A28E3340B00F07D42 /* check@3x.png */,
				6A59FCA128B67FC000F0F33E /* bank_check@2x.png */,
				6A0019DB2885EAAA009D662A /* stripe_logo@3x.png */,
				3CC42196274C457A00BBEDF4 /* back_arrow@3x.png */,
				3CC42195274C457A00BBEDF4 /* close@3x.png */,
			);
			path = Images;
			sourceTree = "<group>";
		};
		3CD1D39627C82D8B001575BB /* FinancialConnectionsSDK */ = {
			isa = PBXGroup;
			children = (
				3CD1D39727C82DC6001575BB /* FinancialConnectionsSDKImplementation.swift */,
			);
			path = FinancialConnectionsSDK;
			sourceTree = "<group>";
		};
		6A038F0A288F2CBA00D3331D /* PartnerAuth */ = {
			isa = PBXGroup;
			children = (
				6A038F0B288F2CD300D3331D /* PartnerAuthViewController.swift */,
				6A038F0D28903F3D00D3331D /* PrepaneView.swift */,
				6A1E29A128A1BB9100F99E9D /* PartnerAuthDataSource.swift */,
			);
			path = PartnerAuth;
			sourceTree = "<group>";
		};
		6A1BA4AA2858D5E000759697 /* Consent */ = {
			isa = PBXGroup;
			children = (
				6A8B4B0628D0BE4600128356 /* ConsentDataSource.swift */,
				6A1BA4AB2858D5F100759697 /* ConsentViewController.swift */,
				6A9117E4287CA2A5007633D4 /* ConsentModel.swift */,
				6ABE2D03285A2DEF0064B3A4 /* ConsentBodyView.swift */,
				6A1BA4AD2858D76800759697 /* ConsentFooterView.swift */,
			);
			path = Consent;
			sourceTree = "<group>";
		};
		6A1E299A289DAEAA00F99E9D /* AccountPicker */ = {
			isa = PBXGroup;
			children = (
				6A1E299B289DAEF200F99E9D /* AccountPickerViewController.swift */,
				6A1E299D289DB83E00F99E9D /* AccountPickerDataSource.swift */,
				6A1E29A328A3E59F00F99E9D /* AccountPickerFooterView.swift */,
				6A8B4AFF28CAE6EC00128356 /* AccountPickerLabelRowView.swift */,
				6A1E29A528A3F0D400F99E9D /* AccountPickerSelectionView.swift */,
				6A1E29A728A3F6B300F99E9D /* AccountPickerSelectionRowView.swift */,
				6A2318D328B3C36000F2A7D8 /* AccountPickerSelectionListView.swift */,
				6A2318D128B0288700F2A7D8 /* AccountPickerSelectionDropdownView.swift */,
				6A1E29A928A3FF8400F99E9D /* CheckboxView.swift */,
				6A2318CF28AE7EA700F2A7D8 /* RadioButtonView.swift */,
				6A8B4AF928CAD40600128356 /* AccountPickerHelpers.swift */,
				6AE2E5B428DE132300623523 /* AccountPickerAccountLoadErrorView.swift */,
				6AE2E5B628DE7F4400623523 /* AccountPickerNoAccountEligibleErrorView.swift */,
				6A99EF6128E51F1F00C76293 /* LinkingAccountsLoadingView.swift */,
			);
			path = AccountPicker;
			sourceTree = "<group>";
		};
		6A1E29AB28A71B5300F99E9D /* Success */ = {
			isa = PBXGroup;
			children = (
				6A1E29AC28A71B6100F99E9D /* SuccessViewController.swift */,
				6AE5171B28AAF099006E8314 /* SuccessBodyView.swift */,
				6AE5171928AAE46A006E8314 /* SuccessFooterView.swift */,
				6A1E29AE28A71C5D00F99E9D /* SuccessDataSource.swift */,
				6AE5171D28ABEF5A006E8314 /* SuccessAccountListView.swift */,
			);
			path = Success;
			sourceTree = "<group>";
		};
		6A2318D528B571CF00F2A7D8 /* ManualEntry */ = {
			isa = PBXGroup;
			children = (
				6A2318D628B571E000F2A7D8 /* ManualEntryViewController.swift */,
				6A59FC9D28B668A700F0F33E /* ManualEntryFormView.swift */,
				6A59FC9F28B67EFD00F0F33E /* ManualEntryCheckView.swift */,
				6A2318D828B57E5100F2A7D8 /* ManualEntryTextField.swift */,
				6A59FCA328B70C0200F0F33E /* ManualEntryDataSource.swift */,
				6A59FCA528B7BD7100F0F33E /* ManualEntryFooterView.swift */,
				6A59FCA728B8204E00F0F33E /* ManualEntryValidator.swift */,
				6A78179C28BFA89A0017CB1E /* ManualEntryErrorView.swift */,
			);
			path = ManualEntry;
			sourceTree = "<group>";
		};
		6A4FA15428E4DC8E00F07D42 /* AttachLinkedPaymentAccount */ = {
			isa = PBXGroup;
			children = (
				6A4FA15528E4DC9E00F07D42 /* AttachLinkedPaymentAccountViewController.swift */,
				6A4FA15728E4DCBA00F07D42 /* AttachLinkedPaymentAccountDataSource.swift */,
				6A99EF6328E5CFBD00C76293 /* AccountNumberRetrievalErrorView.swift */,
			);
			path = AttachLinkedPaymentAccount;
			sourceTree = "<group>";
		};
		6A78179728BCF1C30017CB1E /* ManualEntrySuccess */ = {
			isa = PBXGroup;
			children = (
				6A78179828BCF26B0017CB1E /* ManualEntrySuccessViewController.swift */,
				6A78179A28BCF2960017CB1E /* ManualEntrySuccessTransactionTableView.swift */,
			);
			path = ManualEntrySuccess;
			sourceTree = "<group>";
		};
		6A78179E28C25E690017CB1E /* ResetFlow */ = {
			isa = PBXGroup;
			children = (
				6AD448B628C25F1F002CABB0 /* ResetFlowViewController.swift */,
				6AD448B828C25F85002CABB0 /* ResetFlowDataSource.swift */,
			);
			path = ResetFlow;
			sourceTree = "<group>";
		};
		6A7C861828D3C14B0025B8DF /* TerminalError */ = {
			isa = PBXGroup;
			children = (
				6A7C861928D3C16E0025B8DF /* TerminalErrorViewController.swift */,
			);
			path = TerminalError;
			sourceTree = "<group>";
		};
		6A9117EA287F4D18007633D4 /* Shared */ = {
			isa = PBXGroup;
			children = (
				6ABE2D05285B72A30064B3A4 /* ClickableLabel.swift */,
				6ABE2D09285B7BA20064B3A4 /* SFSafariViewController+Extensions.swift */,
				6A78179328B901CB0017CB1E /* UIViewController+KeyboardAvoiding.swift */,
				6A9117EB287F4D87007633D4 /* DataAccessNoticeViewController.swift */,
				6A9117ED287F535C007633D4 /* DataAccessNoticeView.swift */,
				6A038F08288F040800D3331D /* ReusableInformationView.swift */,
				6A8B4B0228CFC7C600128356 /* PaneLayoutView.swift */,
				6A8B4B0428CFD31800128356 /* PaneWithHeaderLayoutView.swift */,
				6A7C861628D273940025B8DF /* SuccessIconView.swift */,
				6AE2E5AC28DB916E00623523 /* MerchantDataAccessView.swift */,
				6A4FA13828E11B3D00F07D42 /* CloseConfirmationAlertHandler.swift */,
				6A4FA14828E391ED00F07D42 /* InstitutionIconView.swift */,
				6A4FA14C28E477EA00F07D42 /* SpinnerIconView.swift */,
				6A99EF6528E708D200C76293 /* Button+Extensions.swift */,
				6AE3F32E28EDF6B10079FD59 /* AuthFlowHelpers.swift */,
			);
			path = Shared;
			sourceTree = "<group>";
		};
/* End PBXGroup section */

/* Begin PBXHeadersBuildPhase section */
		3C4D2001273AED0800BC6444 /* Headers */ = {
			isa = PBXHeadersBuildPhase;
			buildActionMask = 2147483647;
			files = (
				3C4D2017273AED0900BC6444 /* StripeFinancialConnections.h in Headers */,
			);
			runOnlyForDeploymentPostprocessing = 0;
		};
/* End PBXHeadersBuildPhase section */

/* Begin PBXNativeTarget section */
		3C4D2005273AED0800BC6444 /* StripeFinancialConnections */ = {
			isa = PBXNativeTarget;
			buildConfigurationList = 3C4D201A273AED0900BC6444 /* Build configuration list for PBXNativeTarget "StripeFinancialConnections" */;
			buildPhases = (
				3C4D2001273AED0800BC6444 /* Headers */,
				3C4D2002273AED0800BC6444 /* Sources */,
				3C4D2003273AED0800BC6444 /* Frameworks */,
				3C4D2004273AED0800BC6444 /* Resources */,
			);
			buildRules = (
			);
			dependencies = (
			);
			name = StripeFinancialConnections;
			productName = StripeFinancialConnections;
			productReference = 3C4D2006273AED0800BC6444 /* StripeFinancialConnections.framework */;
			productType = "com.apple.product-type.framework";
		};
		3C4D200E273AED0900BC6444 /* StripeFinancialConnectionsTests */ = {
			isa = PBXNativeTarget;
			buildConfigurationList = 3C4D201D273AED0900BC6444 /* Build configuration list for PBXNativeTarget "StripeFinancialConnectionsTests" */;
			buildPhases = (
				3C4D200B273AED0900BC6444 /* Sources */,
				3C4D200C273AED0900BC6444 /* Frameworks */,
				3C4D200D273AED0900BC6444 /* Resources */,
			);
			buildRules = (
			);
			dependencies = (
				3C4D2012273AED0900BC6444 /* PBXTargetDependency */,
			);
			name = StripeFinancialConnectionsTests;
			productName = StripeFinancialConnectionsTests;
			productReference = 3C4D200F273AED0900BC6444 /* StripeFinancialConnectionsTests.xctest */;
			productType = "com.apple.product-type.bundle.unit-test";
		};
/* End PBXNativeTarget section */

/* Begin PBXProject section */
		3C4D1FFD273AED0800BC6444 /* Project object */ = {
			isa = PBXProject;
			attributes = {
				LastSwiftUpdateCheck = 1220;
				LastUpgradeCheck = 1220;
				TargetAttributes = {
					3C4D2005273AED0800BC6444 = {
						CreatedOnToolsVersion = 12.2;
						LastSwiftMigration = 1220;
					};
					3C4D200E273AED0900BC6444 = {
						CreatedOnToolsVersion = 12.2;
					};
				};
			};
			buildConfigurationList = 3C4D2000273AED0800BC6444 /* Build configuration list for PBXProject "StripeFinancialConnections" */;
			compatibilityVersion = "Xcode 9.3";
			developmentRegion = en;
			hasScannedForEncodings = 0;
			knownRegions = (
				en,
				Base,
				de,
				"lt-LT",
				"zh-Hans",
				ja,
				"el-GR",
				"ms-MY",
				"zh-HK",
				mt,
				nb,
				"ca-ES",
				"en-GB",
				es,
				da,
				"es-419",
				it,
				"nn-NO",
				"fr-CA",
				"bg-BG",
				sv,
				ko,
				fil,
				"zh-Hant",
				"ro-RO",
				hu,
				tr,
				"et-EE",
				"pt-BR",
				"lv-LV",
				vi,
				ru,
				"cs-CZ",
				"sk-SK",
				"sl-SI",
				fr,
				fi,
				id,
				nl,
				"pl-PL",
				"pt-PT",
				hr,
			);
			mainGroup = 3C4D1FFC273AED0800BC6444;
			productRefGroup = 3C4D2007273AED0800BC6444 /* Products */;
			projectDirPath = "";
			projectRoot = "";
			targets = (
				3C4D2005273AED0800BC6444 /* StripeFinancialConnections */,
				3C4D200E273AED0900BC6444 /* StripeFinancialConnectionsTests */,
			);
		};
/* End PBXProject section */

/* Begin PBXResourcesBuildPhase section */
		3C4D2004273AED0800BC6444 /* Resources */ = {
			isa = PBXResourcesBuildPhase;
			buildActionMask = 2147483647;
			files = (
				6A59FCA228B67FC000F0F33E /* bank_check@2x.png in Resources */,
				6A4FA15128E48D2400F07D42 /* generic_error@3x.png in Resources */,
				6A4FA13F28E34AFF00F07D42 /* search@3x.png in Resources */,
				6AB0199128E7C882004DB6E3 /* mx@3x.png in Resources */,
				3CC42197274C457A00BBEDF4 /* close@3x.png in Resources */,
				6A4FA13B28E3340B00F07D42 /* check@3x.png in Resources */,
				6A4FA15328E492D600F07D42 /* bank@3x.png in Resources */,
				6A4FA14328E3564100F07D42 /* email@3x.png in Resources */,
				6A4FA13D28E346E600F07D42 /* warning_triangle@3x.png in Resources */,
				6A4FA14728E3917000F07D42 /* warning_circle@3x.png in Resources */,
				3CC42198274C457A00BBEDF4 /* back_arrow@3x.png in Resources */,
				6A4FA14B28E4777C00F07D42 /* spinner@3x.png in Resources */,
				6A4FA14528E390D000F07D42 /* brandicon_default@3x.png in Resources */,
				6A4FA14128E353BD00F07D42 /* edit@3x.png in Resources */,
				6A4FA14F28E4845800F07D42 /* chevron_down@3x.png in Resources */,
				3C5B2CCD273DA702005C5A05 /* Localizable.strings in Resources */,
				6A0019DC2885EAAA009D662A /* stripe_logo@3x.png in Resources */,
				6AB0199028E7C882004DB6E3 /* finicity@3x.png in Resources */,
				6AC190E428E752D000417EC5 /* cancel_circle@3x.png in Resources */,
			);
			runOnlyForDeploymentPostprocessing = 0;
		};
		3C4D200D273AED0900BC6444 /* Resources */ = {
			isa = PBXResourcesBuildPhase;
			buildActionMask = 2147483647;
			files = (
				3C481CF5281C56E70059A63A /* FinancialConnectionsSession_both_accounts_la.json in Resources */,
				3C481CF4281C56E70059A63A /* FinancialConnectionsSession_only_both_missing.json in Resources */,
				3C481CF3281C56E70059A63A /* FinancialConnectionsSession_only_accounts.json in Resources */,
				3C481CEF281C55A60059A63A /* FinancialConnectionsSession_only_la.json in Resources */,
			);
			runOnlyForDeploymentPostprocessing = 0;
		};
/* End PBXResourcesBuildPhase section */

/* Begin PBXSourcesBuildPhase section */
		3C4D2002273AED0800BC6444 /* Sources */ = {
			isa = PBXSourcesBuildPhase;
			buildActionMask = 2147483647;
			files = (
				3C9F0BD9276293D300E1FDFA /* FinancialConnectionsSheetAnalytics.swift in Sources */,
				6AFD485128871A98003439CB /* FeaturedInstitutionGridView.swift in Sources */,
				6A8B4B0028CAE6EC00128356 /* AccountPickerLabelRowView.swift in Sources */,
				3CAD99BE284E39C400B163EB /* AuthFlowController.swift in Sources */,
				6AD448B728C25F1F002CABB0 /* ResetFlowViewController.swift in Sources */,
				6A1E29AA28A3FF8400F99E9D /* CheckboxView.swift in Sources */,
				3CAD99CA2851155400B163EB /* InstitutionDataSource.swift in Sources */,
				3C5430CF27457C8600B1E488 /* FinancialConnectionsAccount.swift in Sources */,
				6AC190E228E7449000417EC5 /* InstitutionSearchBar.swift in Sources */,
				6A542DB12887259600958ED1 /* FeaturedInstitutionGridCell.swift in Sources */,
				6A1BA4AE2858D76800759697 /* ConsentFooterView.swift in Sources */,
				6A2318D728B571E000F2A7D8 /* ManualEntryViewController.swift in Sources */,
				6A8B4B0328CFC7C600128356 /* PaneLayoutView.swift in Sources */,
				3CAD99B4284ADEBF00B163EB /* HostViewController.swift in Sources */,
				6AE5171A28AAE46A006E8314 /* SuccessFooterView.swift in Sources */,
				6A1E29A628A3F0D400F99E9D /* AccountPickerSelectionView.swift in Sources */,
				6A542DB328889AC400958ED1 /* InstitutionSearchTableView.swift in Sources */,
				6A9117EE287F535C007633D4 /* DataAccessNoticeView.swift in Sources */,
				3CAD99B6284ADF5A00B163EB /* LoadingView.swift in Sources */,
				6AE5171E28ABEF5A006E8314 /* SuccessAccountListView.swift in Sources */,
				6A8B4B0728D0BE4600128356 /* ConsentDataSource.swift in Sources */,
				6A4FA14928E391ED00F07D42 /* InstitutionIconView.swift in Sources */,
				3C5B2CD3273DB3B9005C5A05 /* STPLocalizedString.swift in Sources */,
				6A1E29AF28A71C5D00F99E9D /* SuccessDataSource.swift in Sources */,
				6A4FA14D28E477EA00F07D42 /* SpinnerIconView.swift in Sources */,
				6AE2E5B528DE132300623523 /* AccountPickerAccountLoadErrorView.swift in Sources */,
				6A7C861728D273940025B8DF /* SuccessIconView.swift in Sources */,
				6A9117E5287CA2A5007633D4 /* ConsentModel.swift in Sources */,
				6A1E299E289DB83E00F99E9D /* AccountPickerDataSource.swift in Sources */,
				6A99EF6628E708D200C76293 /* Button+Extensions.swift in Sources */,
				6AD448B928C25F85002CABB0 /* ResetFlowDataSource.swift in Sources */,
				6A59FCA428B70C0200F0F33E /* ManualEntryDataSource.swift in Sources */,
				6A1BA4AC2858D5F100759697 /* ConsentViewController.swift in Sources */,
				3CD1D39827C82DC6001575BB /* FinancialConnectionsSDKImplementation.swift in Sources */,
				3C34E0EB2799C3FF002618E4 /* FinancialConnectionsSessionFetcher.swift in Sources */,
				3C4D207B273C626A00BC6444 /* FinancialConnectionsSheet.swift in Sources */,
				6ABE2D04285A2DEF0064B3A4 /* ConsentBodyView.swift in Sources */,
				6A038F0E28903F3D00D3331D /* PrepaneView.swift in Sources */,
				6A1E29AD28A71B6100F99E9D /* SuccessViewController.swift in Sources */,
				6A8B1C7C28EA60FC004AA6FE /* APIPollingHelper.swift in Sources */,
				3C5B2CD0273DB32F005C5A05 /* StripeFinancialConnectionsBundleLocator.swift in Sources */,
				6A1E299C289DAEF200F99E9D /* AccountPickerViewController.swift in Sources */,
				6A4FA15828E4DCBA00F07D42 /* AttachLinkedPaymentAccountDataSource.swift in Sources */,
				3C3ADCBA2800C1E0008C24EF /* BankAccountToken.swift in Sources */,
				6A99EF6428E5CFBD00C76293 /* AccountNumberRetrievalErrorView.swift in Sources */,
				3CAD99C0284E438C00B163EB /* FinancialConnectionsNavigationController.swift in Sources */,
				6A2318D928B57E5100F2A7D8 /* ManualEntryTextField.swift in Sources */,
				6A59FCA628B7BD7100F0F33E /* ManualEntryFooterView.swift in Sources */,
				3CAD99BB284E381100B163EB /* FinancialConnectionsInstitution.swift in Sources */,
				6A4FA13928E11B3D00F07D42 /* CloseConfirmationAlertHandler.swift in Sources */,
				6AE2E5B328DCFBEF00623523 /* String+Localized.swift in Sources */,
				6AE2E5AB28DB366000623523 /* InstitutionSearchErrorView.swift in Sources */,
				6A78179B28BCF2960017CB1E /* ManualEntrySuccessTransactionTableView.swift in Sources */,
				6A59FCA028B67EFD00F0F33E /* ManualEntryCheckView.swift in Sources */,
				6A1E29A828A3F6B300F99E9D /* AccountPickerSelectionRowView.swift in Sources */,
				6A038F09288F040800D3331D /* ReusableInformationView.swift in Sources */,
				3CAD99C2284FE42000B163EB /* AuthFlowDataManager.swift in Sources */,
				3C82F4AF275A8178008A7162 /* AuthenticationSessionManager.swift in Sources */,
				3C82F4AB275A8162008A7162 /* FinancialConnectionsWebFlowViewController.swift in Sources */,
				6A59FCA828B8204E00F0F33E /* ManualEntryValidator.swift in Sources */,
				6A78179428B901CB0017CB1E /* UIViewController+KeyboardAvoiding.swift in Sources */,
				6AE2E5AF28DC928A00623523 /* NSAttributedString+Extensions.swift in Sources */,
				3CAD99C5284FE75F00B163EB /* PlaceholderViewController.swift in Sources */,
				6A4FA15628E4DC9E00F07D42 /* AttachLinkedPaymentAccountViewController.swift in Sources */,
				6A78179D28BFA89A0017CB1E /* ManualEntryErrorView.swift in Sources */,
				6AE3F32F28EDF6B10079FD59 /* AuthFlowHelpers.swift in Sources */,
				3CE96D3627585F01006B7059 /* FinancialConnectionsSessionManifest.swift in Sources */,
				6A2318D028AE7EA700F2A7D8 /* RadioButtonView.swift in Sources */,
				6ABE2D0A285B7BA20064B3A4 /* SFSafariViewController+Extensions.swift in Sources */,
				6A1E29A428A3E59F00F99E9D /* AccountPickerFooterView.swift in Sources */,
				6A9117EC287F4D87007633D4 /* DataAccessNoticeViewController.swift in Sources */,
				6AE2E5B728DE7F4400623523 /* AccountPickerNoAccountEligibleErrorView.swift in Sources */,
				6A99EF6228E51F1F00C76293 /* LinkingAccountsLoadingView.swift in Sources */,
				6AE2E5A928D92A8200623523 /* InstitutionSearchFooterView.swift in Sources */,
				3C5430E0274589E000B1E488 /* FinancialConnectionsSheetError.swift in Sources */,
<<<<<<< HEAD
				3CA52D4A27517239001F511E /* UIColor+Extensions.swift in Sources */,
=======
				3C51656928D0F8BA00D41DCF /* APIVersion.swift in Sources */,
				3CA52D4A27517239001F511E /* Extensions.swift in Sources */,
>>>>>>> 33f75061
				3C4D9E87277E1CD5007C741B /* FinancialConnectionsAccountFetcher.swift in Sources */,
				6A59FC9E28B668A700F0F33E /* ManualEntryFormView.swift in Sources */,
				6A0019DE2886F3B9009D662A /* UIViewController+Extensions.swift in Sources */,
				6A8B4B0528CFD31800128356 /* PaneWithHeaderLayoutView.swift in Sources */,
				6AE5171C28AAF099006E8314 /* SuccessBodyView.swift in Sources */,
				3CE96D3427585BC6006B7059 /* FinancialConnectionsAPIClient.swift in Sources */,
				6A78179928BCF26B0017CB1E /* ManualEntrySuccessViewController.swift in Sources */,
				6A2318D228B0288700F2A7D8 /* AccountPickerSelectionDropdownView.swift in Sources */,
				3CE96D3A27586387006B7059 /* FinancialConnectionsSessionsGenerateHostedUrlBody.swift in Sources */,
<<<<<<< HEAD
				6A8B4AFA28CAD40600128356 /* AccountPickerHelpers.swift in Sources */,
=======
				3CFC631A28EDCF8E00DF9D28 /* ContinueStateView.swift in Sources */,
>>>>>>> 33f75061
				3C34E0E92798EB33002618E4 /* FinancialConnectionsSession.swift in Sources */,
				3CAD99B2284ADDD400B163EB /* HostController.swift in Sources */,
				6A9117E7287CB20D007633D4 /* String+Extensions.swift in Sources */,
				6A2318D428B3C36000F2A7D8 /* AccountPickerSelectionListView.swift in Sources */,
				6A1E29A228A1BB9100F99E9D /* PartnerAuthDataSource.swift in Sources */,
				3C2432F3275AB8140031E9B9 /* StripeCore+Import.swift in Sources */,
				6ABE2D06285B72A30064B3A4 /* ClickableLabel.swift in Sources */,
				3CAD99C7285032E600B163EB /* InstitutionPicker.swift in Sources */,
				6AE2E5AD28DB916E00623523 /* MerchantDataAccessView.swift in Sources */,
				6ABF20382878786700C10295 /* UIFont+Extensions.swift in Sources */,
				6A542DB52889A1CB00958ED1 /* InstitutionSearchTableViewCell.swift in Sources */,
				6A7C861A28D3C16E0025B8DF /* TerminalErrorViewController.swift in Sources */,
				3CC4218B274C402600BBEDF4 /* Image.swift in Sources */,
				6A038F0C288F2CD300D3331D /* PartnerAuthViewController.swift in Sources */,
			);
			runOnlyForDeploymentPostprocessing = 0;
		};
		3C4D200B273AED0900BC6444 /* Sources */ = {
			isa = PBXSourcesBuildPhase;
			buildActionMask = 2147483647;
			files = (
				3C34F0C527D25F35003ADCBA /* SoftLinkTests.swift in Sources */,
				3C4D9E89277E3D9E007C741B /* AccountFetcherTests.swift in Sources */,
				6AE2E5B128DC990700623523 /* MarkdownBoldAttributedStringTests.swift in Sources */,
				3C19E0F22762E65400F3C4ED /* FinancialConnectionsAnalyticsTest.swift in Sources */,
				6A78179628B938FC0017CB1E /* ManualEntryValidatorTests.swift in Sources */,
				6AE3F33128EDF7010079FD59 /* AuthFlowHelpersTests.swift in Sources */,
				6A0019D82880865E009D662A /* StringExtensionsTests.swift in Sources */,
				3C32286A279A009C00A3D4D4 /* SessionFetcherTests.swift in Sources */,
				3C481CF7281C57A00059A63A /* FinancialConnectionsSessionTests.swift in Sources */,
				6A8B1C7E28EA8086004AA6FE /* APIPollingHelperTests.swift in Sources */,
				6A8B4AFE28CADDFA00128356 /* AccountPickerHelpersTests.swift in Sources */,
				3C4D2015273AED0900BC6444 /* FinancialConnectionsSheetTests.swift in Sources */,
			);
			runOnlyForDeploymentPostprocessing = 0;
		};
/* End PBXSourcesBuildPhase section */

/* Begin PBXTargetDependency section */
		3C4D2012273AED0900BC6444 /* PBXTargetDependency */ = {
			isa = PBXTargetDependency;
			target = 3C4D2005273AED0800BC6444 /* StripeFinancialConnections */;
			targetProxy = 3C4D2011273AED0900BC6444 /* PBXContainerItemProxy */;
		};
/* End PBXTargetDependency section */

/* Begin PBXVariantGroup section */
		3C5B2CA2273DA701005C5A05 /* Localizable.strings */ = {
			isa = PBXVariantGroup;
			children = (
				3C5B2CA3273DA701005C5A05 /* de */,
				3C5B2CA4273DA701005C5A05 /* lt-LT */,
				3C5B2CA5273DA701005C5A05 /* zh-Hans */,
				3C5B2CA6273DA701005C5A05 /* ja */,
				3C5B2CA7273DA701005C5A05 /* el-GR */,
				3C5B2CA8273DA701005C5A05 /* ms-MY */,
				3C5B2CA9273DA701005C5A05 /* en */,
				3C5B2CAA273DA701005C5A05 /* zh-HK */,
				3C5B2CAB273DA701005C5A05 /* mt */,
				3C5B2CAC273DA701005C5A05 /* nb */,
				3C5B2CAD273DA701005C5A05 /* ca-ES */,
				3C5B2CAE273DA701005C5A05 /* en-GB */,
				3C5B2CAF273DA701005C5A05 /* es */,
				3C5B2CB0273DA701005C5A05 /* da */,
				3C5B2CB1273DA701005C5A05 /* es-419 */,
				3C5B2CB2273DA701005C5A05 /* it */,
				3C5B2CB3273DA701005C5A05 /* nn-NO */,
				3C5B2CB4273DA701005C5A05 /* fr-CA */,
				3C5B2CB5273DA701005C5A05 /* bg-BG */,
				3C5B2CB6273DA701005C5A05 /* sv */,
				3C5B2CB7273DA701005C5A05 /* ko */,
				3C5B2CB8273DA701005C5A05 /* fil */,
				3C5B2CB9273DA701005C5A05 /* zh-Hant */,
				3C5B2CBB273DA701005C5A05 /* ro-RO */,
				3C5B2CBC273DA701005C5A05 /* hu */,
				3C5B2CBD273DA701005C5A05 /* tr */,
				3C5B2CBE273DA701005C5A05 /* et-EE */,
				3C5B2CBF273DA701005C5A05 /* pt-BR */,
				3C5B2CC0273DA701005C5A05 /* lv-LV */,
				3C5B2CC1273DA701005C5A05 /* vi */,
				3C5B2CC2273DA701005C5A05 /* ru */,
				3C5B2CC3273DA701005C5A05 /* cs-CZ */,
				3C5B2CC4273DA701005C5A05 /* sk-SK */,
				3C5B2CC5273DA701005C5A05 /* sl-SI */,
				3C5B2CC6273DA701005C5A05 /* fr */,
				3C5B2CC7273DA701005C5A05 /* fi */,
				3C5B2CC8273DA702005C5A05 /* id */,
				3C5B2CC9273DA702005C5A05 /* nl */,
				3C5B2CCA273DA702005C5A05 /* pl-PL */,
				3C5B2CCB273DA702005C5A05 /* pt-PT */,
				3C5B2CCC273DA702005C5A05 /* hr */,
			);
			name = Localizable.strings;
			sourceTree = "<group>";
		};
/* End PBXVariantGroup section */

/* Begin XCBuildConfiguration section */
		3C4D2018273AED0900BC6444 /* Debug */ = {
			isa = XCBuildConfiguration;
			baseConfigurationReference = 3C4D202B273AED2900BC6444 /* Project-Debug.xcconfig */;
			buildSettings = {
				CLANG_ENABLE_OBJC_WEAK = YES;
				CLANG_WARN_NON_LITERAL_NULL_CONVERSION = YES;
				CLANG_WARN_OBJC_LITERAL_CONVERSION = YES;
				CLANG_WARN_QUOTED_INCLUDE_IN_FRAMEWORK_HEADER = YES;
				GCC_PREPROCESSOR_DEFINITIONS = (
					"DEBUG=1",
					"$(inherited)",
				);
				IPHONEOS_DEPLOYMENT_TARGET = 12.0;
				MTL_ENABLE_DEBUG_INFO = INCLUDE_SOURCE;
				MTL_FAST_MATH = YES;
				SWIFT_ACTIVE_COMPILATION_CONDITIONS = DEBUG;
				SWIFT_OPTIMIZATION_LEVEL = "-Onone";
			};
			name = Debug;
		};
		3C4D2019273AED0900BC6444 /* Release */ = {
			isa = XCBuildConfiguration;
			baseConfigurationReference = 3C4D2025273AED2900BC6444 /* Project-Release.xcconfig */;
			buildSettings = {
				CLANG_ENABLE_OBJC_WEAK = YES;
				CLANG_WARN_NON_LITERAL_NULL_CONVERSION = YES;
				CLANG_WARN_OBJC_LITERAL_CONVERSION = YES;
				CLANG_WARN_QUOTED_INCLUDE_IN_FRAMEWORK_HEADER = YES;
				IPHONEOS_DEPLOYMENT_TARGET = 12.0;
				MTL_ENABLE_DEBUG_INFO = NO;
				MTL_FAST_MATH = YES;
				SWIFT_COMPILATION_MODE = wholemodule;
				SWIFT_OPTIMIZATION_LEVEL = "-O";
			};
			name = Release;
		};
		3C4D201B273AED0900BC6444 /* Debug */ = {
			isa = XCBuildConfiguration;
			baseConfigurationReference = 3C4D2024273AED2900BC6444 /* StripeiOS-Debug.xcconfig */;
			buildSettings = {
				CLANG_ENABLE_MODULES = YES;
				CODE_SIGN_STYLE = Automatic;
				DEFINES_MODULE = YES;
				DEVELOPMENT_TEAM = Y28TH9SHX7;
				INFOPLIST_FILE = StripeFinancialConnections/Info.plist;
				LD_RUNPATH_SEARCH_PATHS = (
					"$(inherited)",
					"@executable_path/Frameworks",
					"@loader_path/Frameworks",
				);
				PRODUCT_BUNDLE_IDENTIFIER = "com.stripe.stripe-financialconnections";
				PRODUCT_NAME = "$(TARGET_NAME:c99extidentifier)";
				SWIFT_OPTIMIZATION_LEVEL = "-Onone";
				SWIFT_VERSION = 5.0;
			};
			name = Debug;
		};
		3C4D201C273AED0900BC6444 /* Release */ = {
			isa = XCBuildConfiguration;
			baseConfigurationReference = 3C4D202C273AED2900BC6444 /* StripeiOS-Release.xcconfig */;
			buildSettings = {
				CLANG_ENABLE_MODULES = YES;
				CODE_SIGN_STYLE = Automatic;
				DEFINES_MODULE = YES;
				DEVELOPMENT_TEAM = Y28TH9SHX7;
				INFOPLIST_FILE = StripeFinancialConnections/Info.plist;
				LD_RUNPATH_SEARCH_PATHS = (
					"$(inherited)",
					"@executable_path/Frameworks",
					"@loader_path/Frameworks",
				);
				PRODUCT_BUNDLE_IDENTIFIER = "com.stripe.stripe-financialconnections";
				PRODUCT_NAME = "$(TARGET_NAME:c99extidentifier)";
				SWIFT_VERSION = 5.0;
			};
			name = Release;
		};
		3C4D201E273AED0900BC6444 /* Debug */ = {
			isa = XCBuildConfiguration;
			baseConfigurationReference = 3C4D2023273AED2900BC6444 /* StripeiOS Tests-Debug.xcconfig */;
			buildSettings = {
				ALWAYS_EMBED_SWIFT_STANDARD_LIBRARIES = YES;
				CODE_SIGN_STYLE = Automatic;
				DEVELOPMENT_TEAM = Y28TH9SHX7;
				INFOPLIST_FILE = StripeFinancialConnectionsTests/Info.plist;
				LD_RUNPATH_SEARCH_PATHS = (
					"$(inherited)",
					"@executable_path/Frameworks",
					"@loader_path/Frameworks",
				);
				PRODUCT_BUNDLE_IDENTIFIER = com.stripe.StripeFinancialConnectionsTests;
				PRODUCT_NAME = "$(TARGET_NAME)";
				SWIFT_VERSION = 5.0;
			};
			name = Debug;
		};
		3C4D201F273AED0900BC6444 /* Release */ = {
			isa = XCBuildConfiguration;
			baseConfigurationReference = 3C4D2026273AED2900BC6444 /* StripeiOS Tests-Release.xcconfig */;
			buildSettings = {
				ALWAYS_EMBED_SWIFT_STANDARD_LIBRARIES = YES;
				CODE_SIGN_STYLE = Automatic;
				DEVELOPMENT_TEAM = Y28TH9SHX7;
				INFOPLIST_FILE = StripeFinancialConnectionsTests/Info.plist;
				LD_RUNPATH_SEARCH_PATHS = (
					"$(inherited)",
					"@executable_path/Frameworks",
					"@loader_path/Frameworks",
				);
				PRODUCT_BUNDLE_IDENTIFIER = com.stripe.StripeFinancialConnectionsTests;
				PRODUCT_NAME = "$(TARGET_NAME)";
				SWIFT_VERSION = 5.0;
			};
			name = Release;
		};
/* End XCBuildConfiguration section */

/* Begin XCConfigurationList section */
		3C4D2000273AED0800BC6444 /* Build configuration list for PBXProject "StripeFinancialConnections" */ = {
			isa = XCConfigurationList;
			buildConfigurations = (
				3C4D2018273AED0900BC6444 /* Debug */,
				3C4D2019273AED0900BC6444 /* Release */,
			);
			defaultConfigurationIsVisible = 0;
			defaultConfigurationName = Release;
		};
		3C4D201A273AED0900BC6444 /* Build configuration list for PBXNativeTarget "StripeFinancialConnections" */ = {
			isa = XCConfigurationList;
			buildConfigurations = (
				3C4D201B273AED0900BC6444 /* Debug */,
				3C4D201C273AED0900BC6444 /* Release */,
			);
			defaultConfigurationIsVisible = 0;
			defaultConfigurationName = Release;
		};
		3C4D201D273AED0900BC6444 /* Build configuration list for PBXNativeTarget "StripeFinancialConnectionsTests" */ = {
			isa = XCConfigurationList;
			buildConfigurations = (
				3C4D201E273AED0900BC6444 /* Debug */,
				3C4D201F273AED0900BC6444 /* Release */,
			);
			defaultConfigurationIsVisible = 0;
			defaultConfigurationName = Release;
		};
/* End XCConfigurationList section */
	};
	rootObject = 3C4D1FFD273AED0800BC6444 /* Project object */;
}<|MERGE_RESOLUTION|>--- conflicted
+++ resolved
@@ -57,7 +57,6 @@
 		3CE96D3427585BC6006B7059 /* FinancialConnectionsAPIClient.swift in Sources */ = {isa = PBXBuildFile; fileRef = 3CE96D3327585BC6006B7059 /* FinancialConnectionsAPIClient.swift */; };
 		3CE96D3627585F01006B7059 /* FinancialConnectionsSessionManifest.swift in Sources */ = {isa = PBXBuildFile; fileRef = 3CE96D3527585F01006B7059 /* FinancialConnectionsSessionManifest.swift */; };
 		3CE96D3A27586387006B7059 /* FinancialConnectionsSessionsGenerateHostedUrlBody.swift in Sources */ = {isa = PBXBuildFile; fileRef = 3CE96D3927586387006B7059 /* FinancialConnectionsSessionsGenerateHostedUrlBody.swift */; };
-<<<<<<< HEAD
 		6A0019D82880865E009D662A /* StringExtensionsTests.swift in Sources */ = {isa = PBXBuildFile; fileRef = 6A0019D72880865E009D662A /* StringExtensionsTests.swift */; };
 		6A0019DC2885EAAA009D662A /* stripe_logo@3x.png in Resources */ = {isa = PBXBuildFile; fileRef = 6A0019DB2885EAAA009D662A /* stripe_logo@3x.png */; };
 		6A0019DE2886F3B9009D662A /* UIViewController+Extensions.swift in Sources */ = {isa = PBXBuildFile; fileRef = 6A0019DD2886F3B9009D662A /* UIViewController+Extensions.swift */; };
@@ -151,9 +150,7 @@
 		6AE5171C28AAF099006E8314 /* SuccessBodyView.swift in Sources */ = {isa = PBXBuildFile; fileRef = 6AE5171B28AAF099006E8314 /* SuccessBodyView.swift */; };
 		6AE5171E28ABEF5A006E8314 /* SuccessAccountListView.swift in Sources */ = {isa = PBXBuildFile; fileRef = 6AE5171D28ABEF5A006E8314 /* SuccessAccountListView.swift */; };
 		6AFD485128871A98003439CB /* FeaturedInstitutionGridView.swift in Sources */ = {isa = PBXBuildFile; fileRef = 6AFD485028871A98003439CB /* FeaturedInstitutionGridView.swift */; };
-=======
 		3CFC631A28EDCF8E00DF9D28 /* ContinueStateView.swift in Sources */ = {isa = PBXBuildFile; fileRef = 3CFC631928EDCF8E00DF9D28 /* ContinueStateView.swift */; };
->>>>>>> 33f75061
 /* End PBXBuildFile section */
 
 /* Begin PBXContainerItemProxy section */
@@ -272,7 +269,6 @@
 		3CE96D3327585BC6006B7059 /* FinancialConnectionsAPIClient.swift */ = {isa = PBXFileReference; lastKnownFileType = sourcecode.swift; path = FinancialConnectionsAPIClient.swift; sourceTree = "<group>"; };
 		3CE96D3527585F01006B7059 /* FinancialConnectionsSessionManifest.swift */ = {isa = PBXFileReference; fileEncoding = 4; lastKnownFileType = sourcecode.swift; path = FinancialConnectionsSessionManifest.swift; sourceTree = "<group>"; };
 		3CE96D3927586387006B7059 /* FinancialConnectionsSessionsGenerateHostedUrlBody.swift */ = {isa = PBXFileReference; fileEncoding = 4; lastKnownFileType = sourcecode.swift; path = FinancialConnectionsSessionsGenerateHostedUrlBody.swift; sourceTree = "<group>"; };
-<<<<<<< HEAD
 		6A0019D72880865E009D662A /* StringExtensionsTests.swift */ = {isa = PBXFileReference; lastKnownFileType = sourcecode.swift; path = StringExtensionsTests.swift; sourceTree = "<group>"; };
 		6A0019DB2885EAAA009D662A /* stripe_logo@3x.png */ = {isa = PBXFileReference; lastKnownFileType = image.png; path = "stripe_logo@3x.png"; sourceTree = "<group>"; };
 		6A0019DD2886F3B9009D662A /* UIViewController+Extensions.swift */ = {isa = PBXFileReference; fileEncoding = 4; lastKnownFileType = sourcecode.swift; path = "UIViewController+Extensions.swift"; sourceTree = "<group>"; };
@@ -366,9 +362,7 @@
 		6AE5171B28AAF099006E8314 /* SuccessBodyView.swift */ = {isa = PBXFileReference; lastKnownFileType = sourcecode.swift; path = SuccessBodyView.swift; sourceTree = "<group>"; };
 		6AE5171D28ABEF5A006E8314 /* SuccessAccountListView.swift */ = {isa = PBXFileReference; lastKnownFileType = sourcecode.swift; path = SuccessAccountListView.swift; sourceTree = "<group>"; };
 		6AFD485028871A98003439CB /* FeaturedInstitutionGridView.swift */ = {isa = PBXFileReference; lastKnownFileType = sourcecode.swift; path = FeaturedInstitutionGridView.swift; sourceTree = "<group>"; };
-=======
 		3CFC631928EDCF8E00DF9D28 /* ContinueStateView.swift */ = {isa = PBXFileReference; lastKnownFileType = sourcecode.swift; path = ContinueStateView.swift; sourceTree = "<group>"; };
->>>>>>> 33f75061
 /* End PBXFileReference section */
 
 /* Begin PBXFrameworksBuildPhase section */
@@ -512,11 +506,8 @@
 			children = (
 				3C5430C727457C1200B1E488 /* Models */,
 				3CE96D3327585BC6006B7059 /* FinancialConnectionsAPIClient.swift */,
-<<<<<<< HEAD
 				6A8B1C7B28EA60FB004AA6FE /* APIPollingHelper.swift */,
-=======
 				3C51656828D0F8BA00D41DCF /* APIVersion.swift */,
->>>>>>> 33f75061
 			);
 			path = "API Bindings";
 			sourceTree = "<group>";
@@ -1051,12 +1042,9 @@
 				6A99EF6228E51F1F00C76293 /* LinkingAccountsLoadingView.swift in Sources */,
 				6AE2E5A928D92A8200623523 /* InstitutionSearchFooterView.swift in Sources */,
 				3C5430E0274589E000B1E488 /* FinancialConnectionsSheetError.swift in Sources */,
-<<<<<<< HEAD
 				3CA52D4A27517239001F511E /* UIColor+Extensions.swift in Sources */,
-=======
 				3C51656928D0F8BA00D41DCF /* APIVersion.swift in Sources */,
 				3CA52D4A27517239001F511E /* Extensions.swift in Sources */,
->>>>>>> 33f75061
 				3C4D9E87277E1CD5007C741B /* FinancialConnectionsAccountFetcher.swift in Sources */,
 				6A59FC9E28B668A700F0F33E /* ManualEntryFormView.swift in Sources */,
 				6A0019DE2886F3B9009D662A /* UIViewController+Extensions.swift in Sources */,
@@ -1066,11 +1054,8 @@
 				6A78179928BCF26B0017CB1E /* ManualEntrySuccessViewController.swift in Sources */,
 				6A2318D228B0288700F2A7D8 /* AccountPickerSelectionDropdownView.swift in Sources */,
 				3CE96D3A27586387006B7059 /* FinancialConnectionsSessionsGenerateHostedUrlBody.swift in Sources */,
-<<<<<<< HEAD
 				6A8B4AFA28CAD40600128356 /* AccountPickerHelpers.swift in Sources */,
-=======
 				3CFC631A28EDCF8E00DF9D28 /* ContinueStateView.swift in Sources */,
->>>>>>> 33f75061
 				3C34E0E92798EB33002618E4 /* FinancialConnectionsSession.swift in Sources */,
 				3CAD99B2284ADDD400B163EB /* HostController.swift in Sources */,
 				6A9117E7287CB20D007633D4 /* String+Extensions.swift in Sources */,
