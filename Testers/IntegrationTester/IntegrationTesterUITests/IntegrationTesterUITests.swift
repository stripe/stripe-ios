//
//  IntegrationTesterUITests.swift
//  IntegrationTesterUITests
//
//  Created by David Estes on 2/8/21.
//

// If these tests are failing, you may have the iOS Hardware Keyboard enabled.
// You can automate disabling this with:
// killall "Simulator"
// defaults write com.apple.iphonesimulator ConnectHardwareKeyboard -bool false

import IntegrationTesterCommon
import Stripe
import XCTest

enum ConfirmationBehavior {
    // No confirmation needed
    case none
    // authorize a 3DS1 transaction
    case threeDS1
    // authorize a 3DS2 transaction
    case threeDS2
}

class IntegrationTesterUICardEntryTests: IntegrationTesterUITests {
    func testNoAuthenticationCustomCard() throws {
        let cardNumbers = [
            // Main test cards
            "4242424242424242", // visa
            "4000056655665556", // visa (debit)
            "5555555555554444", // mastercard
            "2223003122003222", // mastercard (2-series)
            "5200828282828210", // mastercard (debit)
            "5105105105105100", // mastercard (prepaid)
            "378282246310005",  // amex
            "371449635398431",  // amex
            "6011111111111117", // discover
            "6011000990139424", // discover
            "3056930009020004", // diners club
            "36227206271667",   // diners club (14 digit)
            "3566002020360505", // jcb
            "6200000000000005", // cup

            // Non-US
            "4000000760000002", // br
            "4000001240000000", // ca
            "4000004840008001", // mx
        ]
        for card in cardNumbers {
            testAuthentication(cardNumber: card)
        }
    }
}

class IntegrationTesterUICardTests: IntegrationTesterUITests {

    func testStandardCustomCard3DS2() throws {
        testOOBAuthentication(cardNumber: "4000000000003220")
    }

    let alwaysOobCard = "4000582600000094"
    func testOOB3DS2() throws {
        testOOBAuthentication(cardNumber: alwaysOobCard)
    }

    func testDeclinedCard() throws {
        testAuthentication(cardNumber: "4000000000000002", expectedResult: "declined")
    }

    let alwaysOtpCard = "4000582600000045"
    func testOtp3DS2() throws {
        testOtpAuthentication(cardNumber: alwaysOtpCard)
    }

    let alwaysSingleSelectCard = "4000582600000102"
    func testSingleSelect3DS2() throws {
        testSingleSelectAuthentication(cardNumber: alwaysSingleSelectCard)
    }
<<<<<<< HEAD

=======
    
    let alwaysMultiSelectCard = "4000582600000110"
    func testMultiSelect3DS2() throws {
        testMultiSelectAuthentication(cardNumber: alwaysMultiSelectCard)
    }
    
>>>>>>> 7dd339b3
    let hsbcCard = "4000582600000292"
    func testHSBCHTMLIssue() throws {
        testHSBCWebViewLinksTrigger(cardNumber: hsbcCard)
    }
    
    let browserFallbackCard = "4000582600000060"
    func testBrowserFallback() throws {
        testBrowserFallbackAuthentication(cardNumber: browserFallbackCard)
    }
}

class IntegrationTesterUIPMTests: IntegrationTesterUITests {

    func testSetupIntents() throws {
        self.popToMainMenu()
        let tablesQuery = app.collectionViews

        let cardExampleElement = tablesQuery.cells.buttons["Card (SetupIntents)"]
        cardExampleElement.tap()
        try! fillCardData(app, number: "4242424242424242")

        let buyButton = app.buttons["Setup"]
        XCTAssertTrue(buyButton.waitForExistence(timeout: 10.0))
        buyButton.forceTapElement()

        let statusView = app.staticTexts["Payment status view"]
        XCTAssertTrue(statusView.waitForExistence(timeout: 10.0))
        XCTAssertNotNil(statusView.label.range(of: "complete!"))
    }

    func testApplePay() throws {
        self.popToMainMenu()
        let tablesQuery = app.collectionViews

        let applePayElement = tablesQuery.cells.buttons["Apple Pay"]
        applePayElement.tap()
        let applePayButton = app.buttons["Buy with Apple Pay"]
        XCTAssertTrue(applePayButton.waitForExistence(timeout: 10.0))
        applePayButton.tap()

        let applePay = XCUIApplication(bundleIdentifier: "com.apple.PassbookUIService")
        _ = applePay.wait(for: .runningForeground, timeout: 10)

        let amexButton = applePay.buttons["Simulated Card - AmEx, ‪•••• 1234‬"]
        XCTAssertTrue(amexButton.waitForExistence(timeout: 10.0))
        amexButton.forceTapElement()

        let mastercardButton = applePay.buttons["Simulated Card - MasterCard, ‪•••• 1234‬"].firstMatch
        XCTAssertTrue(mastercardButton.waitForExistence(timeout: 10.0))
        mastercardButton.forceTapElement()

        let payButton = applePay.buttons["Pay with Passcode"]
        XCTAssertTrue(payButton.waitForExistence(timeout: 10.0))
        payButton.forceTapElement()

        let statusView = app.staticTexts["Payment status view"]
        XCTAssertTrue(statusView.waitForExistence(timeout: 20.0))
        XCTAssertNotNil(statusView.label.range(of: "complete!"))
    }

    // Exercise the ASWebAuthenticationSession flow
    func testASWebAuthUsingPaypal() throws {
        testNoInputIntegrationMethod(.paypal, shouldConfirm: true)
    }

    // Exercise the app to app redirect flow, including Safari
    func testAppToAppRedirectUsingAlipay() throws {
        testAppToAppRedirect(.alipay)
    }

    // Test a standard payment method using SFSafariViewController
    func testSFSafariViewControllerUsingBancontact() throws {
        testNoInputIntegrationMethod(.bancontact, shouldConfirm: true)
    }

    func testAUBECSDebit() {
        return
        // TODO: AU BECS Debit is broken in testmode.
        // The test BSB 000-000 doesn't work. https://stripe.com/docs/payments/au-becs-debit/accept-a-payment#web-test-integration
        //    self.popToMainMenu()
        //
        //    let tablesQuery = app.collectionViews
        //    let rowForPaymentMethod = tablesQuery.cells.buttons["AU BECS Debit"]
        //    rowForPaymentMethod.tap()
        //
        //    XCUIApplication().collectionViews/*@START_MENU_TOKEN@*/.buttons["AU BECS Debit"]/*[[".cells[\"AU BECS Debit\"].buttons[\"AU BECS Debit\"]",".buttons[\"AU BECS Debit\"]"],[[[-1,1],[-1,0]]],[0]]@END_MENU_TOKEN@*/.tap()
        //
        //    let nameField = app.textFields["Full name"]
        //    XCTAssertTrue(nameField.waitForExistence(timeout: 10.0))
        //    nameField.tap()
        //    nameField.typeText("Name Nameson")
        //    let emailField = app.textFields["Email"]
        //    emailField.tap()
        //    emailField.typeText("name@example.com")
        //    let bsbField = app.textFields["BSB"]
        //    bsbField.tap()
        //    bsbField.typeText("000000")
        //    let accountNumberField = app.textFields["Account number"]
        //    accountNumberField.tap()
        //    accountNumberField.typeText("000123456")
        //    let buyButton = app.buttons["Buy"]
        //    XCTAssertTrue(buyButton.waitForExistence(timeout: 10.0))
        //    buyButton.forceTapElement()
        //
        //    let webViewsQuery = app.webViews
        //    let completeAuth = webViewsQuery.descendants(matching: .any)["AUTHORIZE TEST PAYMENT"].firstMatch
        //    XCTAssertTrue(completeAuth.waitForExistence(timeout: 60.0))
        //    completeAuth.forceTapElement()
        //
        //    let statusView = app.staticTexts["Payment status view"]
        //    XCTAssertTrue(statusView.waitForExistence(timeout: 10.0))
        //    XCTAssertNotNil(statusView.label.range(of: "Payment complete"))
    }

    func testOxxo() {
        self.popToMainMenu()

        let tablesQuery = app.collectionViews
        let rowForPaymentMethod = tablesQuery.cells.buttons["OXXO"]
        rowForPaymentMethod.scrollToAndTap(in: app)

        let buyButton = app.buttons["Buy"]
        XCTAssertTrue(buyButton.waitForExistence(timeout: 10.0))
        buyButton.forceTapElement()

        let webView = app.webViews.firstMatch
        XCTAssert(webView.waitForExistence(timeout: 10))
        let closeButton = app.buttons["Close"]
        XCTAssert(closeButton.waitForExistence(timeout: 10))
        closeButton.forceTapElement()

        let statusView = app.staticTexts["Payment status view"]
        XCTAssertTrue(statusView.waitForExistence(timeout: 10.0))
        XCTAssertNotNil(statusView.label.range(of: "Payment complete"))
    }

    func testKlarna() {
        self.popToMainMenu()
        let tablesQuery = app.collectionViews

        let rowForPaymentMethod = tablesQuery.cells.buttons[IntegrationMethod.klarna.rawValue]
        rowForPaymentMethod.scrollToAndTap(in: app)

        let buyButton = app.buttons["Buy"]
        XCTAssertTrue(buyButton.waitForExistence(timeout: 10.0))
        buyButton.forceTapElement()

        // Klarna uses ASWebAuthenticationSession, tap continue to allow the web view to open:
        let springboard = XCUIApplication(bundleIdentifier: "com.apple.springboard")
        springboard.buttons["Continue"].waitForExistenceAndTap(timeout: 3)

        // This is where we'd fill out Klarna's forms, but we'll just cancel for now
        app.buttons["Cancel"].waitForExistenceAndTap(timeout: 3)

        let statusView = app.staticTexts["Payment status view"]
        XCTAssertTrue(statusView.waitForExistence(timeout: 10.0))
        XCTAssertNotNil(statusView.label.range(of: "Payment canceled"))
    }

}

class IntegrationTesterUITests: XCTestCase {
    var app: XCUIApplication!
    var appLaunched = false

    override func setUpWithError() throws {
        // In UI tests it is usually best to stop immediately when a failure occurs.
        continueAfterFailure = false

        app = XCUIApplication()
        app.launchEnvironment = ["UITesting": "true"]
        if !appLaunched {
            app.launch()
            appLaunched = true
        }
        popToMainMenu()
    }

    override func tearDownWithError() throws {
        // Put teardown code here. This method is called after the invocation of each test method in the class.
    }

    func testNull() throws {
        // Null test to appease XCTestCase
    }

    func popToMainMenu() {
        let menuButton = app.buttons["Integrations"]
        if menuButton.exists {
            menuButton.tap()
        }
    }

    func fillCardData(_ app: XCUIApplication, number: String = "4242424242424242") throws {
        let numberField = app.textFields["card number"]
        XCTAssertTrue(numberField.waitForExistence(timeout: 10.0))
        numberField.tap()
        numberField.typeText(number)
        let expField = app.textFields["expiration date"]
        _ = expField.waitForExistence(timeout: 10)
        expField.typeText("1228")
        let cvcField = app.textFields["CVC"]
        if STPCardValidator.brand(forNumber: number) == .amex {
            cvcField.typeText("1234")
        } else {
            cvcField.typeText("123")
        }
        let postalField = app.textFields["ZIP"]
        postalField.typeText("12345")
    }

    func testAuthentication(cardNumber: String, expectedResult: String = "Payment complete!", confirmationBehavior: ConfirmationBehavior = .none) {
        print("Testing \(cardNumber)")
        self.popToMainMenu()
        let tablesQuery = app.collectionViews

        let cardExampleElement = tablesQuery.cells.buttons["Card"]
        cardExampleElement.tap()
        try! fillCardData(app, number: cardNumber)

        let buyButton = app.buttons["Buy"]
        XCTAssertTrue(buyButton.waitForExistence(timeout: 60.0))
        buyButton.forceTapElement()

        switch confirmationBehavior {
        case .none: break
        case .threeDS1:
            let webViewsQuery = app.webViews
            let completeAuth = webViewsQuery.buttons["COMPLETE AUTHENTICATION"]
            XCTAssertTrue(completeAuth.waitForExistence(timeout: 60.0))
            completeAuth.forceTapElement()
        case .threeDS2:
            let completeAuth = app.scrollViews.otherElements.staticTexts["Complete Authentication"]
            XCTAssertTrue(completeAuth.waitForExistence(timeout: 60.0))
            completeAuth.tap()
        }

        let statusView = app.staticTexts["Payment status view"]
        XCTAssertTrue(statusView.waitForExistence(timeout: 10.0))
        XCTAssertNotNil(statusView.label.range(of: expectedResult))
    }

    func testHSBCWebViewLinksTrigger(cardNumber: String) {
        print("Testing \(cardNumber)")

        self.popToMainMenu()
        let tablesQuery = app.collectionViews

        let cardExampleElement = tablesQuery.cells.buttons["Card"]
        cardExampleElement.tap()
        try! fillCardData(app, number: cardNumber)

        let buyButton = app.buttons["Buy"]
        XCTAssertTrue(buyButton.waitForExistence(timeout: 60.0))
        buyButton.forceTapElement()

        let oobChallengeScreenPredicate = NSPredicate(format: "label ==[c] 'OTP'")
        let challengeText = app.staticTexts.matching(oobChallengeScreenPredicate).element
        XCTAssertTrue(challengeText.waitForExistence(timeout: 10))
        challengeText.forceTapElement()

        let submitButton = app.buttons["Submit"]
        XCTAssertTrue(submitButton.waitForExistence(timeout: 10.0))
        submitButton.forceTapElement()

        let enterCodePredicate = NSPredicate(format: "placeholderValue CONTAINS[c] 'Enter OTP here'")
        let enterCodeText = app.textFields.matching(enterCodePredicate).element
        XCTAssertTrue(enterCodeText.waitForExistence(timeout: 10))
        enterCodeText.tap()
        enterCodeText.typeText("555555")

        let doneButton = app.buttons["Done"]
        XCTAssertTrue(doneButton.waitForExistence(timeout: 10.0))
        doneButton.forceTapElement()

        let submitCodeButton = app.buttons["Submit"]
        XCTAssertTrue(submitCodeButton.waitForExistence(timeout: 10.0))
        submitCodeButton.forceTapElement()

        let statusView = app.staticTexts["Payment status view"]
        XCTAssertTrue(statusView.waitForExistence(timeout: 10.0))
        XCTAssertNotNil(statusView.label.range(of: "Payment complete!"))
    }

    func testOOBAuthentication(cardNumber: String) {
        print("Testing \(cardNumber)")
        self.popToMainMenu()
        let tablesQuery = app.collectionViews

        let cardExampleElement = tablesQuery.cells.buttons["Card"]
        cardExampleElement.tap()
        try! fillCardData(app, number: cardNumber)

        let buyButton = app.buttons["Buy"]
        XCTAssertTrue(buyButton.waitForExistence(timeout: 60.0))
        buyButton.forceTapElement()

        let oobChallengeScreenPredicate = NSPredicate(format: "label CONTAINS[c] 'This is a test 3D Secure 2 authentication for a transaction, showing an out-of-band (OOB) flow. In live mode, customers may be asked to open their banking app installed on their phone to complete authentication.'")
        let challengeText = app.staticTexts.matching(oobChallengeScreenPredicate).element
        XCTAssertTrue(challengeText.waitForExistence(timeout: 10))

        let completeAuth = app.scrollViews.otherElements.staticTexts["Complete Authentication"]
        XCTAssertTrue(completeAuth.waitForExistence(timeout: 60.0))
        completeAuth.tap()

        let statusView = app.staticTexts["Payment status view"]
        XCTAssertTrue(statusView.waitForExistence(timeout: 10.0))
        XCTAssertNotNil(statusView.label.range(of: "Payment complete!"))
    }

    func testOtpAuthentication(cardNumber: String) {
        print("Testing \(cardNumber)")
        self.popToMainMenu()
        let tablesQuery = app.collectionViews

        let cardExampleElement = tablesQuery.cells.buttons["Card"]
        cardExampleElement.tap()
        try! fillCardData(app, number: cardNumber)

        let buyButton = app.buttons["Buy"]
        XCTAssertTrue(buyButton.waitForExistence(timeout: 60.0))
        buyButton.forceTapElement()

        let challengeScreenPredicate = NSPredicate(format: "label CONTAINS[c] 'This is a test 3D Secure 2 authentication, showing a sample one-time-password (OTP) flow. In live mode, customers may be asked to verify their identify by entering a code sent by their bank to their mobile phone. For this test, enter 424242 to complete authentication, or any other value to fail authentication'")
        let challengeText = app.staticTexts.matching(challengeScreenPredicate).element
        XCTAssertTrue(challengeText.waitForExistence(timeout: 10))

        let verificationOTPTextView = app.scrollViews.otherElements.textFields["Enter your code below:"]
        XCTAssertTrue(verificationOTPTextView.waitForExistence(timeout: 10.0))
        verificationOTPTextView.tap()
        verificationOTPTextView.typeText("424242")

        let completeAuth = app.scrollViews.otherElements.staticTexts["Submit"]
        XCTAssertTrue(completeAuth.waitForExistence(timeout: 60.0))
        completeAuth.tap()

        let statusView = app.staticTexts["Payment status view"]
        XCTAssertTrue(statusView.waitForExistence(timeout: 10.0))
        XCTAssertNotNil(statusView.label.range(of: "Payment complete!"))
    }

    func testSingleSelectAuthentication(cardNumber: String) {
        print("Testing \(cardNumber)")
        self.popToMainMenu()
        let tablesQuery = app.collectionViews

        let cardExampleElement = tablesQuery.cells.buttons["Card"]
        cardExampleElement.tap()
        try! fillCardData(app, number: cardNumber)

        let buyButton = app.buttons["Buy"]
        XCTAssertTrue(buyButton.waitForExistence(timeout: 60.0))
        buyButton.forceTapElement()

        let challengeScreenPredicate = NSPredicate(format: "label CONTAINS[c] 'This is a test 3D Secure 2 authentication for a transaction, showing a sample single-select flow. In live mode, customers may be asked to select a phone number to receive a one-time password.'")
        let challengeText = app.staticTexts.matching(challengeScreenPredicate).element
        XCTAssertTrue(challengeText.waitForExistence(timeout: 10))

        let completeAuth = app.scrollViews.otherElements.staticTexts["Submit"]
        XCTAssertTrue(completeAuth.waitForExistence(timeout: 60.0))
        completeAuth.tap()

        let statusView = app.staticTexts["Payment status view"]
        XCTAssertTrue(statusView.waitForExistence(timeout: 10.0))
        XCTAssertNotNil(statusView.label.range(of: "Payment complete!"))
    }
    
    func testMultiSelectAuthentication(cardNumber: String) {
        print("Testing \(cardNumber)")
        self.popToMainMenu()
        let tablesQuery = app.collectionViews

        let cardExampleElement = tablesQuery.cells.buttons["Card"]
        cardExampleElement.tap()
        try! fillCardData(app, number: cardNumber)

        let buyButton = app.buttons["Buy"]
        XCTAssertTrue(buyButton.waitForExistence(timeout: 60.0))
        buyButton.forceTapElement()

        let challengeScreenPredicate = NSPredicate(format: "label CONTAINS[c] 'This is a test 3D Secure 2 authentication for a transaction, showing a sample multi-select flow. In live mode, customers may be asked to answer a security question.'")
        let challengeText = app.staticTexts.matching(challengeScreenPredicate).element
        XCTAssertTrue(challengeText.waitForExistence(timeout: 10))
        
        for button in app.buttons.matching(identifier: "Complete Authentication").allElementsBoundByIndex {
            button.tap()
        }
        
        let completeAuth = app.scrollViews.otherElements.staticTexts["Submit"]
        XCTAssertTrue(completeAuth.waitForExistence(timeout: 60.0))
        completeAuth.tap()

        let statusView = app.staticTexts["Payment status view"]
        XCTAssertTrue(statusView.waitForExistence(timeout: 10.0))
        XCTAssertNotNil(statusView.label.range(of: "Payment complete!"))
    }
    
    func testBrowserFallbackAuthentication(cardNumber: String) {
        print("Testing \(cardNumber)")
        self.popToMainMenu()
        let tablesQuery = app.collectionViews

        let cardExampleElement = tablesQuery.cells.buttons["Card"]
        cardExampleElement.tap()
        try! fillCardData(app, number: cardNumber)

        let buyButton = app.buttons["Buy"]
        XCTAssertTrue(buyButton.waitForExistence(timeout: 30.0))
        buyButton.forceTapElement()
        
        let completeButton = app.buttons["COMPLETE"]
        XCTAssertTrue(completeButton.waitForExistence(timeout: 30.0))
        completeButton.forceTapElement()
        
        let statusView = app.staticTexts["Payment status view"]
        XCTAssertTrue(statusView.waitForExistence(timeout: 10.0))
        XCTAssertNotNil(statusView.label.range(of: "Payment complete!"))
    }

    func testNoInputIntegrationMethod(_ integrationMethod: IntegrationMethod, shouldConfirm: Bool) {
        self.popToMainMenu()
        let tablesQuery = app.collectionViews

        let rowForPaymentMethod = tablesQuery.cells.buttons[integrationMethod.rawValue]
        rowForPaymentMethod.scrollToAndTap(in: app)

        let buyButton = app.buttons["Buy"]
        XCTAssertTrue(buyButton.waitForExistence(timeout: 10.0))
        buyButton.forceTapElement()

        if integrationMethod == .paypal {
            // PayPal uses ASWebAuthenticationSession, tap continue:
            let springboard = XCUIApplication(bundleIdentifier: "com.apple.springboard")
            let continueButton = springboard.buttons["Continue"]
            XCTAssertTrue(continueButton.waitForExistence(timeout: 10.0))
            springboard.buttons["Continue"].tap()
        }

        if shouldConfirm {
            let webViewsQuery = app.webViews
            // Sometimes this is a Button, sometimes it's a StaticText. ¯\_(ツ)_/¯
            let completeAuth = webViewsQuery.descendants(matching: .any)["AUTHORIZE TEST PAYMENT"].firstMatch
            XCTAssertTrue(completeAuth.waitForExistence(timeout: 60.0))
            completeAuth.forceTapElement()
        }

        let statusView = app.staticTexts["Payment status view"]
        XCTAssertTrue(statusView.waitForExistence(timeout: 10.0))
        XCTAssertNotNil(statusView.label.range(of: "Payment complete"))
    }

    func testAppToAppRedirect(_ integrationMethod: IntegrationMethod) {
        self.popToMainMenu()
        let tablesQuery = app.collectionViews

        let rowForPaymentMethod = tablesQuery.cells.buttons[integrationMethod.rawValue]
        rowForPaymentMethod.scrollToAndTap(in: app)

        let buyButton = app.buttons["Buy"]
        XCTAssertTrue(buyButton.waitForExistence(timeout: 10.0))
        buyButton.forceTapElement()

        let safari = XCUIApplication(bundleIdentifier: "com.apple.mobilesafari")
        XCTAssertTrue(safari.wait(for: .runningForeground, timeout: 10)) // wait for Safari to open
        let webViewsQuery = safari.webViews
        // Sometimes this is a Button, sometimes it's a StaticText. ¯\_(ツ)_/¯
        let completeAuth = webViewsQuery.descendants(matching: .any)["AUTHORIZE TEST PAYMENT"].firstMatch
        XCTAssertTrue(completeAuth.waitForExistence(timeout: 60.0))
        completeAuth.forceTapElement()

        let safariOpenButton = safari.buttons["Open"]
        XCTAssertTrue(safariOpenButton.waitForExistence(timeout: 30.0))
        if safariOpenButton.exists {
            safariOpenButton.tap()
        }

        _ = app.wait(for: .runningForeground, timeout: 10) // wait to switch back to IntegrationTester

        let statusView = app.staticTexts["Payment status view"]
        XCTAssertTrue(statusView.waitForExistence(timeout: 10.0))
        XCTAssertNotNil(statusView.label.range(of: "Payment complete"))
    }

    func testAppToAppRedirectWithoutReturnURL(_ integrationMethod: IntegrationMethod) {
        self.popToMainMenu()
        let tablesQuery = app.collectionViews

        let rowForPaymentMethod = tablesQuery.cells.buttons[integrationMethod.rawValue]
        rowForPaymentMethod.scrollToAndTap(in: app)

        let buyButton = app.buttons["Buy"]
        XCTAssertTrue(buyButton.waitForExistence(timeout: 10.0))
        buyButton.forceTapElement()

        let safari = XCUIApplication(bundleIdentifier: "com.apple.mobilesafari")
        XCTAssertTrue(safari.wait(for: .runningForeground, timeout: 10)) // wait for Safari to open
        let webViewsQuery = safari.webViews
        // Sometimes this is a Button, sometimes it's a StaticText. ¯\_(ツ)_/¯
        let completeAuth = webViewsQuery.descendants(matching: .any)["AUTHORIZE TEST PAYMENT"].firstMatch
        XCTAssertTrue(completeAuth.waitForExistence(timeout: 60.0))
        completeAuth.forceTapElement()

        let successful = webViewsQuery.descendants(matching: .any)["Payment successful"].firstMatch
        XCTAssertTrue(successful.waitForExistence(timeout: 60.0))

        sleep(2) // Allow some time for the PaymentIntent state to update on the backend (RUN_MOBILESDK-288)

        app.activate()
        _ = app.wait(for: .runningForeground, timeout: 10) // wait to switch back to IntegrationTester

        let statusView = app.staticTexts["Payment status view"]
        XCTAssertTrue(statusView.waitForExistence(timeout: 10.0))
        XCTAssertNotNil(statusView.label.range(of: "Payment complete"))
    }
}<|MERGE_RESOLUTION|>--- conflicted
+++ resolved
@@ -77,21 +77,17 @@
     func testSingleSelect3DS2() throws {
         testSingleSelectAuthentication(cardNumber: alwaysSingleSelectCard)
     }
-<<<<<<< HEAD
-
-=======
-    
+
     let alwaysMultiSelectCard = "4000582600000110"
     func testMultiSelect3DS2() throws {
         testMultiSelectAuthentication(cardNumber: alwaysMultiSelectCard)
     }
-    
->>>>>>> 7dd339b3
+
     let hsbcCard = "4000582600000292"
     func testHSBCHTMLIssue() throws {
         testHSBCWebViewLinksTrigger(cardNumber: hsbcCard)
     }
-    
+
     let browserFallbackCard = "4000582600000060"
     func testBrowserFallback() throws {
         testBrowserFallbackAuthentication(cardNumber: browserFallbackCard)
@@ -453,7 +449,7 @@
         XCTAssertTrue(statusView.waitForExistence(timeout: 10.0))
         XCTAssertNotNil(statusView.label.range(of: "Payment complete!"))
     }
-    
+
     func testMultiSelectAuthentication(cardNumber: String) {
         print("Testing \(cardNumber)")
         self.popToMainMenu()
@@ -470,11 +466,11 @@
         let challengeScreenPredicate = NSPredicate(format: "label CONTAINS[c] 'This is a test 3D Secure 2 authentication for a transaction, showing a sample multi-select flow. In live mode, customers may be asked to answer a security question.'")
         let challengeText = app.staticTexts.matching(challengeScreenPredicate).element
         XCTAssertTrue(challengeText.waitForExistence(timeout: 10))
-        
+
         for button in app.buttons.matching(identifier: "Complete Authentication").allElementsBoundByIndex {
             button.tap()
         }
-        
+
         let completeAuth = app.scrollViews.otherElements.staticTexts["Submit"]
         XCTAssertTrue(completeAuth.waitForExistence(timeout: 60.0))
         completeAuth.tap()
@@ -483,7 +479,7 @@
         XCTAssertTrue(statusView.waitForExistence(timeout: 10.0))
         XCTAssertNotNil(statusView.label.range(of: "Payment complete!"))
     }
-    
+
     func testBrowserFallbackAuthentication(cardNumber: String) {
         print("Testing \(cardNumber)")
         self.popToMainMenu()
@@ -496,11 +492,11 @@
         let buyButton = app.buttons["Buy"]
         XCTAssertTrue(buyButton.waitForExistence(timeout: 30.0))
         buyButton.forceTapElement()
-        
+
         let completeButton = app.buttons["COMPLETE"]
         XCTAssertTrue(completeButton.waitForExistence(timeout: 30.0))
         completeButton.forceTapElement()
-        
+
         let statusView = app.staticTexts["Payment status view"]
         XCTAssertTrue(statusView.waitForExistence(timeout: 10.0))
         XCTAssertNotNil(statusView.label.range(of: "Payment complete!"))
