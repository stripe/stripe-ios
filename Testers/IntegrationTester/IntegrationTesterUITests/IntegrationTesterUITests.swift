--- conflicted
+++ resolved
@@ -143,33 +143,6 @@
         XCTAssertNotNil(statusView.label.range(of: "complete!"))
     }
 
-<<<<<<< HEAD
-    func testAllIntegrationMethods() throws {
-        for integrationMethod in IntegrationMethod.allCases {
-            print("Testing \(integrationMethod.rawValue)")
-            switch integrationMethod {
-            case .iDEAL, .przelewy24, .bancontact, .eps, .afterpay, .sofort, .paypal:
-                testNoInputIntegrationMethod(integrationMethod, shouldConfirm: true)
-            case .alipay:
-                testAppToAppRedirect(integrationMethod)
-            case .weChatPay:
-//                testAppToAppRedirectWithoutReturnURL(integrationMethod)
-                // TODO: WeChat Pay is currently unavailable
-                break
-            case .bacsDebit, .sepaDebit:
-                testNoInputIntegrationMethod(integrationMethod, shouldConfirm: false)
-            case .card, .cardSetupIntents, .aubecsDebit, .applePay, .klarna, .fpx:
-                // Tested in method-specific functions.
-                break
-            case .grabpay:
-                // TODO: GrabPay is currently broken
-                break
-            case .oxxo:
-                // TODO: OXXO is currently broken
-                break
-            }
-        }
-=======
     // Exercise the ASWebAuthenticationSession flow
     func testASWebAuthUsingPaypal() throws {
         testNoInputIntegrationMethod(.paypal, shouldConfirm: true)
@@ -183,7 +156,6 @@
     // Test a standard payment method using SFSafariViewController
     func testSFSafariViewControllerUsingBancontact() throws {
         testNoInputIntegrationMethod(.bancontact, shouldConfirm: true)
->>>>>>> 62dc2874
     }
 
     func testAUBECSDebit() {
