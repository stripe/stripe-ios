---
format_version: '11'
default_step_lib_source: https://github.com/bitrise-io/bitrise-steplib.git
project_type: ios
app:
  envs:
  - FASTLANE_XCODE_LIST_TIMEOUT: '120'
  - DEFAULT_TEST_DEVICE: platform=iOS Simulator,name=iPhone 12 mini,OS=16.1
  - BITRISE_PROJECT_PATH: Stripe.xcworkspace
  - opts:
      is_expand: false
    FASTLANE_WORK_DIR: "."
  - opts:
      is_expand: false
    FASTLANE_LANE: ios integration_all
trigger_map:
- push_branch: "*"
  pipeline: main-trigger-pipeline
- pull_request_source_branch: "*"
  pipeline: main-trigger-pipeline
pipelines:
  main-trigger-pipeline:
    stages:
    - stage-trigger-run-all: {}
  nightly-pipeline:
    stages:
    - stage-nightly-all: {}
stages:
  stage-trigger-run-all:
    workflows:
    - framework-tests: {}
    - check-docs: {}
    - install-tests-non-carthage: {}
    - lint-tests: {}
    - size-report: {}
  stage-nightly-all:
    workflows:
    - basic-integration-tests: {}
    - ui-tests: {}
    - legacy-tests-13: {}
    - legacy-tests-14: {}
    - carthage-install-test: {}
    - data-theorem-sast: {}
    - deploy-dry-run: {}
    - integration-all: {}
workflows:
  basic-integration-tests:
    steps:
    - xcode-test@4:
        inputs:
        - destination: "$DEFAULT_TEST_DEVICE"
        - scheme: Basic Integration
    - deploy-to-bitrise-io@2: {}
    before_run:
    - prep_all
    after_run:
    - notify_ci
  carthage-install-test:
    steps:
    - fastlane@3:
        inputs:
        - lane: installation_carthage
        title: fastlane installation_carthage
    before_run:
    - prep_all
    after_run:
    - notify_ci
  check-docs:
    steps:
    - script@1:
        inputs:
        - content: brew install sourcekitten
        is_always_run: true
        title: Install sourcekitten
    - fastlane@3:
        inputs:
        - lane: check_docs
        title: fastlane check_docs
    before_run:
    - prep_all
  data-theorem-sast:
    steps:
    - script@1:
        inputs:
        - content: bundle config set path 'vendor/bundle'
        is_always_run: true
        title: Set Bundler to use local vendor directory
    - script@1:
        inputs:
        - content: bundle config set without 'development'
        title: Set bundler to ignore development and test gems
    - git-clone@6: {}
    - cache-pull@2: {}
    - bundler@0: {}
    - cache-push@2:
        inputs:
        - compress_archive: 'true'
        - cache_paths: |
            vendor
            SourcePackages
    - script@1:
        inputs:
        - content: bundle exec ./ci_scripts/push_dt.rb "$BITRISE_GIT_BRANCH" "$DT_UPLOAD_API_KEY"
        title: Submit app to Data Theorem for SAST
    after_run:
    - notify_ci
  deploy-dry-run:
    steps:
    - script@1:
        inputs:
        - content: brew install sourcekitten
        is_always_run: true
        title: Install Sourcekitten
    - script@1:
        inputs:
        - content: bundle exec ./ci_scripts/create_release.rb --version 99.99.99 --dry-run
        is_always_run: true
        title: Create release
    - script@1:
        inputs:
        - content: bundle exec ./ci_scripts/deploy_release.rb --dry-run
        is_always_run: true
        title: Deploy release
    envs:
    - DEFAULT_TEST_DEVICE: "platform=iOS Simulator,name=iPhone 8,OS=13.7"
    before_run:
    - prep_all
    after_run:
    - notify_ci
    meta:
      bitrise.io:
        stack: osx-xcode-13.2.x
        machine_type_id: g2-m1.8core
  framework-tests:
    steps:
    - fastlane@3:
        inputs:
        - lane: preflight
        title: fastlane preflight
    - fastlane@3:
        inputs:
        - lane: threeds2_tests
        title: fastlane threeds2_tests
    - xcode-test@4:
        inputs:
        - destination: "$DEFAULT_TEST_DEVICE"
        - scheme: StripeiOS
    - xcode-test@4:
        inputs:
        - destination: "$DEFAULT_TEST_DEVICE"
        - scheme: StripePayments
    - xcode-test@4:
        inputs:
        - destination: "$DEFAULT_TEST_DEVICE"
        - scheme: StripePaymentsUI
    - xcode-test@4:
        inputs:
        - destination: "$DEFAULT_TEST_DEVICE"
        - scheme: StripePaymentSheet
    - xcode-test@4:
        inputs:
        - destination: "$DEFAULT_TEST_DEVICE"
        - scheme: StripeCameraCore
    - xcode-test@4:
        inputs:
        - destination: "$DEFAULT_TEST_DEVICE"
        - scheme: StripeCore
    - xcode-test@4:
        inputs:
        - destination: "$DEFAULT_TEST_DEVICE"
        - scheme: StripeIdentity
    - xcode-test@4:
        inputs:
        - destination: "$DEFAULT_TEST_DEVICE"
        - scheme: StripeFinancialConnections
    - xcode-test@4:
        inputs:
        - destination: "$DEFAULT_TEST_DEVICE"
        - scheme: StripeCardScan
    - xcode-test@4:
        inputs:
        - destination: "$DEFAULT_TEST_DEVICE"
        - scheme: StripeApplePay
    - xcode-test@4:
        inputs:
        - destination: "$DEFAULT_TEST_DEVICE"
        - scheme: StripeUICore
    - deploy-to-bitrise-io@2: {}
    - save-spm-cache@1: {}
    before_run:
    - prep_all
    after_run: []
  install-tests-non-carthage:
    steps:
    - fastlane@3:
        inputs:
        - lane: installation_cocoapods_without_frameworks_objc
        title: fastlane installation_cocoapods_without_frameworks_objc
    - fastlane@3:
        inputs:
        - lane: installation_cocoapods_frameworks_objc
        title: fastlane installation_cocoapods_frameworks_objc
    - fastlane@3:
        inputs:
        - lane: installation_cocoapods_frameworks_swift
        title: fastlane installation_cocoapods_frameworks_swift
    - fastlane@3:
        inputs:
        - lane: installation_spm_objc
        title: fastlane installation_spm_objc
    - fastlane@3:
        inputs:
        - lane: installation_spm_swift
        title: fastlane installation_spm_swift
    before_run:
    - prep_all
  integration-all:
    steps:
    - xcode-test@4:
        inputs:
        - destination: "$DEFAULT_TEST_DEVICE"
        - scheme: IntegrationTester
    - deploy-to-bitrise-io@2: {}
    before_run:
    - prep_all
    after_run:
    - notify_ci
  legacy-tests-13:
    steps:
    - fastlane@3:
        inputs:
        - lane: legacy_tests_13
        title: fastlane legacy_tests_13
    envs:
    - DEFAULT_TEST_DEVICE: "platform=iOS Simulator,name=iPhone 8,OS=13.7"
    before_run:
    - prep_all
    after_run:
    - upload_logs
    meta:
      bitrise.io:
<<<<<<< HEAD
        stack: osx-xcode-13.2.x
        machine_type_id: g2-m1.8core
=======
        stack: osx-xcode-13.3.x
        machine_type_id: g2.12core
>>>>>>> 6127ed8a
  legacy-tests-14:
    steps:
    - fastlane@3:
        inputs:
        - lane: legacy_tests_14
        title: fastlane legacy_tests_14
    envs:
    - DEFAULT_TEST_DEVICE: "platform=iOS Simulator,name=iPhone 8,OS=14.5"
    before_run:
    - prep_all
    after_run:
    - upload_logs
  lint-tests:
    steps:
    - fastlane@3:
        inputs:
        - lane: build_extras
        title: fastlane build_extras
    - fastlane@3:
        inputs:
        - lane: analyze
        title: fastlane analyze
    - fastlane@3:
        inputs:
        - lane: objc_symbol_check
        title: fastlane objc_symbol_check
    before_run:
    - prep_all
  notify_ci:
    steps:
    - script@1:
        inputs:
        - content: "./ci_scripts/notify_ci.rb"
        title: Send notification if failed
        is_always_run: true
        run_if: ".IsBuildFailed"
  prep_all:
    steps:
    - xcode-start-simulator@0:
        inputs:
        - destination: $DEFAULT_TEST_DEVICE
    - set-env-var@0:
        inputs:
        - destination_keys: CONFIGURATION_BUILD_DIR
        - value: "$BITRISE_SOURCE_DIR/stpbuild/products"
        title: Set CONFIGURATION_BUILD_DIR
    - set-env-var@0:
        inputs:
        - destination_keys: CONFIGURATION_TEMP_DIR
        - value: "$BITRISE_SOURCE_DIR/stpbuild/intermediates"
        title: Set CONFIGURATION_TEMP_DIR
    - script@1:
        inputs:
        - content: bundle config set path 'vendor/bundle'
        is_always_run: true
        title: Set Bundler to use local vendor directory
    - git-clone@6:
        inputs:
        - clone_depth: '1'
    - cache-pull@2: {}
    - bundler@0: {}
    - cache-push@2:
        inputs:
        - compress_archive: 'true'
        - cache_paths: 'vendor

            '
    - restore-spm-cache@1: {}
  size-report:
    steps:
    - script@1:
        inputs:
        - content: bundle config set path 'vendor/bundle'
        is_always_run: true
        title: Set Bundler to use local vendor directory
    - git-clone@6:
        inputs:
        - fetch_tags: 'yes'
    - cache-pull@2: {}
    - bundler@0: {}
    - cache-push@2:
        inputs:
        - compress_archive: 'true'
        - cache_paths: |
            vendor
            SourcePackages
    - script@1:
        inputs:
        - content: git fetch origin
        title: Fetch full branch history
    - script@1:
        inputs:
        - content: bundle exec ruby Tests/installation_tests/size_test/size_report.rb
            master $BITRISE_GIT_BRANCH
        title: Generate size report
  ui-tests:
    steps:
    - xcode-test@4:
        inputs:
        - destination: "$DEFAULT_TEST_DEVICE"
        - scheme: LocalizationTester
    - xcode-test@4:
        inputs:
        - destination: "$DEFAULT_TEST_DEVICE"
        - scheme: PaymentSheet Example
    - deploy-to-bitrise-io@2: {}
    before_run:
    - prep_all
    after_run:
    - notify_ci
  upload_logs:
    steps:
    - deploy-to-bitrise-io@2:
        inputs:
        - notify_user_groups: none
        - is_compress: 'true'
        - deploy_path: build-ci-tests/Logs/Test
        - is_enable_public_page: 'false'
        title: Deploy test log artifacts
  xcode-132-install-tests:
    steps:
    - fastlane@3:
        inputs:
        - lane: installation_cocoapods_without_frameworks_objc
        title: fastlane installation_cocoapods_without_frameworks_objc
    - fastlane@3:
        inputs:
        - lane: installation_cocoapods_frameworks_objc
        title: fastlane installation_cocoapods_frameworks_objc
    - fastlane@3:
        inputs:
        - lane: installation_cocoapods_frameworks_swift
        title: fastlane installation_cocoapods_frameworks_swift
    - fastlane@3:
        inputs:
        - lane: installation_spm_objc
        title: fastlane installation_spm_objc
    - fastlane@3:
        inputs:
        - lane: installation_spm_swift
        title: fastlane installation_spm_swift
    - fastlane@3:
        inputs:
        - lane: installation_carthage
        title: fastlane installation_carthage
    envs:
    - DEFAULT_TEST_DEVICE: "platform=iOS Simulator,name=iPhone 8,OS=13.7"
    before_run:
    - prep_all
    after_run:
    - notify_ci
    meta:
      bitrise.io:
        stack: osx-xcode-13.2.x
        machine_type_id: g2-m1.8core
meta:
  bitrise.io:
    stack: osx-xcode-14.1.x-ventura
    machine_type_id: g2-m1.8core<|MERGE_RESOLUTION|>--- conflicted
+++ resolved
@@ -239,13 +239,8 @@
     - upload_logs
     meta:
       bitrise.io:
-<<<<<<< HEAD
-        stack: osx-xcode-13.2.x
-        machine_type_id: g2-m1.8core
-=======
         stack: osx-xcode-13.3.x
         machine_type_id: g2.12core
->>>>>>> 6127ed8a
   legacy-tests-14:
     steps:
     - fastlane@3:
