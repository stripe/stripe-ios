format_version: "11"
default_step_lib_source: https://github.com/bitrise-io/bitrise-steplib.git
project_type: ios
app:
  envs:
  - FASTLANE_XCODE_LIST_TIMEOUT: "120"
  - DEFAULT_TEST_DEVICE: platform=iOS Simulator,name=iPhone 12 mini,OS=16.4
  - BITRISE_PROJECT_PATH: Stripe.xcworkspace
  - GIT_AUTHOR_NAME: Bitrise CI
  - GIT_AUTHOR_EMAIL: mobile-sdk-team@stripe.com
  - GIT_COMMITTER_NAME: Bitrise CI
  - GIT_COMMITTER_EMAIL: mobile-sdk-team@stripe.com
  - opts:
      is_expand: false
    FASTLANE_WORK_DIR: .
  - opts:
      is_expand: false
    FASTLANE_LANE: ios integration_all
trigger_map:
- push_branch: master
  pipeline: main-trigger-pipeline
- pull_request_source_branch: releases/*
  pipeline: releases-trigger-pipeline
- pull_request_source_branch: '*'
  pipeline: main-trigger-pipeline
pipelines:
  main-trigger-pipeline:
    stages:
    - stage-trigger-run-all: {}
  releases-trigger-pipeline:
    stages:
    - stage-releases-run-all: {}
  nightly-pipeline:
    stages:
    - stage-nightly-all: {}
stages:
  stage-trigger-run-all:
    workflows:
    - framework-tests: {}
    - test-builds-xcode-15: {}
    - test-builds-xcode-16: {}
    - test-builds-vision: {}
    - install-tests-non-carthage: {}
    - lint-tests: {}
    - size-report: {}
<<<<<<< HEAD
=======
    - ui-tests-1: {}
    - ui-tests-2: {}
    - ui-tests-3: {}
    - ui-tests-4: {}
    - integration-all: {}
    - deploy-dry-run: {}
>>>>>>> dd74549e
    - lokalise-upload: {}
  stage-releases-run-all:
    workflows:
    - framework-tests-no-mocks: {}
    - test-builds-xcode-15: {}
    - test-builds-xcode-16: {}
    - test-builds-xcode-15-release: {}
    - test-builds-xcode-16-release: {}
    - test-builds-vision: {}
    - deploy-docs: {}
    - install-tests-non-carthage: {}
    - lint-tests: {}
    - size-report: {}
    - ui-tests-1: {}
    - ui-tests-2: {}
    - ui-tests-3: {}
    - ui-tests-4: {}
    - legacy-tests-15: {}
    - legacy-tests-16: {}
    - carthage-install-test: {}
    - pod-lint-tests: {}
    - integration-all: {}
  stage-nightly-all:
    workflows:
    - test-builds-xcode-15-release: {}
    - test-builds-xcode-16-release: {}
    - framework-tests-no-mocks: {}
    - check-docs: {}
    - legacy-tests-15: {}
    - legacy-tests-16: {}
    - carthage-install-test: {}
    - deploy-dry-run: {}
    - pod-lint-tests: {}
workflows:
  carthage-install-test:
    steps:
    - fastlane@3:
        inputs:
        - lane: installation_carthage
        title: fastlane installation_carthage
    before_run:
    - prep_all
    after_run:
    - notify_ci
    envs:
    - DEFAULT_TEST_DEVICE: platform=iOS Simulator,name=iPhone 12 mini,OS=16.4
  check-docs:
    steps:
    - script@1:
        inputs:
        - content: bundle exec ./ci_scripts/build_documentation.rb
        title: Build documentation
    before_run:
    - prep_all
    after_run:
    - notify_ci
  deploy-docs:
    steps:
    - activate-ssh-key@4: {}
    - script@1:
        inputs:
        - content: bundle config set path 'vendor/bundle'
        is_always_run: true
        title: Set Bundler to use local vendor directory
    - git-clone@6:
        inputs:
        - merge_pr: "no"
        - fetch_tags: "yes"
    - restore-cache@2.4:
        inputs:
        - key: bundle-cache-{{ checksum "Gemfile.lock" }}
    - bundler@0: {}
    - save-cache@1:
        inputs:
        - key: bundle-cache-{{ checksum "Gemfile.lock" }}
        - paths: |
            vendor
    - script@1:
        inputs:
        - content: git fetch origin
        title: Fetch full branch history
    - script@1:
        inputs:
        - content: bundle exec ./ci_scripts/build_documentation.rb --publish
        title: Build documentation
  deploy-dry-run:
    steps:
    - script@1:
        inputs:
        - content: brew install sourcekitten
        is_always_run: true
        title: Install Sourcekitten
    - script@1:
        inputs:
        - content: bundle exec ./ci_scripts/create_release.rb --version 99.99.99 --dry-run
        is_always_run: true
        title: Create release
    - script@1:
        inputs:
        - content: bundle exec ./ci_scripts/deploy_release.rb --dry-run
        is_always_run: true
        title: Deploy release
    - script@1:
        inputs:
        - content: bundle exec ./ci_scripts/export_builds.rb
        is_always_run: true
        title: Export builds        
    before_run:
    - prep_all
    after_run:
    - notify_ci
    meta:
      bitrise.io:
        stack: osx-xcode-15.0.x
        machine_type_id: g2.mac.large
    envs:
    - DEFAULT_TEST_DEVICE: platform=iOS Simulator,name=iPhone 12 mini,OS=16.4
  deploy-example-apps:
    steps:
    - set-xcode-build-number@1:
        inputs:
        - plist_path: '$BITRISE_SOURCE_DIR/Example/PaymentSheet Example/PaymentSheet Example/Info.plist'
    - set-xcode-build-number@1:
        inputs:
        - plist_path: '$BITRISE_SOURCE_DIR/Example/IdentityVerification Example/IdentityVerification Example/Info.plist'
    - xcode-archive@4:
        inputs:
        - project_path: Stripe.xcworkspace
        - distribution_method: app-store
        - automatic_code_signing: apple-id
        - xcodebuild_options: DEVELOPMENT_TEAM=Y28TH9SHX7
        - scheme: PaymentSheet Example
    - xcode-archive@4:
        inputs:
        - project_path: Stripe.xcworkspace
        - distribution_method: app-store
        - automatic_code_signing: apple-id
        - xcodebuild_options: DEVELOPMENT_TEAM=Y28TH9SHX7
        - scheme: IdentityVerification Example
    - deploy-to-bitrise-io@2: {}
    before_run:
    - prep_all
  financial-connections-stability-tests:
    before_run:
    - prep_all
    steps:
    - xcode-test@4:
        inputs:
        - destination: $DEFAULT_TEST_DEVICE
        - test_repetition_mode: retry_on_failure
        - maximum_test_repetitions: "2"
        - scheme: FinancialConnections Example
    - pagerduty@0:
        is_always_run: true
        run_if: .IsBuildFailed
        inputs:
          - event_description: iOS E2E tests failing! $BITRISE_BUILD_URL.
          - integration_key: $AUX_PAGERDUTY_INTEGRATION_KEY
    - slack@3:
        is_always_run: true
        run_if: .IsBuildFailed
        inputs:
        - webhook_url: $WEBHOOK_SLACK_CUX_BOTS
        - webhook_url_on_error: $WEBHOOK_SLACK_CUX_BOTS
    - slack@3:
        is_always_run: true
        inputs:
        - webhook_url: $WEBHOOK_SLACK_CONNECTIONS_MOBILE
        - webhook_url_on_error: $WEBHOOK_SLACK_CONNECTIONS_MOBILE
    - slack@3:
        is_always_run: true
        run_if: .IsBuildFailed
        inputs:
        - webhook_url: $SLACK_KGAIDIS_TESTING_WEBHOOK_URL
        - webhook_url_on_error: $SLACK_KGAIDIS_TESTING_WEBHOOK_URL
    - deploy-to-bitrise-io@2: {}
    envs:
    - DEFAULT_TEST_DEVICE: platform=iOS Simulator,name=iPhone 12 mini,OS=16.4
  financial-connections-stability-tests-for-edge:
    before_run:
    - prep_all
    steps:
    - xcode-test@4:
        inputs:
        - destination: $DEFAULT_TEST_DEVICE
        - test_repetition_mode: retry_on_failure
        - maximum_test_repetitions: "2"
        - scheme: FinancialConnections Example
    - deploy-to-bitrise-io@2: {}
    envs:
    - DEFAULT_TEST_DEVICE: platform=iOS Simulator,name=iPhone 12 mini,OS=16.4
  framework-tests:
    steps:
    - fastlane@3:
        inputs:
        - lane: preflight
        title: fastlane preflight
    - fastlane@3:
        inputs:
        - lane: threeds2_tests
        title: fastlane threeds2_tests
    - xcode-test@4:
        inputs:
        - destination: $DEFAULT_TEST_DEVICE
        - test_repetition_mode: retry_on_failure
        - maximum_test_repetitions: "2"
        - scheme: StripeiOS
    - xcode-test@4:
        inputs:
        - destination: $DEFAULT_TEST_DEVICE
        - test_repetition_mode: retry_on_failure
        - maximum_test_repetitions: "2"
        - scheme: StripePayments
    - xcode-test@4:
        inputs:
        - destination: $DEFAULT_TEST_DEVICE
        - test_repetition_mode: retry_on_failure
        - maximum_test_repetitions: "2"
        - scheme: StripePaymentsUI
    - xcode-test@4:
        inputs:
        - destination: $DEFAULT_TEST_DEVICE
        - test_repetition_mode: retry_on_failure
        - maximum_test_repetitions: "2"
        - scheme: StripePaymentSheet
    - xcode-test@4:
        inputs:
        - destination: $DEFAULT_TEST_DEVICE
        - test_repetition_mode: retry_on_failure
        - maximum_test_repetitions: "2"
        - scheme: StripeCameraCore
    - xcode-test@4:
        inputs:
        - destination: $DEFAULT_TEST_DEVICE
        - test_repetition_mode: retry_on_failure
        - maximum_test_repetitions: "2"
        - scheme: StripeCore
    - xcode-test@4:
        inputs:
        - destination: $DEFAULT_TEST_DEVICE
        - test_repetition_mode: retry_on_failure
        - maximum_test_repetitions: "2"
        - scheme: StripeConnect
    - xcode-test@4:
        inputs:
        - destination: $DEFAULT_TEST_DEVICE
        - test_repetition_mode: retry_on_failure
        - maximum_test_repetitions: "2"
        - scheme: StripeIdentity
    - xcode-test@4:
        inputs:
        - destination: $DEFAULT_TEST_DEVICE
        - test_repetition_mode: retry_on_failure
        - maximum_test_repetitions: "2"
        - scheme: StripeFinancialConnections
    - xcode-test@4:
        inputs:
        - destination: $DEFAULT_TEST_DEVICE
        - test_repetition_mode: retry_on_failure
        - maximum_test_repetitions: "2"
        - scheme: StripeCardScan
    - xcode-test@4:
        inputs:
        - destination: $DEFAULT_TEST_DEVICE
        - test_repetition_mode: retry_on_failure
        - maximum_test_repetitions: "2"
        - scheme: StripeApplePay
    - xcode-test@4:
        inputs:
        - destination: $DEFAULT_TEST_DEVICE
        - test_repetition_mode: retry_on_failure
        - maximum_test_repetitions: "2"
        - scheme: StripeUICore
    - deploy-to-bitrise-io@2: {}
    - save-spm-cache@1: {}
    before_run:
    - prep_all
    after_run: []
    meta:
      bitrise.io:
        stack: osx-xcode-15.0.x
        machine_type_id: g2.mac.large
  framework-tests-no-mocks:
    steps:
    - fastlane@3:
        inputs:
        - lane: preflight
        title: fastlane preflight
    - xcode-test@4:
        inputs:
        - destination: $DEFAULT_TEST_DEVICE
        - test_repetition_mode: retry_on_failure
        - maximum_test_repetitions: "2"
        - scheme: AllStripeFrameworks-NoMocks
    - deploy-to-bitrise-io@2: {}
    - save-spm-cache@1: {}
    before_run:
    - prep_all
    after_run:
    - notify_ci
    meta:
      bitrise.io:
        stack: osx-xcode-15.0.x
        machine_type_id: g2.mac.large
  test-builds-xcode-15:
    steps:
    - xcode-build-for-test@2:
        inputs:
        - scheme: AllStripeFrameworks
        - destination: generic/platform=iOS Simulator
    - deploy-to-bitrise-io@2: {}
    envs:
    - DEFAULT_TEST_DEVICE: platform=iOS Simulator,name=iPhone 15,OS=17.0
    before_run:
    - prep_all
    meta:
      bitrise.io:
        stack: osx-xcode-15.0.x
        machine_type_id: g2.mac.large
  test-builds-xcode-16:
    steps:
    - xcode-build-for-test@2:
        inputs:
        - scheme: AllStripeFrameworks
        - destination: generic/platform=iOS Simulator
    - deploy-to-bitrise-io@2: {}
    envs:
    - DEFAULT_TEST_DEVICE: platform=iOS Simulator,name=iPhone 15,OS=18.0
    before_run:
    - prep_all
    meta:
      bitrise.io:
        stack: osx-xcode-16.0.x
        machine_type_id: g2.mac.large
  test-builds-xcode-15-release:
    steps:
    - script@1:
        inputs:
        - content: xcodebuild build -workspace "Stripe.xcworkspace" -scheme "AllStripeFrameworks" -configuration "Release" -sdk "iphonesimulator" | xcpretty
        title: Build release builds
    before_run:
    - prep_all
    meta:
      bitrise.io:
        stack: osx-xcode-15.0.x
        machine_type_id: g2.mac.large
  test-builds-xcode-16-release:
    steps:
    - script@1:
        inputs:
        - content: xcodebuild build -workspace "Stripe.xcworkspace" -scheme "AllStripeFrameworks" -configuration "Release" -sdk "iphonesimulator" | xcpretty
        title: Build release builds
    before_run:
    - prep_all
    meta:
      bitrise.io:
        stack: osx-xcode-16.0.x
        machine_type_id: g2.mac.large
  test-builds-vision:
    steps:
    - xcode-build-for-test@2:
        inputs:
        - scheme: StripePaymentSheet
        - destination: generic/platform=visionOS Simulator
    - deploy-to-bitrise-io@2: {}
    before_run:
    - prep_all
    meta:
      bitrise.io:
        stack: osx-xcode-15.2.x
        machine_type_id: g2.mac.large
  install-tests-non-carthage:
    steps:
    - fastlane@3:
        inputs:
        - lane: installation_cocoapods_without_frameworks_objc
        title: fastlane installation_cocoapods_without_frameworks_objc
    - fastlane@3:
        inputs:
        - lane: installation_cocoapods_frameworks_objc
        title: fastlane installation_cocoapods_frameworks_objc
    - fastlane@3:
        inputs:
        - lane: installation_cocoapods_frameworks_swift
        title: fastlane installation_cocoapods_frameworks_swift
    - fastlane@3:
        inputs:
        - lane: installation_spm_objc
        title: fastlane installation_spm_objc
    - fastlane@3:
        inputs:
        - lane: installation_spm_swift
        title: fastlane installation_spm_swift
    before_run:
    - prep_all
    envs:
    - DEFAULT_TEST_DEVICE: platform=iOS Simulator,name=iPhone 12 mini,OS=16.4
  integration-all:
    steps:
    - xcode-test@4:
        inputs:
        - destination: $DEFAULT_TEST_DEVICE
        - test_repetition_mode: retry_on_failure
        - maximum_test_repetitions: "2"
        - scheme: IntegrationTester
        - log_formatter: xcbeautify
    - deploy-to-bitrise-io@2: {}
    before_run:
    - prep_all
    meta:
      bitrise.io:
        stack: osx-xcode-15.0.x
        machine_type_id: g2.mac.large
    envs:
    - DEFAULT_TEST_DEVICE: platform=iOS Simulator,name=iPhone 12 mini,OS=16.4
  legacy-tests-15:
    steps:
    - fastlane@3:
        inputs:
        - lane: legacy_tests_15
        title: fastlane legacy_tests_15
    envs:
    - DEFAULT_TEST_DEVICE: platform=iOS Simulator,name=iPhone 12 mini,OS=15.5
    meta:
      bitrise.io:
        stack: osx-xcode-15.0.x
        machine_type_id: g2.mac.large
    before_run:
    - prep_all
    after_run:
    - upload_logs
    - notify_ci
  legacy-tests-16:
    steps:
    - fastlane@3:
        inputs:
        - lane: legacy_tests_16
        title: fastlane legacy_tests_16
    envs:
    - DEFAULT_TEST_DEVICE: platform=iOS Simulator,name=iPhone 12 mini,OS=16.4
    before_run:
    - prep_all
    after_run:
    - upload_logs
    - notify_ci   
    meta:
      bitrise.io:
        stack: osx-xcode-15.0.x
        machine_type_id: g2.mac.large     
  lint-tests:
    steps:
    - script@1:
        inputs:
        - content: ./ci_scripts/lint_modified_files.sh
        title: Run swiftlint
    - script@1:
        inputs:
        - content: ./ci_scripts/check_paymentsheet_test_sharding.rb
        title: Check PaymentSheet test sharding
    - script@1:
        inputs:
        - content: ./ci_scripts/check_image_format.sh
        title: Check png image format is 8-bit
    - fastlane@3:
        inputs:
        - lane: build_extras
        title: fastlane build_extras
    - fastlane@3:
        inputs:
        - lane: analyze
        title: fastlane analyze
    before_run:
    - prep_all
    meta:
      bitrise.io:
        stack: osx-xcode-15.0.x
        machine_type_id: g2.mac.large
  notify_ci:
    steps:
    - script@1:
        inputs:
        - content: ./ci_scripts/notify_ci.rb
        title: Send notification if failed
        is_always_run: true
        run_if: .IsBuildFailed
  lokalise-upload:
    steps:
    - script@1:
        inputs:
        - content: bundle exec ./ci_scripts/upload_localized_strings_to_lokalise.sh
        title: Upload strings to lokalise
    before_run:
    - prep_all
    envs:
      - LOKALISE_API_KEY: $LOKALISE_API_KEY
    meta:
      bitrise.io:
        stack: osx-xcode-15.0.x
        machine_type_id: g2.mac.large   
  pod-lint-tests:
    steps:
    - script@1:
        inputs:
        - content: pod lib lint --include-podspecs='*.podspec' --external-podspecs='ExternalPodspecs/*.podspec'
        title: pod lib lint
    before_run:
    - prep_all
    envs:
    - DEFAULT_TEST_DEVICE: platform=iOS Simulator,name=iPhone 12 mini,OS=16.4
  prep_all:
    steps:
    - xcode-start-simulator@0:
        inputs:
        - destination: $DEFAULT_TEST_DEVICE
    - set-env-var@0:
        inputs:
        - destination_keys: CONFIGURATION_BUILD_DIR
        - value: $BITRISE_SOURCE_DIR/stpbuild/products
        title: Set CONFIGURATION_BUILD_DIR
    - set-env-var@0:
        inputs:
        - destination_keys: CONFIGURATION_TEMP_DIR
        - value: $BITRISE_SOURCE_DIR/stpbuild/intermediates
        title: Set CONFIGURATION_TEMP_DIR
    - script@1:
        inputs:
        - content: bundle config set path 'vendor/bundle'
        is_always_run: true
        title: Set Bundler to use local vendor directory
    - git-clone@8.2:
        inputs:
        - clone_depth: "1"
    - restore-cache@2.4:
        inputs:
        - key: bundle-cache-{{ checksum "Gemfile.lock" }}
    - bundler@0: {}
    - save-cache@1:
        inputs:
        - key: bundle-cache-{{ checksum "Gemfile.lock" }}
        - paths: |
            vendor
    - restore-spm-cache@2.1: {}
  size-report:
    steps:
    - script@1:
        inputs:
        - content: bundle config set path 'vendor/bundle'
        is_always_run: true
        title: Set Bundler to use local vendor directory
    - git-clone@6:
        inputs:
        - merge_pr: "no"
        - fetch_tags: "yes"
    - restore-cache@2.4:
        inputs:
        - key: bundle-cache-{{ checksum "Gemfile.lock" }}
    - bundler@0: {}
    - save-cache@1:
        inputs:
        - key: bundle-cache-{{ checksum "Gemfile.lock" }}
        - paths: |
            vendor
    - script@1:
        inputs:
        - content: git fetch origin
        title: Fetch full branch history
    - script@1:
        inputs:
        - content: bundle exec fastlane size_report
        title: Generate size report
    meta:
      bitrise.io:
        stack: osx-xcode-15.3.x
        machine_type_id: g2.mac.large        
  ui-tests-1:
    steps:
    - xcode-test@4:
        inputs:
        - destination: $DEFAULT_TEST_DEVICE
        - test_repetition_mode: retry_on_failure
        - maximum_test_repetitions: "2"
        - scheme: PaymentSheet Example
        - test_plan: PaymentSheet Example-Shard1
        - log_formatter: xcbeautify
        - xcodebuild_options: -maximum-concurrent-test-simulator-destinations 2 -maximum-parallel-testing-workers 2
    - deploy-to-bitrise-io@2: {}
    before_run:
    - prep_all
    meta:
      bitrise.io:
        stack: osx-xcode-15.0.x
        machine_type_id: g2.mac.large
  ui-tests-2:
    steps:
    - xcode-test@4:
        inputs:
        - destination: $DEFAULT_TEST_DEVICE
        - test_repetition_mode: retry_on_failure
        - maximum_test_repetitions: "2"
        - scheme: PaymentSheet Example
        - test_plan: PaymentSheet Example-Shard2
        - log_formatter: xcbeautify
        - xcodebuild_options: -maximum-concurrent-test-simulator-destinations 2 -maximum-parallel-testing-workers 2
    - deploy-to-bitrise-io@2: {}
    before_run:
    - prep_all
    meta:
      bitrise.io:
        stack: osx-xcode-15.0.x
        machine_type_id: g2.mac.large
  ui-tests-3:
    steps:
    - xcode-test@4:
        inputs:
        - destination: $DEFAULT_TEST_DEVICE
        - test_repetition_mode: retry_on_failure
        - maximum_test_repetitions: "2"
        - scheme: PaymentSheet Example
        - test_plan: PaymentSheet Example-Shard3
        - log_formatter: xcbeautify
        - xcodebuild_options: -maximum-concurrent-test-simulator-destinations 2 -maximum-parallel-testing-workers 2
    - deploy-to-bitrise-io@2: {}
    before_run:
    - prep_all
    meta:
      bitrise.io:
        stack: osx-xcode-15.0.x
        machine_type_id: g2.mac.large
  ui-tests-4:
    steps:
    - xcode-test@4:
        inputs:
        - destination: $DEFAULT_TEST_DEVICE
        - test_repetition_mode: retry_on_failure
        - maximum_test_repetitions: "2"
        - scheme: PaymentSheet Example
        - test_plan: PaymentSheet Example-Shard4
        - log_formatter: xcbeautify
        - xcodebuild_options: -maximum-concurrent-test-simulator-destinations 2 -maximum-parallel-testing-workers 2
    - deploy-to-bitrise-io@2: {}
    before_run:
    - prep_all
    meta:
      bitrise.io:
        stack: osx-xcode-15.0.x
        machine_type_id: g2.mac.large
  ui-tests-5:
    steps:
    - xcode-test@4:
        inputs:
        - destination: $DEFAULT_TEST_DEVICE
        - test_repetition_mode: retry_on_failure
        - maximum_test_repetitions: "2"
        - scheme: StripeConnect Example
        - test_plan: StripeConnectExample
        - log_formatter: xcbeautify
        - xcodebuild_options: -maximum-concurrent-test-simulator-destinations 2 -maximum-parallel-testing-workers 2
    - deploy-to-bitrise-io@2: {}
    before_run:
    - prep_all
    meta:
      bitrise.io:
        stack: osx-xcode-15.0.x
        machine_type_id: g2.mac.large             
  upload_logs:
    steps:
    - deploy-to-bitrise-io@2:
        inputs:
        - notify_user_groups: none
        - is_compress: "true"
        - deploy_path: build-ci-tests/Logs/Test
        - is_enable_public_page: "false"
        title: Deploy test log artifacts
meta:
  bitrise.io:
    stack: osx-xcode-15.0.x
    machine_type_id: g2.mac.large<|MERGE_RESOLUTION|>--- conflicted
+++ resolved
@@ -43,15 +43,11 @@
     - install-tests-non-carthage: {}
     - lint-tests: {}
     - size-report: {}
-<<<<<<< HEAD
-=======
     - ui-tests-1: {}
     - ui-tests-2: {}
     - ui-tests-3: {}
     - ui-tests-4: {}
     - integration-all: {}
-    - deploy-dry-run: {}
->>>>>>> dd74549e
     - lokalise-upload: {}
   stage-releases-run-all:
     workflows:
