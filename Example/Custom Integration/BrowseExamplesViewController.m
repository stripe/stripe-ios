--- conflicted
+++ resolved
@@ -128,262 +128,6 @@
     [self.navigationController pushViewController:viewController animated:YES];
 }
 
-<<<<<<< HEAD
-#pragma mark - STPBackendCharging
-
-- (void)_callOnMainThread:(void (^)(void))block {
-    if ([NSThread isMainThread]) {
-        block();
-    } else {
-        dispatch_async(dispatch_get_main_queue(), ^{
-            block();
-        });
-    }
-}
-
-/**
- Ask the example backend to create a PaymentIntent with the specified amount.
-
- The implementation of this function is not interesting or relevant to using PaymentIntents. The
- method signature is the most interesting part: you need some way to ask *your* backend to create
- a PaymentIntent with the correct properties, and then it needs to pass the client secret back.
-
- @param amount Amount to charge the customer
- @param completion completion block called with status of backend call & the client secret if successful.
- */
-- (void)createBackendPaymentIntentWithAmount:(NSNumber *)amount completion:(STPPaymentIntentCreationHandler)completion {
-    if (!BackendBaseURL) {
-        NSError *error = [NSError errorWithDomain:StripeDomain
-                                             code:STPInvalidRequestError
-                                         userInfo:@{NSLocalizedDescriptionKey: @"You must set a backend base URL in Constants.m to create a payment intent."}];
-        [self _callOnMainThread:^{ completion(STPBackendResultFailure, nil, error); }];
-        return;
-    }
-
-    // This asks the backend to create a PaymentIntent for us, which can then be passed to the Stripe SDK to confirm
-    NSURLSessionConfiguration *config = [NSURLSessionConfiguration defaultSessionConfiguration];
-    NSURLSession *session = [NSURLSession sessionWithConfiguration:config];
-
-    NSString *urlString = [BackendBaseURL stringByAppendingPathComponent:@"create_intent"];
-    NSURL *url = [NSURL URLWithString:urlString];
-    NSMutableURLRequest *request = [[NSMutableURLRequest alloc] initWithURL:url];
-    request.HTTPMethod = @"POST";
-    NSString *postBody = [NSString stringWithFormat:
-                          @"amount=%@&metadata[charge_request_id]=%@",
-                          amount,
-                          // example-ios-backend allows passing metadata through to Stripe
-                          @"B3E611D1-5FA1-4410-9CEC-00958A5126CB"
-                          ];
-    NSData *data = [postBody dataUsingEncoding:NSUTF8StringEncoding];
-
-    NSURLSessionUploadTask *uploadTask = [session uploadTaskWithRequest:request
-                                                               fromData:data
-                                                      completionHandler:^(NSData *data, NSURLResponse *response, NSError *error) {
-                                                          NSHTTPURLResponse *httpResponse = (NSHTTPURLResponse *)response;
-                                                          if (!error && httpResponse.statusCode != 200) {
-                                                              NSString *errorMessage = [[NSString alloc] initWithData:data encoding:NSUTF8StringEncoding] ?: @"There was an error connecting to your payment backend.";
-                                                              error = [NSError errorWithDomain:StripeDomain
-                                                                                          code:STPInvalidRequestError
-                                                                                      userInfo:@{NSLocalizedDescriptionKey: errorMessage}];
-                                                          }
-                                                          if (error || data == nil) {
-                                                              [self _callOnMainThread:^{ completion(STPBackendResultFailure, nil, error); }];
-                                                          } else {
-                                                              NSError *jsonError = nil;
-                                                              id json = [NSJSONSerialization JSONObjectWithData:data options:0 error:&jsonError];
-
-                                                              if (json &&
-                                                                  [json isKindOfClass:[NSDictionary class]] &&
-                                                                  [json[@"secret"] isKindOfClass:[NSString class]]) {
-                                                                  [self _callOnMainThread:^{ completion(STPBackendResultSuccess, json[@"secret"], nil); }];
-                                                              } else {
-                                                                  [self _callOnMainThread:^{ completion(STPBackendResultFailure, nil, jsonError); }];
-                                                              }
-                                                          }
-                                                      }];
-
-    [uploadTask resume];
-}
-
-- (void)createAndConfirmPaymentIntentWithAmount:(NSNumber *)amount
-                                  paymentMethod:(NSString *)paymentMethodID
-                                      returnURL:(NSString *)returnURL
-                                     completion:(STPPaymentIntentCreateAndConfirmHandler)completion {
-    if (!BackendBaseURL) {
-        NSError *error = [NSError errorWithDomain:StripeDomain
-                                             code:STPInvalidRequestError
-                                         userInfo:@{NSLocalizedDescriptionKey: @"You must set a backend base URL in Constants.m to create a payment intent."}];
-        [self _callOnMainThread:^{ completion(STPBackendResultFailure, nil, error); }];
-        return;
-    }
-
-    // This passes the token off to our payment backend, which will then actually complete charging the card using your Stripe account's secret key
-    NSURLSessionConfiguration *config = [NSURLSessionConfiguration defaultSessionConfiguration];
-    NSURLSession *session = [NSURLSession sessionWithConfiguration:config];
-
-    NSString *urlString = [BackendBaseURL stringByAppendingPathComponent:@"capture_payment"];
-    NSURL *url = [NSURL URLWithString:urlString];
-    NSMutableURLRequest *request = [[NSMutableURLRequest alloc] initWithURL:url];
-    request.HTTPMethod = @"POST";
-    NSString *postBody = [NSString stringWithFormat:
-                          @"payment_method=%@&amount=%@&return_url=%@",
-                          paymentMethodID,
-                          amount,
-                          returnURL];
-    NSData *data = [postBody dataUsingEncoding:NSUTF8StringEncoding];
-
-    NSURLSessionUploadTask *uploadTask = [session uploadTaskWithRequest:request
-                                                               fromData:data
-                                                      completionHandler:^(NSData *data, NSURLResponse *response, NSError *error) {
-                                                          NSHTTPURLResponse *httpResponse = (NSHTTPURLResponse *)response;
-                                                          if (!error && httpResponse.statusCode != 200) {
-                                                              NSString *errorMessage = [[NSString alloc] initWithData:data encoding:NSUTF8StringEncoding] ?: @"There was an error connecting to your payment backend.";
-                                                              error = [NSError errorWithDomain:StripeDomain
-                                                                                          code:STPInvalidRequestError
-                                                                                      userInfo:@{NSLocalizedDescriptionKey: errorMessage}];
-                                                          }
-                                                          if (error) {
-                                                              [self _callOnMainThread:^{ completion(STPBackendResultFailure, nil, error); }];
-                                                          } else {
-                                                              NSError *jsonError = nil;
-                                                              id json = [NSJSONSerialization JSONObjectWithData:data options:0 error:&jsonError];
-
-                                                              if (json && [json isKindOfClass:[NSDictionary class]]) {
-                                                                  NSString *clientSecret = json[@"secret"];
-                                                                  if (clientSecret != nil) {
-                                                                      [self _callOnMainThread:^{ completion(STPBackendResultSuccess, clientSecret, nil); }];
-                                                                  } else {
-                                                                      [self _callOnMainThread:^{ completion(STPBackendResultFailure, nil, [NSError errorWithDomain:StripeDomain
-                                                                                                                                                              code:STPAPIError
-                                                                                                                                                          userInfo:@{NSLocalizedDescriptionKey: @"There was an error parsing your backend response to a client secret."}]); }];
-                                                                  }
-                                                              } else {
-                                                                  [self _callOnMainThread:^{ completion(STPBackendResultFailure, nil, jsonError); }];
-                                                              }
-                                                          }
-                                                      }];
-
-    [uploadTask resume];
-}
-
-- (void)confirmPaymentIntent:(STPPaymentIntent *)paymentIntent completion:(STPConfirmPaymentIntentCompletionHandler)completion {
-    if (!BackendBaseURL) {
-        NSError *error = [NSError errorWithDomain:StripeDomain
-                                             code:STPInvalidRequestError
-                                         userInfo:@{NSLocalizedDescriptionKey: @"You must set a backend base URL in Constants.m to confirm a payment intent."}];
-        [self _callOnMainThread:^{ completion(STPBackendResultFailure, nil, error); }];
-        return;
-    }
-
-    // This asks the backend to create a PaymentIntent for us, which can then be passed to the Stripe SDK to confirm
-    NSURLSessionConfiguration *config = [NSURLSessionConfiguration defaultSessionConfiguration];
-    NSURLSession *session = [NSURLSession sessionWithConfiguration:config];
-
-    NSString *urlString = [BackendBaseURL stringByAppendingPathComponent:@"confirm_payment"];
-    NSURL *url = [NSURL URLWithString:urlString];
-    NSMutableURLRequest *request = [[NSMutableURLRequest alloc] initWithURL:url];
-    request.HTTPMethod = @"POST";
-    NSString *postBody = [NSString stringWithFormat:@"payment_intent_id=%@", paymentIntent.stripeId];
-    NSData *data = [postBody dataUsingEncoding:NSUTF8StringEncoding];
-
-    NSURLSessionUploadTask *uploadTask = [session uploadTaskWithRequest:request
-                                                               fromData:data
-                                                      completionHandler:^(NSData *data, NSURLResponse *response, NSError *error) {
-                                                          NSHTTPURLResponse *httpResponse = (NSHTTPURLResponse *)response;
-                                                          if (!error && httpResponse.statusCode != 200) {
-                                                              NSString *errorMessage = [[NSString alloc] initWithData:data encoding:NSUTF8StringEncoding] ?: @"There was an error connecting to your payment backend.";
-                                                              error = [NSError errorWithDomain:StripeDomain
-                                                                                          code:STPInvalidRequestError
-                                                                                      userInfo:@{NSLocalizedDescriptionKey: errorMessage}];
-                                                          }
-                                                          if (error || data == nil) {
-                                                              [self _callOnMainThread:^{ completion(STPBackendResultFailure, nil, error); }];
-                                                          } else {
-                                                              NSError *jsonError = nil;
-                                                              id json = [NSJSONSerialization JSONObjectWithData:data options:0 error:&jsonError];
-
-                                                              if (json && [json isKindOfClass:[NSDictionary class]]) {
-                                                                  NSString *clientSecret = json[@"secret"];
-                                                                  if (clientSecret != nil) {
-                                                                      [self _callOnMainThread:^{ completion(STPBackendResultSuccess, clientSecret, nil); }];
-                                                                  } else {
-                                                                      [self _callOnMainThread:^{ completion(STPBackendResultFailure, nil, [NSError errorWithDomain:StripeDomain
-                                                                                                                                                              code:STPAPIError
-                                                                                                                                                          userInfo:@{NSLocalizedDescriptionKey: @"There was an error parsing your backend response to a client secret."}]); }];
-                                                                  }
-                                                              } else {
-                                                                  [self _callOnMainThread:^{ completion(STPBackendResultFailure, nil, jsonError); }];
-                                                              }
-                                                          }
-                                                      }];
-
-    [uploadTask resume];
-}
-
-- (void)createSetupIntentWithPaymentMethod:(NSString *)paymentMethodID
-                                 returnURL:(NSString *)returnURL
-                                completion:(STPCreateSetupIntentCompletionHandler)completion {
-    if (!BackendBaseURL) {
-        NSError *error = [NSError errorWithDomain:StripeDomain
-                                             code:STPInvalidRequestError
-                                         userInfo:@{NSLocalizedDescriptionKey: @"You must set a backend base URL in Constants.m to confirm a payment intent."}];
-        [self _callOnMainThread:^{ completion(STPBackendResultFailure, nil, error); }];
-        return;
-    }
-    
-    // This asks the backend to create a SetupIntent for us, which can then be passed to the Stripe SDK to confirm
-    NSURLSessionConfiguration *config = [NSURLSessionConfiguration defaultSessionConfiguration];
-    NSURLSession *session = [NSURLSession sessionWithConfiguration:config];
-    
-    NSString *urlString = [BackendBaseURL stringByAppendingPathComponent:@"create_setup_intent"];
-    NSURL *url = [NSURL URLWithString:urlString];
-    NSMutableURLRequest *request = [[NSMutableURLRequest alloc] initWithURL:url];
-    request.HTTPMethod = @"POST";
-    NSString *postBody = @"";
-
-    if (paymentMethodID != nil) {
-        postBody = [postBody stringByAppendingString:[NSString stringWithFormat:@"payment_method=%@", paymentMethodID]];
-    }
-    if (returnURL != nil) {
-        if (postBody.length > 0) {
-            postBody = [postBody stringByAppendingString:@"&"];
-        }
-        postBody = [postBody stringByAppendingString:[NSString stringWithFormat:@"return_url=%@", returnURL]];
-    }
-
-    NSData *data = postBody.length > 0 ? [postBody dataUsingEncoding:NSUTF8StringEncoding] : [NSData data];
-
-    NSURLSessionUploadTask *uploadTask = [session uploadTaskWithRequest:request
-                                                               fromData:data
-                                                      completionHandler:^(NSData *data, NSURLResponse *response, NSError *error) {
-                                                          NSHTTPURLResponse *httpResponse = (NSHTTPURLResponse *)response;
-                                                          if (!error && httpResponse.statusCode != 200) {
-                                                              NSString *errorMessage = [[NSString alloc] initWithData:data encoding:NSUTF8StringEncoding] ?: @"There was an error connecting to your payment backend.";
-                                                              error = [NSError errorWithDomain:StripeDomain
-                                                                                          code:STPInvalidRequestError
-                                                                                      userInfo:@{NSLocalizedDescriptionKey: errorMessage}];
-                                                          }
-                                                          if (error || data == nil) {
-                                                              [self _callOnMainThread:^{ completion(STPBackendResultFailure, nil, error); }];
-                                                          } else {
-                                                              NSError *jsonError = nil;
-                                                              id json = [NSJSONSerialization JSONObjectWithData:data options:0 error:&jsonError];
-                                                              
-                                                              if (json &&
-                                                                  [json isKindOfClass:[NSDictionary class]] &&
-                                                                  [json[@"secret"] isKindOfClass:[NSString class]]) {
-                                                                  [self _callOnMainThread:^{ completion(STPBackendResultSuccess, json[@"secret"], nil); }];
-                                                              } else {
-                                                                  [self _callOnMainThread:^{ completion(STPBackendResultFailure, nil, jsonError); }];
-                                                              }
-                                                          }
-                                                      }];
-    
-    [uploadTask resume];
-}
-
-=======
->>>>>>> c26fffa3
 #pragma mark - ExampleViewControllerDelegate
 
 - (void)exampleViewController:(UIViewController *)controller didFinishWithMessage:(NSString *)message {
