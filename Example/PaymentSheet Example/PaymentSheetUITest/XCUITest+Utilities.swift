//
//  XCUITest+Utilities.swift
//  PaymentSheetUITest
//
//  Created by Yuki Tokuhiro on 8/20/21.
//  Copyright © 2021 stripe-ios. All rights reserved.
//

import XCTest

// There seems to be an issue with our SwiftUI buttons - XCTest fails to scroll to the button's position.
// Work around this by targeting a coordinate inside the button.
// https://stackoverflow.com/questions/33422681/xcode-ui-test-ui-testing-failure-failed-to-scroll-to-visible-by-ax-action
extension XCUIElement {
    func forceTapElement() {
        if self.isHittable {
            self.tap()
        } else {
            // Tap the middle of the element.
            // (Sometimes the edges of rounded buttons aren't tappable in certain web elements.)
            let coordinate: XCUICoordinate = self.coordinate(
                withNormalizedOffset: CGVector(dx: 0.5, dy: 0.5))
            coordinate.tap()
        }
    }

    func forceTapWhenHittableInTestCase(_ testCase: XCTestCase) {
        let predicate = NSPredicate(format: "hittable == true")
        testCase.expectation(for: predicate, evaluatedWith: self, handler: nil)
        testCase.waitForExpectations(timeout: 15.0, handler: nil)
        self.forceTapElement()
    }

    @discardableResult
    func waitForExistenceAndTap(timeout: TimeInterval = 4.0) -> Bool {
        guard waitForExistenceIfNeeded(timeout: timeout) else {
            return false
        }
        forceTapElement()
        return true
    }
    
    @discardableResult
    func waitForExistenceIfNeeded(timeout: TimeInterval = 4.0) -> Bool {
        if !exists  {
            return waitForExistence(timeout: timeout)
        }
        return true
    }

    func firstDescendant(withLabel label: String) -> XCUIElement {
        return descendants(matching: .any).matching(
            NSPredicate(format: "label == %@", label)
        ).firstMatch
    }
}

// MARK: - XCUIApplication

extension XCUIApplication {
    /// Types a text using the software keyboard.
    ///
    /// This method is significantly slower than `XCUIElement.typeText()` but it works with custom controls.
    ///
    /// - Parameter text: Text to type.
    func typeTextWithKeyboard(_ text: String) {
        for key in text {
            self.keys[String(key)].tap()
        }
    }
}

// https://gist.github.com/jlnquere/d2cd529874ca73624eeb7159e3633d0f
func scroll(collectionView: XCUIElement, toFindCellWithId identifier: String) -> XCUIElement? {
    return scroll(collectionView: collectionView) { collectionView in
        let cell = collectionView.cells[identifier]
        if cell.exists {
            return cell
        }
        return nil
    }
}

func scroll(collectionView: XCUIElement, toFindButtonWithId identifier: String) -> XCUIElement? {
    return scroll(collectionView: collectionView) { collectionView in
        let button = collectionView.buttons[identifier].firstMatch
        if button.exists {
            return button
        }
        return nil
    }
}

func scroll(collectionView: XCUIElement, toFindElementInCollectionView getElementInCollectionView: (XCUIElement) -> XCUIElement?) -> XCUIElement? {
    guard collectionView.elementType == .collectionView else {
        fatalError("XCUIElement is not a collectionView.")
    }

    var reachedTheEnd = false
    var allVisibleElements = [String]()

    while !reachedTheEnd {
        // Did we find our element ?
        if let element = getElementInCollectionView(collectionView) {
           return element
        }

        // If not: we store the list of all the elements we've got in the CollectionView
        let allElements = collectionView.cells.allElementsBoundByIndex.map({ $0.identifier })

        // Did we read then end of the CollectionView ?
        // i.e: do we have the same elements visible than before scrolling ?
        reachedTheEnd = (allElements == allVisibleElements)
        allVisibleElements = allElements

        // Then, we do a scroll right on the scrollview
        let startCoordinate = collectionView.coordinate(withNormalizedOffset: CGVector(dx: 0.9, dy: 0.99))
        startCoordinate.press(forDuration: 0.01, thenDragTo: collectionView.coordinate(withNormalizedOffset: CGVector(dx: 0.1, dy: 0.99)))
    }
    return nil
}

extension XCTestCase {
    func fillCardData(_ app: XCUIApplication,
                      container: XCUIElement? = nil,
                      cardNumber: String? = nil,
                      postalEnabled: Bool = true) throws {
        let context = container ?? app

        let numberField = context.textFields["Card number"].firstMatch
        numberField.forceTapWhenHittableInTestCase(self)
        app.typeText(cardNumber ?? "4242424242424242")
        app.typeText("1228") // Expiry
        app.typeText("123") // CVC
        if postalEnabled {
            app.toolbars.buttons["Done"].firstMatch.tap() // Country picker toolbar's "Done" button
            app.typeText("12345") // Postal
        }
    }

    func fillUSBankData(_ app: XCUIApplication,
                        container: XCUIElement? = nil) throws {
        let context = container ?? app
        let nameField = context.textFields["Full name"].firstMatch
        nameField.forceTapWhenHittableInTestCase(self)
        app.typeText("John Doe")

        let emailField = context.textFields["Email"].firstMatch
        emailField.forceTapWhenHittableInTestCase(self)
        app.typeText("test-\(UUID().uuidString)@example.com")
    }
    func fillUSBankData_microdeposits(_ app: XCUIApplication,
                                      container: XCUIElement? = nil) throws {
        let context = container ?? app
        let routingField = context.textFields["manual_entry_routing_number_text_field"].firstMatch
        routingField.forceTapWhenHittableInTestCase(self)
        app.typeText("110000000")

        let acctField = context.textFields["manual_entry_account_number_text_field"].firstMatch
        acctField.forceTapWhenHittableInTestCase(self)
        app.typeText("000123456789")

        // Dismiss keyboard, otherwise we can not see the next field
        // This is only an artifact in the (test) native version of the flow
        app.scrollViews.firstMatch.swipeUp()

        let acctConfirmField = context.textFields["manual_entry_account_number_confirmation_text_field"].firstMatch
        acctConfirmField.forceTapWhenHittableInTestCase(self)
        app.typeText("000123456789")

        // Dismiss keyboard again otherwise we can not see the continue button
        // This is only an artifact in the (test) native version of the flow
        app.scrollViews.firstMatch.swipeUp()
    }
    func fillSepaData(_ app: XCUIApplication,
                      container: XCUIElement? = nil) throws {
        let context = container ?? app
        let nameField = context.textFields["Full name"].firstMatch
        nameField.forceTapWhenHittableInTestCase(self)
        app.typeText("John Doe")

        let emailField = context.textFields["Email"].firstMatch
        emailField.forceTapWhenHittableInTestCase(self)
        app.typeText("test@example.com")

        let ibanField = context.textFields["IBAN"].firstMatch
        ibanField.forceTapWhenHittableInTestCase(self)
        app.typeText("DE89370400440532013000")

        let addressLine1 = context.textFields["Address line 1"].firstMatch
        addressLine1.forceTapWhenHittableInTestCase(self)
        app.typeText("123 Main")
        context.buttons["Return"].firstMatch.tap()

        // Skip address 2
        context.buttons["Return"].firstMatch.tap()

        app.typeText("San Francisco")
        context.buttons["Return"].firstMatch.tap()

        context.pickerWheels.element.adjust(toPickerWheelValue: "California")
        context.buttons["Done"].firstMatch.tap()

        app.typeText("94016")
        context.buttons["Done"].firstMatch.tap()
    }

    func waitToDisappear(_ target: Any?) {
        let exists = NSPredicate(format: "exists == 0")
        expectation(for: exists, evaluatedWith: target, handler: nil)
        waitForExpectations(timeout: 60.0, handler: nil)
    }

    func waitForNItemsExistence(_ target: Any?, count: Int) {
        let elementExistsPredicate = NSPredicate(format: "count == %d", count)
        expectation(for: elementExistsPredicate, evaluatedWith: target, handler: nil)
        waitForExpectations(timeout: 10.0, handler: nil)
    }

    func reload(_ app: XCUIApplication, settings: PaymentSheetTestPlaygroundSettings) {
<<<<<<< HEAD
        app.buttons["Reload"].firstMatch.tap()
=======
        app.buttons["Reload"].waitForExistenceAndTap(timeout: 10)
>>>>>>> 7b8b320b
        waitForReload(app, settings: settings)
    }

    func waitForReload(_ app: XCUIApplication, settings: PaymentSheetTestPlaygroundSettings) {
        if settings.uiStyle == .paymentSheet {
            let presentButton = app.buttons["Present PaymentSheet"].firstMatch
            expectation(
                for: NSPredicate(format: "enabled == true"),
                evaluatedWith: presentButton,
                handler: nil
            )
            waitForExpectations(timeout: 10, handler: nil)
        } else {
            let confirm = app.buttons["Confirm"].firstMatch
            expectation(
                for: NSPredicate(format: "enabled == true"),
                evaluatedWith: confirm,
                handler: nil
            )
            waitForExpectations(timeout: 10, handler: nil)
        }
    }
    func loadPlayground(_ app: XCUIApplication, _ settings: PaymentSheetTestPlaygroundSettings) {
        if #available(iOS 15.0, *) {
            // Doesn't work on 16.4. Seems like a bug, can't see any confirmation that this works online.
            //   var urlComponents = URLComponents(string: "stripe-paymentsheet-example://playground")!
            //   urlComponents.query = settings.base64Data
            //   app.open(urlComponents.url!)
            // This should work, but we get an "Open in 'PaymentSheet Example'" consent dialog the first time we run it.
            // And while the dialog is appearing, `open()` doesn't return, so we can't install an interruption handler or anything to handle it.
            //   XCUIDevice.shared.system.open(urlComponents.url!)
            app.launchEnvironment = app.launchEnvironment.merging(["STP_PLAYGROUND_DATA": settings.base64Data]) { (_, new) in new }
            app.launch()
        } else {
            XCTFail("This test is only supported on iOS 15.0 or later.")
        }
        waitForReload(app, settings: settings)
    }
    func waitForReload(_ app: XCUIApplication, settings: CustomerSheetTestPlaygroundSettings) {
        let paymentMethodButton = app.buttons["Payment method"].firstMatch
        expectation(
            for: NSPredicate(format: "enabled == true"),
            evaluatedWith: paymentMethodButton,
            handler: nil
        )
        waitForExpectations(timeout: 10, handler: nil)
    }
    func loadPlayground(_ app: XCUIApplication, _ settings: CustomerSheetTestPlaygroundSettings) {
        if #available(iOS 15.0, *) {
            app.launchEnvironment = app.launchEnvironment.merging(["STP_CUSTOMERSHEET_PLAYGROUND_DATA": settings.base64Data]) { (_, new) in new }
            app.launch()
        } else {
            XCTFail("This test is only supported on iOS 15.0 or later.")
        }
        waitForReload(app, settings: settings)
    }
    
    func wait(timeout: TimeInterval) {
        _ = XCTWaiter.wait(for: [XCTestExpectation(description: "")], timeout: timeout)
    }
}<|MERGE_RESOLUTION|>--- conflicted
+++ resolved
@@ -218,11 +218,7 @@
     }
 
     func reload(_ app: XCUIApplication, settings: PaymentSheetTestPlaygroundSettings) {
-<<<<<<< HEAD
-        app.buttons["Reload"].firstMatch.tap()
-=======
-        app.buttons["Reload"].waitForExistenceAndTap(timeout: 10)
->>>>>>> 7b8b320b
+        app.buttons["Reload"].firstMatch.waitForExistenceAndTap(timeout: 10)
         waitForReload(app, settings: settings)
     }
 
