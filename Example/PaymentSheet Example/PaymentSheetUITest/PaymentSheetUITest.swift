--- conflicted
+++ resolved
@@ -2470,11 +2470,8 @@
         app.buttons["View more"].waitForExistenceAndTap()
         app.buttons["Edit"].waitForExistenceAndTap()
 
-<<<<<<< HEAD
         XCTAssertEqual(app.buttons.matching(identifier: "Update payment method").count, 2)
-=======
         XCTAssertEqual(app.buttons.matching(identifier: "chevron").count, 2)
->>>>>>> 6fdfad65
     }
     func testDefaultSPMNavigationFlagOff() {
         var settings = PaymentSheetTestPlaygroundSettings.defaultValues()
