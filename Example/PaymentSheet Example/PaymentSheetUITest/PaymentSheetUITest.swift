//
//  PaymentSheetUITestCase.swift
//  PaymentSheetUITest
//
//  Created by David Estes on 1/21/21.
//  Copyright © 2021 stripe-ios. All rights reserved.
//

import StripePayments
import XCTest

class PaymentSheetUITestCase: XCTestCase {
    var app: XCUIApplication!

    override func setUpWithError() throws {
        try super.setUpWithError()
        // Put setup code here. This method is called before the invocation of each test method in the class.

        // In UI tests it is usually best to stop immediately when a failure occurs.
        continueAfterFailure = false

        app = XCUIApplication()
        app.launchEnvironment = [
            "UITesting": "true",
            // This makes the Financial Connections SDK trigger the (testmode) production flow instead of a stub. See FinancialConnectionsSDKAvailability.isUnitTestOrUITest.
            "USE_PRODUCTION_FINANCIAL_CONNECTIONS_SDK": "true",
        ]
    }
}

// XCTest runs classes in parallel, not individual tests. Split the tests into separate classes to keep build times at a reasonable level.
class PaymentSheetStandardUITests: PaymentSheetUITestCase {
    func testPaymentSheetStandard() throws {
        app.launch()
        app.staticTexts["PaymentSheet"].tap()
        let buyButton = app.staticTexts["Buy"]
        XCTAssertTrue(buyButton.waitForExistence(timeout: 60.0))
        buyButton.tap()

        try! fillCardData(app)
        app.buttons["Pay €9.73"].tap()
        let successText = app.alerts.staticTexts["Your order is confirmed!"]
        XCTAssertTrue(successText.waitForExistence(timeout: 10.0))
        let okButton = app.alerts.scrollViews.otherElements.buttons["OK"]
        okButton.tap()
    }

    func testCardFormAmexCVV() throws {
        let app = XCUIApplication()
        app.launch()

        app.staticTexts[
            "PaymentSheet"
        ].tap()
        let buyButton = app.staticTexts["Buy"]
        XCTAssertTrue(buyButton.waitForExistence(timeout: 60.0))
        buyButton.tap()

        let numberField = app.textFields["Card number"]
        XCTAssertTrue(numberField.waitForExistence(timeout: 60.0))
        numberField.tap()
        numberField.typeText("378282246310005")

        // Test that Amex card changes "CVC" -> "CVV" and allows 4 digits
        let cvvField = app.textFields["CVV"]
        XCTAssertTrue(cvvField.waitForExistence(timeout: 10.0))

        let expField = app.textFields["expiration date"]
        XCTAssertTrue((expField.value as? String)?.isEmpty ?? true)
        XCTAssertNoThrow(expField.typeText("1228"))

        XCTAssertTrue((cvvField.value as? String)?.isEmpty ?? true)
        XCTAssertNoThrow(cvvField.typeText("1234"))

        app.toolbars.buttons["Done"].tap()  // Country picker toolbar's "Done" button

        let postalField = app.textFields["ZIP"]
        XCTAssertTrue((postalField.value as? String)?.isEmpty ?? true)
        XCTAssertNoThrow(postalField.typeText("12345"))
    }

    func testPaymentSheetCustom() throws {
        app.launch()

        app.staticTexts["PaymentSheet.FlowController"].tap()
        let paymentMethodButton = app.buttons["SelectPaymentMethodButton"]

        let paymentMethodButtonEnabledExpectation = expectation(
            for: NSPredicate(format: "enabled == true"),
            evaluatedWith: paymentMethodButton
        )
        wait(for: [paymentMethodButtonEnabledExpectation], timeout: 60, enforceOrder: true)
        paymentMethodButton.tap()

        let addCardButton = app.buttons["+ Add"]
        XCTAssertTrue(addCardButton.waitForExistence(timeout: 4.0))
        addCardButton.tap()

        try! fillCardData(app)
        app.buttons["Continue"].tap()

        let buyButton = app.staticTexts["Buy"]
        XCTAssertTrue(buyButton.waitForExistence(timeout: 4.0))
        buyButton.tap()

        let successText = app.alerts.staticTexts["Your order is confirmed!"]
        XCTAssertTrue(successText.waitForExistence(timeout: 10.0))
        let okButton = app.alerts.scrollViews.otherElements.buttons["OK"]
        okButton.tap()
    }

    func testPaymentSheetCustomDeferred_update() throws {
        app.launch()

        app.staticTexts["PaymentSheet.FlowController (Deferred)"].tap()

        // Update product quantities and enable subscription
        let subscribeSwitch = app.switches["subscribe_switch"]

        let subscribeSwitchEnabledExpectation = expectation(
            for: NSPredicate(format: "enabled == true"),
            evaluatedWith: subscribeSwitch
        )
        wait(for: [subscribeSwitchEnabledExpectation], timeout: 60, enforceOrder: true)

        app.switches["subscribe_switch"].tap()
        app.steppers["hotdog_stepper"].tap()
        app.steppers["hotdog_stepper"].tap()
        app.steppers["salad_stepper"].tap()

        let paymentMethodButton = app.buttons["SelectPaymentMethodButton"]

        var paymentMethodButtonEnabledExpectation = expectation(
            for: NSPredicate(format: "enabled == true"),
            evaluatedWith: paymentMethodButton
        )
        wait(for: [paymentMethodButtonEnabledExpectation], timeout: 60, enforceOrder: true)
        paymentMethodButton.tap()

        let addCardButton = app.buttons["+ Add"]
        XCTAssertTrue(addCardButton.waitForExistence(timeout: 4.0))
        addCardButton.tap()

        try! fillCardData(app)

        app.buttons["Continue"].tap()

        // Update quantity of an item to force an update
        let saladStepper = app.steppers["salad_stepper"]
        XCTAssertTrue(saladStepper.waitForExistence(timeout: 4.0))
        saladStepper.tap()

        paymentMethodButtonEnabledExpectation = expectation(
            for: NSPredicate(format: "enabled == true"),
            evaluatedWith: paymentMethodButton
        )
        wait(for: [paymentMethodButtonEnabledExpectation], timeout: 60, enforceOrder: true)
        paymentMethodButton.tap()

        // Continue should be enabled since card details were preserved when closing payment sheet
        XCTAssertTrue(app.buttons["Continue"].waitForExistenceAndTap(timeout: 4.0))

        let buyButton = app.staticTexts["Buy"]
        XCTAssertTrue(buyButton.waitForExistence(timeout: 4.0))
        buyButton.tap()

        let successText = app.alerts.staticTexts["Your order is confirmed!"]
        XCTAssertTrue(successText.waitForExistence(timeout: 10.0))
        let okButton = app.alerts.scrollViews.otherElements.buttons["OK"]
        okButton.tap()
    }

    func testPaymentSheetCustomSaveAndRemoveCard() throws {
        var settings = PaymentSheetTestPlaygroundSettings.defaultValues()
        settings.uiStyle = .flowController
        settings.customerMode = .new
        loadPlayground(
            app,
            settings
        )

        app.buttons["Apple Pay, apple_pay"].waitForExistenceAndTap(timeout: 30) // Should default to Apple Pay
        app.buttons["+ Add"].waitForExistenceAndTap()

        try! fillCardData(app)

        // toggle save this card on and off
        var saveThisCardToggle = app.switches["Save this card for future Example, Inc. payments"]
        let expectDefaultSelectionOn = Locale.current.regionCode == "US"
        if expectDefaultSelectionOn {
            XCTAssertTrue(saveThisCardToggle.isSelected)
        } else {
            XCTAssertFalse(saveThisCardToggle.isSelected)
        }
        saveThisCardToggle.tap()
        if expectDefaultSelectionOn {
            XCTAssertFalse(saveThisCardToggle.isSelected)
        } else {
            XCTAssertTrue(saveThisCardToggle.isSelected)
            saveThisCardToggle.tap()  // toggle back off

        }
        XCTAssertFalse(saveThisCardToggle.isSelected)

        // Complete payment
        app.buttons["Continue"].tap()
        app.buttons["Confirm"].tap()
        var successText = app.staticTexts["Success!"]
        XCTAssertTrue(successText.waitForExistence(timeout: 10.0))

        // Reload w/ same customer
        reload(app, settings: settings)
        app.buttons["Apple Pay, apple_pay"].waitForExistenceAndTap(timeout: 30) // Should default to Apple Pay
        XCTAssertEqual(app.cells.count, 3) // Should be "Add" and "Apple Pay" and "Link"
        app.buttons["+ Add"].waitForExistenceAndTap()

        try! fillCardData(app)
        // toggle save this card on
        saveThisCardToggle = app.switches["Save this card for future Example, Inc. payments"]
        if !expectDefaultSelectionOn {
            saveThisCardToggle.tap()
        }
        XCTAssertTrue(saveThisCardToggle.isSelected)

        // Complete payment
        app.buttons["Continue"].tap()
        app.buttons["Confirm"].tap()
        successText = app.staticTexts["Success!"]
        XCTAssertTrue(successText.waitForExistence(timeout: 10.0))

        // Reload w/ same customer
        reload(app, settings: settings)

        // return to payment method selector
        app.staticTexts["••••4242"].waitForExistenceAndTap(timeout: 30)  // The card should be saved now and selected as default instead of Apple Pay
        XCTAssertEqual(app.cells.count, 4) // Should be "Add", "Apple Pay", "Link", and saved card

        let editButton = app.staticTexts["Edit"]
        XCTAssertTrue(editButton.waitForExistence(timeout: 60.0))
        editButton.tap()

        let removeButton = app.buttons["Remove"]
        XCTAssertTrue(removeButton.waitForExistence(timeout: 60.0))
        removeButton.tap()

        let confirmRemoval = app.alerts.buttons["Remove"]
        XCTAssertTrue(confirmRemoval.waitForExistence(timeout: 60.0))
        confirmRemoval.tap()

        XCTAssertEqual(app.cells.count, 3) // Should be "Add", "Apple Pay", "Link"
    }

    func testPaymentSheetSwiftUI() throws {
        app.launch()

        app.staticTexts["PaymentSheet (SwiftUI)"].tap()
        let buyButton = app.buttons["Buy button"]
        XCTAssertTrue(buyButton.waitForExistence(timeout: 60.0))
        buyButton.forceTapElement()

        try! fillCardData(app)
        app.buttons["Pay €9.73"].tap()
        let successText = app.staticTexts["Payment status view"]
        XCTAssertTrue(successText.waitForExistence(timeout: 10.0))
        XCTAssertNotNil(successText.label.range(of: "Success!"))
    }

    func testPaymentSheetSwiftUICustom() throws {
        app.launch()

        app.staticTexts["PaymentSheet.FlowController (SwiftUI)"].tap()
        let paymentMethodButton = app.buttons["Payment method"]
        XCTAssertTrue(paymentMethodButton.waitForExistence(timeout: 60.0))
        paymentMethodButton.forceTapElement()

        let addCardButton = app.buttons["+ Add"]
        XCTAssertTrue(addCardButton.waitForExistence(timeout: 4.0))
        addCardButton.tap()
        try! fillCardData(app)
        app.buttons["Continue"].tap()

        // XCTest is too eager to tap the buy button: Wait until the sheet dismisses first.
        waitToDisappear(app.textFields["Card number"])

        let buyButton = app.buttons["Buy button"]
        XCTAssertTrue(buyButton.waitForExistence(timeout: 4.0))
        buyButton.forceTapElement()

        let successText = app.staticTexts["Payment status view"]
        XCTAssertTrue(successText.waitForExistence(timeout: 10.0))
        XCTAssertNotNil(successText.label.range(of: "Success!"))
    }

    func testIdealPaymentMethodHasTextFieldsAndDropdown() throws {
        var settings = PaymentSheetTestPlaygroundSettings.defaultValues()
        settings.customerMode = .new
        settings.applePayEnabled = .off
        settings.currency = .eur
        loadPlayground(
            app,
            settings
        )

        app.buttons["Present PaymentSheet"].tap()
        let payButton = app.buttons["Pay €50.99"]

        guard let iDEAL = scroll(collectionView: app.collectionViews.firstMatch, toFindCellWithId: "iDEAL") else {
            XCTFail()
            return
        }
        iDEAL.tap()

        XCTAssertFalse(payButton.isEnabled)
        let name = app.textFields["Full name"]
        name.tap()
        name.typeText("John Doe")
        name.typeText(XCUIKeyboardKey.return.rawValue)

        let bank = app.textFields["iDEAL Bank"]
        bank.tap()
        app.pickerWheels.firstMatch.adjust(toPickerWheelValue: "ASN Bank")
        app.toolbars.buttons["Done"].tap()

        payButton.tap()

        let webviewCloseButton = app.otherElements["TopBrowserBar"].buttons["Close"]
        XCTAssertTrue(webviewCloseButton.waitForExistence(timeout: 10.0))
        webviewCloseButton.tap()
    }

    func testUPIPaymentMethodPolling() throws {
        var settings = PaymentSheetTestPlaygroundSettings.defaultValues()
        settings.customerMode = .new
                settings.merchantCountryCode = .IN
        settings.currency = .inr
        loadPlayground(
            app,
            settings
        )

        app.buttons["Present PaymentSheet"].tap()

        let payButton = app.buttons["Pay ₹50.99"]
        guard let upi = scroll(collectionView: app.collectionViews.firstMatch, toFindCellWithId: "UPI") else {
            XCTFail()
            return
        }
        upi.tap()

        XCTAssertFalse(payButton.isEnabled)
        let upi_id = app.textFields["UPI ID"]
        upi_id.tap()
        upi_id.typeText("payment.pending@stripeupi")
        upi_id.typeText(XCUIKeyboardKey.return.rawValue)

        payButton.tap()

        let approvePaymentText = app.staticTexts["Approve payment"]
        XCTAssertTrue(approvePaymentText.waitForExistence(timeout: 10.0))

        // UPI Specific CTA
        let predicate = NSPredicate(format: "label BEGINSWITH 'Open your UPI app to approve your payment within'")
        let upiCTAText = XCUIApplication().staticTexts.element(matching: predicate)
        XCTAssertTrue(upiCTAText.waitForExistence(timeout: 10.0))
    }

    func testBLIKPaymentMethodPolling() throws {
        var settings = PaymentSheetTestPlaygroundSettings.defaultValues()
        settings.customerMode = .new
                settings.merchantCountryCode = .FR
        settings.currency = .pln
        loadPlayground(
            app,
            settings
        )

        app.buttons["Present PaymentSheet"].tap()

        let payButton = app.buttons["Pay PLN 50.99"]
        guard let blik = scroll(collectionView: app.collectionViews.firstMatch, toFindCellWithId: "BLIK") else {
            XCTFail()
            return
        }
        blik.tap()

        XCTAssertFalse(payButton.isEnabled)
        let blik_code = app.textFields["BLIK code"]
        blik_code.tap()
        blik_code.typeText("123456")
        blik_code.typeText(XCUIKeyboardKey.return.rawValue)

        payButton.tap()

        let approvePaymentText = app.staticTexts["Approve payment"]
        XCTAssertTrue(approvePaymentText.waitForExistence(timeout: 15.0))

        // BLIK Specific CTA
        let predicate = NSPredicate(format: "label BEGINSWITH 'Confirm the payment in your bank\\'s app within'")
        let blikCTAText = XCUIApplication().staticTexts.element(matching: predicate)
        XCTAssertTrue(blikCTAText.waitForExistence(timeout: 10.0))
    }
}

class PaymentSheetStandardLPMUITests: PaymentSheetUITestCase {
    func testEPSPaymentMethodHasTextFieldsAndDropdown() throws {
        var settings = PaymentSheetTestPlaygroundSettings.defaultValues()
        settings.customerMode = .new
        settings.applePayEnabled = .off
        settings.currency = .eur
        loadPlayground(
            app,
            settings
        )

        app.buttons["Present PaymentSheet"].tap()
        let payButton = app.buttons["Pay €50.99"]

        guard let eps = scroll(collectionView: app.collectionViews.firstMatch, toFindCellWithId: "EPS") else {
            XCTFail()
            return
        }
        eps.tap()

        XCTAssertFalse(payButton.isEnabled)
        let name = app.textFields["Full name"]
        name.tap()
        name.typeText("John Doe")
        name.typeText(XCUIKeyboardKey.return.rawValue)

        let bank = app.textFields["EPS Bank"]
        bank.tap()
        app.pickerWheels.firstMatch.adjust(toPickerWheelValue: "BKS Bank AG")
        app.toolbars.buttons["Done"].tap()

        payButton.tap()

        let webviewCloseButton = app.otherElements["TopBrowserBar"].buttons["Close"]
        XCTAssertTrue(webviewCloseButton.waitForExistence(timeout: 10.0))
        webviewCloseButton.tap()
    }

    func testGiroPaymentMethodOnlyHasNameField() throws {
        var settings = PaymentSheetTestPlaygroundSettings.defaultValues()
        settings.customerMode = .new
        settings.applePayEnabled = .off
        settings.currency = .eur
        loadPlayground(
            app,
            settings
        )

        app.buttons["Present PaymentSheet"].tap()
        let payButton = app.buttons["Pay €50.99"]

        guard let giro = scroll(collectionView: app.collectionViews.firstMatch, toFindCellWithId: "giropay") else {
            XCTFail()
            return
        }
        giro.tap()

        XCTAssertFalse(payButton.isEnabled)
        let name = app.textFields["Full name"]
        name.tap()
        name.typeText("John Doe")
        name.typeText(XCUIKeyboardKey.return.rawValue)

        payButton.tap()

        let webviewCloseButton = app.otherElements["TopBrowserBar"].buttons["Close"]
        XCTAssertTrue(webviewCloseButton.waitForExistence(timeout: 10.0))
        webviewCloseButton.tap()
    }

    func testP24PaymentMethodHasTextFieldsAndDropdown() throws {
        var settings = PaymentSheetTestPlaygroundSettings.defaultValues()
        settings.customerMode = .new
        settings.applePayEnabled = .off
        settings.currency = .eur
        loadPlayground(
            app,
            settings
        )

        app.buttons["Present PaymentSheet"].tap()

        let payButton = app.buttons["Pay €50.99"]
        guard let p24 = scroll(collectionView: app.collectionViews.firstMatch, toFindCellWithId: "Przelewy24") else {
            XCTFail()
            return
        }
        p24.tap()

        XCTAssertFalse(payButton.isEnabled)
        let name = app.textFields["Full name"]
        name.tap()
        name.typeText("John Doe")
        name.typeText(XCUIKeyboardKey.return.rawValue)

        XCTAssertFalse(payButton.isEnabled)
        let email = app.textFields["Email"]
        email.tap()
        email.typeText("test@test.com")
        email.typeText(XCUIKeyboardKey.return.rawValue)

        let bank = app.textFields["Przelewy24 Bank"]
        bank.tap()
        app.pickerWheels.firstMatch.adjust(toPickerWheelValue: "BNP Paribas")
        app.toolbars.buttons["Done"].tap()

        payButton.tap()

        let webviewCloseButton = app.otherElements["TopBrowserBar"].buttons["Close"]
        XCTAssertTrue(webviewCloseButton.waitForExistence(timeout: 10.0))
        webviewCloseButton.tap()
    }

    // Klarna has a text field and country drop down
    func testKlarnaPaymentMethod() throws {
        var settings = PaymentSheetTestPlaygroundSettings.defaultValues()
        settings.customerMode = .new // new customer
        settings.apmsEnabled = .off
        loadPlayground(
            app,
            settings
        )

        app.buttons["Present PaymentSheet"].tap()
        let payButton = app.buttons["Pay $50.99"]

        // Select Klarna
        guard let klarna = scroll(collectionView: app.collectionViews.firstMatch, toFindCellWithId: "Klarna") else {
            XCTFail()
            return
        }
        klarna.tap()

        XCTAssertFalse(payButton.isEnabled)
        let name = app.textFields["Email"]
        name.tap()
        name.typeText("foo@bar.com")
        name.typeText(XCUIKeyboardKey.return.rawValue)

        // Country should be pre-filled

        // Attempt payment
        payButton.tap()

        // Close the webview, no need to see the successful pay
        let webviewCloseButton = app.otherElements["TopBrowserBar"].buttons["Close"]
        XCTAssertTrue(webviewCloseButton.waitForExistence(timeout: 10.0))
        webviewCloseButton.tap()
    }

    func testAffirmPaymentMethod() throws {
        var settings = PaymentSheetTestPlaygroundSettings.defaultValues()
        settings.customerMode = .new
        settings.apmsEnabled = .off
        loadPlayground(
            app,
            settings
        )
        app.buttons["Present PaymentSheet"].tap()
        let payButton = app.buttons["Pay $50.99"]

        // Select affirm
        guard let affirm = scroll(collectionView: app.collectionViews.firstMatch, toFindCellWithId: "Affirm") else {
            XCTFail()
            return
        }
        affirm.tap()

        XCTAssertTrue(payButton.isEnabled)

        // Attempt payment, should fail
        payButton.tap()
    }

    func testAmazonPayPaymentMethod() throws {
        var settings = PaymentSheetTestPlaygroundSettings.defaultValues()
        settings.customerMode = .new
        settings.apmsEnabled = .off
        loadPlayground(
            app,
            settings
        )
        app.buttons["Present PaymentSheet"].tap()
        let payButton = app.buttons["Pay $50.99"]

        // Select Amazon Pay
        guard let amazonPay = scroll(collectionView: app.collectionViews.firstMatch, toFindCellWithId: "Amazon Pay") else {
            XCTFail()
            return
        }
        amazonPay.tap()

        XCTAssertTrue(payButton.isEnabled)

        // Attempt payment, should succeed
        payButton.tap()
    }

    func testAlmaPaymentMethod() throws {
        var settings = PaymentSheetTestPlaygroundSettings.defaultValues()
        settings.currency = .eur
        settings.merchantCountryCode = .FR
        settings.customerMode = .new
        settings.apmsEnabled = .off
        loadPlayground(
            app,
            settings
        )
        app.buttons["Present PaymentSheet"].tap()
        let payButton = app.buttons["Pay €50.99"]

        // Select Alma
        guard let alma = scroll(collectionView: app.collectionViews.firstMatch, toFindCellWithId: "Alma") else {
            XCTFail()
            return
        }
        alma.tap()

        XCTAssertTrue(payButton.isEnabled)

        // Attempt payment, should succeed
        payButton.tap()
    }

    func testZipPaymentMethod() throws {
        var settings = PaymentSheetTestPlaygroundSettings.defaultValues()
        settings.customerMode = .new // new customer
        settings.apmsEnabled = .on
        settings.currency = .aud
        settings.merchantCountryCode = .AU
        loadPlayground(
            app,
            settings
        )

        app.buttons["Present PaymentSheet"].tap()
        let payButton = app.buttons["Pay A$50.99"]

        // Select Zip
        guard let zip = scroll(collectionView: app.collectionViews.firstMatch, toFindCellWithId: "Zip")
        else {
            XCTFail()
            return
        }
        zip.tap()

        // Attempt payment
        payButton.tap()

        // Close the webview, no need to see the successful pay
        let webviewCloseButton = app.otherElements["TopBrowserBar"].buttons["Close"]
        XCTAssertTrue(webviewCloseButton.waitForExistence(timeout: 10.0))
        webviewCloseButton.tap()
    }

    func testCashAppPaymentMethod() throws {
        var settings = PaymentSheetTestPlaygroundSettings.defaultValues()
        settings.customerMode = .new
        settings.apmsEnabled = .on
        loadPlayground(
            app,
            settings
        )

        app.buttons["Present PaymentSheet"].tap()
        let payButton = app.buttons["Pay $50.99"]

        // Select Cash App
        guard let cashApp = scroll(collectionView: app.collectionViews.firstMatch, toFindCellWithId: "Cash App Pay")
        else {
            XCTFail()
            return
        }
        cashApp.tap()

        // Attempt payment
        payButton.tap()

        // Close the webview, no need to see the successful pay
        let webviewCloseButton = app.otherElements["TopBrowserBar"].buttons["Close"]
        XCTAssertTrue(webviewCloseButton.waitForExistence(timeout: 10.0))
        webviewCloseButton.tap()
    }

    func testUSBankAccountPaymentMethod() throws {
        app.launchEnvironment = app.launchEnvironment.merging(["USE_PRODUCTION_FINANCIAL_CONNECTIONS_SDK": "false"]) { (_, new) in new }
        var settings = PaymentSheetTestPlaygroundSettings.defaultValues()
        settings.customerMode = .new
        settings.apmsEnabled = .off
        settings.allowsDelayedPMs = .on
        loadPlayground(
            app,
            settings
        )
        app.buttons["Present PaymentSheet"].tap()

        // Select US Bank Account
        guard
            let usBankAccount = scroll(
                collectionView: app.collectionViews.firstMatch,
                toFindCellWithId: "US Bank Account"
            )
        else {
            XCTFail()
            return
        }
        usBankAccount.tap()

        let continueButton = app.buttons["Continue"]
        XCTAssertFalse(continueButton.isEnabled)

        let name = app.textFields["Full name"]
        name.tap()
        name.typeText("John Doe")
        name.typeText(XCUIKeyboardKey.return.rawValue)

        let email = app.textFields["Email"]
        email.tap()
        email.typeText("test@example.com")
        email.typeText(XCUIKeyboardKey.return.rawValue)

        XCTAssertTrue(continueButton.isEnabled)
        continueButton.tap()

        let payButton = app.buttons["Pay $50.99"]
        XCTAssertTrue(payButton.waitForExistence(timeout: 5))

        let expectDefaultSelectionOn = Locale.current.regionCode == "US"
        let selectedMandate =
        "By saving your bank account for Example, Inc. you agree to authorize payments pursuant to these terms."
        let unselectedMandate = "By continuing, you agree to authorize payments pursuant to these terms."
        XCTAssertTrue(
            app.textViews[expectDefaultSelectionOn ? selectedMandate : unselectedMandate].waitForExistence(timeout: 5)
        )

        let saveThisAccountToggle = app.switches["Save this account for future Example, Inc. payments"]
        saveThisAccountToggle.tap()
        XCTAssertTrue(
            app.textViews[expectDefaultSelectionOn ? unselectedMandate : selectedMandate].waitForExistence(timeout: 5)
        )

        // no pay button tap because linked account is stubbed/fake in UI test
    }

    func testGrabPayPaymentMethod() throws {
        var settings = PaymentSheetTestPlaygroundSettings.defaultValues()
        settings.customerMode = .new // new customer
        settings.apmsEnabled = .on
        settings.currency = .sgd
        settings.merchantCountryCode = .SG
        loadPlayground(
            app,
            settings
        )

        app.buttons["Present PaymentSheet"].tap()
        let payButton = app.buttons["Pay SGD 50.99"]

        // Select GrabPay
        guard let grabPay = scroll(collectionView: app.collectionViews.firstMatch, toFindCellWithId: "GrabPay")
        else {
            XCTFail()
            return
        }
        grabPay.tap()

        // Attempt payment
        payButton.tap()

        // Close the webview, no need to see the successful pay
        let webviewCloseButton = app.otherElements["TopBrowserBar"].buttons["Close"]
        XCTAssertTrue(webviewCloseButton.waitForExistence(timeout: 10.0))
        webviewCloseButton.tap()
    }

    func testPaymentIntent_USBankAccount() {
        _testUSBankAccount(mode: .payment, integrationType: .normal)
    }

    func testSetupIntent_USBankAccount() {
        _testUSBankAccount(mode: .setup, integrationType: .normal)
    }

    func testUPIPaymentMethod() throws {
        var settings = PaymentSheetTestPlaygroundSettings.defaultValues()
        settings.customerMode = .new
        settings.merchantCountryCode = .IN
        settings.currency = .inr
        loadPlayground(
            app,
            settings
        )

        app.buttons["Present PaymentSheet"].tap()

        let payButton = app.buttons["Pay ₹50.99"]
        guard let upi = scroll(collectionView: app.collectionViews.firstMatch, toFindCellWithId: "UPI") else {
            XCTFail()
            return
        }
        upi.tap()

        XCTAssertFalse(payButton.isEnabled)
        let upi_id = app.textFields["UPI ID"]
        upi_id.tap()
        upi_id.typeText("payment.success@stripeupi")
        upi_id.typeText(XCUIKeyboardKey.return.rawValue)

        payButton.tap()
    }

    func testUPIPaymentMethod_invalidVPA() throws {
        var settings = PaymentSheetTestPlaygroundSettings.defaultValues()
        settings.customerMode = .new
        settings.merchantCountryCode = .IN
        settings.currency = .inr
        loadPlayground(
            app,
            settings
        )

        app.buttons["Present PaymentSheet"].tap()

        let payButton = app.buttons["Pay ₹50.99"]
        guard let upi = scroll(collectionView: app.collectionViews.firstMatch, toFindCellWithId: "UPI") else {
            XCTFail()
            return
        }
        upi.tap()

        XCTAssertFalse(payButton.isEnabled)
        let upi_id = app.textFields["UPI ID"]
        upi_id.tap()
        upi_id.typeText("payment.success")
        upi_id.typeText(XCUIKeyboardKey.return.rawValue)

        XCTAssertFalse(payButton.isEnabled)
    }

    // MARK: Card brand choice

    func testCardBrandChoice() throws {
        // Currently only our French merchant is eligible for card brand choice
        var settings = PaymentSheetTestPlaygroundSettings.defaultValues()
        settings.customerMode = .new
        settings.merchantCountryCode = .FR
        settings.currency = .eur
        settings.preferredNetworksEnabled = .off
        loadPlayground(
            app,
            settings
        )

        _testCardBrandChoice(settings: settings)
    }

    func testCardBrandChoice_setup() throws {
        // Currently only our French merchant is eligible for card brand choice
        var settings = PaymentSheetTestPlaygroundSettings.defaultValues()
        settings.mode = .setup
        settings.customerMode = .new
        settings.merchantCountryCode = .FR
        settings.currency = .eur
        settings.preferredNetworksEnabled = .off
        loadPlayground(
            app,
            settings
        )

        _testCardBrandChoice(isSetup: true, settings: settings)
    }

    func testCardBrandChoice_deferred() throws {
        // Currently only our French merchant is eligible for card brand choice
        var settings = PaymentSheetTestPlaygroundSettings.defaultValues()
        settings.customerMode = .new
        settings.merchantCountryCode = .FR
        settings.currency = .eur
        settings.preferredNetworksEnabled = .off
        settings.integrationType = .deferred_csc
        loadPlayground(
            app,
            settings
        )

        _testCardBrandChoice(settings: settings)
    }

    func testCardBrandChoiceWithPreferredNetworks() throws {
        // Currently only our French merchant is eligible for card brand choice
        var settings = PaymentSheetTestPlaygroundSettings.defaultValues()
        settings.customerMode = .new
        settings.merchantCountryCode = .FR
        settings.currency = .eur
        settings.preferredNetworksEnabled = .on
        loadPlayground(
            app,
            settings
        )

        app.buttons["Present PaymentSheet"].tap()

        // We should have selected Visa due to preferreedNetworks configuration API
        let cardBrandTextField = app.textFields["Visa"]
        let cardBrandChoiceDropdown = app.pickerWheels.firstMatch
        // Card brand choice textfield/dropdown should not be visible
        XCTAssertFalse(cardBrandTextField.waitForExistence(timeout: 2))

        let numberField = app.textFields["Card number"]
        numberField.tap()
        // Enter 8 digits to start fetching card brand
        numberField.typeText("49730197")

        // Card brand choice drop down should be enabled
        cardBrandTextField.tap()
        XCTAssertTrue(cardBrandChoiceDropdown.waitForExistence(timeout: 5))
        cardBrandChoiceDropdown.swipeDown()
        app.toolbars.buttons["Cancel"].tap()

        // We should have selected Visa due to preferreedNetworks configuration API
        XCTAssertTrue(app.textFields["Visa"].waitForExistence(timeout: 2))

        // Clear card text field, should reset selected card brand
        numberField.tap()
        numberField.clearText()

        // We should reset to showing unknown in the textfield for card brand
        XCTAssertFalse(app.textFields["Select card brand (optional)"].waitForExistence(timeout: 2))

        // Type full card number to start fetching card brands again
        numberField.forceTapWhenHittableInTestCase(self)
        app.typeText("4000002500001001")
        app.textFields["expiration date"].waitForExistenceAndTap(timeout: 5.0)
        app.typeText("1228") // Expiry
        app.typeText("123") // CVC
        app.toolbars.buttons["Done"].tap() // Country picker toolbar's "Done" button
        app.typeText("12345") // Postal

        // Card brand choice drop down should be enabled and we should auto select Visa
        XCTAssertTrue(app.textFields["Visa"].waitForExistence(timeout: 5))

        // Finish checkout
        app.buttons["Pay €50.99"].tap()
        let successText = app.staticTexts["Success!"]
        XCTAssertTrue(successText.waitForExistence(timeout: 10.0))
    }

    func testCardBrandChoiceSavedCard() {
        // Currently only our French merchant is eligible for card brand choice
        var settings = PaymentSheetTestPlaygroundSettings.defaultValues()
        settings.customerMode = .new
        settings.merchantCountryCode = .FR
        settings.currency = .eur
        loadPlayground(
            app,
            settings
        )

        app.buttons["Present PaymentSheet"].waitForExistenceAndTap(timeout: 5)
        let numberField = app.textFields["Card number"]
        let cardBrandChoiceDropdown = app.pickerWheels.firstMatch

        // Type full card number to start fetching card brands again
        numberField.forceTapWhenHittableInTestCase(self)
        app.typeText("4000002500001001")
        app.textFields["expiration date"].waitForExistenceAndTap(timeout: 5.0)
        app.typeText("1228") // Expiry
        app.typeText("123") // CVC
        app.toolbars.buttons["Done"].tap() // Country picker toolbar's "Done" button
        app.typeText("12345") // Postal

        // Card brand choice drop down should be enabled
        XCTAssertTrue(app.textFields["Select card brand (optional)"].waitForExistenceAndTap(timeout: 5))
        XCTAssertTrue(cardBrandChoiceDropdown.waitForExistence(timeout: 5))
        cardBrandChoiceDropdown.selectNextOption()
        app.toolbars.buttons["Done"].tap()

        // We should have selected cartes bancaires
        XCTAssertTrue(app.textFields["Cartes Bancaires"].waitForExistence(timeout: 5))

        // Finish checkout
        app.buttons["Pay €50.99"].tap()
        let successText = app.staticTexts["Success!"]
        XCTAssertTrue(successText.waitForExistence(timeout: 10.0))

        // Reload w/ same customer
        reload(app, settings: settings)
        app.buttons["Present PaymentSheet"].waitForExistenceAndTap(timeout: 5)
        // Saved card should show the cartes bancaires logo
        XCTAssertTrue(app.staticTexts["••••1001"].waitForExistence(timeout: 5.0))
        XCTAssertTrue(app.images["carousel_card_cartes_bancaires"].waitForExistence(timeout: 5))

        let editButton = app.staticTexts["Edit"]
        XCTAssertTrue(editButton.waitForExistence(timeout: 60.0))
        editButton.tap()

        // Saved card should show the edit icon since it is co-branded
        XCTAssertTrue(app.buttons["CircularButton.Edit"].waitForExistenceAndTap(timeout: 5))

        // Update this card
        XCTAssertTrue(app.textFields["Cartes Bancaires"].waitForExistenceAndTap(timeout: 5))
        XCTAssertTrue(app.pickerWheels.firstMatch.waitForExistence(timeout: 5))
        app.pickerWheels.firstMatch.swipeUp()
        app.toolbars.buttons["Done"].tap()
        app.buttons["Update card"].waitForExistenceAndTap(timeout: 5)

        // We should have updated to Visa
        XCTAssertTrue(app.images["carousel_card_visa"].waitForExistence(timeout: 5))

        // Update this card again
        XCTAssertTrue(app.buttons["CircularButton.Edit"].waitForExistenceAndTap(timeout: 5))
        XCTAssertTrue(app.textFields["Visa"].waitForExistenceAndTap(timeout: 5))
        XCTAssertTrue(app.pickerWheels.firstMatch.waitForExistence(timeout: 5))
        app.pickerWheels.firstMatch.swipeDown()
        app.toolbars.buttons["Done"].tap()
        app.buttons["Update card"].waitForExistenceAndTap(timeout: 5)

        // We should have updated to Cartes Bancaires
        XCTAssertTrue(app.images["carousel_card_cartes_bancaires"].waitForExistence(timeout: 5))
        app.buttons["Done"].tap()

        // Pay with this card
        app.buttons["Pay €50.99"].tap()
        XCTAssertTrue(app.staticTexts["Success!"].waitForExistence(timeout: 10.0))

        // Reload w/ same customer
        reload(app, settings: settings)
        app.buttons["Present PaymentSheet"].waitForExistenceAndTap(timeout: 5)
        // Saved card should show the cartes bancaires logo
        XCTAssertTrue(app.staticTexts["••••1001"].waitForExistence(timeout: 5.0))
        XCTAssertTrue(app.images["carousel_card_cartes_bancaires"].waitForExistence(timeout: 5))

        // Remove this card
        XCTAssertTrue(app.staticTexts["Edit"].waitForExistenceAndTap(timeout: 60.0))
        XCTAssertTrue(app.buttons["CircularButton.Edit"].waitForExistenceAndTap(timeout: 5))
        XCTAssertTrue(app.buttons["Remove card"].waitForExistenceAndTap(timeout: 5))
        let confirmRemoval = app.alerts.buttons["Remove"]
        XCTAssertTrue(confirmRemoval.waitForExistence(timeout: 5))
        confirmRemoval.tap()

        // Card should be removed
        XCTAssertFalse(app.staticTexts["••••1001"].waitForExistence(timeout: 5.0))
    }

    // This only tests the PaymentSheet + PaymentIntent flow.
    // Other confirmation flows are tested in PaymentSheet+LPMTests.swift
    func testSEPADebitPaymentMethod_PaymentSheet() {
        var settings = PaymentSheetTestPlaygroundSettings.defaultValues()
        settings.currency = .eur
        settings.allowsDelayedPMs = .on
        loadPlayground(
            app,
            settings
        )
        app.buttons["Present PaymentSheet"].tap()

        guard let sepa = scroll(collectionView: app.collectionViews.firstMatch, toFindCellWithId: "SEPA Debit") else { XCTFail("Couldn't find SEPA"); return; }
        sepa.tap()

        app.textFields["Full name"].tap()
        app.typeText("John Doe" + XCUIKeyboardKey.return.rawValue)
        app.typeText("test@example.com" + XCUIKeyboardKey.return.rawValue)
        app.typeText("AT611904300234573201" + XCUIKeyboardKey.return.rawValue)
        app.textFields["Address line 1"].tap()
        app.typeText("510 Townsend St" + XCUIKeyboardKey.return.rawValue)
        app.typeText("Floor 3" + XCUIKeyboardKey.return.rawValue)
        app.typeText("San Francisco" + XCUIKeyboardKey.return.rawValue)
        app.textFields["ZIP"].tap()
        app.typeText("94102" + XCUIKeyboardKey.return.rawValue)
        app.buttons["Pay €50.99"].tap()
        let successText = app.staticTexts["Success!"]
        XCTAssertTrue(successText.waitForExistence(timeout: 10.0))
    }

    func testAlipayPaymentMethod() throws {
        var settings = PaymentSheetTestPlaygroundSettings.defaultValues()
        settings.customerMode = .new
        settings.merchantCountryCode = .US
        settings.currency = .usd
        settings.apmsEnabled = .on
        loadPlayground(
            app,
            settings
        )

        app.buttons["Present PaymentSheet"].tap()

        let payButton = app.buttons["Pay $50.99"]
        guard let alipay = scroll(collectionView: app.collectionViews.firstMatch, toFindCellWithId: "Alipay") else {
            XCTFail()
            return
        }
        alipay.tap()

        XCTAssertTrue(payButton.isEnabled)
        payButton.tap()

        let approvePaymentText = app.firstDescendant(withLabel: "AUTHORIZE TEST PAYMENT")
        approvePaymentText.waitForExistenceAndTap(timeout: 15.0)

        XCTAssertTrue(app.staticTexts["Success!"].waitForExistence(timeout: 15.0))
    }

    func testOXXOPaymentMethod() throws {
        var settings = PaymentSheetTestPlaygroundSettings.defaultValues()
        settings.customerMode = .new
        settings.merchantCountryCode = .MX
        settings.currency = .mxn
        settings.apmsEnabled = .off
        settings.allowsDelayedPMs = .on
        loadPlayground(
            app,
            settings
        )

        app.buttons["Present PaymentSheet"].tap()

        guard let oxxo = scroll(collectionView: app.collectionViews.firstMatch, toFindCellWithId: "OXXO") else {
            XCTFail()
            return
        }
        oxxo.tap()

        let name = app.textFields["Full name"]
        name.tap()
        name.typeText("Jane Doe")
        name.typeText(XCUIKeyboardKey.return.rawValue)

        let email = app.textFields["Email"]
        email.tap()
        email.typeText("foo@bar.com")
        email.typeText(XCUIKeyboardKey.return.rawValue)

        let payButton = app.buttons["Pay MX$50.99"]
        XCTAssertTrue(payButton.isEnabled)
        payButton.tap()

        // Just check that a web view exists after tapping buy.
        let webviewCloseButton = app.otherElements["TopBrowserBar"].buttons["Close"]
        XCTAssertTrue(webviewCloseButton.waitForExistence(timeout: 10.0))
        webviewCloseButton.tap()

        XCTAssertTrue(app.staticTexts["Success!"].waitForExistence(timeout: 15.0))
    }

    func testBoletoPaymentMethod() throws {
        var settings = PaymentSheetTestPlaygroundSettings.defaultValues()
        settings.customerMode = .new
        settings.merchantCountryCode = .BR
        settings.currency = .brl
        settings.apmsEnabled = .off
        settings.allowsDelayedPMs = .on
        loadPlayground(
            app,
            settings
        )

        app.buttons["Present PaymentSheet"].tap()

        guard let boleto = scroll(collectionView: app.collectionViews.firstMatch, toFindCellWithId: "Boleto") else {
            XCTFail()
            return
        }
        boleto.tap()

        let name = app.textFields["Full name"]
        name.tap()
        app.typeText("Jane Doe")
        app.typeText(XCUIKeyboardKey.return.rawValue)
        app.typeText("foo@bar.com")
        app.typeText(XCUIKeyboardKey.return.rawValue)
        app.typeText("00000000000")
        app.typeText(XCUIKeyboardKey.return.rawValue)
        app.typeText("123 fake st")
        app.typeText(XCUIKeyboardKey.return.rawValue)
        app.typeText(XCUIKeyboardKey.return.rawValue)
        app.typeText("City")
        app.typeText(XCUIKeyboardKey.return.rawValue)
        app.typeText("AC")  // Valid brazilian state code.
        app.typeText(XCUIKeyboardKey.return.rawValue)
        app.typeText("11111111")
        app.typeText(XCUIKeyboardKey.return.rawValue)

        let payButton = app.buttons["Pay R$50.99"]
        XCTAssertTrue(payButton.isEnabled)
        payButton.tap()

        // Just check that a web view exists after tapping buy.
        let webviewCloseButton = app.otherElements["TopBrowserBar"].buttons["Close"]
        XCTAssertTrue(webviewCloseButton.waitForExistence(timeout: 10.0))
        webviewCloseButton.tap()

        XCTAssertTrue(app.staticTexts["Success!"].waitForExistence(timeout: 15.0))
    }

    func testPayNowPaymentMethod() throws {
        var settings = PaymentSheetTestPlaygroundSettings.defaultValues()
        settings.customerMode = .new // new customer
        settings.apmsEnabled = .on
        settings.currency = .sgd
        settings.merchantCountryCode = .SG
        loadPlayground(
            app,
            settings
        )

        app.buttons["Present PaymentSheet"].tap()
        let payButton = app.buttons["Pay SGD 50.99"]

        // Select PayNow
        guard let payNow = scroll(collectionView: app.collectionViews.firstMatch, toFindCellWithId: "PayNow")
        else {
            XCTFail()
            return
        }
        payNow.tap()

        // Attempt payment
        payButton.tap()

        // Close the webview, no need to see the successful pay
        let webviewCloseButton = app.otherElements["TopBrowserBar"].buttons["Close"]
        XCTAssertTrue(webviewCloseButton.waitForExistence(timeout: 10.0))
        webviewCloseButton.tap()
    }

    func testPromptPayPaymentMethod() throws {
        var settings = PaymentSheetTestPlaygroundSettings.defaultValues()
        settings.customerMode = .new // new customer
        settings.apmsEnabled = .on
        settings.currency = .thb
        settings.merchantCountryCode = .TH
        loadPlayground(
            app,
            settings
        )

        app.buttons["Present PaymentSheet"].tap()

        // Select PromptPay
        guard let promptPay = scroll(collectionView: app.collectionViews.firstMatch, toFindCellWithId: "PromptPay")
        else {
            XCTFail()
            return
        }
        promptPay.tap()

        // Fill in email
        let email = app.textFields["Email"]
        email.tap()
        email.typeText("foo@bar.com")
        email.typeText(XCUIKeyboardKey.return.rawValue)

        // Attempt payment
        XCTAssertTrue(app.buttons["Pay THB 50.99"].waitForExistenceAndTap(timeout: 5.0))

        // Close the webview, no need to see the successful pay
        let webviewCloseButton = app.otherElements["TopBrowserBar"].buttons["Close"]
        XCTAssertTrue(webviewCloseButton.waitForExistence(timeout: 10.0))
        webviewCloseButton.tap()
    }

    func testSwishPaymentMethod() throws {
        var settings = PaymentSheetTestPlaygroundSettings.defaultValues()
        settings.customerMode = .new // new customer
        settings.apmsEnabled = .off
        settings.currency = .sek
        settings.merchantCountryCode = .FR
        loadPlayground(
            app,
            settings
        )

        app.buttons["Present PaymentSheet"].tap()

        // Select Swish
        guard let swish = scroll(collectionView: app.collectionViews.firstMatch, toFindCellWithId: "Swish")
        else {
            XCTFail()
            return
        }
        swish.tap()

        // Attempt payment
        XCTAssertTrue(app.buttons["Pay SEK 50.99"].waitForExistenceAndTap(timeout: 5.0))

        let approvePaymentText = app.firstDescendant(withLabel: "AUTHORIZE TEST PAYMENT")
        approvePaymentText.waitForExistenceAndTap(timeout: 15.0)

        XCTAssertTrue(app.staticTexts["Success!"].waitForExistence(timeout: 15.0))
    }

    func testSavedSEPADebitPaymentMethod_FlowController_ShowsMandate() {
        var settings = PaymentSheetTestPlaygroundSettings.defaultValues()
        settings.uiStyle = .flowController
        settings.customerMode = .new
        settings.applePayEnabled = .off // disable Apple Pay
        settings.mode = .setup
        settings.allowsDelayedPMs = .on
        loadPlayground(app, settings)

        let paymentMethodButton = app.buttons["Payment method"]
        XCTAssertTrue(paymentMethodButton.waitForExistence(timeout: 60.0))
        paymentMethodButton.tap()

        // Save SEPA
        app.buttons["+ Add"].waitForExistenceAndTap()
        guard let sepa = scroll(collectionView: app.collectionViews.firstMatch, toFindCellWithId: "SEPA Debit") else {
            XCTFail("Couldn't find SEPA")
            return
        }
        sepa.tap()

        app.textFields["Full name"].tap()
        app.typeText("John Doe" + XCUIKeyboardKey.return.rawValue)
        app.typeText("test@example.com" + XCUIKeyboardKey.return.rawValue)
        app.typeText("AT611904300234573201" + XCUIKeyboardKey.return.rawValue)
        app.textFields["Address line 1"].tap()
        app.typeText("510 Townsend St" + XCUIKeyboardKey.return.rawValue)
        app.typeText("Floor 3" + XCUIKeyboardKey.return.rawValue)
        app.typeText("San Francisco" + XCUIKeyboardKey.return.rawValue)
        app.textFields["ZIP"].tap()
        app.typeText("94102" + XCUIKeyboardKey.return.rawValue)
        app.buttons["Continue"].tap()
        app.buttons["Confirm"].tap()
        XCTAssertTrue(app.staticTexts["Success!"].waitForExistence(timeout: 10.0))

        // Reload w/ same customer
        reload(app, settings: settings)
        // This time, expect SEPA to be pre-selected as the default
        XCTAssert(paymentMethodButton.label.hasPrefix("••••3201, sepa_debit"))

        // Tapping confirm without presenting flowcontroller should show the mandate
        app.buttons["Confirm"].tap()
        XCTAssertTrue(app.otherElements.matching(identifier: "mandatetextview").element.waitForExistence(timeout: 1))
        // Tapping out should cancel the payment
        app.tap()
        XCTAssertTrue(app.staticTexts["Payment canceled."].waitForExistence(timeout: 10.0))
        // Tapping confirm again and hitting continue should confirm the payment
        app.buttons["Confirm"].tap()
        app.buttons["Continue"].tap()
        XCTAssertTrue(app.staticTexts["Success!"].waitForExistence(timeout: 10.0))

        // Reload w/ same customer
        reload(app, settings: settings)
        // If you present the flowcontroller and see the mandate...
        XCTAssert(paymentMethodButton.label.hasPrefix("••••3201, sepa_debit"))
        paymentMethodButton.waitForExistenceAndTap()

        XCTAssertTrue(app.otherElements.matching(identifier: "mandatetextview").element.exists)
        // ...you shouldn't see the mandate again when you confirm
        app.buttons["Continue"].tap()
        app.buttons["Confirm"].tap()
        XCTAssertTrue(app.staticTexts["Success!"].waitForExistence(timeout: 10.0))
    }
}

class PaymentSheetDeferredUITests: PaymentSheetUITestCase {

    // MARK: Deferred tests (client-side)

    func testDeferredPaymentIntent_ClientSideConfirmation() {
        var settings = PaymentSheetTestPlaygroundSettings.defaultValues()
        settings.integrationType = .deferred_csc
        loadPlayground(
            app,
            settings
        )

        app.buttons["Present PaymentSheet"].tap()
        try? fillCardData(app, container: nil)

        app.buttons["Pay $50.99"].tap()

        let successText = app.staticTexts["Success!"]
        XCTAssertTrue(successText.waitForExistence(timeout: 10.0))
    }

    func testDeferredPaymentIntent_ClientSideConfirmation_LostCardDecline() {
        var settings = PaymentSheetTestPlaygroundSettings.defaultValues()
        settings.integrationType = .deferred_csc
        loadPlayground(
            app,
            settings
        )

        app.buttons["Present PaymentSheet"].tap()
        try? fillCardData(app, container: nil, cardNumber: "4000000000009987")

        app.buttons["Pay $50.99"].tap()

        let declineText = app.staticTexts["Your card was declined."]
        XCTAssertTrue(declineText.waitForExistence(timeout: 10.0))
    }

    func testDeferredSetupIntent_ClientSideConfirmation() {
        var settings = PaymentSheetTestPlaygroundSettings.defaultValues()
        settings.integrationType = .deferred_csc
        settings.mode = .setup
        loadPlayground(
            app,
            settings
        )

        app.buttons["Present PaymentSheet"].tap()
        try? fillCardData(app, container: nil)

        app.buttons["Set up"].tap()

        let successText = app.staticTexts["Success!"]
        XCTAssertTrue(successText.waitForExistence(timeout: 10.0))
    }

    func testDeferredPaymentIntent_FlowController_ClientSideConfirmation() {
        var settings = PaymentSheetTestPlaygroundSettings.defaultValues()
        settings.integrationType = .deferred_csc
        settings.uiStyle = .flowController
        loadPlayground(
            app,
            settings
        )

        let selectButton = app.buttons["Payment method"]
        XCTAssertTrue(selectButton.waitForExistence(timeout: 10.0))
        selectButton.tap()
        let selectText = app.staticTexts["Select your payment method"]
        XCTAssertTrue(selectText.waitForExistence(timeout: 10.0))

        let addCardButton = app.buttons["+ Add"]
        XCTAssertTrue(addCardButton.waitForExistence(timeout: 4.0))
        addCardButton.tap()

        try? fillCardData(app, container: nil)

        app.buttons["Continue"].tap()
        app.buttons["Confirm"].tap()

        let successText = app.staticTexts["Success!"]
        XCTAssertTrue(successText.waitForExistence(timeout: 10.0))
    }

    func testDeferredSetupIntent_FlowController_ClientSideConfirmation() {
        var settings = PaymentSheetTestPlaygroundSettings.defaultValues()
        settings.integrationType = .deferred_csc
        settings.uiStyle = .flowController
        settings.mode = .setup
        loadPlayground(
            app,
            settings
        )

        let selectButton = app.buttons["Payment method"]
        XCTAssertTrue(selectButton.waitForExistence(timeout: 10.0))
        selectButton.tap()
        let selectText = app.staticTexts["Select your payment method"]
        XCTAssertTrue(selectText.waitForExistence(timeout: 10.0))

        let addCardButton = app.buttons["+ Add"]
        XCTAssertTrue(addCardButton.waitForExistence(timeout: 4.0))
        addCardButton.tap()

        try? fillCardData(app, container: nil)

        app.buttons["Continue"].tap()
        app.buttons["Confirm"].tap()

        let successText = app.staticTexts["Success!"]
        XCTAssertTrue(successText.waitForExistence(timeout: 10.0))
    }
    /* Disable Link test
     func testDeferferedIntentLinkSignup_ClientSideConfirmation() throws {
     loadPlayground(
     app,
     settings: [
     "customer_mode": "new",
     "automatic_payment_methods": "off",
     "link": "on",
     "init_mode": "Deferred",
     ]
     )
     
     app.buttons["Present PaymentSheet"].tap()
     
     let payWithLinkButton = app.buttons["Pay with Link"]
     XCTAssertTrue(payWithLinkButton.waitForExistence(timeout: 10))
     payWithLinkButton.tap()
     
     let modal = app.otherElements["Stripe.Link.PayWithLinkWebController"]
     XCTAssertTrue(modal.waitForExistence(timeout: 10))
     
     let emailField = modal.textFields["Email"]
     XCTAssertTrue(emailField.waitForExistence(timeout: 10))
     emailField.tap()
     emailField.typeText("mobile-payments-sdk-ci+\(UUID())@stripe.com")
     
     let phoneField = modal.textFields["Phone"]
     XCTAssert(phoneField.waitForExistence(timeout: 10))
     phoneField.tap()
     phoneField.typeText("3105551234")
     
     // The name field is only required for non-US countries. Only fill it out if it exists.
     let nameField = modal.textFields["Name"]
     if nameField.exists {
     nameField.tap()
     nameField.typeText("Jane Done")
     }
     
     modal.buttons["Join Link"].tap()
     
     // Because we are presenting view controllers with `modalPresentationStyle = .overFullScreen`,
     // there are currently 2 card forms on screen. Specifying a container helps the `fillCardData()`
     // method operate on the correct card form.
     try fillCardData(app, container: modal)
     
     // Pay!
     let payButton = modal.buttons["Pay $50.99"]
     expectation(for: NSPredicate(format: "enabled == true"), evaluatedWith: payButton, handler: nil)
     waitForExpectations(timeout: 10, handler: nil)
     payButton.tap()
     
     let successText = app.staticTexts["Success!"]
     XCTAssertTrue(successText.waitForExistence(timeout: 10.0))
     }
     */
    func testDeferredPaymentIntent_ApplePay_ClientSideConfirmation() {
        var settings = PaymentSheetTestPlaygroundSettings.defaultValues()
        settings.integrationType = .deferred_csc
        loadPlayground(
            app,
            settings
        )

        app.buttons["Present PaymentSheet"].tap()
        let applePayButton = app.buttons["apple_pay_button"]
        XCTAssertTrue(applePayButton.waitForExistence(timeout: 4.0))
        applePayButton.tap()

        payWithApplePay()
    }

    func testDeferredIntent_ApplePayCustomFlow_ClientSideConfirmation() throws {
        var settings = PaymentSheetTestPlaygroundSettings.defaultValues()
        settings.integrationType = .deferred_csc
        settings.customerMode = .new
        settings.uiStyle = .flowController
        settings.apmsEnabled = .off
        settings.linkEnabled = .on
        loadPlayground(
            app,
            settings
        )

        let paymentMethodButton = app.buttons["Payment method"]
        XCTAssertTrue(paymentMethodButton.waitForExistence(timeout: 10.0))
        paymentMethodButton.tap()

        let applePay = app.collectionViews.buttons["Apple Pay"]
        XCTAssertTrue(applePay.waitForExistence(timeout: 10.0))
        applePay.tap()

        app.buttons["Confirm"].tap()

        payWithApplePay()
    }
}

class PaymentSheetDeferredUIBankAccountTests: PaymentSheetUITestCase {
    func testDeferredIntentPaymentIntent_USBankAccount_ClientSideConfirmation() {
        _testUSBankAccount(mode: .payment, integrationType: .deferred_csc)
    }

    func testDeferredIntentPaymentIntent_USBankAccount_ServerSideConfirmation() {
        _testUSBankAccount(mode: .payment, integrationType: .deferred_ssc)
    }

    func testDeferredIntentSetupIntent_USBankAccount_ClientSideConfirmation() {
        _testUSBankAccount(mode: .setup, integrationType: .deferred_csc)
    }

    func testDeferredIntentSetupIntent_USBankAccount_ServerSideConfirmation() {
        _testUSBankAccount(mode: .setup, integrationType: .deferred_ssc)
    }

    /* Disable Link test
     func testDeferredIntentLinkSignIn_ClientSideConfirmation() throws {
     loadPlayground(
     app,
     settings: [
     "customer_mode": "new",
     "automatic_payment_methods": "off",
     "link": "on",
     "init_mode": "Deferred",
     ]
     )
     
     app.buttons["Present PaymentSheet"].tap()
     
     let payWithLinkButton = app.buttons["Pay with Link"]
     XCTAssertTrue(payWithLinkButton.waitForExistence(timeout: 10))
     payWithLinkButton.tap()
     
     try loginAndPay()
     }
     */
    /* Disable Link test
     func testDeferredIntentLinkSignIn_ClientSideConfirmation_LostCardDecline() throws {
     loadPlayground(
     app,
     settings: [
     "customer_mode": "new",
     "automatic_payment_methods": "off",
     "link": "on",
     "init_mode": "Deferred",
     ]
     )
     
     app.buttons["Present PaymentSheet"].tap()
     
     let payWithLinkButton = app.buttons["Pay with Link"]
     XCTAssertTrue(payWithLinkButton.waitForExistence(timeout: 10))
     payWithLinkButton.tap()
     
     try linkLogin()
     
     let modal = app.otherElements["Stripe.Link.PayWithLinkWebController"]
     let paymentMethodPicker = app.otherElements["Stripe.Link.PaymentMethodPicker"]
     if paymentMethodPicker.waitForExistence(timeout: 10) {
     paymentMethodPicker.tap()
     paymentMethodPicker.buttons["Add a payment method"].tap()
     }
     
     try fillCardData(app, container: modal, cardNumber: "4000000000009987")
     
     let payButton = modal.buttons["Pay $50.99"]
     expectation(for: NSPredicate(format: "enabled == true"), evaluatedWith: payButton, handler: nil)
     waitForExpectations(timeout: 10, handler: nil)
     payButton.tap()
     
     let failedText = modal.staticTexts["The payment failed."]
     XCTAssertTrue(failedText.waitForExistence(timeout: 10))
     }
     */
    /* Disable Link test
     func testDeferredIntentLinkCustomFlow_ClientSideConfirmation() throws {
     loadPlayground(
     app,
     settings: [
     "customer_mode": "new",
     "automatic_payment_methods": "off",
     "link": "on",
     "init_mode": "Deferred",
     ]
     )
     
     let paymentMethodButton = app.buttons["Select Payment Method"]
     XCTAssertTrue(paymentMethodButton.waitForExistence(timeout: 10.0))
     paymentMethodButton.tap()
     
     let addCardButton = app.buttons["Link"]
     XCTAssertTrue(addCardButton.waitForExistence(timeout: 10.0))
     addCardButton.tap()
     
     app.buttons["Confirm"].tap()
     
     try loginAndPay()
     }
     */
}

class PaymentSheetDeferredServerSideUITests: PaymentSheetUITestCase {
    // MARK: Deferred tests (server-side)

    func testDeferredPaymentIntent_ServerSideConfirmation() {
        var settings = PaymentSheetTestPlaygroundSettings.defaultValues()
        settings.integrationType = .deferred_ssc
        loadPlayground(
            app,
            settings
        )

        app.buttons["Present PaymentSheet"].tap()
        try? fillCardData(app, container: nil)

        app.buttons["Pay $50.99"].tap()

        let successText = app.staticTexts["Success!"]
        XCTAssertTrue(successText.waitForExistence(timeout: 10.0))
    }

    func testDeferredPaymentIntent_ServerSideConfirmation_Multiprocessor() {
        var settings = PaymentSheetTestPlaygroundSettings.defaultValues()
        settings.integrationType = .deferred_mp
        settings.apmsEnabled = .off
        loadPlayground(
            app,
            settings
        )

        app.buttons["Present PaymentSheet"].tap()
        try? fillCardData(app, container: nil)

        app.buttons["Pay $50.99"].tap()

        let successText = app.staticTexts["Success!"]
        XCTAssertTrue(successText.waitForExistence(timeout: 10.0))
    }

    func testDeferredPaymentIntent_SeverSideConfirmation_LostCardDecline() {
        var settings = PaymentSheetTestPlaygroundSettings.defaultValues()
        settings.integrationType = .deferred_ssc
        loadPlayground(
            app,
            settings
        )

        app.buttons["Present PaymentSheet"].tap()
        try? fillCardData(app, container: nil, cardNumber: "4000000000009987")

        app.buttons["Pay $50.99"].tap()

        let declineText = app.staticTexts["Your card was declined."]
        XCTAssertTrue(declineText.waitForExistence(timeout: 10.0))
    }

    func testDeferredSetupIntent_ServerSideConfirmation() {
        var settings = PaymentSheetTestPlaygroundSettings.defaultValues()
        settings.integrationType = .deferred_ssc
        settings.mode = .setup
        loadPlayground(
            app,
            settings
        )

        app.buttons["Present PaymentSheet"].tap()
        try? fillCardData(app, container: nil)

        app.buttons["Set up"].tap()

        let successText = app.staticTexts["Success!"]
        XCTAssertTrue(successText.waitForExistence(timeout: 10.0))
    }

    func testDeferredPaymentIntent_FlowController_ServerSideConfirmation() {
        var settings = PaymentSheetTestPlaygroundSettings.defaultValues()
        settings.integrationType = .deferred_ssc
        settings.uiStyle = .flowController
        loadPlayground(
            app,
            settings
        )

        let selectButton = app.buttons["Payment method"]
        XCTAssertTrue(selectButton.waitForExistence(timeout: 10.0))
        selectButton.tap()
        let selectText = app.staticTexts["Select your payment method"]
        XCTAssertTrue(selectText.waitForExistence(timeout: 10.0))

        let addCardButton = app.buttons["+ Add"]
        XCTAssertTrue(addCardButton.waitForExistence(timeout: 4.0))
        addCardButton.tap()

        try? fillCardData(app, container: nil)

        app.buttons["Continue"].tap()
        app.buttons["Confirm"].tap()

        let successText = app.staticTexts["Success!"]
        XCTAssertTrue(successText.waitForExistence(timeout: 10.0))
    }

    func testDeferredPaymentIntent_FlowController_ServerSideConfirmation_ManualConfirmation() {
        var settings = PaymentSheetTestPlaygroundSettings.defaultValues()
        settings.integrationType = .deferred_mc
        settings.uiStyle = .flowController
        settings.apmsEnabled = .off
        loadPlayground(
            app,
            settings
        )

        let selectButton = app.buttons["Payment method"]
        XCTAssertTrue(selectButton.waitForExistence(timeout: 10.0))
        selectButton.tap()
        let selectText = app.staticTexts["Select your payment method"]
        XCTAssertTrue(selectText.waitForExistence(timeout: 10.0))

        let addCardButton = app.buttons["+ Add"]
        XCTAssertTrue(addCardButton.waitForExistence(timeout: 4.0))
        addCardButton.tap()

        try? fillCardData(app, container: nil)

        app.buttons["Continue"].tap()
        app.buttons["Confirm"].tap()

        let successText = app.staticTexts["Success!"]
        XCTAssertTrue(successText.waitForExistence(timeout: 10.0))
    }

    func testDeferredSetupIntent_FlowController_ServerSideConfirmation() {
        var settings = PaymentSheetTestPlaygroundSettings.defaultValues()
        settings.integrationType = .deferred_ssc
        settings.uiStyle = .flowController
        settings.mode = .setup
        loadPlayground(
            app,
            settings
        )

        let selectButton = app.buttons["Payment method"]
        XCTAssertTrue(selectButton.waitForExistence(timeout: 10.0))
        selectButton.tap()
        let selectText = app.staticTexts["Select your payment method"]
        XCTAssertTrue(selectText.waitForExistence(timeout: 10.0))

        let addCardButton = app.buttons["+ Add"]
        XCTAssertTrue(addCardButton.waitForExistence(timeout: 4.0))
        addCardButton.tap()

        try? fillCardData(app, container: nil)

        app.buttons["Continue"].tap()
        app.buttons["Confirm"].tap()

        let successText = app.staticTexts["Success!"]
        XCTAssertTrue(successText.waitForExistence(timeout: 10.0))
    }
    /* Disable link test
     func testDeferferedIntentLinkSignup_ServerSideConfirmation() throws {
     loadPlayground(
     app,
     settings: [
     "customer_mode": "new",
     "automatic_payment_methods": "off",
     "link": "on",
     "init_mode": "Deferred",
     "confirm_mode": "Server",
     ]
     )
     
     app.buttons["Present PaymentSheet"].tap()
     
     let payWithLinkButton = app.buttons["Pay with Link"]
     XCTAssertTrue(payWithLinkButton.waitForExistence(timeout: 10))
     payWithLinkButton.tap()
     
     let modal = app.otherElements["Stripe.Link.PayWithLinkWebController"]
     XCTAssertTrue(modal.waitForExistence(timeout: 10))
     
     let emailField = modal.textFields["Email"]
     XCTAssertTrue(emailField.waitForExistence(timeout: 10))
     emailField.tap()
     emailField.typeText("mobile-payments-sdk-ci+\(UUID())@stripe.com")
     
     let phoneField = modal.textFields["Phone"]
     XCTAssert(phoneField.waitForExistence(timeout: 10))
     phoneField.tap()
     phoneField.typeText("3105551234")
     
     // The name field is only required for non-US countries. Only fill it out if it exists.
     let nameField = modal.textFields["Name"]
     if nameField.exists {
     nameField.tap()
     nameField.typeText("Jane Done")
     }
     
     modal.buttons["Join Link"].tap()
     
     // Because we are presenting view controllers with `modalPresentationStyle = .overFullScreen`,
     // there are currently 2 card forms on screen. Specifying a container helps the `fillCardData()`
     // method operate on the correct card form.
     try fillCardData(app, container: modal)
     
     // Pay!
     let payButton = modal.buttons["Pay $50.99"]
     expectation(for: NSPredicate(format: "enabled == true"), evaluatedWith: payButton, handler: nil)
     waitForExpectations(timeout: 10, handler: nil)
     payButton.tap()
     
     let successText = app.staticTexts["Success!"]
     XCTAssertTrue(successText.waitForExistence(timeout: 10.0))
     }
     */
    func testDeferredPaymentIntent_ApplePay_ServerSideConfirmation() {

        var settings = PaymentSheetTestPlaygroundSettings.defaultValues()
        settings.integrationType = .deferred_ssc
        loadPlayground(
            app,
            settings
        )

        app.buttons["Present PaymentSheet"].tap()
        let applePayButton = app.buttons["apple_pay_button"]
        XCTAssertTrue(applePayButton.waitForExistence(timeout: 4.0))
        applePayButton.tap()

        payWithApplePay()
    }

    func testDeferredPaymentIntent_ApplePay_ServerSideConfirmation_ManualConfirmation() {

        var settings = PaymentSheetTestPlaygroundSettings.defaultValues()
        settings.integrationType = .deferred_mc
        settings.apmsEnabled = .off
        loadPlayground(
            app,
            settings
        )

        app.buttons["Present PaymentSheet"].tap()
        let applePayButton = app.buttons["apple_pay_button"]
        XCTAssertTrue(applePayButton.waitForExistence(timeout: 4.0))
        applePayButton.tap()

        payWithApplePay()
    }

    func testDeferredPaymentIntent_ApplePay_ServerSideConfirmation_Multiprocessor() {

        var settings = PaymentSheetTestPlaygroundSettings.defaultValues()
        settings.integrationType = .deferred_mp
        settings.apmsEnabled = .off
        loadPlayground(
            app,
            settings
        )

        app.buttons["Present PaymentSheet"].tap()
        let applePayButton = app.buttons["apple_pay_button"]
        XCTAssertTrue(applePayButton.waitForExistence(timeout: 4.0))
        applePayButton.tap()

        payWithApplePay()
    }

    func testPaymentSheetCustomSaveAndRemoveCard_DeferredIntent_ServerSideConfirmation() throws {
        var settings = PaymentSheetTestPlaygroundSettings.defaultValues()
        settings.customerMode = .new
        settings.applePayEnabled = .off // disable Apple Pay
        settings.apmsEnabled = .off
        // This test case is testing a feature not available when Link is on,
        // so we must manually turn off Link.
        settings.linkEnabled = .off
        settings.integrationType = .deferred_ssc
        settings.uiStyle = .flowController

        loadPlayground(
            app,
            settings
        )

        var paymentMethodButton = app.buttons["Payment method"]
        XCTAssertTrue(paymentMethodButton.waitForExistence(timeout: 60.0))
        paymentMethodButton.tap()

        try! fillCardData(app)

        // toggle save this card on and off
        var saveThisCardToggle = app.switches["Save this card for future Example, Inc. payments"]
        let expectDefaultSelectionOn = Locale.current.regionCode == "US"
        if expectDefaultSelectionOn {
            XCTAssertTrue(saveThisCardToggle.isSelected)
        } else {
            XCTAssertFalse(saveThisCardToggle.isSelected)
        }
        saveThisCardToggle.tap()
        if expectDefaultSelectionOn {
            XCTAssertFalse(saveThisCardToggle.isSelected)
        } else {
            XCTAssertTrue(saveThisCardToggle.isSelected)
            saveThisCardToggle.tap()  // toggle back off
        }
        XCTAssertFalse(saveThisCardToggle.isSelected)

        // Complete payment
        app.buttons["Continue"].tap()
        app.buttons["Confirm"].tap()
        var successText = app.staticTexts["Success!"]
        XCTAssertTrue(successText.waitForExistence(timeout: 10.0))

        // Reload w/ same customer
        reload(app, settings: settings)
        XCTAssertTrue(paymentMethodButton.waitForExistence(timeout: 60.0))
        paymentMethodButton.tap()
        try! fillCardData(app)  // If the previous card was saved, we'll be on the 'saved pms' screen and this will fail

        // toggle save this card on
        saveThisCardToggle = app.switches["Save this card for future Example, Inc. payments"]
        if !expectDefaultSelectionOn {
            saveThisCardToggle.tap()
        }
        XCTAssertTrue(saveThisCardToggle.isSelected)

        // Complete payment
        app.buttons["Continue"].tap()
        app.buttons["Confirm"].tap()
        successText = app.staticTexts["Success!"]
        XCTAssertTrue(successText.waitForExistence(timeout: 10.0))

        // Reload w/ same customer
        reload(app, settings: settings)

        // return to payment method selector
        paymentMethodButton = app.staticTexts["••••4242"]  // The card should be saved now
        XCTAssertTrue(paymentMethodButton.waitForExistence(timeout: 60.0))
        paymentMethodButton.tap()

        let editButton = app.staticTexts["Edit"]
        XCTAssertTrue(editButton.waitForExistence(timeout: 60.0))
        editButton.tap()

        let removeButton = app.buttons["Remove"]
        XCTAssertTrue(removeButton.waitForExistence(timeout: 60.0))
        removeButton.tap()

        let confirmRemoval = app.alerts.buttons["Remove"]
        XCTAssertTrue(confirmRemoval.waitForExistence(timeout: 60.0))
        confirmRemoval.tap()

        XCTAssertTrue(app.cells.count == 1)
    }

    // MARK: - External PayPal 
    func testExternalPaypalPaymentSheet() throws {
        var settings = PaymentSheetTestPlaygroundSettings.defaultValues()
        settings.externalPayPalEnabled = .on

        loadPlayground(app, settings)

        app.buttons["Present PaymentSheet"].waitForExistenceAndTap()

        let payButton = app.buttons["Pay $50.99"]
        guard let paypal = scroll(collectionView: app.collectionViews.firstMatch, toFindCellWithId: "PayPal") else {
            XCTFail()
            return
        }
        paypal.tap()
        payButton.tap()
        XCTAssertNotNil(app.staticTexts["Confirm external_paypal?"])
        app.buttons["Cancel"].tap()

        payButton.tap()
        app.buttons["Fail"].tap()
        XCTAssertTrue(app.staticTexts["Something went wrong!"].waitForExistence(timeout: 5.0))

        payButton.tap()
        app.buttons["Confirm"].tap()
        XCTAssertTrue(app.staticTexts["Success!"].waitForExistence(timeout: 5.0))
    }

    func testExternalPaypalPaymentSheetFlowController() throws {
        var settings = PaymentSheetTestPlaygroundSettings.defaultValues()
        settings.externalPayPalEnabled = .on
        settings.uiStyle = .flowController

        loadPlayground(app, settings)

        app.buttons["Payment method"].waitForExistenceAndTap()
        app.buttons["+ Add"].waitForExistenceAndTap()

        scroll(collectionView: app.collectionViews.firstMatch, toFindCellWithId: "PayPal")?.waitForExistenceAndTap()

        app.buttons["Continue"].tap()
        app.buttons["Confirm"].tap()

        XCTAssertNotNil(app.staticTexts["Confirm external_paypal?"])
        app.buttons["Cancel"].tap()
        XCTAssertNotNil(app.staticTexts["Payment canceled."])

        let payButton = app.buttons["Confirm"]
        payButton.tap()
        app.buttons["Fail"].tap()
        XCTAssertTrue(app.staticTexts["Payment failed: Error Domain= Code=0 \"Something went wrong!\" UserInfo={NSLocalizedDescription=Something went wrong!}"].waitForExistence(timeout: 5.0))

        payButton.tap()
        app.alerts.buttons["Confirm"].tap()
        XCTAssertTrue(app.staticTexts["Success!"].waitForExistence(timeout: 5.0))
    }

    func testPreservesSelectionAfterDismissPaymentSheetFlowController() throws {
        var settings = PaymentSheetTestPlaygroundSettings.defaultValues()
        settings.uiStyle = .flowController
        settings.customerMode = .new

        loadPlayground(app, settings)

        app.buttons["Payment method"].waitForExistenceAndTap()
        app.buttons["+ Add"].waitForExistenceAndTap()
        try fillCardData(app)

        app.buttons["Continue"].tap()
        app.buttons["Confirm"].tap()
        XCTAssertTrue(app.staticTexts["Success!"].waitForExistence(timeout: 5.0))
        reload(app, settings: settings)

        app.buttons["Payment method"].waitForExistenceAndTap()
        app.buttons["+ Add"].waitForExistenceAndTap()

        // Tap to dismiss PaymentSheet
        app.tapCoordinate(at: CGPoint(x: 100, y: 100))
        // Give time for the dismiss animation and the payment option to update
        sleep(2)

        XCTAssertTrue(app.staticTexts["••••4242"].waitForExistenceAndTap(timeout: 10))
    }

    func testCVCRecollectionFlowController() throws {
        var settings = PaymentSheetTestPlaygroundSettings.defaultValues()
        settings.uiStyle = .flowController
        settings.integrationType = .deferred_csc
        settings.customerMode = .new
        settings.applePayEnabled = .off
        settings.apmsEnabled = .off
        settings.linkEnabled = .off
        settings.requireCVCRecollection = .on

        loadPlayground(app, settings)

        let paymentMethodButton = app.buttons["Payment method"]

        paymentMethodButton.waitForExistenceAndTap()
        app.buttons["+ Add"].waitForExistenceAndTap()

        try! fillCardData(app)

        app.buttons["Continue"].tap()
        app.buttons["Confirm"].tap()

        let successText = app.staticTexts["Success!"]
        XCTAssertTrue(successText.waitForExistence(timeout: 10.0))

        // Reload w/ same customer
        reload(app, settings: settings)

        app.buttons["Confirm"].waitForExistenceAndTap()
        // CVC field should already be selected
        app.typeText("123")

        let confirmButtons: XCUIElementQuery = app.buttons.matching(identifier: "Confirm")
        for index in 0..<confirmButtons.count {
            if confirmButtons.element(boundBy: index).isHittable {
                confirmButtons.element(boundBy: index).tap()
            }
        }

        XCTAssertTrue(successText.waitForExistence(timeout: 10.0))
    }

    func testLinkOnlyFlowController() throws {
        var settings = PaymentSheetTestPlaygroundSettings.defaultValues()
        settings.uiStyle = .flowController
        settings.customerMode = .new
        settings.applePayEnabled = .off
        settings.linkEnabled = .on

        loadPlayground(app, settings)
        app.buttons["Payment method"].waitForExistenceAndTap()
        app.buttons["pay_with_link_button"].waitForExistenceAndTap()

        let expectation = XCTestExpectation(description: "Link sign in dialog")
        // Listen for the system login dialog
        addUIInterruptionMonitor(withDescription: "Link sign in system dialog") { alert in
            // Cancel the payment
            alert.buttons["Cancel"].waitForExistenceAndTap()
            expectation.fulfill()
            return true
        }

        app.buttons["Confirm"].waitForExistenceAndTap()
        app.tap() // required to trigger the UI interruption monitor
        wait(for: [expectation], timeout: 5.0)

        XCTAssertTrue(app.staticTexts["Payment canceled."].waitForExistence(timeout: 5))

        // Re-tapping the payment method button should present the saved payment view
        app.buttons["Payment method"].waitForExistenceAndTap()
        XCTAssertTrue(app.staticTexts["Select your payment method"].waitForExistence(timeout: 5))
    }

    /* Disable Link test
     func testDeferredIntentLinkSignIn_SeverSideConfirmation() throws {
     loadPlayground(
     app,
     settings: [
     "customer_mode": "new",
     "automatic_payment_methods": "off",
     "link": "on",
     "init_mode": "Deferred",
     "confirm_mode": "Server",
     ]
     )
     
     app.buttons["Present PaymentSheet"].tap()
     
     let payWithLinkButton = app.buttons["Pay with Link"]
     XCTAssertTrue(payWithLinkButton.waitForExistence(timeout: 10))
     payWithLinkButton.tap()
     
     try loginAndPay()
     }
     */
    /* Disable Link test
     func testDeferredIntentLinkSignIn_ServerSideConfirmation_LostCardDecline() throws {
     loadPlayground(
     app,
     settings: [
     "customer_mode": "new",
     "automatic_payment_methods": "off",
     "link": "on",
     "init_mode": "Deferred",
     "confirm_mode": "Server",
     ]
     )
     
     app.buttons["Present PaymentSheet"].tap()
     
     let payWithLinkButton = app.buttons["Pay with Link"]
     XCTAssertTrue(payWithLinkButton.waitForExistence(timeout: 10))
     payWithLinkButton.tap()
     
     try linkLogin()
     
     let modal = app.otherElements["Stripe.Link.PayWithLinkWebController"]
     let paymentMethodPicker = app.otherElements["Stripe.Link.PaymentMethodPicker"]
     if paymentMethodPicker.waitForExistence(timeout: 10) {
     paymentMethodPicker.tap()
     paymentMethodPicker.buttons["Add a payment method"].tap()
     }
     
     try fillCardData(app, container: modal, cardNumber: "4000000000009987")
     
     let payButton = modal.buttons["Pay $50.99"]
     expectation(for: NSPredicate(format: "enabled == true"), evaluatedWith: payButton, handler: nil)
     waitForExpectations(timeout: 10, handler: nil)
     payButton.tap()
     
     let declineText = app.staticTexts["Your card was declined."]
     XCTAssertTrue(declineText.waitForExistence(timeout: 10.0))
     }
     */
    /* Disable Link test
     func testDeferredIntentLinkCustomFlow_SeverSideConfirmation() throws {
     loadPlayground(
     app,
     settings: [
     "customer_mode": "new",
     "automatic_payment_methods": "off",
     "link": "on",
     "init_mode": "Deferred",
     "confirm_mode": "Server",
     ]
     )
     
     let paymentMethodButton = app.buttons["Select Payment Method"]
     XCTAssertTrue(paymentMethodButton.waitForExistence(timeout: 10.0))
     paymentMethodButton.tap()
     
     let addCardButton = app.buttons["Link"]
     XCTAssertTrue(addCardButton.waitForExistence(timeout: 10.0))
     addCardButton.tap()
     
     app.buttons["Confirm"].tap()
     
     try loginAndPay()
     }
     */
}

// MARK: - Link
class PaymentSheetLinkUITests: PaymentSheetUITestCase {
    // MARK: PaymentSheet Link inline signup

    // Tests the #1 flow in PaymentSheet where the merchant disable saved payment methods and first time Link user
    func testLinkPaymentSheet_disabledSPM_firstTimeLinkUser() {
        var settings = PaymentSheetTestPlaygroundSettings.defaultValues()
        settings.customerMode = .guest
        settings.apmsEnabled = .on
        settings.linkEnabled = .on
        settings.linkV2Allowed = .on

        loadPlayground(app, settings)
        app.buttons["Present PaymentSheet"].tap()
        fillLinkAndPay(mode: .checkbox)
    }

    // Tests the #2 flow in PaymentSheet where the merchant disable saved payment methods and returning Link user
    func testLinkPaymentSheet_disabledSPM_returningLinkUser() {
        var settings = PaymentSheetTestPlaygroundSettings.defaultValues()
        settings.customerMode = .guest
        settings.apmsEnabled = .on
        settings.linkEnabled = .on
        settings.linkV2Allowed = .on
        settings.defaultBillingAddress = .on // the email on the default billings details is signed up for Link

        loadPlayground(app, settings)
        app.buttons["Present PaymentSheet"].tap()
        // Ensure Link wallet button is shown in SPM view
        XCTAssertTrue(app.buttons["pay_with_link_button"].waitForExistence(timeout: 5.0))
        assertLinkInlineSignupNotShown()

        // Disable postal code input, it is pre-filled by `defaultBillingAddress`
        try! fillCardData(app, postalEnabled: false)
        app.buttons["Pay $50.99"].tap()
        XCTAssertTrue(app.staticTexts["Success!"].waitForExistence(timeout: 10.0))
    }

    // Tests the #3 flow in PaymentSheet where the merchant enables saved payment methods, buyer has no SPMs and first time Link user
    func testLinkPaymentSheet_enabledSPM_noSPMs_firstTimeLinkUser() {
        var settings = PaymentSheetTestPlaygroundSettings.defaultValues()
        settings.customerMode = .new
        settings.apmsEnabled = .on
        settings.linkEnabled = .on
        settings.linkV2Allowed = .on

        loadPlayground(app, settings)
        app.buttons["Present PaymentSheet"].tap()
        fillLinkAndPay(mode: .fieldConsent)
    }

    // Tests the #4 flow in PaymentSheet where the merchant enables saved payment methods, buyer has no SPMs and returning Link user
    func testLinkPaymentSheet_enabledSPM_noSPMs_returningLinkUser() {
        var settings = PaymentSheetTestPlaygroundSettings.defaultValues()
        settings.customerMode = .new
        settings.apmsEnabled = .on
        settings.linkEnabled = .on
        settings.linkV2Allowed = .on
        settings.defaultBillingAddress = .on // the email on the default billings details is signed up for Link

<<<<<<< HEAD
        loadPlayground(app, settings)
        app.buttons["Present PaymentSheet"].tap()
        // Ensure Link wallet button is shown in SPM view
        XCTAssertTrue(app.buttons["pay_with_link_button"].waitForExistence(timeout: 5.0))
        assertLinkInlineSignupNotShown()
=======
        // The name field is only required for non-US countries. Only fill it out if it exists.
        let nameField = app.textFields["Full name"]
        if nameField.exists {
            // Country is geolocated from client's request - tests are expected to run in US
            XCTFail("Name field should not exist")
        }
>>>>>>> 87006ceb

        // Disable postal code input, it is pre-filled by `defaultBillingAddress`
        try! fillCardData(app, postalEnabled: false)
        app.buttons["Pay $50.99"].tap()
        XCTAssertTrue(app.staticTexts["Success!"].waitForExistence(timeout: 10.0))
    }

<<<<<<< HEAD
    // Tests the #5 flow in PaymentSheet where the merchant enables saved payment methods, buyer has SPMs and first time Link user
    func testLinkPaymentSheet_enabledSPM_hasSPMs_firstTimeLinkUser() {
=======
    func testLinkInlineSignup_gb() throws {
        var settings = PaymentSheetTestPlaygroundSettings.defaultValues()
        settings.customerMode = .guest
        settings.apmsEnabled = .on
        settings.linkEnabled = .on
        settings.linkV2Allowed = .on
        settings.userOverrideCountry = .GB

        loadPlayground(app, settings)

        app.buttons["Present PaymentSheet"].tap()

        try fillCardData(app)

        app.switches["Save your info for secure 1-click checkout with Link"].tap()

        let emailField = app.textFields["Email"]
        emailField.tap()
        emailField.typeText("mobile-payments-sdk-ci+\(UUID())@stripe.com")

        let phoneField = app.textFields["Phone"]
        // Phone field appears after the network call finishes. We want to wait for it to appear.
        XCTAssert(phoneField.waitForExistence(timeout: 10))
        phoneField.tap()
        phoneField.typeText("3105551234")

        // The name field is required for non-US countries
        let nameField = app.textFields["Full name"]
        XCTAssert(nameField.waitForExistence(timeout: 10))
        nameField.tap()
        nameField.typeText("Jane Doe")

        // Pay!
        app.buttons["Pay $50.99"].tap()

        XCTAssertTrue(app.staticTexts["Success!"].waitForExistence(timeout: 10.0))
    }

    func testLinkInlineSignup_progressive() throws {
>>>>>>> 87006ceb
        var settings = PaymentSheetTestPlaygroundSettings.defaultValues()
        settings.customerMode = .new
        settings.apmsEnabled = .on
        settings.linkEnabled = .on
        settings.linkV2Allowed = .on

        loadPlayground(app, settings)
        app.buttons["Present PaymentSheet"].tap()

        // Begin by saving a card for this new user who is not signed up for Link
        try! fillCardData(app)
        app.buttons["Pay $50.99"].tap()
        XCTAssertTrue(app.staticTexts["Success!"].waitForExistence(timeout: 10.0))

        // reload w/ same customer
        reload(app, settings: settings)
        app.buttons["Present PaymentSheet"].tap()
        // Ensure Link wallet button is shown in SPM view
        XCTAssertTrue(app.buttons["pay_with_link_button"].waitForExistence(timeout: 5.0))
        let addCardButton = app.buttons["+ Add"]
        XCTAssertTrue(addCardButton.waitForExistence(timeout: 4.0))
        addCardButton.tap()
        fillLinkAndPay(mode: .fieldConsent)
    }

    // Tests the #6 flow in PaymentSheet where the merchant enables saved payment methods, buyer has SPMs and returning Link user
    func testLinkPaymentSheet_enabledSPM_hasSPMs_returningLinkUser() {
        var settings = PaymentSheetTestPlaygroundSettings.defaultValues()
        settings.customerMode = .returning // the hardcoded returning customer is signed up with Link
        settings.apmsEnabled = .on
        settings.linkEnabled = .on
        settings.linkV2Allowed = .on

        loadPlayground(app, settings)
        app.buttons["Present PaymentSheet"].tap()

        // Ensure Link wallet button is shown in SPM view
        XCTAssertTrue(app.buttons["pay_with_link_button"].waitForExistence(timeout: 5.0))
        let addCardButton = app.buttons["+ Add"]
        XCTAssertTrue(addCardButton.waitForExistence(timeout: 4.0))
        addCardButton.tap()
        assertLinkInlineSignupNotShown()
    }

    // MARK: PaymentSheet.FlowController Link inline signup

    // Tests the #7 flow in PaymentSheet.FlowController where the merchant disables Apple Pay and saved payment methods and first time Link user
    // Seealso: testLinkOnlyFlowController for testing wallet button behavior in this flow
    func testLinkPaymentSheetFlow_disabledApplePay_disabledSPM_firstTimeLinkUser() {
        var settings = PaymentSheetTestPlaygroundSettings.defaultValues()
        settings.uiStyle = .flowController
        settings.customerMode = .guest
        settings.apmsEnabled = .on
        settings.linkEnabled = .on
        settings.linkV2Allowed = .on
        settings.applePayEnabled = .off

        loadPlayground(app, settings)
        app.buttons["Payment method"].tap()
        fillLinkAndPay(mode: .checkbox, uiStyle: .flowController)
    }

    // Tests the #8 flow in PaymentSheet.FlowController where the merchant disables Apple Pay and saved payment methods and returning Link user
    func testLinkPaymentSheetFlow_disabledApplePay_disabledSPM_returningLinkUser() {
        var settings = PaymentSheetTestPlaygroundSettings.defaultValues()
        settings.uiStyle = .flowController
        settings.customerMode = .guest
        settings.apmsEnabled = .on
        settings.linkEnabled = .on
        settings.linkV2Allowed = .on
        settings.applePayEnabled = .off
        settings.defaultBillingAddress = .on // the email on the default billings details is signed up for Link

        loadPlayground(app, settings)
        app.buttons["Payment method"].tap()

        // Ensure Link wallet button is shown
        XCTAssertTrue(app.buttons["pay_with_link_button"].waitForExistence(timeout: 5.0))
        assertLinkInlineSignupNotShown()

        // Disable postal code input, it is pre-filled by `defaultBillingAddress`
        try! fillCardData(app, postalEnabled: false)
        app.buttons["Continue"].tap()
        app.buttons["Confirm"].waitForExistenceAndTap()
        XCTAssertTrue(app.staticTexts["Success!"].waitForExistence(timeout: 10.0))
    }

    // Tests the #9 flow in PaymentSheet.FlowController where the merchant disables Apple Pay and enables saved payment methods and first time Link user
    func testLinkPaymentSheetFlow_disabledApplePay_enabledSPM_firstTimeLinkUser() {
        var settings = PaymentSheetTestPlaygroundSettings.defaultValues()
        settings.uiStyle = .flowController
        settings.customerMode = .new
        settings.apmsEnabled = .on
        settings.linkEnabled = .on
        settings.linkV2Allowed = .on
        settings.applePayEnabled = .off

        loadPlayground(app, settings)
        app.buttons["Payment method"].tap()
        fillLinkAndPay(mode: .fieldConsent, uiStyle: .flowController)
    }

    // Tests the #10 flow in PaymentSheet.FlowController where the merchant disables Apple Pay and enables saved payment methods and returning Link user
    func testLinkPaymentSheetFlow_disabledApplePay_enabledSPM_returningLinkUser() {
        var settings = PaymentSheetTestPlaygroundSettings.defaultValues()
        settings.uiStyle = .flowController
        settings.customerMode = .new
        settings.apmsEnabled = .on
        settings.linkEnabled = .on
        settings.linkV2Allowed = .on
        settings.applePayEnabled = .off
        settings.defaultBillingAddress = .on // the email on the default billings details is signed up for Link

        loadPlayground(app, settings)
        app.buttons["Payment method"].tap()

        // Ensure Link wallet button is shown
        XCTAssertTrue(app.buttons["pay_with_link_button"].waitForExistence(timeout: 5.0))
        assertLinkInlineSignupNotShown()

        // Disable postal code input, it is pre-filled by `defaultBillingAddress`
        try! fillCardData(app, postalEnabled: false)
        app.buttons["Continue"].tap()
        app.buttons["Confirm"].waitForExistenceAndTap()
        XCTAssertTrue(app.staticTexts["Success!"].waitForExistence(timeout: 10.0))
    }

    // Tests the #11 flow in PaymentSheet.FlowController where the merchant disables Apple Pay and enables saved payment methods and first time Link user
    func testLinkPaymentSheetFlow_disabledApplePay_enabledSPM_hasSPMs_firstTimeLinkUser() {
        var settings = PaymentSheetTestPlaygroundSettings.defaultValues()
        settings.uiStyle = .flowController
        settings.customerMode = .new
        settings.apmsEnabled = .on
        settings.linkEnabled = .on
        settings.linkV2Allowed = .on
        settings.applePayEnabled = .off

        loadPlayground(app, settings)
        app.buttons["Payment method"].tap()
        // Begin by saving a card for this new user who is not signed up for Link
        try! fillCardData(app)
        app.buttons["Continue"].tap()
        app.buttons["Confirm"].waitForExistenceAndTap()
        XCTAssertTrue(app.staticTexts["Success!"].waitForExistence(timeout: 10.0))

        // reload w/ same customer
        reload(app, settings: settings)
        app.buttons["Payment method"].tap()
        // Ensure Link wallet button is NOT shown in SPM view
        XCTAssertFalse(app.buttons["pay_with_link_button"].waitForExistence(timeout: 5.0))
        let addCardButton = app.buttons["+ Add"]
        XCTAssertTrue(addCardButton.waitForExistence(timeout: 4.0))
        addCardButton.tap()
        fillLinkAndPay(mode: .fieldConsent, uiStyle: .flowController, showLinkWalletButton: false)
    }

    // Tests the #11.1 flow in PaymentSheet.FlowController where the merchant enables Apple Pay and enables saved payment methods and first time Link user
    func testLinkPaymentSheetFlow_enabledApplePay_enabledSPM_hasSPMs_firstTimeLinkUser() {
        var settings = PaymentSheetTestPlaygroundSettings.defaultValues()
        settings.uiStyle = .flowController
        settings.customerMode = .new
        settings.apmsEnabled = .on
        settings.linkEnabled = .on
        settings.linkV2Allowed = .on
        settings.applePayEnabled = .on

        loadPlayground(app, settings)
        app.buttons["Payment method"].tap()
        XCTAssertTrue(app.buttons["+ Add"].waitForExistenceAndTap())
        // Begin by saving a card for this new user who is not signed up for Link
        try! fillCardData(app)
        app.buttons["Continue"].tap()
        app.buttons["Confirm"].waitForExistenceAndTap()
        XCTAssertTrue(app.staticTexts["Success!"].waitForExistence(timeout: 10.0))

        // reload w/ same customer
        reload(app, settings: settings)
        app.buttons["Payment method"].tap()
        // Ensure Link wallet button is NOT shown in SPM view
        XCTAssertFalse(app.buttons["pay_with_link_button"].waitForExistence(timeout: 5.0))
        let addCardButton = app.buttons["+ Add"]
        XCTAssertTrue(addCardButton.waitForExistence(timeout: 4.0))
        addCardButton.tap()
        fillLinkAndPay(mode: .fieldConsent, uiStyle: .flowController, showLinkWalletButton: false)
    }

    // Tests the #12 flow in PaymentSheet.FlowController where the merchant disables Apple Pay and enables saved payment methods and returning Link user
    func testLinkPaymentSheetFlow_disabledApplePay_enabledSPM_hasSPMs_returningLinkUser() {
        var settings = PaymentSheetTestPlaygroundSettings.defaultValues()
        settings.uiStyle = .flowController
        settings.customerMode = .returning // this customer is signed up with Link
        settings.apmsEnabled = .on
        settings.linkEnabled = .on
        settings.linkV2Allowed = .on
        settings.applePayEnabled = .off

        loadPlayground(app, settings)
        app.buttons["Payment method"].tap()
        // Ensure Link wallet button is NOT shown in SPM view
        XCTAssertFalse(app.buttons["pay_with_link_button"].waitForExistence(timeout: 5.0))
        app.buttons["+ Add"].waitForExistenceAndTap()
        assertLinkInlineSignupNotShown() // Link should not be shown in this flow
    }

    // Tests the #12.1 flow in PaymentSheet.FlowController where the merchant enables Apple Pay and enables saved payment methods and returning Link user
    func testLinkPaymentSheetFlow_enablesApplePay_enabledSPM_hasSPMs_returningLinkUser() {
        var settings = PaymentSheetTestPlaygroundSettings.defaultValues()
        settings.uiStyle = .flowController
        settings.customerMode = .returning // this customer is signed up with Link
        settings.apmsEnabled = .on
        settings.linkEnabled = .on
        settings.linkV2Allowed = .on
        settings.applePayEnabled = .on

        loadPlayground(app, settings)
        app.buttons["Payment method"].tap()
        // Ensure Link wallet button is NOT shown in SPM view
        XCTAssertFalse(app.buttons["pay_with_link_button"].waitForExistence(timeout: 5.0))
        app.buttons["+ Add"].waitForExistenceAndTap()
        assertLinkInlineSignupNotShown() // Link should not be shown in this flow
    }

    // MARK: Link test helpers

    private enum LinkMode {
        case checkbox
        case fieldConsent
    }

    private func fillLinkAndPay(mode: LinkMode,
                                uiStyle: PaymentSheetTestPlaygroundSettings.UIStyle = .paymentSheet,
                                showLinkWalletButton: Bool = true) {

        try! fillCardData(app)

        if showLinkWalletButton {
            // Confirm Link wallet button is visible
            XCTAssertTrue(app.buttons["pay_with_link_button"].exists)
        }

        if mode == .checkbox {
            app.switches["Save your info for secure 1-click checkout with Link"].tap()
        }

        let emailField = app.textFields["Email"]
        XCTAssertTrue(emailField.waitForExistence(timeout: 10))
        emailField.tap()
        emailField.typeText("mobile-payments-sdk-ci+\(UUID())@stripe.com")

        let phoneField = app.textFields["Phone"]
        XCTAssert(phoneField.waitForExistence(timeout: 10))
        phoneField.tap()
        phoneField.typeText("3105551234")

        // The name field is only required for non-US countries. Only fill it out if it exists.
        let nameField = app.textFields["Name"]
        if nameField.exists {
            nameField.tap()
            nameField.typeText("Jane Done")
        }

        // Pay!
        switch uiStyle {
        case .paymentSheet:
            app.buttons["Pay $50.99"].tap()
        case .flowController:
            app.buttons["Continue"].tap()
            app.buttons["Confirm"].waitForExistenceAndTap()
        }
        XCTAssertTrue(app.staticTexts["Success!"].waitForExistence(timeout: 10.0))
    }

    private func assertLinkInlineSignupNotShown() {
        // Ensure checkbox is not shown for checkbox mode
        XCTAssertFalse(app.switches["Save your info for secure 1-click checkout with Link"].waitForExistence(timeout: 2))
        // Ensure email is not shown for field consent mode
        XCTAssertFalse(app.textFields["Email"].waitForExistence(timeout: 3))
    }

//    TODO: This is disabled until the Link team adds some hooks for testing.
//    func testLinkWebFlow() throws {
//        var settings = PaymentSheetTestPlaygroundSettings.defaultValues()
//        settings.customerMode = .guest
//        settings.linkEnabled = .on
//
//        loadPlayground(app, settings)
//
//        app.buttons["Present PaymentSheet"].tap()
//
//        app.buttons["Pay with Link"].forceTapWhenHittableInTestCase(self)
//
//        // Allow link.com to sign in
//        let springboard = XCUIApplication(bundleIdentifier: "com.apple.springboard")
//        springboard.buttons["Continue"].forceTapWhenHittableInTestCase(self)
//        
//        let emailField = app.webViews.textFields.firstMatch
//        emailField.forceTapWhenHittableInTestCase(self)
//        emailField.typeText("test@example.com")
//
//        let verificationCodeField = app.webViews.staticTexts["•"]
//        verificationCodeField.forceTapWhenHittableInTestCase(self)
//        verificationCodeField.typeText("000000")
//
//        // Pay!
//        app.webViews.buttons["Pay $50.99"].tap()
//
//        XCTAssertTrue(app.staticTexts["Success!"].waitForExistence(timeout: 10.0))
//    }
}

// MARK: Helpers
extension PaymentSheetUITestCase {
    func _testUSBankAccount(mode: PaymentSheetTestPlaygroundSettings.Mode, integrationType: PaymentSheetTestPlaygroundSettings.IntegrationType) {
        var settings = PaymentSheetTestPlaygroundSettings.defaultValues()
        settings.customerMode = .new
        settings.apmsEnabled = .off
        settings.allowsDelayedPMs = .on
        settings.mode = mode
        settings.integrationType = integrationType

        loadPlayground(
            app,
            settings
        )
        app.buttons["Present PaymentSheet"].tap()

        // Select US Bank Account
        guard let usBankAccount = scroll(collectionView: app.collectionViews.firstMatch, toFindCellWithId: "US Bank Account") else {
            XCTFail()
            return
        }
        usBankAccount.tap()

        // Fill out name and email fields
        let continueButton = app.buttons["Continue"]
        XCTAssertFalse(continueButton.isEnabled)
        app.textFields["Full name"].tap()
        app.typeText("John Doe" + XCUIKeyboardKey.return.rawValue)
        app.typeText("test@example.com" + XCUIKeyboardKey.return.rawValue)
        XCTAssertTrue(continueButton.isEnabled)
        continueButton.tap()

        // Go through connections flow
        app.buttons["Agree and continue"].tap()
        app.staticTexts["Test Institution"].forceTapElement()
        app.staticTexts["Success"].waitForExistenceAndTap(timeout: 10)
        app.buttons["Link account"].tap()
        XCTAssertTrue(app.staticTexts["Success"].waitForExistence(timeout: 10))
        app.buttons.matching(identifier: "Done").allElementsBoundByIndex.last?.tap()

        // Confirm
        let confirmButtonText = mode == .payment ? "Pay $50.99" : "Set up"
        app.buttons[confirmButtonText].waitForExistenceAndTap()
        let successText = app.staticTexts["Success!"]
        XCTAssertTrue(successText.waitForExistence(timeout: 10.0))

        // Reload and pay with the now-saved us bank account
        reload(app, settings: settings)
        app.buttons["Present PaymentSheet"].tap()
        XCTAssertTrue(app.buttons["••••6789"].waitForExistenceAndTap())
        XCTAssertTrue(app.buttons[confirmButtonText].waitForExistenceAndTap())
        XCTAssertTrue(app.staticTexts["Success!"].waitForExistence(timeout: 10))
    }

    func payWithApplePay() {
        let applePay = XCUIApplication(bundleIdentifier: "com.apple.PassbookUIService")
        _ = applePay.wait(for: .runningForeground, timeout: 10)

        let predicate = NSPredicate(format: "label CONTAINS 'Simulated Card - AmEx, ‪•••• 1234‬'")

        let cardButton = applePay.buttons.containing(predicate).firstMatch
        XCTAssertTrue(cardButton.waitForExistence(timeout: 10.0))
        cardButton.forceTapElement()

        addApplePayBillingIfNeeded(applePay)

        let cardSelectionButton = applePay.buttons["Simulated Card - AmEx, ‪•••• 1234‬"].firstMatch
        XCTAssertTrue(cardSelectionButton.waitForExistence(timeout: 10.0))
        cardSelectionButton.forceTapElement()

        let payButton = applePay.buttons["Pay with Passcode"]
        XCTAssertTrue(payButton.waitForExistence(timeout: 10.0))
        payButton.forceTapElement()

        let successText = app.staticTexts["Success!"]
        //      This actually takes upwards of 20 seconds sometimes, especially in the deferred flow :/
        XCTAssertTrue(successText.waitForExistence(timeout: 30.0))
    }

    func addApplePayBillingIfNeeded(_ applePay: XCUIApplication) {
        // Fill out billing details if required
        let addBillingDetailsButton = applePay.buttons["Add Billing Address"]
        if addBillingDetailsButton.waitForExistence(timeout: 4.0) {
            addBillingDetailsButton.tap()

            let firstNameCell = applePay.textFields["First Name"]
            firstNameCell.tap()
            firstNameCell.typeText("Jane")

            let lastNameCell = applePay.textFields["Last Name"]
            lastNameCell.tap()
            lastNameCell.typeText("Doe")

            let streetCell = applePay.textFields["Street"]
            streetCell.tap()
            streetCell.typeText("One Apple Park Way")

            let cityCell = applePay.textFields["City"]
            cityCell.tap()
            cityCell.typeText("Cupertino")

            let stateCell = applePay.textFields["State"]
            stateCell.tap()
            stateCell.typeText("CA")

            let zipCell = applePay.textFields["ZIP"]
            zipCell.tap()
            zipCell.typeText("95014")

            applePay.buttons["Done"].tap()
        }
    }

    func _testCardBrandChoice(isSetup: Bool = false, settings: PaymentSheetTestPlaygroundSettings) {
        app.buttons["Present PaymentSheet"].tap()

        let cardBrandTextField = app.textFields["Select card brand (optional)"]
        let cardBrandChoiceDropdown = app.pickerWheels.firstMatch
        // Card brand choice textfield/dropdown should not be visible
        XCTAssertFalse(cardBrandTextField.waitForExistence(timeout: 2))

        let numberField = app.textFields["Card number"]
        numberField.tap()
        // Enter 8 digits to start fetching card brand
        numberField.typeText("49730197")

        // Card brand choice drop down should be enabled
        cardBrandTextField.tap()
        XCTAssertTrue(cardBrandChoiceDropdown.waitForExistence(timeout: 5))
        cardBrandChoiceDropdown.swipeUp()
        app.toolbars.buttons["Cancel"].tap()

        // We should still have no selected card brand
        XCTAssertTrue(app.textFields["Select card brand (optional)"].waitForExistence(timeout: 2))

        // Select Visa from the CBC dropdown
        cardBrandTextField.tap()
        XCTAssertTrue(cardBrandChoiceDropdown.waitForExistence(timeout: 5))
        cardBrandChoiceDropdown.swipeUp()
        app.toolbars.buttons["Done"].tap()

        // We should have selected Visa
        XCTAssertTrue(app.textFields["Visa"].waitForExistence(timeout: 5))

        // Clear card text field, should reset selected card brand
        numberField.tap()
        numberField.clearText()

        // We should reset to showing unknown in the textfield for card brand
        XCTAssertFalse(app.textFields["Select card brand (optional)"].waitForExistence(timeout: 2))

        // Type full card number to start fetching card brands again
        numberField.forceTapWhenHittableInTestCase(self)
        app.typeText("4000002500001001")
        app.textFields["expiration date"].waitForExistenceAndTap(timeout: 5.0)
        app.typeText("1228") // Expiry
        app.typeText("123") // CVC
        app.toolbars.buttons["Done"].tap() // Country picker toolbar's "Done" button
        app.typeText("12345") // Postal

        // Card brand choice drop down should be enabled
        XCTAssertTrue(app.textFields["Select card brand (optional)"].waitForExistenceAndTap(timeout: 5))
        XCTAssertTrue(cardBrandChoiceDropdown.waitForExistence(timeout: 5))
        cardBrandChoiceDropdown.swipeUp() // Swipe to select Visa
        app.toolbars.buttons["Done"].tap()

        // We should have selected Visa
        XCTAssertTrue(app.textFields["Visa"].waitForExistence(timeout: 5))

        // Finish checkout
        let confirmButtonText = isSetup ? "Set up" : "Pay €50.99"
        app.buttons[confirmButtonText].tap()
        let successText = app.staticTexts["Success!"]
        XCTAssertTrue(successText.waitForExistence(timeout: 10.0))
    }
}

extension XCUIElement {
    func clearText() {
        guard let stringValue = value as? String, !stringValue.isEmpty else {
            return
        }

        // offset tap location a bit so cursor is at end of string
        let offsetTapLocation = coordinate(withNormalizedOffset: CGVector(dx: 0.6, dy: 0.6))
        offsetTapLocation.tap()

        let deleteString = String(repeating: XCUIKeyboardKey.delete.rawValue, count: stringValue.count)
        self.typeText(deleteString)
    }
}

extension XCUIElement {
    /// Scrolls a picker wheel up by one option.
    func selectNextOption() {
        let startCoord = self.coordinate(withNormalizedOffset: CGVector(dx: 0.5, dy: 0.5))
        let endCoord = startCoord.withOffset(CGVector(dx: 0.0, dy: 30.0)) // 30pts = height of picker item
        endCoord.tap()
    }
}

extension XCUIApplication {
    func tapCoordinate(at point: CGPoint) {
        let normalized = coordinate(withNormalizedOffset: .zero)
        let offset = CGVector(dx: point.x, dy: point.y)
        let coordinate = normalized.withOffset(offset)
        coordinate.tap()
    }
}<|MERGE_RESOLUTION|>--- conflicted
+++ resolved
@@ -2304,46 +2304,55 @@
 
         // Disable postal code input, it is pre-filled by `defaultBillingAddress`
         try! fillCardData(app, postalEnabled: false)
-        app.buttons["Pay $50.99"].tap()
-        XCTAssertTrue(app.staticTexts["Success!"].waitForExistence(timeout: 10.0))
-    }
-
-    // Tests the #3 flow in PaymentSheet where the merchant enables saved payment methods, buyer has no SPMs and first time Link user
-    func testLinkPaymentSheet_enabledSPM_noSPMs_firstTimeLinkUser() {
-        var settings = PaymentSheetTestPlaygroundSettings.defaultValues()
-        settings.customerMode = .new
-        settings.apmsEnabled = .on
-        settings.linkEnabled = .on
-        settings.linkV2Allowed = .on
-
-        loadPlayground(app, settings)
-        app.buttons["Present PaymentSheet"].tap()
-        fillLinkAndPay(mode: .fieldConsent)
-    }
-
-    // Tests the #4 flow in PaymentSheet where the merchant enables saved payment methods, buyer has no SPMs and returning Link user
-    func testLinkPaymentSheet_enabledSPM_noSPMs_returningLinkUser() {
-        var settings = PaymentSheetTestPlaygroundSettings.defaultValues()
-        settings.customerMode = .new
-        settings.apmsEnabled = .on
-        settings.linkEnabled = .on
-        settings.linkV2Allowed = .on
-        settings.defaultBillingAddress = .on // the email on the default billings details is signed up for Link
-
-<<<<<<< HEAD
-        loadPlayground(app, settings)
-        app.buttons["Present PaymentSheet"].tap()
-        // Ensure Link wallet button is shown in SPM view
-        XCTAssertTrue(app.buttons["pay_with_link_button"].waitForExistence(timeout: 5.0))
-        assertLinkInlineSignupNotShown()
-=======
+        let emailField = app.textFields["Email"]
+        emailField.tap()
+        emailField.typeText("mobile-payments-sdk-ci+\(UUID())@stripe.com")
+
+        let phoneField = app.textFields["Phone"]
+        // Phone field appears after the network call finishes. We want to wait for it to appear.
+        XCTAssert(phoneField.waitForExistence(timeout: 10))
+        phoneField.tap()
+        phoneField.typeText("3105551234")
+
         // The name field is only required for non-US countries. Only fill it out if it exists.
         let nameField = app.textFields["Full name"]
         if nameField.exists {
             // Country is geolocated from client's request - tests are expected to run in US
             XCTFail("Name field should not exist")
         }
->>>>>>> 87006ceb
+
+        // Pay!
+        app.buttons["Pay $50.99"].tap()
+        XCTAssertTrue(app.staticTexts["Success!"].waitForExistence(timeout: 10.0))
+    }
+
+    // Tests the #3 flow in PaymentSheet where the merchant enables saved payment methods, buyer has no SPMs and first time Link user
+    func testLinkPaymentSheet_enabledSPM_noSPMs_firstTimeLinkUser() {() throws {
+        var settings = PaymentSheetTestPlaygroundSettings.defaultValues()
+        settings.customerMode = .new
+        settings.apmsEnabled = .on
+        settings.linkEnabled = .on
+        settings.linkV2Allowed = .on
+
+        loadPlayground(app, settings)
+        app.buttons["Present PaymentSheet"].tap()
+        fillLinkAndPay(mode: .fieldConsent)
+    }
+
+    // Tests the #4 flow in PaymentSheet where the merchant enables saved payment methods, buyer has no SPMs and returning Link user
+    func testLinkPaymentSheet_enabledSPM_noSPMs_returningLinkUser() {
+        var settings = PaymentSheetTestPlaygroundSettings.defaultValues()
+        settings.customerMode = .new
+        settings.apmsEnabled = .on
+        settings.linkEnabled = .on
+        settings.linkV2Allowed = .on
+        settings.defaultBillingAddress = .on // the email on the default billings details is signed up for Link
+
+        loadPlayground(app, settings)
+        app.buttons["Present PaymentSheet"].tap()
+        // Ensure Link wallet button is shown in SPM view
+        XCTAssertTrue(app.buttons["pay_with_link_button"].waitForExistence(timeout: 5.0))
+        assertLinkInlineSignupNotShown()
 
         // Disable postal code input, it is pre-filled by `defaultBillingAddress`
         try! fillCardData(app, postalEnabled: false)
@@ -2351,50 +2360,8 @@
         XCTAssertTrue(app.staticTexts["Success!"].waitForExistence(timeout: 10.0))
     }
 
-<<<<<<< HEAD
     // Tests the #5 flow in PaymentSheet where the merchant enables saved payment methods, buyer has SPMs and first time Link user
     func testLinkPaymentSheet_enabledSPM_hasSPMs_firstTimeLinkUser() {
-=======
-    func testLinkInlineSignup_gb() throws {
-        var settings = PaymentSheetTestPlaygroundSettings.defaultValues()
-        settings.customerMode = .guest
-        settings.apmsEnabled = .on
-        settings.linkEnabled = .on
-        settings.linkV2Allowed = .on
-        settings.userOverrideCountry = .GB
-
-        loadPlayground(app, settings)
-
-        app.buttons["Present PaymentSheet"].tap()
-
-        try fillCardData(app)
-
-        app.switches["Save your info for secure 1-click checkout with Link"].tap()
-
-        let emailField = app.textFields["Email"]
-        emailField.tap()
-        emailField.typeText("mobile-payments-sdk-ci+\(UUID())@stripe.com")
-
-        let phoneField = app.textFields["Phone"]
-        // Phone field appears after the network call finishes. We want to wait for it to appear.
-        XCTAssert(phoneField.waitForExistence(timeout: 10))
-        phoneField.tap()
-        phoneField.typeText("3105551234")
-
-        // The name field is required for non-US countries
-        let nameField = app.textFields["Full name"]
-        XCTAssert(nameField.waitForExistence(timeout: 10))
-        nameField.tap()
-        nameField.typeText("Jane Doe")
-
-        // Pay!
-        app.buttons["Pay $50.99"].tap()
-
-        XCTAssertTrue(app.staticTexts["Success!"].waitForExistence(timeout: 10.0))
-    }
-
-    func testLinkInlineSignup_progressive() throws {
->>>>>>> 87006ceb
         var settings = PaymentSheetTestPlaygroundSettings.defaultValues()
         settings.customerMode = .new
         settings.apmsEnabled = .on
@@ -2615,6 +2582,44 @@
         XCTAssertFalse(app.buttons["pay_with_link_button"].waitForExistence(timeout: 5.0))
         app.buttons["+ Add"].waitForExistenceAndTap()
         assertLinkInlineSignupNotShown() // Link should not be shown in this flow
+    }
+
+    func testLinkInlineSignup_gb() throws {
+        var settings = PaymentSheetTestPlaygroundSettings.defaultValues()
+        settings.customerMode = .guest
+        settings.apmsEnabled = .on
+        settings.linkEnabled = .on
+        settings.linkV2Allowed = .on
+        settings.userOverrideCountry = .GB
+
+        loadPlayground(app, settings)
+
+        app.buttons["Present PaymentSheet"].tap()
+
+        try fillCardData(app)
+
+        app.switches["Save your info for secure 1-click checkout with Link"].tap()
+
+        let emailField = app.textFields["Email"]
+        emailField.tap()
+        emailField.typeText("mobile-payments-sdk-ci+\(UUID())@stripe.com")
+
+        let phoneField = app.textFields["Phone"]
+        // Phone field appears after the network call finishes. We want to wait for it to appear.
+        XCTAssert(phoneField.waitForExistence(timeout: 10))
+        phoneField.tap()
+        phoneField.typeText("3105551234")
+
+        // The name field is required for non-US countries
+        let nameField = app.textFields["Full name"]
+        XCTAssert(nameField.waitForExistence(timeout: 10))
+        nameField.tap()
+        nameField.typeText("Jane Doe")
+
+        // Pay!
+        app.buttons["Pay $50.99"].tap()
+
+        XCTAssertTrue(app.staticTexts["Success!"].waitForExistence(timeout: 10.0))
     }
 
     // MARK: Link test helpers
