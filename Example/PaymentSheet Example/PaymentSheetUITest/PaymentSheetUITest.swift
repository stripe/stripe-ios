//
//  PaymentSheetUITestCase.swift
//  PaymentSheetUITest
//
//  Created by David Estes on 1/21/21.
//  Copyright © 2021 stripe-ios. All rights reserved.
//

import XCTest

class PaymentSheetUITestCase: XCTestCase {
    var app: XCUIApplication!

    /// This element's `label` contains all the analytic events sent by the SDK since the the playground was loaded, as a base-64 encoded string.
    /// - Note: Only exists in test playground.
    lazy var analyticsLogElement: XCUIElement = { app.staticTexts["_testAnalyticsLog"] }()
    /// Convenience var to grab all the events sent since the playground was loaded.
    var analyticsLog: [[String: Any]] {
        let logRawString = analyticsLogElement.label
        guard
            let data = Data(base64Encoded: logRawString),
            let json = try? JSONSerialization.jsonObject(with: data) as? [[String: Any]]
        else {
            return []
        }
        return json
    }

    override func setUpWithError() throws {
        try super.setUpWithError()
        // Put setup code here. This method is called before the invocation of each test method in the class.

        // In UI tests it is usually best to stop immediately when a failure occurs.
        continueAfterFailure = false

        app = XCUIApplication()
        app.launchEnvironment = [
            "UITesting": "true",
            // This makes the Financial Connections SDK trigger the (testmode) production flow instead of a stub. See `FinancialConnectionsSDKAvailability`.
            "FinancialConnectionsSDKAvailable": "true",
            "FinancialConnectionsStubbedResult": "false",
        ]
    }
}

// XCTest runs classes in parallel, not individual tests. Split the tests into separate classes to keep build times at a reasonable level.
class PaymentSheetStandardUITests: PaymentSheetUITestCase {
    func testPaymentSheetStandard() throws {
        app.launch()
        app.staticTexts["PaymentSheet"].tap()
        app.staticTexts["Buy"].waitForExistenceAndTap(timeout: 60)

        try! fillCardData(app)
        app.buttons["Pay €9.73"].tap()
        let successText = app.alerts.staticTexts["Your order is confirmed!"]
        XCTAssertTrue(successText.waitForExistence(timeout: 10.0))
        let okButton = app.alerts.scrollViews.otherElements.buttons["OK"]
        okButton.tap()
    }

    /// Ensure PaymentSheet does not call any invalid functions that
    /// could break UINavigationController's internal state.
    /// See https://github.com/stripe/stripe-ios/issues/4243 for details.
    func testPaymentSheetDoesNotBreakUI() {
        app.launch()
        app.staticTexts["PaymentSheet"].tap()
        app.staticTexts["Buy"].waitForExistenceAndTap(timeout: 60)

        // Get screen position of a static item at the top of the VC:
        let yourCartText = XCUIApplication().staticTexts["Your cart"]
        let yourCartFrame = yourCartText.frame

        // Wait for the sheet to load
        let numberField = app.textFields["Card number"]
        _ = numberField.waitForExistence(timeout: 20)

        // Close PaymentSheet. At this point, if we messed up our presentation
        // logic, the containing UINavigationController will be in a bad state.
        app.buttons["Close"].waitForExistenceAndTap()

        // Exercise the UINavigationController by popping and pushing the VC
        let backButton = XCUIApplication().buttons["Back"]
        backButton.waitForExistenceAndTap()
        app.staticTexts["PaymentSheet"].waitForExistenceAndTap()

        // If the static element has moved from the original location, we messed something up.
        XCTAssertEqual(yourCartFrame, yourCartText.frame)
    }

    func testPaymentSheetDoesNotBreakUISwiftUI() {
        // Same as above, but invoke from SwiftUI.
        app.launch()
        app.staticTexts["PaymentSheet"].tap()
        let backButton = XCUIApplication().buttons["Back"]
        // Get the position of the static text in the main PS Example (Our SwiftUI example doesn't have anything anchored to a specific location)
        let yourCartText = XCUIApplication().staticTexts["Your cart"]
        let yourCartFrame = yourCartText.frame

        // Go back and invoke PaymentSheet via SwiftUI
        backButton.waitForExistenceAndTap()
        app.staticTexts["PaymentSheet (SwiftUI)"].tap()
        app.buttons["Buy"].waitForExistenceAndTap(timeout: 60)

        // Wait for the sheet to load
        let numberField = app.textFields["Card number"]
        _ = numberField.waitForExistence(timeout: 20)

        // Close the sheet (at this point UINavigationController would be in the bad state)
        app.buttons["Close"].waitForExistenceAndTap()

        // Go back to the main PS example and check the layout. Is it the same?
        backButton.waitForExistenceAndTap()
        app.staticTexts["PaymentSheet"].waitForExistenceAndTap()
        XCTAssertEqual(yourCartFrame, yourCartText.frame)
    }

    func testCardFormAmexCVV() throws {
        let app = XCUIApplication()
        app.launch()

        app.staticTexts[
            "PaymentSheet"
        ].tap()
        let buyButton = app.staticTexts["Buy"]
        XCTAssertTrue(buyButton.waitForExistence(timeout: 60.0))
        buyButton.tap()

        let numberField = app.textFields["Card number"]
        XCTAssertTrue(numberField.waitForExistence(timeout: 60.0))
        numberField.tap()
        numberField.typeText("378282246310005")

        // Test that Amex card allows 4 digits
        let cvcField = app.textFields["CVC"]
        XCTAssertTrue(cvcField.waitForExistence(timeout: 10.0))

        let expField = app.textFields["expiration date"]
        XCTAssertTrue((expField.value as? String)?.isEmpty ?? true)
        XCTAssertNoThrow(expField.typeText("1228"))

        XCTAssertTrue((cvcField.value as? String)?.isEmpty ?? true)
        XCTAssertNoThrow(cvcField.typeText("1234"))

        let postalField = app.textFields["ZIP"]
        XCTAssertTrue((postalField.value as? String)?.isEmpty ?? true)
        XCTAssertNoThrow(postalField.typeText("12345"))
    }

    func testPaymentSheetFlowController() throws {
        app.launch()

        app.staticTexts["PaymentSheet.FlowController"].tap()
        let paymentMethodButton = app.buttons["SelectPaymentMethodButton"]

        let paymentMethodButtonEnabledExpectation = expectation(
            for: NSPredicate(format: "enabled == true"),
            evaluatedWith: paymentMethodButton
        )
        wait(for: [paymentMethodButtonEnabledExpectation], timeout: 60, enforceOrder: true)
        paymentMethodButton.tap()

        let addCardButton = app.buttons["+ Add"]
        XCTAssertTrue(addCardButton.waitForExistence(timeout: 4.0))
        addCardButton.tap()

        try! fillCardData(app)
        app.buttons["Continue"].tap()

        let buyButton = app.staticTexts["Buy"]
        XCTAssertTrue(buyButton.waitForExistence(timeout: 4.0))
        buyButton.tap()

        let successText = app.alerts.staticTexts["Your order is confirmed!"]
        XCTAssertTrue(successText.waitForExistence(timeout: 10.0))
        let okButton = app.alerts.scrollViews.otherElements.buttons["OK"]
        okButton.tap()
    }

    func testPaymentSheetFlowControllerDeferred_update() throws {
        app.launch()

        app.staticTexts["PaymentSheet.FlowController (Deferred)"].tap()

        // Update product quantities and enable subscription
        let subscribeSwitch = app.switches["subscribe_switch"]

        let subscribeSwitchEnabledExpectation = expectation(
            for: NSPredicate(format: "enabled == true"),
            evaluatedWith: subscribeSwitch
        )
        wait(for: [subscribeSwitchEnabledExpectation], timeout: 60, enforceOrder: true)

        app.switches["subscribe_switch"].tap()
        app.steppers["hotdog_stepper"].tap()
        app.steppers["hotdog_stepper"].tap()
        app.steppers["salad_stepper"].tap()

        let paymentMethodButton = app.buttons["SelectPaymentMethodButton"]

        var paymentMethodButtonEnabledExpectation = expectation(
            for: NSPredicate(format: "enabled == true"),
            evaluatedWith: paymentMethodButton
        )
        wait(for: [paymentMethodButtonEnabledExpectation], timeout: 60, enforceOrder: true)
        paymentMethodButton.tap()

        let addCardButton = app.buttons["+ Add"]
        XCTAssertTrue(addCardButton.waitForExistence(timeout: 4.0))
        addCardButton.tap()

        try! fillCardData(app)

        app.buttons["Continue"].tap()

        // Update quantity of an item to force an update
        let saladStepper = app.steppers["salad_stepper"]
        XCTAssertTrue(saladStepper.waitForExistence(timeout: 4.0))
        saladStepper.tap()

        paymentMethodButtonEnabledExpectation = expectation(
            for: NSPredicate(format: "enabled == true"),
            evaluatedWith: paymentMethodButton
        )
        wait(for: [paymentMethodButtonEnabledExpectation], timeout: 60, enforceOrder: true)
        paymentMethodButton.tap()

        // Continue should be enabled since card details were preserved when closing payment sheet
        XCTAssertTrue(app.buttons["Continue"].waitForExistenceAndTap(timeout: 4.0))

        let buyButton = app.staticTexts["Buy"]
        XCTAssertTrue(buyButton.waitForExistence(timeout: 4.0))
        buyButton.tap()

        let successText = app.alerts.staticTexts["Your order is confirmed!"]
        XCTAssertTrue(successText.waitForExistence(timeout: 10.0))
        let okButton = app.alerts.scrollViews.otherElements.buttons["OK"]
        okButton.tap()
    }

    func testPaymentSheetFlowControllerSaveAndRemoveCard() throws {
        var settings = PaymentSheetTestPlaygroundSettings.defaultValues()
        settings.uiStyle = .flowController
        settings.customerMode = .new
        settings.apmsEnabled = .off
        settings.supportedPaymentMethods = "card"
        loadPlayground(app, settings)

        app.buttons["Apple Pay, apple_pay"].waitForExistenceAndTap(timeout: 30) // Should default to Apple Pay
        XCTAssertEqual(
            analyticsLog.map({ $0[string: "event"] }),
            ["mc_load_started", "link.account_lookup.complete", "mc_load_succeeded", "mc_custom_init_customer_applepay", "mc_custom_sheet_savedpm_show"]
        )
        // `mc_load_succeeded` event `selected_lpm` should be "apple_pay", the default payment method.
        XCTAssertEqual(analyticsLog[2][string: "selected_lpm"], "apple_pay")
        app.buttons["+ Add"].waitForExistenceAndTap()
        XCTAssertTrue(app.staticTexts["Card information"].waitForExistence(timeout: 2))

        // Should fire the `mc_form_shown` event w/ `selected_lpm` = card
        XCTAssertEqual(analyticsLog.last?[string: "event"], "mc_form_shown")
        XCTAssertEqual(analyticsLog.last?[string: "selected_lpm"], "card")

        try! fillCardData(app)

        // toggle save this card on and off
        var saveThisCardToggle = app.switches["Save payment details to Example, Inc. for future purchases"]
        XCTAssertFalse(saveThisCardToggle.isSelected)
        saveThisCardToggle.tap()
        XCTAssertTrue(saveThisCardToggle.isSelected)
        saveThisCardToggle.tap()  // toggle back off
        XCTAssertFalse(saveThisCardToggle.isSelected)

        // Complete payment
        app.buttons["Continue"].tap()

        // Check analytics
        XCTAssertEqual(
            analyticsLog.suffix(4).map({ $0[string: "event"] }),
            ["mc_form_interacted", "mc_card_number_completed", "mc_form_completed", "mc_confirm_button_tapped"]
        )
        XCTAssertEqual(
            analyticsLog.suffix(4).map({ $0[string: "selected_lpm"] }),
            ["card", nil, "card", "card"]
        )

        app.buttons["Confirm"].tap()
        var successText = app.staticTexts["Success!"]
        XCTAssertTrue(successText.waitForExistence(timeout: 10.0))
        XCTAssertEqual(analyticsLog.last?[string: "event"], "mc_custom_payment_newpm_success")
        XCTAssertEqual(analyticsLog.last?[string: "selected_lpm"], "card")
        // Make sure they all have the same session id
        let sessionID = analyticsLog.first![string: "session_id"]
        XCTAssertTrue(!sessionID!.isEmpty)
        for analytic in analyticsLog {
            XCTAssertEqual(analytic[string: "session_id"], sessionID)
        }
        // Make sure the appropriate events have "selected_lpm" = "card"
        for analytic in analyticsLog {
            if ["mc_form_shown", "mc_form_interacted", "mc_form_completed", "mc_confirm_button_tapped", "mc_custom_payment_newpm_success"].contains(analytic[string: "event"]) {
               XCTAssertEqual(analytic[string: "selected_lpm"], "card")
            }
        }

        // Reload w/ same customer
        reload(app, settings: settings)
        app.buttons["Apple Pay, apple_pay"].waitForExistenceAndTap(timeout: 30) // Should default to Apple Pay
        XCTAssertNotEqual(analyticsLog.first?[string: "session_id"], sessionID) // Sanity check this has a different session ID than before
        XCTAssertEqual(app.cells.count, 3) // Should be "Add" and "Apple Pay" and "Link"
        app.buttons["+ Add"].waitForExistenceAndTap()

        try! fillCardData(app)
        // toggle save this card on
        saveThisCardToggle = app.switches["Save payment details to Example, Inc. for future purchases"]
        saveThisCardToggle.tap()
        XCTAssertTrue(saveThisCardToggle.isSelected)

        // Complete payment
        app.buttons["Continue"].tap()
        app.buttons["Confirm"].tap()
        successText = app.staticTexts["Success!"]
        XCTAssertTrue(successText.waitForExistence(timeout: 10.0))

        // Reload w/ same customer
        reload(app, settings: settings)

        // return to payment method selector
        app.staticTexts["•••• 4242"].waitForExistenceAndTap(timeout: 30)  // The card should be saved now and selected as default instead of Apple Pay
        XCTAssertEqual(app.cells.count, 4) // Should be "Add", "Apple Pay", "Link", and saved card

        let editButton = app.staticTexts["Edit"]
        XCTAssertTrue(editButton.waitForExistence(timeout: 60.0))
        editButton.tap()

<<<<<<< HEAD
        app.buttons["CircularButton.Edit"].waitForExistenceAndTap()
=======
        // circularEditButton shows up in the view hierarchy, but it's not actually on the screen or tappable so we scroll a little
        let startCoordinate = app.collectionViews.firstMatch.coordinate(withNormalizedOffset: CGVector(dx: 0.9, dy: 0.99))
        startCoordinate.press(forDuration: 0.1, thenDragTo: app.collectionViews.firstMatch.coordinate(withNormalizedOffset: CGVector(dx: 0.1, dy: 0.99)))
        XCTAssertTrue(app.buttons.matching(identifier: "CircularButton.Edit").firstMatch.waitForExistenceAndTap())
>>>>>>> 5fad2d34

        let removeButton = app.buttons["Remove"]
        XCTAssertTrue(removeButton.waitForExistence(timeout: 60.0))
        removeButton.tap()

        let confirmRemoval = app.alerts.buttons["Remove"]
        XCTAssertTrue(confirmRemoval.waitForExistence(timeout: 60.0))
        confirmRemoval.tap()

        XCTAssertTrue(app.staticTexts["Select your payment method"].waitForExistence(timeout: 3.0))
        XCTAssertEqual(app.cells.count, 3) // Should be "Add", "Apple Pay", "Link"

        // Give time for analyticsLog to receive mc_custom_paymentoption_removed
        sleep(1)

        XCTAssertEqual(
            analyticsLog.suffix(1).map({ $0[string: "event"] }),
            ["mc_custom_paymentoption_removed"]
        )
        XCTAssertEqual(
            analyticsLog.suffix(1).map({ $0[string: "selected_lpm"] }),
            ["card"]
        )
    }

    func testPaymentSheetSwiftUI() throws {
        app.launch()

        app.staticTexts["PaymentSheet (SwiftUI)"].tap()
        let buyButton = app.buttons["Buy button"]
        XCTAssertTrue(buyButton.waitForExistence(timeout: 60.0))
        buyButton.forceTapElement()

        try! fillCardData(app)
        app.buttons["Done"].waitForExistenceAndTap(timeout: 3.0)
        app.buttons["Pay €9.73"].waitForExistenceAndTap(timeout: 3.0)
        let successText = app.staticTexts["Payment status view"]
        XCTAssertTrue(successText.waitForExistence(timeout: 10.0))
        XCTAssertNotNil(successText.label.range(of: "Success!"))
    }

    func testPaymentSheetSwiftUIFlowController() throws {
        app.launch()

        app.staticTexts["PaymentSheet.FlowController (SwiftUI)"].tap()
        let paymentMethodButton = app.buttons["Payment method"]
        XCTAssertTrue(paymentMethodButton.waitForExistence(timeout: 60.0))
        paymentMethodButton.forceTapElement()

        let addCardButton = app.buttons["+ Add"]
        XCTAssertTrue(addCardButton.waitForExistence(timeout: 4.0))
        addCardButton.tap()
        try! fillCardData(app)
        app.buttons["Continue"].tap()

        // XCTest is too eager to tap the buy button: Wait until the sheet dismisses first.
        waitToDisappear(app.textFields["Card number"])

        let buyButton = app.buttons["Buy button"]
        XCTAssertTrue(buyButton.waitForExistence(timeout: 4.0))
        buyButton.forceTapElement()

        let successText = app.staticTexts["Payment status view"]
        XCTAssertTrue(successText.waitForExistence(timeout: 10.0))
        XCTAssertNotNil(successText.label.range(of: "Success!"))
    }

    func testIdealPaymentMethodHasTextFieldsAndDropdown() throws {
        var settings = PaymentSheetTestPlaygroundSettings.defaultValues()
        settings.customerMode = .new
        settings.applePayEnabled = .off
        settings.currency = .eur
        loadPlayground(app, settings)

        app.buttons["Present PaymentSheet"].tap()
        let payButton = app.buttons["Pay €50.99"]

        guard let iDEAL = scroll(collectionView: app.collectionViews.firstMatch, toFindCellWithId: "iDEAL") else {
            XCTFail()
            return
        }
        iDEAL.tap()

        XCTAssertFalse(payButton.isEnabled)
        let name = app.textFields["Full name"]
        name.tap()
        name.typeText("John Doe")
        name.typeText(XCUIKeyboardKey.return.rawValue)

        let bank = app.textFields["iDEAL Bank"]
        bank.tap()
        app.pickerWheels.firstMatch.adjust(toPickerWheelValue: "ASN Bank")
        app.toolbars.buttons["Done"].tap()

        payButton.tap()

        let webviewCloseButton = app.otherElements["TopBrowserBar"].buttons["Close"]
        XCTAssertTrue(webviewCloseButton.waitForExistence(timeout: 10.0))
        webviewCloseButton.tap()
    }

    func testUPIPaymentMethodPolling() throws {
        var settings = PaymentSheetTestPlaygroundSettings.defaultValues()
        settings.customerMode = .new
                settings.merchantCountryCode = .IN
        settings.currency = .inr
        settings.apmsEnabled = .off
        loadPlayground(app, settings)

        app.buttons["Present PaymentSheet"].tap()

        let payButton = app.buttons["Pay ₹50.99"]
        XCTAssertTrue(payButton.waitForExistence(timeout: 10))
        guard let upi = scroll(collectionView: app.collectionViews.firstMatch, toFindCellWithId: "UPI") else {
            XCTFail()
            return
        }
        upi.tap()

        XCTAssertFalse(payButton.isEnabled)
        let upi_id = app.textFields["UPI ID"]
        upi_id.tap()
        upi_id.typeText("payment.pending@stripeupi")
        upi_id.typeText(XCUIKeyboardKey.return.rawValue)

        payButton.tap()

        let approvePaymentText = app.staticTexts["Approve payment"]
        XCTAssertTrue(approvePaymentText.waitForExistence(timeout: 10.0))

        // UPI Specific CTA
        let predicate = NSPredicate(format: "label BEGINSWITH 'Open your UPI app to approve your payment within'")
        let upiCTAText = XCUIApplication().staticTexts.element(matching: predicate)
        XCTAssertTrue(upiCTAText.waitForExistence(timeout: 10.0))
    }

    func testBLIKPaymentMethodPolling() throws {
        var settings = PaymentSheetTestPlaygroundSettings.defaultValues()
        settings.customerMode = .new
                settings.merchantCountryCode = .FR
        settings.currency = .pln
        loadPlayground(app, settings)

        app.buttons["Present PaymentSheet"].tap()

        let payButton = app.buttons["Pay PLN 50.99"]
        guard let blik = scroll(collectionView: app.collectionViews.firstMatch, toFindCellWithId: "BLIK") else {
            XCTFail()
            return
        }
        blik.tap()

        XCTAssertFalse(payButton.isEnabled)
        let blik_code = app.textFields["BLIK code"]
        blik_code.tap()
        blik_code.typeText("123456")
        blik_code.typeText(XCUIKeyboardKey.return.rawValue)

        payButton.tap()

        let approvePaymentText = app.staticTexts["Approve payment"]
        XCTAssertTrue(approvePaymentText.waitForExistence(timeout: 15.0))

        // BLIK Specific CTA
        let predicate = NSPredicate(format: "label BEGINSWITH 'Confirm the payment in your bank\\'s app within'")
        let blikCTAText = XCUIApplication().staticTexts.element(matching: predicate)
        XCTAssertTrue(blikCTAText.waitForExistence(timeout: 10.0))
    }

    func test3DS2Card_alwaysAuthenticate() throws {
        app.launch()
        app.staticTexts["PaymentSheet"].tap()
        let buyButton = app.staticTexts["Buy"]
        XCTAssertTrue(buyButton.waitForExistence(timeout: 60.0))
        buyButton.tap()

        // Card number from https://docs.stripe.com/testing#regulatory-cards
        try! fillCardData(app, cardNumber: "4000002760003184")
        app.buttons["Pay €9.73"].tap()
        let challengeCodeTextField = app.textFields["STDSTextField"]
        XCTAssertTrue(challengeCodeTextField.waitForExistenceAndTap())
        challengeCodeTextField.typeText("424242" + XCUIKeyboardKey.return.rawValue)
        app.buttons["Submit"].waitForExistenceAndTap()
        let successText = app.alerts.staticTexts["Your order is confirmed!"]
        XCTAssertTrue(successText.waitForExistence(timeout: 10.0))
        let okButton = app.alerts.scrollViews.otherElements.buttons["OK"]
        okButton.tap()
    }

    func testPreservesFormDetails() {
        var settings = PaymentSheetTestPlaygroundSettings.defaultValues()
        settings.customerMode = .new
        settings.mode = .setup
        settings.uiStyle = .paymentSheet
        settings.layout = .horizontal
        loadPlayground(app, settings)

        // Add a card first so we can test saved screen
        app.buttons["Present PaymentSheet"].waitForExistenceAndTap()
        try! fillCardData(app)
        app.buttons["Set up"].tap()
        XCTAssertTrue(app.staticTexts["Success!"].waitForExistence(timeout: 10.0))
        app.buttons["Reload"].tap()

        func _testHorizontalPreservesFormDetails() {
            // Typing something into the card form...
            let numberField = app.textFields["Card number"]
            numberField.waitForExistenceAndTap()
            app.typeText("4")
            // ...and tapping to a different form and back...
            XCTAssertTrue(scroll(collectionView: app.collectionViews.firstMatch, toFindCellWithId: "Cash App Pay")?.waitForExistenceAndTap() ?? false)
            XCTAssertTrue(scroll(collectionView: app.collectionViews.firstMatch, toFindCellWithId: "Card")?.waitForExistenceAndTap() ?? false)
            // ...should preserve the card form
            XCTAssertEqual(numberField.value as? String, "4, Your card number is incomplete.")
            // ...tapping to the saved PM screen and back should do the same
            app.buttons["Back"].waitForExistenceAndTap()
            app.buttons["+ Add"].waitForExistenceAndTap()
            XCTAssertEqual(numberField.value as? String, "4, Your card number is incomplete.")
            // Exit
            app.buttons["Back"].waitForExistenceAndTap()
            app.buttons["Close"].waitForExistenceAndTap()
        }
        // PaymenSheet + Horizontal
        app.buttons["Present PaymentSheet"].waitForExistenceAndTap()
        app.buttons["+ Add"].waitForExistenceAndTap()
        _testHorizontalPreservesFormDetails()
    }
}

class PaymentSheetDeferredUITests: PaymentSheetUITestCase {

    // MARK: Deferred tests (client-side)

    func testDeferredPaymentIntent_ClientSideConfirmation() {
        var settings = PaymentSheetTestPlaygroundSettings.defaultValues()
        settings.integrationType = .deferred_csc
        loadPlayground(app, settings)

        app.buttons["Present PaymentSheet"].tap()
        XCTAssertTrue(app.buttons["Pay $50.99"].waitForExistence(timeout: 10))

        XCTAssertEqual(
            // Ignore luxe_* analytics since there are a lot and I'm not sure if they're the same every time
            analyticsLog.map({ $0[string: "event"] }).filter({ $0 != "luxe_image_selector_icon_from_bundle" && $0 != "luxe_image_selector_icon_downloaded" }),
            ["mc_complete_init_applepay", "mc_load_started", "mc_load_succeeded", "mc_complete_sheet_newpm_show", "mc_form_shown"]
        )
        XCTAssertEqual(analyticsLog.last?[string: "selected_lpm"], "card")

        try? fillCardData(app, container: nil)

        app.buttons["Pay $50.99"].tap()

        let successText = app.staticTexts["Success!"]
        XCTAssertTrue(successText.waitForExistence(timeout: 10.0))

        XCTAssertEqual(
            analyticsLog.suffix(9).map({ $0[string: "event"] }),
            ["mc_form_interacted", "mc_card_number_completed", "mc_form_completed", "mc_confirm_button_tapped", "stripeios.payment_method_creation", "stripeios.paymenthandler.confirm.started", "stripeios.payment_intent_confirmation", "stripeios.paymenthandler.confirm.finished", "mc_complete_payment_newpm_success"]
        )

        // Make sure they all have the same session id
        let sessionID = analyticsLog.first![string: "session_id"]
        XCTAssertTrue(!sessionID!.isEmpty)
        for analytic in analyticsLog {
            XCTAssertEqual(analytic[string: "session_id"], sessionID)
        }

    }

    func testDeferredPaymentIntent_ClientSideConfirmation_LostCardDecline() {
        var settings = PaymentSheetTestPlaygroundSettings.defaultValues()
        settings.integrationType = .deferred_csc
        loadPlayground(app, settings)

        app.buttons["Present PaymentSheet"].tap()
        try? fillCardData(app, container: nil, cardNumber: "4000000000009987")

        app.buttons["Pay $50.99"].tap()

        let declineText = app.staticTexts["Your card was declined."]
        XCTAssertTrue(declineText.waitForExistence(timeout: 10.0))
    }

    func testDeferredSetupIntent_ClientSideConfirmation() {
        var settings = PaymentSheetTestPlaygroundSettings.defaultValues()
        settings.integrationType = .deferred_csc
        settings.mode = .setup
        loadPlayground(app, settings)

        app.buttons["Present PaymentSheet"].tap()
        try? fillCardData(app, container: nil)

        app.buttons["Set up"].tap()

        let successText = app.staticTexts["Success!"]
        XCTAssertTrue(successText.waitForExistence(timeout: 10.0))
    }

    func testDeferredPaymentIntent_FlowController_ClientSideConfirmation() {
        var settings = PaymentSheetTestPlaygroundSettings.defaultValues()
        settings.integrationType = .deferred_csc
        settings.uiStyle = .flowController
        loadPlayground(app, settings)

        let selectButton = app.buttons["Payment method"]
        XCTAssertTrue(selectButton.waitForExistence(timeout: 10.0))
        selectButton.tap()
        let selectText = app.staticTexts["Select your payment method"]
        XCTAssertTrue(selectText.waitForExistence(timeout: 10.0))

        let addCardButton = app.buttons["+ Add"]
        XCTAssertTrue(addCardButton.waitForExistence(timeout: 4.0))
        addCardButton.tap()

        try? fillCardData(app, container: nil)

        app.buttons["Continue"].tap()
        app.buttons["Confirm"].tap()

        let successText = app.staticTexts["Success!"]
        XCTAssertTrue(successText.waitForExistence(timeout: 10.0))
    }

    func testDeferredSetupIntent_FlowController_ClientSideConfirmation() {
        var settings = PaymentSheetTestPlaygroundSettings.defaultValues()
        settings.integrationType = .deferred_csc
        settings.uiStyle = .flowController
        settings.mode = .setup
        loadPlayground(app, settings)

        let selectButton = app.buttons["Payment method"]
        XCTAssertTrue(selectButton.waitForExistence(timeout: 10.0))
        selectButton.tap()
        let selectText = app.staticTexts["Select your payment method"]
        XCTAssertTrue(selectText.waitForExistence(timeout: 10.0))

        let addCardButton = app.buttons["+ Add"]
        XCTAssertTrue(addCardButton.waitForExistence(timeout: 4.0))
        addCardButton.tap()

        try? fillCardData(app, container: nil)

        app.buttons["Continue"].tap()
        app.buttons["Confirm"].tap()

        let successText = app.staticTexts["Success!"]
        XCTAssertTrue(successText.waitForExistence(timeout: 10.0))
    }
    /* Disable Link test
     func testDeferferedIntentLinkSignup_ClientSideConfirmation() throws {
     loadPlayground(
     app,
     settings: [
     "customer_mode": "new",
     "automatic_payment_methods": "off",
     "link": "on",
     "init_mode": "Deferred",
     ]
     )

     app.buttons["Present PaymentSheet"].tap()

     let payWithLinkButton = app.buttons["Pay with Link"]
     XCTAssertTrue(payWithLinkButton.waitForExistence(timeout: 10))
     payWithLinkButton.tap()

     let modal = app.otherElements["Stripe.Link.PayWithLinkWebController"]
     XCTAssertTrue(modal.waitForExistence(timeout: 10))

     let emailField = modal.textFields["Email"]
     XCTAssertTrue(emailField.waitForExistence(timeout: 10))
     emailField.tap()
     emailField.typeText("mobile-payments-sdk-ci+\(UUID())@stripe.com")

     let phoneField = modal.textFields["Phone"]
     XCTAssert(phoneField.waitForExistence(timeout: 10))
     phoneField.tap()
     phoneField.typeText("3105551234")

     // The name field is only required for non-US countries. Only fill it out if it exists.
     let nameField = modal.textFields["Name"]
     if nameField.exists {
     nameField.tap()
     nameField.typeText("Jane Done")
     }

     modal.buttons["Join Link"].tap()

     // Because we are presenting view controllers with `modalPresentationStyle = .overFullScreen`,
     // there are currently 2 card forms on screen. Specifying a container helps the `fillCardData()`
     // method operate on the correct card form.
     try fillCardData(app, container: modal)

     // Pay!
     let payButton = modal.buttons["Pay $50.99"]
     expectation(for: NSPredicate(format: "enabled == true"), evaluatedWith: payButton, handler: nil)
     waitForExpectations(timeout: 10, handler: nil)
     payButton.tap()

     let successText = app.staticTexts["Success!"]
     XCTAssertTrue(successText.waitForExistence(timeout: 10.0))
     }
     */
    func testDeferredPaymentIntent_ApplePay_ClientSideConfirmation() {
        var settings = PaymentSheetTestPlaygroundSettings.defaultValues()
        settings.integrationType = .deferred_csc
        loadPlayground(app, settings)

        app.buttons["Present PaymentSheet"].tap()
        let applePayButton = app.buttons["apple_pay_button"]
        XCTAssertTrue(applePayButton.waitForExistence(timeout: 4.0))
        applePayButton.tap()

        payWithApplePay()
    }

    func testDeferredIntent_ApplePayFlowControllerFlow_ClientSideConfirmation() throws {
        var settings = PaymentSheetTestPlaygroundSettings.defaultValues()
        settings.integrationType = .deferred_csc
        settings.customerMode = .new
        settings.uiStyle = .flowController
        settings.apmsEnabled = .off
        settings.linkMode = .link_pm
        loadPlayground(app, settings)

        let paymentMethodButton = app.buttons["Payment method"]
        XCTAssertTrue(paymentMethodButton.waitForExistence(timeout: 10.0))
        paymentMethodButton.tap()

        let applePay = app.collectionViews.buttons["Apple Pay"]
        XCTAssertTrue(applePay.waitForExistence(timeout: 10.0))
        applePay.tap()

        app.buttons["Confirm"].tap()

        payWithApplePay()
    }
}

class PaymentSheetDeferredUIBankAccountTests: PaymentSheetUITestCase {
    func testDeferredIntentPaymentIntent_USBankAccount_ClientSideConfirmation() {
        _testUSBankAccount(mode: .payment, integrationType: .deferred_csc)
    }

    func testDeferredIntentPaymentIntent_USBankAccount_ServerSideConfirmation() {
        _testUSBankAccount(mode: .payment, integrationType: .deferred_ssc)
    }

    func testDeferredIntentSetupIntent_USBankAccount_ClientSideConfirmation() {
        _testUSBankAccount(mode: .setup, integrationType: .deferred_csc)
    }

    func testDeferredIntentSetupIntent_USBankAccount_ServerSideConfirmation() {
        _testUSBankAccount(mode: .setup, integrationType: .deferred_ssc)
    }

    /* Disable Link test
     func testDeferredIntentLinkSignIn_ClientSideConfirmation() throws {
     loadPlayground(
     app,
     settings: [
     "customer_mode": "new",
     "automatic_payment_methods": "off",
     "link": "on",
     "init_mode": "Deferred",
     ]
     )
     
     app.buttons["Present PaymentSheet"].tap()
     
     let payWithLinkButton = app.buttons["Pay with Link"]
     XCTAssertTrue(payWithLinkButton.waitForExistence(timeout: 10))
     payWithLinkButton.tap()
     
     try loginAndPay()
     }
     */
    /* Disable Link test
     func testDeferredIntentLinkSignIn_ClientSideConfirmation_LostCardDecline() throws {
     loadPlayground(
     app,
     settings: [
     "customer_mode": "new",
     "automatic_payment_methods": "off",
     "link": "on",
     "init_mode": "Deferred",
     ]
     )
     
     app.buttons["Present PaymentSheet"].tap()
     
     let payWithLinkButton = app.buttons["Pay with Link"]
     XCTAssertTrue(payWithLinkButton.waitForExistence(timeout: 10))
     payWithLinkButton.tap()
     
     try linkLogin()
     
     let modal = app.otherElements["Stripe.Link.PayWithLinkWebController"]
     let paymentMethodPicker = app.otherElements["Stripe.Link.PaymentMethodPicker"]
     if paymentMethodPicker.waitForExistence(timeout: 10) {
     paymentMethodPicker.tap()
     paymentMethodPicker.buttons["Add a payment method"].tap()
     }
     
     try fillCardData(app, container: modal, cardNumber: "4000000000009987")
     
     let payButton = modal.buttons["Pay $50.99"]
     expectation(for: NSPredicate(format: "enabled == true"), evaluatedWith: payButton, handler: nil)
     waitForExpectations(timeout: 10, handler: nil)
     payButton.tap()
     
     let failedText = modal.staticTexts["The payment failed."]
     XCTAssertTrue(failedText.waitForExistence(timeout: 10))
     }
     */
    /* Disable Link test
     func testDeferredIntentLinkFlowControllerFlow_ClientSideConfirmation() throws {
     loadPlayground(
     app,
     settings: [
     "customer_mode": "new",
     "automatic_payment_methods": "off",
     "link": "on",
     "init_mode": "Deferred",
     ]
     )
     
     let paymentMethodButton = app.buttons["Select Payment Method"]
     XCTAssertTrue(paymentMethodButton.waitForExistence(timeout: 10.0))
     paymentMethodButton.tap()
     
     let addCardButton = app.buttons["Link"]
     XCTAssertTrue(addCardButton.waitForExistence(timeout: 10.0))
     addCardButton.tap()
     
     app.buttons["Confirm"].tap()
     
     try loginAndPay()
     }
     */
}

class PaymentSheetDeferredServerSideUITests: PaymentSheetUITestCase {
    // MARK: Deferred tests (server-side)

    func testDeferredPaymentIntent_ServerSideConfirmation() {
        var settings = PaymentSheetTestPlaygroundSettings.defaultValues()
        settings.integrationType = .deferred_ssc
        loadPlayground(app, settings)

        app.buttons["Present PaymentSheet"].tap()
        try? fillCardData(app, container: nil)

        app.buttons["Pay $50.99"].tap()

        let successText = app.staticTexts["Success!"]
        XCTAssertTrue(successText.waitForExistence(timeout: 10.0))
    }

    func testDeferredPaymentIntent_ServerSideConfirmation_Multiprocessor() {
        var settings = PaymentSheetTestPlaygroundSettings.defaultValues()
        settings.integrationType = .deferred_mp
        settings.apmsEnabled = .off
        loadPlayground(app, settings)

        app.buttons["Present PaymentSheet"].tap()
        try? fillCardData(app, container: nil)

        app.buttons["Pay $50.99"].tap()

        let successText = app.staticTexts["Success!"]
        XCTAssertTrue(successText.waitForExistence(timeout: 10.0))
    }

    func testDeferredPaymentIntent_SeverSideConfirmation_LostCardDecline() {
        var settings = PaymentSheetTestPlaygroundSettings.defaultValues()
        settings.integrationType = .deferred_ssc
        loadPlayground(app, settings)

        app.buttons["Present PaymentSheet"].tap()
        try? fillCardData(app, container: nil, cardNumber: "4000000000009987")

        app.buttons["Pay $50.99"].tap()

        let declineText = app.staticTexts["Your card was declined."]
        XCTAssertTrue(declineText.waitForExistence(timeout: 10.0))
    }

    func testDeferredSetupIntent_ServerSideConfirmation() {
        var settings = PaymentSheetTestPlaygroundSettings.defaultValues()
        settings.integrationType = .deferred_ssc
        settings.mode = .setup
        loadPlayground(app, settings)

        app.buttons["Present PaymentSheet"].tap()
        try? fillCardData(app, container: nil)

        app.buttons["Set up"].tap()

        let successText = app.staticTexts["Success!"]
        XCTAssertTrue(successText.waitForExistence(timeout: 10.0))
    }

    func testDeferredPaymentIntent_FlowController_ServerSideConfirmation() {
        var settings = PaymentSheetTestPlaygroundSettings.defaultValues()
        settings.integrationType = .deferred_ssc
        settings.uiStyle = .flowController
        loadPlayground(app, settings)

        let selectButton = app.buttons["Payment method"]
        XCTAssertTrue(selectButton.waitForExistence(timeout: 10.0))
        selectButton.tap()
        let selectText = app.staticTexts["Select your payment method"]
        XCTAssertTrue(selectText.waitForExistence(timeout: 10.0))

        let addCardButton = app.buttons["+ Add"]
        XCTAssertTrue(addCardButton.waitForExistence(timeout: 4.0))
        addCardButton.tap()

        try? fillCardData(app, container: nil)

        app.buttons["Continue"].tap()
        app.buttons["Confirm"].tap()

        let successText = app.staticTexts["Success!"]
        XCTAssertTrue(successText.waitForExistence(timeout: 10.0))
    }

    func testDeferredPaymentIntent_FlowController_ServerSideConfirmation_ManualConfirmation() {
        var settings = PaymentSheetTestPlaygroundSettings.defaultValues()
        settings.integrationType = .deferred_mc
        settings.uiStyle = .flowController
        settings.apmsEnabled = .off
        loadPlayground(app, settings)

        let selectButton = app.buttons["Payment method"]
        XCTAssertTrue(selectButton.waitForExistence(timeout: 10.0))
        selectButton.tap()
        let selectText = app.staticTexts["Select your payment method"]
        XCTAssertTrue(selectText.waitForExistence(timeout: 10.0))

        let addCardButton = app.buttons["+ Add"]
        XCTAssertTrue(addCardButton.waitForExistence(timeout: 4.0))
        addCardButton.tap()

        try? fillCardData(app, container: nil)

        app.buttons["Continue"].tap()
        app.buttons["Confirm"].waitForExistenceAndTap()

        let successText = app.staticTexts["Success!"]
        XCTAssertTrue(successText.waitForExistence(timeout: 10.0))
    }

    func testDeferredSetupIntent_FlowController_ServerSideConfirmation() {
        var settings = PaymentSheetTestPlaygroundSettings.defaultValues()
        settings.integrationType = .deferred_ssc
        settings.uiStyle = .flowController
        settings.mode = .setup
        loadPlayground(app, settings)

        let selectButton = app.buttons["Payment method"]
        XCTAssertTrue(selectButton.waitForExistence(timeout: 10.0))
        selectButton.tap()
        let selectText = app.staticTexts["Select your payment method"]
        XCTAssertTrue(selectText.waitForExistence(timeout: 10.0))

        let addCardButton = app.buttons["+ Add"]
        XCTAssertTrue(addCardButton.waitForExistence(timeout: 4.0))
        addCardButton.tap()

        try? fillCardData(app, container: nil)

        app.buttons["Continue"].tap()
        app.buttons["Confirm"].tap()

        let successText = app.staticTexts["Success!"]
        XCTAssertTrue(successText.waitForExistence(timeout: 10.0))
    }
    /* Disable link test
     func testDeferferedIntentLinkSignup_ServerSideConfirmation() throws {
     loadPlayground(
     app,
     settings: [
     "customer_mode": "new",
     "automatic_payment_methods": "off",
     "link": "on",
     "init_mode": "Deferred",
     "confirm_mode": "Server",
     ]
     )
     
     app.buttons["Present PaymentSheet"].tap()
     
     let payWithLinkButton = app.buttons["Pay with Link"]
     XCTAssertTrue(payWithLinkButton.waitForExistence(timeout: 10))
     payWithLinkButton.tap()
     
     let modal = app.otherElements["Stripe.Link.PayWithLinkWebController"]
     XCTAssertTrue(modal.waitForExistence(timeout: 10))
     
     let emailField = modal.textFields["Email"]
     XCTAssertTrue(emailField.waitForExistence(timeout: 10))
     emailField.tap()
     emailField.typeText("mobile-payments-sdk-ci+\(UUID())@stripe.com")
     
     let phoneField = modal.textFields["Phone"]
     XCTAssert(phoneField.waitForExistence(timeout: 10))
     phoneField.tap()
     phoneField.typeText("3105551234")
     
     // The name field is only required for non-US countries. Only fill it out if it exists.
     let nameField = modal.textFields["Name"]
     if nameField.exists {
     nameField.tap()
     nameField.typeText("Jane Done")
     }
     
     modal.buttons["Join Link"].tap()
     
     // Because we are presenting view controllers with `modalPresentationStyle = .overFullScreen`,
     // there are currently 2 card forms on screen. Specifying a container helps the `fillCardData()`
     // method operate on the correct card form.
     try fillCardData(app, container: modal)
     
     // Pay!
     let payButton = modal.buttons["Pay $50.99"]
     expectation(for: NSPredicate(format: "enabled == true"), evaluatedWith: payButton, handler: nil)
     waitForExpectations(timeout: 10, handler: nil)
     payButton.tap()
     
     let successText = app.staticTexts["Success!"]
     XCTAssertTrue(successText.waitForExistence(timeout: 10.0))
     }
     */
    func testDeferredPaymentIntent_ApplePay_ServerSideConfirmation() {

        var settings = PaymentSheetTestPlaygroundSettings.defaultValues()
        settings.integrationType = .deferred_ssc
        loadPlayground(app, settings)

        app.buttons["Present PaymentSheet"].tap()
        let applePayButton = app.buttons["apple_pay_button"]
        XCTAssertTrue(applePayButton.waitForExistence(timeout: 4.0))
        applePayButton.tap()

        payWithApplePay()
    }

    func testDeferredPaymentIntent_ApplePay_ServerSideConfirmation_ManualConfirmation() {

        var settings = PaymentSheetTestPlaygroundSettings.defaultValues()
        settings.integrationType = .deferred_mc
        settings.apmsEnabled = .off
        loadPlayground(app, settings)

        app.buttons["Present PaymentSheet"].tap()
        let applePayButton = app.buttons["apple_pay_button"]
        XCTAssertTrue(applePayButton.waitForExistence(timeout: 4.0))
        applePayButton.tap()

        payWithApplePay()
    }

    func testDeferredPaymentIntent_ApplePay_ServerSideConfirmation_Multiprocessor() {

        var settings = PaymentSheetTestPlaygroundSettings.defaultValues()
        settings.integrationType = .deferred_mp
        settings.apmsEnabled = .off
        loadPlayground(app, settings)

        app.buttons["Present PaymentSheet"].tap()
        let applePayButton = app.buttons["apple_pay_button"]
        XCTAssertTrue(applePayButton.waitForExistence(timeout: 4.0))
        applePayButton.tap()

        payWithApplePay()
    }

    func testPaymentSheetFlowControllerSaveAndRemoveCard_DeferredIntent_ServerSideConfirmation() throws {
        var settings = PaymentSheetTestPlaygroundSettings.defaultValues()
        settings.customerMode = .new
        settings.applePayEnabled = .off // disable Apple Pay
        settings.apmsEnabled = .off
        // This test case is testing a feature not available when Link is on,
        // so we must manually turn off Link.
        settings.linkMode = .passthrough
        settings.integrationType = .deferred_ssc
        settings.uiStyle = .flowController

        loadPlayground(app, settings)

        var paymentMethodButton = app.buttons["Payment method"]
        XCTAssertTrue(paymentMethodButton.waitForExistence(timeout: 60.0))
        paymentMethodButton.tap()

        try! fillCardData(app)

        // toggle save this card on and off
        var saveThisCardToggle = app.switches["Save payment details to Example, Inc. for future purchases"]
        XCTAssertFalse(saveThisCardToggle.isSelected)
        saveThisCardToggle.tap()
        XCTAssertTrue(saveThisCardToggle.isSelected)
        saveThisCardToggle.tap()  // toggle back off
        XCTAssertFalse(saveThisCardToggle.isSelected)

        // Complete payment
        app.buttons["Continue"].tap()
        app.buttons["Confirm"].tap()
        var successText = app.staticTexts["Success!"]
        XCTAssertTrue(successText.waitForExistence(timeout: 10.0))

        // Reload w/ same customer
        reload(app, settings: settings)
        XCTAssertTrue(paymentMethodButton.waitForExistence(timeout: 60.0))
        paymentMethodButton.tap()
        try! fillCardData(app)  // If the previous card was saved, we'll be on the 'saved pms' screen and this will fail

        // toggle save this card on
        saveThisCardToggle = app.switches["Save payment details to Example, Inc. for future purchases"]
        saveThisCardToggle.tap()
        XCTAssertTrue(saveThisCardToggle.isSelected)

        // Complete payment
        app.buttons["Continue"].tap()
        app.buttons["Confirm"].tap()
        successText = app.staticTexts["Success!"]
        XCTAssertTrue(successText.waitForExistence(timeout: 10.0))

        // Reload w/ same customer
        reload(app, settings: settings)

        // return to payment method selector
        paymentMethodButton = app.staticTexts["•••• 4242"]  // The card should be saved now
        XCTAssertTrue(paymentMethodButton.waitForExistence(timeout: 60.0))
        paymentMethodButton.tap()

        let editButton = app.staticTexts["Edit"]
        XCTAssertTrue(editButton.waitForExistence(timeout: 60.0))
        editButton.tap()

        app.buttons["CircularButton.Edit"].waitForExistenceAndTap()

        let removeButton = app.buttons["Remove"]
        XCTAssertTrue(removeButton.waitForExistence(timeout: 60.0))
        removeButton.tap()

        let confirmRemoval = app.alerts.buttons["Remove"]
        XCTAssertTrue(confirmRemoval.waitForExistence(timeout: 60.0))
        confirmRemoval.tap()

        // Should still show "+ Add". Should show Link for a split second, but then it fades out because there is no wallet or other saved pm
        XCTAssertTrue(app.staticTexts["+ Add"].waitForExistence(timeout: 3))
    }
}

class PaymentSheetExternalPMUITests: PaymentSheetUITestCase {
    // MARK: - External PayPal
    func testExternalPaypalPaymentSheet() throws {
        var settings = PaymentSheetTestPlaygroundSettings.defaultValues()
        settings.externalPaymentMethods = .paypal

        loadPlayground(app, settings)

        app.buttons["Present PaymentSheet"].waitForExistenceAndTap()

        let payButton = app.buttons["Pay $50.99"]
        guard let paypal = scroll(collectionView: app.collectionViews.firstMatch, toFindCellWithId: "PayPal") else {
            XCTFail()
            return
        }
        paypal.tap()
        payButton.tap()
        XCTAssertNotNil(app.staticTexts["Confirm external_paypal?"])
        app.buttons["Cancel"].tap()

        payButton.tap()
        app.buttons["Fail"].tap()
        XCTAssertTrue(app.staticTexts["Something went wrong!"].waitForExistence(timeout: 5.0))

        payButton.tap()
        app.buttons["Confirm"].tap()
        XCTAssertTrue(app.staticTexts["Success!"].waitForExistence(timeout: 5.0))
    }

    func testExternalPaypalPaymentSheetFlowController() throws {
        var settings = PaymentSheetTestPlaygroundSettings.defaultValues()
        settings.externalPaymentMethods = .paypal
        settings.uiStyle = .flowController

        loadPlayground(app, settings)

        app.buttons["Payment method"].waitForExistenceAndTap()
        app.buttons["+ Add"].waitForExistenceAndTap()

        scroll(collectionView: app.collectionViews.firstMatch, toFindCellWithId: "PayPal")?.waitForExistenceAndTap()

        app.buttons["Continue"].tap()

        // Verify EPMs vend the correct PaymentOptionDisplayData
        XCTAssertTrue(app.staticTexts["PayPal"].waitForExistence(timeout: 5.0))
        XCTAssertTrue(app.staticTexts["external_paypal"].waitForExistence(timeout: 5.0))

        app.buttons["Confirm"].tap()

        XCTAssertNotNil(app.staticTexts["Confirm external_paypal?"])
        app.buttons["Cancel"].tap()
        XCTAssertNotNil(app.staticTexts["Payment canceled."])

        let payButton = app.buttons["Confirm"]
        payButton.tap()
        app.buttons["Fail"].tap()
        XCTAssertTrue(app.staticTexts["Payment failed: Error Domain= Code=0 \"Something went wrong!\" UserInfo={NSLocalizedDescription=Something went wrong!}"].waitForExistence(timeout: 5.0))

        payButton.tap()
        app.alerts.buttons["Confirm"].tap()
        XCTAssertTrue(app.staticTexts["Success!"].waitForExistence(timeout: 5.0))
    }
}
class PaymentSheetCustomerSessionDedupeUITests: PaymentSheetUITestCase {
    // MARK: - Customer Session
    func testDedupedPaymentMethods_paymentSheet() throws {
        var settings = PaymentSheetTestPlaygroundSettings.defaultValues()
        settings.mode = .paymentWithSetup
        settings.uiStyle = .paymentSheet
        settings.integrationType = .deferred_csc
        settings.customerKeyType = .legacy
        settings.customerMode = .new
        settings.applePayEnabled = .on
        settings.apmsEnabled = .off
        settings.linkMode = .link_pm
        settings.allowsRemovalOfLastSavedPaymentMethod = .off
        loadPlayground(app, settings)

        app.buttons["Present PaymentSheet"].waitForExistenceAndTap()

        try! fillCardData(app)

        // Complete payment
        app.buttons["Pay $50.99"].tap()
        XCTAssertTrue(app.staticTexts["Success!"].waitForExistence(timeout: 10.0))

        // Reload w/ same customer
        reload(app, settings: settings)
        app.buttons["Present PaymentSheet"].waitForExistenceAndTap()
        XCTAssertTrue(app.buttons["Pay $50.99"].waitForExistence(timeout: 10))
        XCTAssertTrue(app.buttons["Pay $50.99"].isEnabled)
        // Shouldn't be able to edit only one saved PM when allowsRemovalOfLastSavedPaymentMethod = .off
        XCTAssertFalse(app.staticTexts["Edit"].waitForExistence(timeout: 1))

        // Add another PM
        app.buttons["+ Add"].waitForExistenceAndTap()
        try! fillCardData(app)
        app.buttons["Pay $50.99"].tap()
        XCTAssertTrue(app.staticTexts["Success!"].waitForExistence(timeout: 10.0))

        // Reload w/ same customer
        reload(app, settings: settings)
        app.buttons["Present PaymentSheet"].waitForExistenceAndTap()
        XCTAssertTrue(app.buttons["Pay $50.99"].waitForExistence(timeout: 10))
        XCTAssertTrue(app.buttons["Pay $50.99"].isEnabled)

        // Assert there are two payment methods using legacy customer ephemeral key
        XCTAssertEqual(app.staticTexts.matching(identifier: "•••• 4242").count, 2)

        // Close sheet
        app.buttons["Close"].waitForExistenceAndTap()

        // Change to CustomerSessions
        app.buttons["customer_session"].waitForExistenceAndTap()

        // Switch to see all payment methods
        let paymentMethodRedisplayFilters = app.buttons["PaymentMethodRedisplayFilters, always"]
        XCTAssertNotNil(scrollDown(scrollView: app.scrollViews.firstMatch, toFindElement: paymentMethodRedisplayFilters))
        paymentMethodRedisplayFilters.waitForExistenceAndTap()
        app.buttons["unspecified_limited_always"].waitForExistenceAndTap()

        app.buttons["Present PaymentSheet"].waitForExistenceAndTap()

        XCTAssertTrue(app.buttons["Pay $50.99"].waitForExistence(timeout: 10))
        // Assert there is only a single payment method using CustomerSession
        XCTAssertEqual(app.staticTexts.matching(identifier: "•••• 4242").count, 1)
        app.buttons["Close"].waitForExistenceAndTap()
    }

    func testDedupedPaymentMethods_FlowController() throws {
        var settings = PaymentSheetTestPlaygroundSettings.defaultValues()
        settings.mode = .paymentWithSetup
        settings.uiStyle = .flowController
        settings.integrationType = .deferred_csc
        settings.customerKeyType = .legacy
        settings.customerMode = .new
        settings.applePayEnabled = .on
        settings.apmsEnabled = .off
        settings.linkMode = .link_pm
        settings.allowsRemovalOfLastSavedPaymentMethod = .off
        loadPlayground(app, settings)

        app.buttons["Apple Pay, apple_pay"].waitForExistenceAndTap(timeout: 30) // Should default to None
        app.buttons["+ Add"].waitForExistenceAndTap()

        try! fillCardData(app)

        // Complete payment
        app.buttons["Continue"].tap()
        app.buttons["Confirm"].tap()
        XCTAssertTrue(app.staticTexts["Success!"].waitForExistence(timeout: 10.0))

        // Reload w/ same customer
        reload(app, settings: settings)
        app.staticTexts["•••• 4242"].waitForExistenceAndTap()  // The card should be saved now and selected as default instead of Apple Pay
        XCTAssertFalse(app.staticTexts["Edit"].waitForExistence(timeout: 5))

        // Add another PM
        app.buttons["+ Add"].waitForExistenceAndTap()
        try! fillCardData(app)
        app.buttons["Continue"].tap()
        app.buttons["Confirm"].tap()
        XCTAssertTrue(app.staticTexts["Success!"].waitForExistence(timeout: 10.0))

        // Should be able to edit two saved PMs
        reload(app, settings: settings)
        app.staticTexts["•••• 4242"].waitForExistenceAndTap()

        // Wait for the sheet to appear
        XCTAssertTrue(app.buttons["+ Add"].waitForExistence(timeout: 3))

        // Scroll all the way over
        XCTAssertNil(scroll(collectionView: app.collectionViews.firstMatch, toFindButtonWithId: "CircularButton.Remove"))

        // Assert there are two payment methods using legacy customer ephemeral key
        // value == 2, 1 value on playground + 2 payment method
        XCTAssertEqual(app.staticTexts.matching(identifier: "•••• 4242").count, 3)

        // Close sheet
        app.buttons["Close"].waitForExistenceAndTap()

        // Change to CustomerSessions
        app.buttons["customer_session"].waitForExistenceAndTap()

        // Switch to see all payment methods
        let paymentMethodRedisplayFilters = app.buttons["PaymentMethodRedisplayFilters, always"]
        XCTAssertNotNil(scrollDown(scrollView: app.scrollViews.firstMatch, toFindElement: paymentMethodRedisplayFilters))
        paymentMethodRedisplayFilters.waitForExistenceAndTap()
        app.buttons["unspecified_limited_always"].waitForExistenceAndTap()

        reload(app, settings: settings)

        // TODO: Use default payment method from elements/sessions payload
        app.buttons["Apple Pay, apple_pay"].waitForExistenceAndTap(timeout: 10)
        XCTAssertFalse(app.staticTexts["Edit"].waitForExistence(timeout: 3))

        // Assert there is only a single payment method using CustomerSession
        XCTAssertEqual(app.staticTexts.matching(identifier: "•••• 4242").count, 1)
        app.buttons["Close"].waitForExistenceAndTap()
    }
    // MARK: - Remove last saved PM

    func testRemoveLastSavedPaymentMethodPaymentSheet_clientConfig() throws {
        var settings = PaymentSheetTestPlaygroundSettings.defaultValues()
        settings.mode = .paymentWithSetup
        settings.uiStyle = .paymentSheet
        settings.integrationType = .deferred_csc
        settings.customerMode = .new
        settings.applePayEnabled = .on
        settings.apmsEnabled = .off
        settings.linkMode = .link_pm
        settings.allowsRemovalOfLastSavedPaymentMethod = .off

        try _testRemoveLastSavedPaymentMethodPaymentSheet(settings: settings)
    }
    func testRemoveLastSavedPaymentMethodPaymentSheet() throws {
        var settings = PaymentSheetTestPlaygroundSettings.defaultValues()
        settings.mode = .paymentWithSetup
        settings.uiStyle = .paymentSheet
        settings.integrationType = .deferred_csc
        settings.customerMode = .new
        settings.applePayEnabled = .on
        settings.apmsEnabled = .off
        settings.linkMode = .link_pm

        settings.allowsRemovalOfLastSavedPaymentMethod = .on
        settings.customerKeyType = .customerSession
        settings.paymentMethodRemoveLast = .disabled
        settings.paymentMethodSave = .enabled
        settings.allowsRemovalOfLastSavedPaymentMethod = .on

        try _testRemoveLastSavedPaymentMethodPaymentSheet(settings: settings, tapCheckboxWithText: "Save payment details to Example, Inc. for future purchases")
    }
    func _testRemoveLastSavedPaymentMethodPaymentSheet(settings: PaymentSheetTestPlaygroundSettings, tapCheckboxWithText: String? = nil) throws {
        loadPlayground(app, settings)

        app.buttons["Present PaymentSheet"].waitForExistenceAndTap()

        try! fillCardData(app, tapCheckboxWithText: tapCheckboxWithText)

        // Complete payment
        app.buttons["Pay $50.99"].tap()
        XCTAssertTrue(app.staticTexts["Success!"].waitForExistence(timeout: 10.0))

        // Reload w/ same customer
        reload(app, settings: settings)
        app.buttons["Present PaymentSheet"].waitForExistenceAndTap()
        XCTAssertTrue(app.buttons["Pay $50.99"].waitForExistence(timeout: 10))
        XCTAssertTrue(app.buttons["Pay $50.99"].isEnabled)
        // Shouldn't be able to edit only one saved PM when allowsRemovalOfLastSavedPaymentMethod = .off
        XCTAssertFalse(app.staticTexts["Edit"].waitForExistence(timeout: 1))

        // Add another PM
        app.buttons["+ Add"].waitForExistenceAndTap()
        try! fillCardData(app, cardNumber: "5555555555554444", tapCheckboxWithText: tapCheckboxWithText)

        app.buttons["Pay $50.99"].tap()
        XCTAssertTrue(app.staticTexts["Success!"].waitForExistence(timeout: 10.0))

        // Reload w/ same customer
        reload(app, settings: settings)
        app.buttons["Present PaymentSheet"].waitForExistenceAndTap()
        XCTAssertTrue(app.buttons["Pay $50.99"].waitForExistence(timeout: 10))
        XCTAssertTrue(app.buttons["Pay $50.99"].isEnabled)
        // Should be able to edit two saved PMs
        XCTAssertTrue(app.staticTexts["Edit"].waitForExistenceAndTap())
        XCTAssertTrue(app.staticTexts["Done"].waitForExistence(timeout: 1)) // Sanity check "Done" button is there

        // Remove one saved PM
        XCTAssertNotNil(scroll(collectionView: app.collectionViews.firstMatch, toFindButtonWithId: "CircularButton.Edit")?.tap())
        XCTAssertTrue(app.buttons["Remove"].waitForExistenceAndTap())
        XCTAssertTrue(app.alerts.buttons["Remove"].waitForExistenceAndTap())

        // Should be kicked out of edit mode now that we have one saved PM
        XCTAssertFalse(app.staticTexts["Done"].waitForExistence(timeout: 1)) // "Done" button is gone - we are not in edit mode
        XCTAssertFalse(app.staticTexts["Edit"].waitForExistence(timeout: 1)) // "Edit" button is gone - we can't edit
        XCTAssertTrue(app.buttons["Close"].waitForExistence(timeout: 1))
    }

    func test_RemoveLastSavedPaymentMethodFlowController_clientConfig() throws {
        var settings = PaymentSheetTestPlaygroundSettings.defaultValues()
        settings.mode = .paymentWithSetup
        settings.uiStyle = .flowController
        settings.integrationType = .deferred_csc
        settings.customerMode = .new
        settings.applePayEnabled = .on
        settings.apmsEnabled = .off
        settings.linkMode = .link_pm

        settings.allowsRemovalOfLastSavedPaymentMethod = .off
        loadPlayground(app, settings)

        try _testRemoveLastSavedPaymentMethodFlowController(settings: settings)
    }
    func test_RemoveLastSavedPaymentMethodFlowController_customerSession() throws {
        var settings = PaymentSheetTestPlaygroundSettings.defaultValues()
        settings.mode = .paymentWithSetup
        settings.uiStyle = .flowController
        settings.integrationType = .deferred_csc
        settings.customerMode = .new
        settings.applePayEnabled = .on
        settings.apmsEnabled = .off
        settings.linkMode = .link_pm

        settings.customerKeyType = .customerSession
        settings.paymentMethodRemoveLast = .disabled
        settings.paymentMethodSave = .enabled
        settings.allowsRemovalOfLastSavedPaymentMethod = .on
        loadPlayground(app, settings)

        try _testRemoveLastSavedPaymentMethodFlowController(settings: settings, tapCheckboxWithText: "Save payment details to Example, Inc. for future purchases")
    }

    func _testRemoveLastSavedPaymentMethodFlowController(settings: PaymentSheetTestPlaygroundSettings, tapCheckboxWithText: String? = nil) throws {
        app.buttons["Apple Pay, apple_pay"].waitForExistenceAndTap(timeout: 30) // Should default to Apple Pay
        app.buttons["+ Add"].waitForExistenceAndTap()

        try! fillCardData(app, tapCheckboxWithText: tapCheckboxWithText)

        // Complete payment
        app.buttons["Continue"].tap()
        app.buttons["Confirm"].tap()
        XCTAssertTrue(app.staticTexts["Success!"].waitForExistence(timeout: 10.0))

        // Reload w/ same customer
        reload(app, settings: settings)
        app.staticTexts["•••• 4242"].waitForExistenceAndTap()  // The card should be saved now and selected as default instead of Apple Pay

        // Shouldn't be able to edit only one saved PM when allowsRemovalOfLastSavedPaymentMethod = .off
        XCTAssertFalse(app.staticTexts["Edit"].waitForExistence(timeout: 1))

        // Ensure we can tap another payment method, which will dismiss Flow Controller
        app.buttons["Apple Pay"].waitForExistenceAndTap()

        // Re-present the sheet
        app.staticTexts["apple_pay"].waitForExistenceAndTap()  // The Apple Pay is now the default because we tapped it

        // Add another PM
        app.buttons["+ Add"].waitForExistenceAndTap()
        try! fillCardData(app, cardNumber: "5555555555554444", tapCheckboxWithText: tapCheckboxWithText)

        app.buttons["Continue"].tap()
        app.buttons["Confirm"].tap()
        XCTAssertTrue(app.staticTexts["Success!"].waitForExistence(timeout: 10.0))

        // Should be able to edit two saved PMs
        reload(app, settings: settings)
        app.staticTexts["•••• 4444"].waitForExistenceAndTap()
        XCTAssertTrue(app.staticTexts["Edit"].waitForExistenceAndTap())
        XCTAssertTrue(app.staticTexts["Done"].waitForExistence(timeout: 1)) // Sanity check "Done" button is there

        // Remove one saved PM
        XCTAssertNotNil(scroll(collectionView: app.collectionViews.firstMatch, toFindButtonWithId: "CircularButton.Edit")?.tap())
        XCTAssertTrue(app.buttons["Remove"].waitForExistenceAndTap())
        XCTAssertTrue(app.alerts.buttons["Remove"].waitForExistenceAndTap())

        // Should be kicked out of edit mode now that we have one saved PM
        XCTAssertFalse(app.staticTexts["Done"].waitForExistence(timeout: 1)) // "Done" button is gone - we are not in edit mode
        XCTAssertFalse(app.staticTexts["Edit"].waitForExistence(timeout: 1)) // "Edit" button is gone - we can't edit
        XCTAssertTrue(app.buttons["Close"].waitForExistence(timeout: 1))
    }

}

class PaymentSheetCustomerSessionCBCUITests: PaymentSheetUITestCase {
    // MARK: - PaymentMethodRemoval w/ CBC
    func testPSPaymentMethodRemoveTwoCards() {

        var settings = PaymentSheetTestPlaygroundSettings.defaultValues()
        settings.mode = .paymentWithSetup
        settings.uiStyle = .paymentSheet
        settings.customerKeyType = .customerSession
        settings.paymentMethodRedisplay = .enabled
        settings.paymentMethodAllowRedisplayFilters = .unspecified_limited_always
        settings.customerMode = .new
        settings.merchantCountryCode = .FR
        settings.currency = .eur
        settings.applePayEnabled = .on
        settings.apmsEnabled = .off
        settings.paymentMethodRemove = .disabled
        settings.allowsRemovalOfLastSavedPaymentMethod = .on

        loadPlayground(app, settings)

        app.buttons["Present PaymentSheet"].waitForExistenceAndTap()

        try! fillCardData(app, cardNumber: "4000002500001001", postalEnabled: true)

        // Complete payment
        app.buttons["Pay €50.99"].tap()
        XCTAssertTrue(app.staticTexts["Success!"].waitForExistence(timeout: 10.0))

        // Reload w/ same customer
        reload(app, settings: settings)
        app.buttons["Present PaymentSheet"].waitForExistenceAndTap()
        app.buttons["+ Add"].waitForExistenceAndTap()
        try! fillCardData(app)
        app.buttons["Pay €50.99"].tap()
        XCTAssertTrue(app.staticTexts["Success!"].waitForExistence(timeout: 10.0))

        // Reload w/ same customer
        reload(app, settings: settings)
        app.buttons["Present PaymentSheet"].waitForExistenceAndTap()
        XCTAssertTrue(app.staticTexts["Edit"].waitForExistenceAndTap())
        XCTAssertTrue(app.staticTexts["Done"].waitForExistence(timeout: 1)) // Sanity check "Done" button is there

        // Detect there are no remove buttons on each tile and the update screen
        XCTAssertNil(scroll(collectionView: app.collectionViews.firstMatch, toFindButtonWithId: "CircularButton.Remove")?.tap())
        XCTAssertTrue(app.buttons["CircularButton.Edit"].waitForExistenceAndTap(timeout: 5))
        XCTAssertFalse(app.buttons["Remove"].exists)

        app.buttons["Back"].waitForExistenceAndTap(timeout: 5)
        app.buttons["Done"].waitForExistenceAndTap(timeout: 5)
        app.buttons["Close"].waitForExistenceAndTap(timeout: 5)
    }
    func testPSPaymentMethodRemoveDisabled_keeplastSavedPaymentMethod_CBC_clientConfig() {
        var settings = PaymentSheetTestPlaygroundSettings.defaultValues()
        settings.mode = .paymentWithSetup
        settings.uiStyle = .paymentSheet
        settings.customerKeyType = .customerSession
        settings.paymentMethodRedisplay = .enabled
        settings.paymentMethodAllowRedisplayFilters = .unspecified_limited_always
        settings.customerMode = .new
        settings.merchantCountryCode = .FR
        settings.currency = .eur
        settings.applePayEnabled = .on
        settings.apmsEnabled = .off
        settings.paymentMethodRemove = .disabled
        settings.allowsRemovalOfLastSavedPaymentMethod = .off

        _testPSPaymentMethodRemoveDisabled_keeplastSavedPaymentMethod_CBC(settings: settings)
    }
    func testPSPaymentMethodRemoveDisabled_keeplastSavedPaymentMethod_CBC_customerSession() {
        var settings = PaymentSheetTestPlaygroundSettings.defaultValues()
        settings.mode = .paymentWithSetup
        settings.uiStyle = .paymentSheet
        settings.customerKeyType = .customerSession
        settings.paymentMethodRedisplay = .enabled
        settings.paymentMethodAllowRedisplayFilters = .unspecified_limited_always
        settings.customerMode = .new
        settings.merchantCountryCode = .FR
        settings.currency = .eur
        settings.applePayEnabled = .on
        settings.apmsEnabled = .off
        settings.paymentMethodRemove = .enabled
        settings.allowsRemovalOfLastSavedPaymentMethod = .on
        settings.paymentMethodRemoveLast = .disabled

        _testPSPaymentMethodRemoveDisabled_keeplastSavedPaymentMethod_CBC(settings: settings)
    }

    func _testPSPaymentMethodRemoveDisabled_keeplastSavedPaymentMethod_CBC(settings: PaymentSheetTestPlaygroundSettings) {
        loadPlayground(app, settings)

        app.buttons["Present PaymentSheet"].waitForExistenceAndTap()

        try! fillCardData(app, cardNumber: "4000002500001001", postalEnabled: true)

        // Complete payment
        app.buttons["Pay €50.99"].tap()
        XCTAssertTrue(app.staticTexts["Success!"].waitForExistence(timeout: 10.0))

        // Reload w/ same customer
        reload(app, settings: settings)

        app.buttons["Present PaymentSheet"].waitForExistenceAndTap()
        XCTAssertTrue(app.staticTexts["Edit"].waitForExistenceAndTap())
        XCTAssertTrue(app.staticTexts["Done"].waitForExistence(timeout: 1)) // Sanity check "Done" button is there

        // Detect there are no remove buttons on each tile and the update screen
        XCTAssertNil(scroll(collectionView: app.collectionViews.firstMatch, toFindButtonWithId: "CircularButton.Remove")?.tap())
        XCTAssertTrue(app.buttons["CircularButton.Edit"].waitForExistenceAndTap(timeout: 5))
        XCTAssertFalse(app.buttons["Remove"].exists)

        app.buttons["Back"].waitForExistenceAndTap(timeout: 5)
        app.buttons["Done"].waitForExistenceAndTap(timeout: 5)
        app.buttons["Close"].waitForExistenceAndTap(timeout: 5)
    }

    func testPreservesSelectionAfterDismissPaymentSheetFlowController() throws {
        var settings = PaymentSheetTestPlaygroundSettings.defaultValues()
        settings.uiStyle = .flowController
        settings.customerMode = .new

        loadPlayground(app, settings)

        app.buttons["Payment method"].waitForExistenceAndTap()
        app.buttons["+ Add"].waitForExistenceAndTap()
        try fillCardData(app, tapCheckboxWithText: "Save payment details to Example, Inc. for future purchases")

        app.buttons["Continue"].tap()
        app.buttons["Confirm"].tap()
        XCTAssertTrue(app.staticTexts["Success!"].waitForExistence(timeout: 5.0))
        reload(app, settings: settings)

        app.buttons["Payment method"].waitForExistenceAndTap()
        app.buttons["+ Add"].waitForExistenceAndTap()

        // Tap to dismiss PaymentSheet
        app.tapCoordinate(at: CGPoint(x: 100, y: 100))
        // Give time for the dismiss animation and the payment option to update
        sleep(2)

        XCTAssertTrue(app.staticTexts["•••• 4242"].waitForExistenceAndTap(timeout: 10))
    }
}

class PaymentSheetCVCRecollectionUITests: PaymentSheetUITestCase {
    func testCVCRecollectionFlowController_deferredCSC() throws {
        var settings = PaymentSheetTestPlaygroundSettings.defaultValues()
        settings.uiStyle = .flowController
        settings.integrationType = .deferred_csc
        settings.customerMode = .new
        settings.applePayEnabled = .off
        settings.apmsEnabled = .off
        settings.linkMode = .passthrough
        settings.requireCVCRecollection = .on

        loadPlayground(app, settings)

        let paymentMethodButton = app.buttons["Payment method"]

        paymentMethodButton.waitForExistenceAndTap()
        app.buttons["+ Add"].waitForExistenceAndTap()

        try! fillCardData(app)

        // toggle save this card on
        let saveThisCardToggle = app.switches["Save payment details to Example, Inc. for future purchases"]
        saveThisCardToggle.tap()
        XCTAssertTrue(saveThisCardToggle.isSelected)

        app.buttons["Continue"].tap()
        app.buttons["Confirm"].tap()

        let successText = app.staticTexts["Success!"]
        XCTAssertTrue(successText.waitForExistence(timeout: 10.0))

        // Reload w/ same customer
        reload(app, settings: settings)

        app.buttons["Confirm"].waitForExistenceAndTap()
        // CVC field should already be selected
        app.typeText("123")

        let confirmButtons: XCUIElementQuery = app.buttons.matching(identifier: "Confirm")
        for index in 0..<confirmButtons.count {
            if confirmButtons.element(boundBy: index).isHittable {
                confirmButtons.element(boundBy: index).tap()
            }
        }
        XCTAssertTrue(successText.waitForExistence(timeout: 10.0))
    }

    func testCVCRecollectionComplete_deferredCSC() throws {
        var settings = PaymentSheetTestPlaygroundSettings.defaultValues()
        settings.uiStyle = .paymentSheet
        settings.integrationType = .deferred_csc
        settings.customerMode = .new
        settings.applePayEnabled = .off
        settings.apmsEnabled = .off
        settings.linkMode = .passthrough
        settings.requireCVCRecollection = .on

        loadPlayground(app, settings)

        app.buttons["Present PaymentSheet"].waitForExistenceAndTap()

        try! fillCardData(app)

        let saveThisCardToggle = app.switches["Save payment details to Example, Inc. for future purchases"]
        XCTAssertFalse(saveThisCardToggle.isSelected)
        saveThisCardToggle.tap()
        XCTAssertTrue(saveThisCardToggle.isSelected)

        app.buttons["Pay $50.99"].waitForExistenceAndTap(timeout: 5.0)

        let successText = app.staticTexts["Success!"]
        XCTAssertTrue(successText.waitForExistence(timeout: 10.0))

        // Reload w/ same customer
        reload(app, settings: settings)

        XCTAssertFalse(successText.exists)

        app.buttons["Present PaymentSheet"].waitForExistenceAndTap()
        let cvcField = app.textFields["CVC"]
        cvcField.forceTapWhenHittableInTestCase(self)
        app.typeText("123")
        app.buttons["Pay $50.99"].waitForExistenceAndTap()
        XCTAssertTrue(successText.waitForExistence(timeout: 10.0))
    }

    func testCVCRecollectionFlowController_intentFirstCSC() throws {
        var settings = PaymentSheetTestPlaygroundSettings.defaultValues()
        settings.uiStyle = .flowController
        settings.integrationType = .normal
        settings.customerMode = .new
        settings.applePayEnabled = .off
        settings.apmsEnabled = .off
        settings.linkMode = .passthrough
        settings.requireCVCRecollection = .on

        loadPlayground(app, settings)

        let paymentMethodButton = app.buttons["Payment method"]

        paymentMethodButton.waitForExistenceAndTap()
        app.buttons["+ Add"].waitForExistenceAndTap()

        try! fillCardData(app)

        let saveThisCardToggle = app.switches["Save payment details to Example, Inc. for future purchases"]
        XCTAssertFalse(saveThisCardToggle.isSelected)
        saveThisCardToggle.tap()
        XCTAssertTrue(saveThisCardToggle.isSelected)

        app.buttons["Continue"].tap()
        app.buttons["Confirm"].tap()

        let successText = app.staticTexts["Success!"]
        XCTAssertTrue(successText.waitForExistence(timeout: 10.0))

        // Reload w/ same customer
        reload(app, settings: settings)

        app.buttons["Confirm"].waitForExistenceAndTap()
        // CVC field should already be selected
        app.typeText("123")

        let confirmButtons: XCUIElementQuery = app.buttons.matching(identifier: "Confirm")
        for index in 0..<confirmButtons.count {
            if confirmButtons.element(boundBy: index).isHittable {
                confirmButtons.element(boundBy: index).tap()
            }
        }
        XCTAssertTrue(successText.waitForExistence(timeout: 10.0))
    }
    func testCVCRecollectionComplete_intentFirstCSC() throws {
        var settings = PaymentSheetTestPlaygroundSettings.defaultValues()
        settings.uiStyle = .paymentSheet
        settings.integrationType = .normal
        settings.customerMode = .new
        settings.applePayEnabled = .off
        settings.apmsEnabled = .off
        settings.linkMode = .passthrough
        settings.requireCVCRecollection = .on

        loadPlayground(app, settings)

        app.buttons["Present PaymentSheet"].waitForExistenceAndTap()

        try! fillCardData(app)

        let saveThisCardToggle = app.switches["Save payment details to Example, Inc. for future purchases"]
        XCTAssertFalse(saveThisCardToggle.isSelected)
        saveThisCardToggle.tap()
        XCTAssertTrue(saveThisCardToggle.isSelected)

        let payButton = app.buttons["Pay $50.99"]
        XCTAssert(payButton.isEnabled)
        payButton.tap()

        let successText = app.staticTexts["Success!"]
        XCTAssertTrue(successText.waitForExistence(timeout: 10.0))

        // Reload w/ same customer
        reload(app, settings: settings)

        XCTAssertFalse(successText.exists)

        app.buttons["Present PaymentSheet"].waitForExistenceAndTap()
        let cvcField = app.textFields["CVC"]
        cvcField.forceTapWhenHittableInTestCase(self)
        app.typeText("123")
        app.buttons["Pay $50.99"].waitForExistenceAndTap()
        XCTAssertTrue(successText.waitForExistence(timeout: 10.0))
    }
    func testLinkOnlyFlowController() throws {
        var settings = PaymentSheetTestPlaygroundSettings.defaultValues()
        settings.uiStyle = .flowController
        settings.customerMode = .new
        settings.applePayEnabled = .off
        settings.linkMode = .link_pm

        loadPlayground(app, settings)
        app.buttons["Payment method"].waitForExistenceAndTap()
        app.buttons["pay_with_link_button"].waitForExistenceAndTap()
        app.buttons["Confirm"].waitForExistenceAndTap()
        // Cancel the Link sign in system dialog
        // Note: `addUIInterruptionMonitor` is flakey so we do this hack instead
        XCTAssertTrue(XCUIApplication(bundleIdentifier: "com.apple.springboard").buttons["Cancel"].waitForExistenceAndTap())
        XCTAssertTrue(app.staticTexts["Payment canceled."].waitForExistence(timeout: 5))
        // Re-tapping the payment method button should present the main screen again
        app.buttons["Payment method"].waitForExistenceAndTap()
        XCTAssertTrue(app.staticTexts["Card information"].waitForExistence(timeout: 5))
    }

    /* Disable Link test
     func testDeferredIntentLinkSignIn_SeverSideConfirmation() throws {
     loadPlayground(
     app,
     settings: [
     "customer_mode": "new",
     "automatic_payment_methods": "off",
     "link": "on",
     "init_mode": "Deferred",
     "confirm_mode": "Server",
     ]
     )
     
     app.buttons["Present PaymentSheet"].tap()
     
     let payWithLinkButton = app.buttons["Pay with Link"]
     XCTAssertTrue(payWithLinkButton.waitForExistence(timeout: 10))
     payWithLinkButton.tap()
     
     try loginAndPay()
     }
     */
    /* Disable Link test
     func testDeferredIntentLinkSignIn_ServerSideConfirmation_LostCardDecline() throws {
     loadPlayground(
     app,
     settings: [
     "customer_mode": "new",
     "automatic_payment_methods": "off",
     "link": "on",
     "init_mode": "Deferred",
     "confirm_mode": "Server",
     ]
     )
     
     app.buttons["Present PaymentSheet"].tap()
     
     let payWithLinkButton = app.buttons["Pay with Link"]
     XCTAssertTrue(payWithLinkButton.waitForExistence(timeout: 10))
     payWithLinkButton.tap()
     
     try linkLogin()
     
     let modal = app.otherElements["Stripe.Link.PayWithLinkWebController"]
     let paymentMethodPicker = app.otherElements["Stripe.Link.PaymentMethodPicker"]
     if paymentMethodPicker.waitForExistence(timeout: 10) {
     paymentMethodPicker.tap()
     paymentMethodPicker.buttons["Add a payment method"].tap()
     }
     
     try fillCardData(app, container: modal, cardNumber: "4000000000009987")
     
     let payButton = modal.buttons["Pay $50.99"]
     expectation(for: NSPredicate(format: "enabled == true"), evaluatedWith: payButton, handler: nil)
     waitForExpectations(timeout: 10, handler: nil)
     payButton.tap()
     
     let declineText = app.staticTexts["Your card was declined."]
     XCTAssertTrue(declineText.waitForExistence(timeout: 10.0))
     }
     */
    /* Disable Link test
     func testDeferredIntentLinkFlowControllerFlow_SeverSideConfirmation() throws {
     loadPlayground(
     app,
     settings: [
     "customer_mode": "new",
     "automatic_payment_methods": "off",
     "link": "on",
     "init_mode": "Deferred",
     "confirm_mode": "Server",
     ]
     )
     
     let paymentMethodButton = app.buttons["Select Payment Method"]
     XCTAssertTrue(paymentMethodButton.waitForExistence(timeout: 10.0))
     paymentMethodButton.tap()
     
     let addCardButton = app.buttons["Link"]
     XCTAssertTrue(addCardButton.waitForExistence(timeout: 10.0))
     addCardButton.tap()
     
     app.buttons["Confirm"].tap()
     
     try loginAndPay()
     }
     */
}

class PaymentSheetCardBrandFilteringUITests: PaymentSheetUITestCase {
    func testPaymentSheet_disallowedBrands() throws {
        var settings = PaymentSheetTestPlaygroundSettings.defaultValues()
        settings.customerMode = .new
        settings.cardBrandAcceptance = .blockAmEx
        loadPlayground(app, settings)

        app.buttons["Present PaymentSheet"].tap()

        let numberField = app.textFields["Card number"]
        numberField.forceTapWhenHittableInTestCase(self)
        app.typeText("3712")

        // Text should show that we cannot process American Express
        XCTAssertTrue(app.staticTexts["American Express is not accepted"].waitForExistence(timeout: 5.0))

        numberField.clearText()

        // Try and pay with a Visa
        try fillCardData(app)

        app.buttons["Pay $50.99"].tap()
        let successText = app.staticTexts["Success!"]
        XCTAssertTrue(successText.waitForExistence(timeout: 10.0))
    }

    func testPaymentSheet_allowedBrands() throws {
        var settings = PaymentSheetTestPlaygroundSettings.defaultValues()
        settings.customerMode = .new
        settings.cardBrandAcceptance = .allowVisa
        loadPlayground(app, settings)

        app.buttons["Present PaymentSheet"].tap()

        let numberField = app.textFields["Card number"]
        numberField.forceTapWhenHittableInTestCase(self)
        app.typeText("3712")

        // Text should show that we cannot process American Express
        XCTAssertTrue(app.staticTexts["American Express is not accepted"].waitForExistence(timeout: 5.0))

        numberField.clearText()

        // Try and pay with a Visa
        try fillCardData(app)

        app.buttons["Pay $50.99"].tap()
        let successText = app.staticTexts["Success!"]
        XCTAssertTrue(successText.waitForExistence(timeout: 10.0))
    }
}

// MARK: - Link
class PaymentSheetLinkUITests: PaymentSheetUITestCase {
    // MARK: PaymentSheet Link inline signup

    // Tests the #1 flow in PaymentSheet where the merchant disable saved payment methods and first time Link user
    func testLinkPaymentSheet_disabledSPM_firstTimeLinkUser() {
        var settings = PaymentSheetTestPlaygroundSettings.defaultValues()
        settings.customerMode = .guest
        settings.apmsEnabled = .on
        settings.linkMode = .link_pm

        loadPlayground(app, settings)
        app.buttons["Present PaymentSheet"].waitForExistenceAndTap()
        fillLinkAndPay(mode: .checkbox)
    }

    // Tests the #2 flow in PaymentSheet where the merchant disable saved payment methods and returning Link user
    func testLinkPaymentSheet_disabledSPM_returningLinkUser() {
        var settings = PaymentSheetTestPlaygroundSettings.defaultValues()
        settings.customerMode = .guest
        settings.apmsEnabled = .on
        settings.linkMode = .link_pm
        settings.defaultBillingAddress = .on // the email on the default billings details is signed up for Link

        loadPlayground(app, settings)
        app.buttons["Present PaymentSheet"].waitForExistenceAndTap()
        // Ensure Link wallet button is shown in SPM view
        XCTAssertTrue(app.buttons["pay_with_link_button"].waitForExistence(timeout: 5.0))
        assertLinkInlineSignupNotShown()

        // Disable postal code input, it is pre-filled by `defaultBillingAddress`
        try! fillCardData(app, postalEnabled: false)
        app.buttons["Pay $50.99"].tap()
        XCTAssertTrue(app.staticTexts["Success!"].waitForExistence(timeout: 10.0))
    }

    // Tests the #3 flow in PaymentSheet where the merchant enables saved payment methods, buyer has no SPMs and first time Link user
    func testLinkPaymentSheet_enabledSPM_noSPMs_firstTimeLinkUser() throws {
        var settings = PaymentSheetTestPlaygroundSettings.defaultValues()
        settings.customerMode = .new
        settings.apmsEnabled = .on
        settings.linkMode = .link_pm

        loadPlayground(app, settings)
        app.buttons["Present PaymentSheet"].waitForExistenceAndTap()
        fillLinkAndPay(mode: .fieldConsent)
    }

    // Tests the #4 flow in PaymentSheet where the merchant enables saved payment methods, buyer has no SPMs and returning Link user
    func testLinkPaymentSheet_enabledSPM_noSPMs_returningLinkUser() {
        var settings = PaymentSheetTestPlaygroundSettings.defaultValues()
        settings.customerMode = .new
        settings.apmsEnabled = .on
        settings.linkMode = .link_pm
        settings.defaultBillingAddress = .on // the email on the default billings details is signed up for Link

        loadPlayground(app, settings)
        app.buttons["Present PaymentSheet"].waitForExistenceAndTap()
        // Ensure Link wallet button is shown in SPM view
        XCTAssertTrue(app.buttons["pay_with_link_button"].waitForExistence(timeout: 5.0))
        assertLinkInlineSignupNotShown()

        // Disable postal code input, it is pre-filled by `defaultBillingAddress`
        try! fillCardData(app, postalEnabled: false)
        app.buttons["Pay $50.99"].tap()
        XCTAssertTrue(app.staticTexts["Success!"].waitForExistence(timeout: 10.0))
    }

    // Tests Native Link with a returning user, 2FA prompt shows first
    func testLinkPaymentSheet_native_enabledSPM_noSPMs_returningLinkUser() {
        var settings = PaymentSheetTestPlaygroundSettings.defaultValues()
        settings.customerMode = .new
        settings.apmsEnabled = .on
        settings.linkMode = .link_pm
        settings.useNativeLink = .on
        settings.defaultBillingAddress = .on // the email on the default billings details is signed up for Link

        loadPlayground(app, settings)
        app.buttons["Present PaymentSheet"].waitForExistenceAndTap()
        let codeField = app.textViews["Code field"]
        _ = codeField.waitForExistence(timeout: 5.0)
        codeField.typeText("000000")
        let pwlController = app.otherElements["Stripe.Link.PayWithLinkViewController"]
        let payButton = pwlController.buttons["Pay $50.99"]
        _ = payButton.waitForExistenceAndTap()
        XCTAssertTrue(app.staticTexts["Success!"].waitForExistence(timeout: 10.0))
    }

    // Tests Native Link in Flow Controller with a returning user
    func testLinkPaymentSheetFC_native_enabledSPM_noSPMs_returningLinkUser() {
        var settings = PaymentSheetTestPlaygroundSettings.defaultValues()
        settings.customerMode = .new
        settings.apmsEnabled = .on
        settings.linkMode = .link_pm
        settings.uiStyle = .flowController
        settings.useNativeLink = .on
        settings.defaultBillingAddress = .on // the email on the default billings details is signed up for Link

        loadPlayground(app, settings)

        app.buttons["Payment method"].waitForExistenceAndTap()
        app.buttons["Link"].waitForExistenceAndTap()
        app.buttons["Confirm"].waitForExistenceAndTap()
        let codeField = app.textViews["Code field"]
        _ = codeField.waitForExistence(timeout: 5.0)
        codeField.typeText("000000")
        let pwlController = app.otherElements["Stripe.Link.PayWithLinkViewController"]
        let payButton = pwlController.buttons["Pay $50.99"]
        _ = payButton.waitForExistenceAndTap()
        XCTAssertTrue(app.staticTexts["Success!"].waitForExistence(timeout: 10.0))
    }

    // Tests the #5 flow in PaymentSheet where the merchant enables saved payment methods, buyer has SPMs and first time Link user
    func testLinkPaymentSheet_enabledSPM_hasSPMs_firstTimeLinkUser() {
        var settings = PaymentSheetTestPlaygroundSettings.defaultValues()
        settings.customerMode = .new
        settings.apmsEnabled = .on
        settings.linkMode = .link_pm

        loadPlayground(app, settings)
        app.buttons["Present PaymentSheet"].waitForExistenceAndTap()

        // Begin by saving a card for this new user who is not signed up for Link
        try! fillCardData(app)

        var saveThisCardToggle = app.switches["Save payment details to Example, Inc. for future purchases"]
        XCTAssertFalse(saveThisCardToggle.isSelected)
        saveThisCardToggle.tap()
        XCTAssertTrue(saveThisCardToggle.isSelected)

        app.buttons["Pay $50.99"].tap()
        XCTAssertTrue(app.staticTexts["Success!"].waitForExistence(timeout: 10.0))

        // reload w/ same customer
        reload(app, settings: settings)
        app.buttons["Present PaymentSheet"].waitForExistenceAndTap()
        // Ensure Link wallet button is shown in SPM view
        XCTAssertTrue(app.buttons["pay_with_link_button"].waitForExistence(timeout: 5.0))
        let addCardButton = app.buttons["+ Add"]
        XCTAssertTrue(addCardButton.waitForExistence(timeout: 4.0))
        addCardButton.tap()

        saveThisCardToggle = app.switches["Save payment details to Example, Inc. for future purchases"]
        XCTAssertFalse(saveThisCardToggle.isSelected)
        saveThisCardToggle.tap()
        XCTAssertTrue(saveThisCardToggle.isSelected)

        fillLinkAndPay(mode: .fieldConsent, cardNumber: "5555555555554444")

        // reload w/ same customer
        reload(app, settings: settings)
        app.buttons["Present PaymentSheet"].waitForExistenceAndTap()
        // Ensure both PMs exist
        XCTAssertTrue(app.staticTexts["•••• 4242"].waitForExistence(timeout: 5.0))
        XCTAssertTrue(app.staticTexts["•••• 4444"].waitForExistence(timeout: 5.0))
    }

    // Tests the #6 flow in PaymentSheet where the merchant enables saved payment methods, buyer has SPMs and returning Link user
    func testLinkPaymentSheet_enabledSPM_hasSPMs_returningLinkUser() {
        var settings = PaymentSheetTestPlaygroundSettings.defaultValues()
        settings.customerMode = .new
        settings.apmsEnabled = .on
        settings.linkMode = .link_pm
        settings.defaultBillingAddress = .on // the email on the default billings details is signed up for Link

        loadPlayground(app, settings)
        app.buttons["Present PaymentSheet"].waitForExistenceAndTap()

        // Setup a saved card to simulate having saved payment methods
        try! fillCardData(app, postalEnabled: false) // postal pre-filled by default billing address

        let saveThisCardToggle = app.switches["Save payment details to Example, Inc. for future purchases"]
        XCTAssertFalse(saveThisCardToggle.isSelected)
        saveThisCardToggle.tap()
        XCTAssertTrue(saveThisCardToggle.isSelected)

        app.buttons["Pay $50.99"].tap()
        XCTAssertTrue(app.staticTexts["Success!"].waitForExistence(timeout: 10.0))

        // reload w/ same customer
        reload(app, settings: settings)
        app.buttons["Present PaymentSheet"].waitForExistenceAndTap()

        // Ensure Link wallet button is shown in SPM view
        XCTAssertTrue(app.buttons["pay_with_link_button"].waitForExistence(timeout: 5.0))
        let addCardButton = app.buttons["+ Add"]
        XCTAssertTrue(addCardButton.waitForExistence(timeout: 4.0))
        addCardButton.tap()
        assertLinkInlineSignupNotShown()
    }

    // MARK: PaymentSheet.FlowController Link inline signup

    // Tests the #7 flow in PaymentSheet.FlowController where the merchant disables Apple Pay and saved payment methods and first time Link user
    // Seealso: testLinkOnlyFlowController for testing wallet button behavior in this flow
    func testLinkPaymentSheetFlow_disabledApplePay_disabledSPM_firstTimeLinkUser() {
        var settings = PaymentSheetTestPlaygroundSettings.defaultValues()
        settings.uiStyle = .flowController
        settings.customerMode = .guest
        settings.apmsEnabled = .on
        settings.linkMode = .link_pm
        settings.applePayEnabled = .off

        loadPlayground(app, settings)
        app.buttons["Payment method"].waitForExistenceAndTap()
        fillLinkAndPay(mode: .checkbox, uiStyle: .flowController)
    }

    // Tests the #8 flow in PaymentSheet.FlowController where the merchant disables Apple Pay and saved payment methods and returning Link user
    func testLinkPaymentSheetFlow_disabledApplePay_disabledSPM_returningLinkUser() {
        var settings = PaymentSheetTestPlaygroundSettings.defaultValues()
        settings.uiStyle = .flowController
        settings.customerMode = .guest
        settings.apmsEnabled = .on
        settings.linkMode = .link_pm
        settings.applePayEnabled = .off
        settings.defaultBillingAddress = .on // the email on the default billings details is signed up for Link

        loadPlayground(app, settings)
        app.buttons["Payment method"].waitForExistenceAndTap()

        // Ensure Link wallet button is shown
        XCTAssertTrue(app.buttons["pay_with_link_button"].waitForExistence(timeout: 5.0))
        assertLinkInlineSignupNotShown()

        // Disable postal code input, it is pre-filled by `defaultBillingAddress`
        try! fillCardData(app, postalEnabled: false)
        app.buttons["Continue"].tap()
        app.buttons["Confirm"].waitForExistenceAndTap()
        XCTAssertTrue(app.staticTexts["Success!"].waitForExistence(timeout: 10.0))
    }

    // Tests the #9 flow in PaymentSheet.FlowController where the merchant disables Apple Pay and enables saved payment methods and first time Link user
    func testLinkPaymentSheetFlow_disabledApplePay_enabledSPM_firstTimeLinkUser() {
        var settings = PaymentSheetTestPlaygroundSettings.defaultValues()
        settings.uiStyle = .flowController
        settings.customerMode = .new
        settings.apmsEnabled = .on
        settings.linkMode = .link_pm
        settings.applePayEnabled = .off

        loadPlayground(app, settings)
        app.buttons["Payment method"].waitForExistenceAndTap()
        fillLinkAndPay(mode: .fieldConsent, uiStyle: .flowController)
    }

    // Tests the #10 flow in PaymentSheet.FlowController where the merchant disables Apple Pay and enables saved payment methods and returning Link user
    func testLinkPaymentSheetFlow_disabledApplePay_enabledSPM_returningLinkUser() {
        var settings = PaymentSheetTestPlaygroundSettings.defaultValues()
        settings.uiStyle = .flowController
        settings.customerMode = .new
        settings.apmsEnabled = .on
        settings.linkMode = .link_pm
        settings.applePayEnabled = .off
        settings.defaultBillingAddress = .on // the email on the default billings details is signed up for Link

        loadPlayground(app, settings)
        app.buttons["Payment method"].waitForExistenceAndTap()

        // Ensure Link wallet button is shown
        XCTAssertTrue(app.buttons["pay_with_link_button"].waitForExistence(timeout: 5.0))
        assertLinkInlineSignupNotShown()

        // Disable postal code input, it is pre-filled by `defaultBillingAddress`
        try! fillCardData(app, postalEnabled: false)
        app.buttons["Continue"].tap()
        app.buttons["Confirm"].waitForExistenceAndTap()
        XCTAssertTrue(app.staticTexts["Success!"].waitForExistence(timeout: 10.0))
    }

    // Tests the #11 flow in PaymentSheet.FlowController where the merchant disables Apple Pay and enables saved payment methods and first time Link user
    func testLinkPaymentSheetFlow_disabledApplePay_enabledSPM_hasSPMs_firstTimeLinkUser() {
        var settings = PaymentSheetTestPlaygroundSettings.defaultValues()
        settings.uiStyle = .flowController
        settings.customerMode = .new
        settings.apmsEnabled = .on
        settings.linkMode = .link_pm
        settings.applePayEnabled = .off

        loadPlayground(app, settings)
        app.buttons["Payment method"].waitForExistenceAndTap()
        // Begin by saving a card for this new user who is not signed up for Link
        try! fillCardData(app)

        var saveThisCardToggle = app.switches["Save payment details to Example, Inc. for future purchases"]
        XCTAssertFalse(saveThisCardToggle.isSelected)
        saveThisCardToggle.tap()
        XCTAssertTrue(saveThisCardToggle.isSelected)

        app.buttons["Continue"].tap()
        app.buttons["Confirm"].waitForExistenceAndTap()
        XCTAssertTrue(app.staticTexts["Success!"].waitForExistence(timeout: 10.0))

        // reload w/ same customer
        reload(app, settings: settings)
        app.buttons["Payment method"].waitForExistenceAndTap()
        // Ensure Link wallet button is NOT shown in SPM view
        XCTAssertFalse(app.buttons["pay_with_link_button"].waitForExistence(timeout: 5.0))
        let addCardButton = app.buttons["+ Add"]
        XCTAssertTrue(addCardButton.waitForExistence(timeout: 4.0))
        addCardButton.tap()
        saveThisCardToggle = app.switches["Save payment details to Example, Inc. for future purchases"]
        XCTAssertFalse(saveThisCardToggle.isSelected)
        saveThisCardToggle.tap()
        XCTAssertTrue(saveThisCardToggle.isSelected)
        fillLinkAndPay(mode: .fieldConsent, uiStyle: .flowController, showLinkWalletButton: false)
    }

    // Tests the #11.1 flow in PaymentSheet.FlowController where the merchant enables Apple Pay and enables saved payment methods and first time Link user
    func testLinkPaymentSheetFlow_enabledApplePay_enabledSPM_hasSPMs_firstTimeLinkUser() {
        var settings = PaymentSheetTestPlaygroundSettings.defaultValues()
        settings.uiStyle = .flowController
        settings.customerMode = .new
        settings.apmsEnabled = .on
        settings.linkMode = .link_pm
        settings.applePayEnabled = .on

        loadPlayground(app, settings)
        app.buttons["Payment method"].waitForExistenceAndTap()
        XCTAssertTrue(app.buttons["+ Add"].waitForExistenceAndTap())
        // Begin by saving a card for this new user who is not signed up for Link
        XCTAssertTrue(app.buttons["Continue"].waitForExistence(timeout: 5))
        try! fillCardData(app)
        app.buttons["Continue"].tap()
        app.buttons["Confirm"].waitForExistenceAndTap()
        XCTAssertTrue(app.staticTexts["Success!"].waitForExistence(timeout: 10.0))

        // reload w/ same customer
        reload(app, settings: settings)
        app.buttons["Payment method"].waitForExistenceAndTap()
        // Ensure Link wallet button is NOT shown in SPM view
        XCTAssertFalse(app.buttons["pay_with_link_button"].waitForExistence(timeout: 5.0))
        let addCardButton = app.buttons["+ Add"]
        XCTAssertTrue(addCardButton.waitForExistence(timeout: 4.0))
        addCardButton.tap()
        fillLinkAndPay(mode: .fieldConsent, uiStyle: .flowController, showLinkWalletButton: false)
    }

    // Tests the #12 flow in PaymentSheet.FlowController where the merchant disables Apple Pay and enables saved payment methods and returning Link user
    func testLinkPaymentSheetFlow_disabledApplePay_enabledSPM_hasSPMs_returningLinkUser() {
        var settings = PaymentSheetTestPlaygroundSettings.defaultValues()
        settings.uiStyle = .flowController
        settings.customerMode = .new
        settings.apmsEnabled = .on
        settings.linkMode = .link_pm
        settings.applePayEnabled = .off
        settings.defaultBillingAddress = .on // the email on the default billings details is signed up for Link

        loadPlayground(app, settings)
        app.buttons["Payment method"].waitForExistenceAndTap()

        // Setup a saved card to simulate having saved payment methods
        try! fillCardData(app, postalEnabled: false) // postal pre-filled by default billing address

        // toggle save this card on
        let saveThisCardToggle = app.switches["Save payment details to Example, Inc. for future purchases"]
        saveThisCardToggle.tap()
        XCTAssertTrue(saveThisCardToggle.isSelected)

        app.buttons["Continue"].tap()
        app.buttons["Confirm"].waitForExistenceAndTap()
        XCTAssertTrue(app.staticTexts["Success!"].waitForExistence(timeout: 10.0))

        // reload w/ same customer
        reload(app, settings: settings)
        app.buttons["Payment method"].waitForExistenceAndTap()

        // Ensure Link wallet button is NOT shown in SPM view
        XCTAssertFalse(app.buttons["pay_with_link_button"].waitForExistence(timeout: 5.0))
        app.buttons["+ Add"].waitForExistenceAndTap()
        assertLinkInlineSignupNotShown() // Link should not be shown in this flow
    }

    // Tests the #12.1 flow in PaymentSheet.FlowController where the merchant enables Apple Pay and enables saved payment methods and returning Link user
    func testLinkPaymentSheetFlow_enablesApplePay_enabledSPM_hasSPMs_returningLinkUser() {
        var settings = PaymentSheetTestPlaygroundSettings.defaultValues()
        settings.uiStyle = .flowController
        settings.customerMode = .new
        settings.apmsEnabled = .on
        settings.linkMode = .link_pm
        settings.applePayEnabled = .on
        settings.defaultBillingAddress = .on // the email on the default billings details is signed up for Link

        loadPlayground(app, settings)
        app.buttons["Payment method"].waitForExistenceAndTap()
        // Ensure Link wallet button is NOT shown in SPM view
        XCTAssertFalse(app.buttons["pay_with_link_button"].waitForExistence(timeout: 5.0))
        app.buttons["+ Add"].waitForExistenceAndTap()
        assertLinkInlineSignupNotShown() // Link should not be shown in this flow
    }

    func testLinkInlineSignup_gb() throws {
        var settings = PaymentSheetTestPlaygroundSettings.defaultValues()
        settings.customerMode = .guest
        settings.apmsEnabled = .on
        settings.linkMode = .link_pm
        settings.userOverrideCountry = .GB

        loadPlayground(app, settings)

        app.buttons["Present PaymentSheet"].waitForExistenceAndTap()

        try fillCardData(app)

        app.switches["Save your info for secure 1-click checkout with Link"].tap()

        let emailField = app.textFields["Email"]
        emailField.tap()
        emailField.typeText("mobile-payments-sdk-ci+\(UUID())@stripe.com")

        let phoneField = app.textFields["Phone number"]
        // Phone field appears after the network call finishes. We want to wait for it to appear.
        XCTAssert(phoneField.waitForExistence(timeout: 10))
        phoneField.tap()
        phoneField.typeText("3105551234")

        // The name field is required for non-US countries
        let nameField = app.textFields["Full name"]
        XCTAssert(nameField.waitForExistence(timeout: 10))
        nameField.tap()
        nameField.typeText("Jane Doe")

        // Pay!
        app.buttons["Pay $50.99"].tap()

        XCTAssertTrue(app.staticTexts["Success!"].waitForExistence(timeout: 10.0))
    }

    func testLinkInlineSignup_deferred() {
        var settings = PaymentSheetTestPlaygroundSettings.defaultValues()
        settings.customerMode = .guest
        settings.apmsEnabled = .on
        settings.linkMode = .link_pm
        settings.integrationType = .deferred_ssc
        loadPlayground(app, settings)
        app.buttons["Present PaymentSheet"].waitForExistenceAndTap()
        fillLinkAndPay(mode: .checkbox)
    }

    func testLinkCardBrand() {
        _testInstantDebits(mode: .payment, useLinkCardBrand: true)
    }
    
    func testLinkCardBrand_flowController() {
        _testInstantDebits(mode: .payment, useLinkCardBrand: true, uiStyle: .flowController)
    }

    // MARK: Link test helpers

    private enum LinkMode {
        case checkbox
        case fieldConsent
    }

    private func fillLinkAndPay(mode: LinkMode,
                                uiStyle: PaymentSheetTestPlaygroundSettings.UIStyle = .paymentSheet,
                                showLinkWalletButton: Bool = true,
                                cardNumber: String? = nil) {

        try! fillCardData(app, cardNumber: cardNumber)

        if showLinkWalletButton {
            // Confirm Link wallet button is visible
            XCTAssertTrue(app.buttons["pay_with_link_button"].exists)
        }

        if mode == .checkbox {
            app.switches["Save your info for secure 1-click checkout with Link"].tap()
        }

        let emailField = app.textFields["Email"]
        XCTAssertTrue(emailField.waitForExistence(timeout: 10))
        emailField.tap()
        emailField.typeText("mobile-payments-sdk-ci+\(UUID())@stripe.com")

        let phoneField = app.textFields["Phone number"]
        XCTAssert(phoneField.waitForExistence(timeout: 10))
        phoneField.tap()
        phoneField.typeText("3105551234")

        // The name field is only required for non-US countries. Only fill it out if it exists.
        let nameField = app.textFields["Name"]
        if nameField.exists {
            nameField.tap()
            nameField.typeText("Jane Done")
        }

        // Pay!
        switch uiStyle {
        case .paymentSheet:
            app.buttons["Pay $50.99"].tap()
        case .flowController:
            app.buttons["Continue"].tap()
            app.buttons["Confirm"].waitForExistenceAndTap()
        case .embedded:
            // TODO(porter) Fill in embedded UI test steps
            break
        }
        XCTAssertTrue(app.staticTexts["Success!"].waitForExistence(timeout: 10.0))
        // Roundabout way to validate that signup completed successfully
        let signupCompleteAnalytic = analyticsLog.first { payload in
            payload["event"] as? String == "link.signup.complete"
        }
        XCTAssertNotNil(signupCompleteAnalytic)
    }

    private func assertLinkInlineSignupNotShown() {
        // Ensure checkbox is not shown for checkbox mode
        XCTAssertFalse(app.switches["Save your info for secure 1-click checkout with Link"].waitForExistence(timeout: 2))
        // Ensure email is not shown for field consent mode
        XCTAssertFalse(app.textFields["Email"].waitForExistence(timeout: 3))
    }

//    TODO: This is disabled until the Link team adds some hooks for testing.
//    func testLinkWebFlow() throws {
//        var settings = PaymentSheetTestPlaygroundSettings.defaultValues()
//        settings.customerMode = .guest
//        settings.linkMode = .on
//
//        loadPlayground(app, settings)
//
//        app.buttons["Present PaymentSheet"].tap()
//
//        app.buttons["Pay with Link"].forceTapWhenHittableInTestCase(self)
//
//        // Allow link.com to sign in
//        let springboard = XCUIApplication(bundleIdentifier: "com.apple.springboard")
//        springboard.buttons["Continue"].forceTapWhenHittableInTestCase(self)
//
//        let emailField = app.webViews.textFields.firstMatch
//        emailField.forceTapWhenHittableInTestCase(self)
//        emailField.typeText("test@example.com")
//
//        let verificationCodeField = app.webViews.staticTexts["•"]
//        verificationCodeField.forceTapWhenHittableInTestCase(self)
//        verificationCodeField.typeText("000000")
//
//        // Pay!
//        app.webViews.buttons["Pay $50.99"].tap()
//
//        XCTAssertTrue(app.staticTexts["Success!"].waitForExistence(timeout: 10.0))
//    }
}

class PaymentSheetDefaultSPMUITests: PaymentSheetUITestCase {
    func testDefaultSPMHorizontalNavigation() {
        var settings = PaymentSheetTestPlaygroundSettings.defaultValues()
        settings.merchantCountryCode = .FR
        settings.currency = .eur
        settings.customerMode = .returning
        settings.layout = .horizontal

        loadPlayground(app, settings)

        app.buttons["Present PaymentSheet"].waitForExistenceAndTap()

        app.buttons["Edit"].waitForExistenceAndTap()

        XCTAssertEqual(app.buttons.matching(identifier: "CircularButton.Edit").count, 2)
    }
    func testDefaultSPMVerticalNavigation() {
        var settings = PaymentSheetTestPlaygroundSettings.defaultValues()
        settings.merchantCountryCode = .FR
        settings.currency = .eur
        settings.customerMode = .returning
        settings.layout = .vertical

        loadPlayground(app, settings)

        app.buttons["Present PaymentSheet"].waitForExistenceAndTap()
        app.buttons["View more"].waitForExistenceAndTap()
        app.buttons["Edit"].waitForExistenceAndTap()

        XCTAssertEqual(app.buttons.matching(identifier: "chevron").count, 2)
    }
}

// MARK: Helpers
extension PaymentSheetUITestCase {
    func _testUSBankAccount(mode: PaymentSheetTestPlaygroundSettings.Mode, integrationType: PaymentSheetTestPlaygroundSettings.IntegrationType, vertical: Bool = false) {
        var settings = PaymentSheetTestPlaygroundSettings.defaultValues()
        settings.customerMode = .new
        settings.apmsEnabled = .off
        settings.allowsDelayedPMs = .on
        settings.mode = mode
        settings.integrationType = integrationType
        if vertical {
            settings.layout = .vertical
        }

        loadPlayground(app, settings)
        app.buttons["Present PaymentSheet"].tap()

        // Select US bank account
        if vertical {
            XCTAssertTrue(app.buttons["US bank account"].waitForExistenceAndTap())
        } else {
            XCTAssertTrue(scroll(collectionView: app.collectionViews.firstMatch, toFindCellWithId: "US bank account")?.waitForExistenceAndTap() ?? false)
        }

        // Fill out name and email fields
        let continueButton = app.buttons["Continue"]
        XCTAssertFalse(continueButton.isEnabled)
        app.textFields["Full name"].tap()
        app.typeText("John Doe" + XCUIKeyboardKey.return.rawValue)
        app.typeText("test-\(UUID().uuidString)@example.com" + XCUIKeyboardKey.return.rawValue)
        XCTAssertTrue(continueButton.isEnabled)
        continueButton.tap()

        // Go through connections flow
        app.buttons["Agree and continue"].tap()
        app.staticTexts["Test Institution"].forceTapElement()
        // "Success" institution is automatically selected because its the first
        app.buttons["connect_accounts_button"].waitForExistenceAndTap(timeout: 10)

        skipLinkSignup(app)

        XCTAssertTrue(app.staticTexts["Success"].waitForExistence(timeout: 10))
        app.buttons.matching(identifier: "Done").allElementsBoundByIndex.last?.tap()

        // Make sure bottom notice mandate is visible
        switch mode {
        case .payment:
            XCTAssertTrue(app.textViews["By continuing, you agree to authorize payments pursuant to these terms."].waitForExistence(timeout: 5))
        case .paymentWithSetup, .setup:
            XCTAssertTrue(app.textViews["By saving your bank account for Example, Inc. you agree to authorize payments pursuant to these terms."].waitForExistence(timeout: 5))
        }

        if mode == .payment {
            let saveThisAccountToggle = app.switches["Save this account for future Example, Inc. payments"]
            XCTAssertFalse(saveThisAccountToggle.isSelected)
            saveThisAccountToggle.tap()
        }

        // Confirm
        let confirmButtonText = mode == .payment ? "Pay $50.99" : "Set up"

        app.buttons[confirmButtonText].waitForExistenceAndTap()
        let successText = app.staticTexts["Success!"]
        XCTAssertTrue(successText.waitForExistence(timeout: 10.0))

        // Reload and pay with the now-saved US bank account
        reload(app, settings: settings)
        app.buttons["Present PaymentSheet"].tap()
        XCTAssertTrue(app.buttons["••••6789"].waitForExistenceAndTap())

        // Make sure bottom notice mandate is visible
        XCTAssertTrue(app.textViews["By continuing, you agree to authorize payments pursuant to these terms."].exists)

        app.buttons[confirmButtonText].tap()
        XCTAssertTrue(app.staticTexts["Success!"].waitForExistence(timeout: 10))
    }

    func _testInstantDebits(
        mode: PaymentSheetTestPlaygroundSettings.Mode,
        vertical: Bool = false,
        useLinkCardBrand: Bool = false,
        uiStyle: PaymentSheetTestPlaygroundSettings.UIStyle = .paymentSheet
    ) {
        var settings = PaymentSheetTestPlaygroundSettings.defaultValues()
        settings.mode = mode
        settings.uiStyle = uiStyle
        settings.apmsEnabled = .off
        settings.supportedPaymentMethods = useLinkCardBrand ? "card" : "card,link"
        if vertical {
            settings.layout = .vertical
        }

        loadPlayground(app, settings)
        
        if uiStyle == .flowController {
            app.buttons["Apple Pay, apple_pay"].waitForExistenceAndTap(timeout: 30) // Should default to Apple Pay
            app.buttons["+ Add"].waitForExistenceAndTap()
        } else {
            app.buttons["Present PaymentSheet"].tap()
        }

        // Select "Bank"
        if vertical {
            XCTAssertTrue(app.buttons["Bank"].waitForExistenceAndTap())
        } else {
            XCTAssertTrue(scroll(collectionView: app.collectionViews.firstMatch, toFindCellWithId: "Bank")?.waitForExistenceAndTap() ?? false)
        }
        let email = "paymentsheetuitest-\(UUID().uuidString)@example.com"

        // Fill out name and email fields
        let continueButton = app.buttons["Continue"]
        XCTAssertFalse(continueButton.isEnabled)
        app.textFields["Email"].tap()
        app.typeText(email + XCUIKeyboardKey.return.rawValue)
        XCTAssertTrue(continueButton.isEnabled)
        continueButton.tap()

        Self.stepThroughNativeInstantDebitsFlow(app: app)

        // Back to Payment Sheet
        switch uiStyle {
        case .paymentSheet:
            app.buttons[mode == .setup ? "Set up" : "Pay $50.99"].waitForExistenceAndTap(timeout: 10)
        case .flowController, .embedded:
            // Give time for the dismiss animation
            sleep(2)
            app.buttons["Continue"].waitForExistenceAndTap(timeout: 10)
            XCTAssertTrue(app.staticTexts["•••• 6789"].waitForExistence(timeout: 10))
            app.buttons["Confirm"].waitForExistenceAndTap(timeout: 10)
        }
        
        XCTAssertTrue(app.staticTexts["Success!"].waitForExistence(timeout: 10.0))
    }

    func payWithApplePay() {
        let applePay = XCUIApplication(bundleIdentifier: "com.apple.PassbookUIService")
        _ = applePay.wait(for: .runningForeground, timeout: 10)

        let predicate = NSPredicate(format: "label CONTAINS 'Simulated Card - AmEx, ‪•••• 1234‬'")

        let cardButton = applePay.buttons.containing(predicate).firstMatch
        XCTAssertTrue(cardButton.waitForExistence(timeout: 10.0))
        cardButton.forceTapElement()

        addApplePayBillingIfNeeded(applePay)

        let cardSelectionButton = applePay.buttons["Simulated Card - AmEx, ‪•••• 1234‬"].firstMatch
        XCTAssertTrue(cardSelectionButton.waitForExistence(timeout: 10.0))
        cardSelectionButton.forceTapElement()

        let payButton = applePay.buttons["Pay with Passcode"]
        XCTAssertTrue(payButton.waitForExistence(timeout: 10.0))
        payButton.forceTapElement()

        let successText = app.staticTexts["Success!"]
        //      This actually takes upwards of 20 seconds sometimes, especially in the deferred flow :/
        XCTAssertTrue(successText.waitForExistence(timeout: 30.0))
    }

    func addApplePayBillingIfNeeded(_ applePay: XCUIApplication) {
        // Fill out billing details if required
        let addBillingDetailsButton = applePay.buttons["Add Billing Address"]
        if addBillingDetailsButton.waitForExistence(timeout: 4.0) {
            addBillingDetailsButton.tap()

            let firstNameCell = applePay.textFields["First Name"]
            firstNameCell.tap()
            firstNameCell.typeText("Jane")

            let lastNameCell = applePay.textFields["Last Name"]
            lastNameCell.tap()
            lastNameCell.typeText("Doe")

            let streetCell = applePay.textFields["Street"]
            streetCell.tap()
            streetCell.typeText("One Apple Park Way")

            let cityCell = applePay.textFields["City"]
            cityCell.tap()
            cityCell.typeText("Cupertino")

            let stateCell = applePay.textFields["State"]
            stateCell.tap()
            stateCell.typeText("CA")

            let zipCell = applePay.textFields["ZIP"]
            zipCell.tap()
            zipCell.typeText("95014")

            applePay.buttons["Done"].tap()
        }
    }

    func _testCardBrandChoice(isSetup: Bool = false, settings: PaymentSheetTestPlaygroundSettings) {
        app.buttons["Present PaymentSheet"].tap()

        let cardBrandTextField = app.textFields["Select card brand (optional)"]
        let cardBrandChoiceDropdown = app.pickerWheels.firstMatch
        // Card brand choice textfield/dropdown should not be visible
        XCTAssertFalse(cardBrandTextField.waitForExistence(timeout: 2))

        let numberField = app.textFields["Card number"]
        numberField.tap()
        // Enter 8 digits to start fetching card brand
        numberField.typeText("49730197")

        // Card brand choice drop down should be enabled
        cardBrandTextField.tap()
        XCTAssertTrue(cardBrandChoiceDropdown.waitForExistence(timeout: 5))
        cardBrandChoiceDropdown.swipeUp()
        app.toolbars.buttons["Cancel"].tap()

        // We should still have no selected card brand
        XCTAssertTrue(app.textFields["Select card brand (optional)"].waitForExistence(timeout: 2))

        // Select Visa from the CBC dropdown
        cardBrandTextField.tap()
        XCTAssertTrue(cardBrandChoiceDropdown.waitForExistence(timeout: 5))
        cardBrandChoiceDropdown.swipeUp()
        app.toolbars.buttons["Done"].tap()

        // We should have selected Visa
        XCTAssertTrue(app.textFields["Visa"].waitForExistence(timeout: 5))

        // Clear card text field, should reset selected card brand
        numberField.tap()
        numberField.clearText()

        // We should reset to showing unknown in the textfield for card brand
        XCTAssertFalse(app.textFields["Select card brand (optional)"].waitForExistence(timeout: 2))

        // Type full card number to start fetching card brands again
        numberField.forceTapWhenHittableInTestCase(self)
        app.typeText("4000002500001001")
        app.textFields["expiration date"].waitForExistenceAndTap(timeout: 5.0)
        app.typeText("1228") // Expiry
        app.typeText("123") // CVC
        app.typeText("12345") // Postal

        // Card brand choice drop down should be enabled
        XCTAssertTrue(app.textFields["Select card brand (optional)"].waitForExistenceAndTap(timeout: 5))
        XCTAssertTrue(cardBrandChoiceDropdown.waitForExistence(timeout: 5))
        cardBrandChoiceDropdown.swipeUp() // Swipe to select Visa
        app.toolbars.buttons["Done"].tap()

        // We should have selected Visa
        XCTAssertTrue(app.textFields["Visa"].waitForExistence(timeout: 5))

        // Finish checkout
        let confirmButtonText = isSetup ? "Set up" : "Pay €50.99"
        app.buttons[confirmButtonText].tap()
        let successText = app.staticTexts["Success!"]
        XCTAssertTrue(successText.waitForExistence(timeout: 10.0))
    }

    static func stepThroughNativeInstantDebitsFlow(app: XCUIApplication, emailPrefilled: Bool = true) {
        // "Consent" pane
        app.buttons["Agree and continue"].waitForExistenceAndTap(timeout: 10)

        // "Sign Up" pane
        if !emailPrefilled {
            app.textFields
                .matching(NSPredicate(format: "label CONTAINS 'Email address'"))
                .firstMatch
                .waitForExistenceAndTap(timeout: 10)
            let email = "linkpaymentcontrolleruitest-\(UUID().uuidString)@example.com"
            app.typeText(email + XCUIKeyboardKey.return.rawValue)
        }

        let phoneTextField = app.textFields["phone_text_field"]
        XCTAssertTrue(phoneTextField.waitForExistence(timeout: 10.0), "Failed to find phone text field")

        let countryCodeSelector = app.otherElements["phone_country_code_selector"]
        XCTAssertTrue(countryCodeSelector.waitForExistence(timeout: 10.0), "Failed to find phone text field")
        countryCodeSelector.tap()
        app.pickerWheels.firstMatch.adjust(toPickerWheelValue: "🇺🇸 United States (+1)")
        app.toolbars.buttons["Done"].tap()

        phoneTextField.tap()
        phoneTextField.typeText("4015006000")

        let linkLoginCtaButton = app.buttons["link_login.primary_button"]
        XCTAssertTrue(linkLoginCtaButton.waitForExistence(timeout: 10.0))
        linkLoginCtaButton.tap()

        // "Institution picker" pane
        let featuredLegacyTestInstitution = app.tables.cells.staticTexts["Payment Success"]
        XCTAssertTrue(featuredLegacyTestInstitution.waitForExistence(timeout: 60.0))
        featuredLegacyTestInstitution.tap()

        let accountPickerLinkAccountsButton = app.buttons["connect_accounts_button"]
        XCTAssertTrue(accountPickerLinkAccountsButton.waitForExistence(timeout: 120.0), "Failed to open Account Picker pane - \(#function) waiting failed")  // wait for accounts to fetch
        XCTAssert(accountPickerLinkAccountsButton.isEnabled, "no account selected")
        accountPickerLinkAccountsButton.tap()

        // "Success" pane
        let successDoneButton = app.buttons["success_done_button"]
        XCTAssertTrue(successDoneButton.waitForExistence(timeout: 120.0), "Failed to open Success pane - \(#function) waiting failed")  // wait for accounts to link
        successDoneButton.tap()
    }
}<|MERGE_RESOLUTION|>--- conflicted
+++ resolved
@@ -330,14 +330,10 @@
         XCTAssertTrue(editButton.waitForExistence(timeout: 60.0))
         editButton.tap()
 
-<<<<<<< HEAD
-        app.buttons["CircularButton.Edit"].waitForExistenceAndTap()
-=======
         // circularEditButton shows up in the view hierarchy, but it's not actually on the screen or tappable so we scroll a little
         let startCoordinate = app.collectionViews.firstMatch.coordinate(withNormalizedOffset: CGVector(dx: 0.9, dy: 0.99))
         startCoordinate.press(forDuration: 0.1, thenDragTo: app.collectionViews.firstMatch.coordinate(withNormalizedOffset: CGVector(dx: 0.1, dy: 0.99)))
         XCTAssertTrue(app.buttons.matching(identifier: "CircularButton.Edit").firstMatch.waitForExistenceAndTap())
->>>>>>> 5fad2d34
 
         let removeButton = app.buttons["Remove"]
         XCTAssertTrue(removeButton.waitForExistence(timeout: 60.0))
