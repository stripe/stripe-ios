--- conflicted
+++ resolved
@@ -2795,39 +2795,6 @@
     }
 
     // Tests the #5 flow in PaymentSheet where the merchant enables saved payment methods, buyer has SPMs and first time Link user
-<<<<<<< HEAD
-    func testLinkPaymentSheet_enabledSPM_hasSPMs_firstTimeLinkUser() {
-        var settings = PaymentSheetTestPlaygroundSettings.defaultValues()
-        settings.customerMode = .new
-        settings.apmsEnabled = .on
-        settings.linkEnabled = .on
-
-        loadPlayground(app, settings)
-        app.buttons["Present PaymentSheet"].waitForExistenceAndTap()
-
-        // Begin by saving a card for this new user who is not signed up for Link
-        try! fillCardData(app)
-        app.buttons["Pay $50.99"].tap()
-        XCTAssertTrue(app.staticTexts["Success!"].waitForExistence(timeout: 10.0))
-
-        // reload w/ same customer
-        reload(app, settings: settings)
-        app.buttons["Present PaymentSheet"].waitForExistenceAndTap()
-        // Ensure Link wallet button is shown in SPM view
-        XCTAssertTrue(app.buttons["pay_with_link_button"].waitForExistence(timeout: 5.0))
-        let addCardButton = app.buttons["+ Add"]
-        XCTAssertTrue(addCardButton.waitForExistence(timeout: 4.0))
-        addCardButton.tap()
-        fillLinkAndPay(mode: .fieldConsent, cardNumber: "5555555555554444")
-
-        // reload w/ same customer
-        reload(app, settings: settings)
-        app.buttons["Present PaymentSheet"].waitForExistenceAndTap()
-        // Ensure both PMs exist
-        XCTAssertTrue(app.staticTexts["••••4242"].waitForExistence(timeout: 5.0))
-        XCTAssertTrue(app.staticTexts["••••4444"].waitForExistence(timeout: 5.0))
-    }
-=======
     // TODO: Disabled for ir-perturb-silences
 //    func testLinkPaymentSheet_enabledSPM_hasSPMs_firstTimeLinkUser() {
 //        var settings = PaymentSheetTestPlaygroundSettings.defaultValues()
@@ -2851,9 +2818,15 @@
 //        let addCardButton = app.buttons["+ Add"]
 //        XCTAssertTrue(addCardButton.waitForExistence(timeout: 4.0))
 //        addCardButton.tap()
-//        fillLinkAndPay(mode: .fieldConsent)
+//        fillLinkAndPay(mode: .fieldConsent, cardNumber: "5555555555554444")
+//
+//        // reload w/ same customer
+//        reload(app, settings: settings)
+//        app.buttons["Present PaymentSheet"].waitForExistenceAndTap()
+//        // Ensure both PMs exist
+//        XCTAssertTrue(app.staticTexts["••••4242"].waitForExistence(timeout: 5.0))
+//        XCTAssertTrue(app.staticTexts["••••4444"].waitForExistence(timeout: 5.0))
 //    }
->>>>>>> deefa522
 
     // Tests the #6 flow in PaymentSheet where the merchant enables saved payment methods, buyer has SPMs and returning Link user
     func testLinkPaymentSheet_enabledSPM_hasSPMs_returningLinkUser() {
