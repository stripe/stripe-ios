//
//  PaymentSheetUITestCase.swift
//  PaymentSheetUITest
//
//  Created by David Estes on 1/21/21.
//  Copyright © 2021 stripe-ios. All rights reserved.
//

import XCTest

class PaymentSheetUITestCase: XCTestCase {
    var app: XCUIApplication!

    /// This element's `label` contains all the analytic events sent by the SDK since the the playground was loaded, as a base-64 encoded string.
    /// - Note: Only exists in test playground.
    lazy var analyticsLogElement: XCUIElement = { app.staticTexts["_testAnalyticsLog"] }()
    /// Convenience var to grab all the events sent since the playground was loaded.
    var analyticsLog: [[String: Any]] {
        let logRawString = analyticsLogElement.label
        guard
            let data = Data(base64Encoded: logRawString),
            let json = try? JSONSerialization.jsonObject(with: data) as? [[String: Any]]
        else {
            return []
        }
        return json
    }

    override func setUpWithError() throws {
        try super.setUpWithError()
        // Put setup code here. This method is called before the invocation of each test method in the class.

        // In UI tests it is usually best to stop immediately when a failure occurs.
        continueAfterFailure = false

        app = XCUIApplication()
        app.launchEnvironment = [
            "UITesting": "true",
            // This makes the Financial Connections SDK trigger the (testmode) production flow instead of a stub. See `FinancialConnectionsSDKAvailability`.
            "FinancialConnectionsSDKAvailable": "true",
            "FinancialConnectionsStubbedResult": "false",
        ]
    }
}

// XCTest runs classes in parallel, not individual tests. Split the tests into separate classes to keep build times at a reasonable level.
class PaymentSheetStandardUITests: PaymentSheetUITestCase {
    func testPaymentSheetStandard() throws {
        app.launch()
        app.staticTexts["PaymentSheet"].tap()
        app.staticTexts["Buy"].waitForExistenceAndTap(timeout: 60)

        try! fillCardData(app)
        app.buttons["Pay €9.73"].tap()
        let successText = app.alerts.staticTexts["Your order is confirmed!"]
        XCTAssertTrue(successText.waitForExistence(timeout: 10.0))
        let okButton = app.alerts.scrollViews.otherElements.buttons["OK"]
        okButton.tap()
    }

    func testCardFormAmexCVV() throws {
        let app = XCUIApplication()
        app.launch()

        app.staticTexts[
            "PaymentSheet"
        ].tap()
        let buyButton = app.staticTexts["Buy"]
        XCTAssertTrue(buyButton.waitForExistence(timeout: 60.0))
        buyButton.tap()

        let numberField = app.textFields["Card number"]
        XCTAssertTrue(numberField.waitForExistence(timeout: 60.0))
        numberField.tap()
        numberField.typeText("378282246310005")

        // Test that Amex card allows 4 digits
        let cvcField = app.textFields["CVC"]
        XCTAssertTrue(cvcField.waitForExistence(timeout: 10.0))

        let expField = app.textFields["expiration date"]
        XCTAssertTrue((expField.value as? String)?.isEmpty ?? true)
        XCTAssertNoThrow(expField.typeText("1228"))

        XCTAssertTrue((cvcField.value as? String)?.isEmpty ?? true)
        XCTAssertNoThrow(cvcField.typeText("1234"))

        let postalField = app.textFields["ZIP"]
        XCTAssertTrue((postalField.value as? String)?.isEmpty ?? true)
        XCTAssertNoThrow(postalField.typeText("12345"))
    }

    func testPaymentSheetFlowController() throws {
        app.launch()

        app.staticTexts["PaymentSheet.FlowController"].tap()
        let paymentMethodButton = app.buttons["SelectPaymentMethodButton"]

        let paymentMethodButtonEnabledExpectation = expectation(
            for: NSPredicate(format: "enabled == true"),
            evaluatedWith: paymentMethodButton
        )
        wait(for: [paymentMethodButtonEnabledExpectation], timeout: 60, enforceOrder: true)
        paymentMethodButton.tap()

        let addCardButton = app.buttons["+ Add"]
        XCTAssertTrue(addCardButton.waitForExistence(timeout: 4.0))
        addCardButton.tap()

        try! fillCardData(app)
        app.buttons["Continue"].tap()

        let buyButton = app.staticTexts["Buy"]
        XCTAssertTrue(buyButton.waitForExistence(timeout: 4.0))
        buyButton.tap()

        let successText = app.alerts.staticTexts["Your order is confirmed!"]
        XCTAssertTrue(successText.waitForExistence(timeout: 10.0))
        let okButton = app.alerts.scrollViews.otherElements.buttons["OK"]
        okButton.tap()
    }

    func testPaymentSheetFlowControllerDeferred_update() throws {
        app.launch()

        app.staticTexts["PaymentSheet.FlowController (Deferred)"].tap()

        // Update product quantities and enable subscription
        let subscribeSwitch = app.switches["subscribe_switch"]

        let subscribeSwitchEnabledExpectation = expectation(
            for: NSPredicate(format: "enabled == true"),
            evaluatedWith: subscribeSwitch
        )
        wait(for: [subscribeSwitchEnabledExpectation], timeout: 60, enforceOrder: true)

        app.switches["subscribe_switch"].tap()
        app.steppers["hotdog_stepper"].tap()
        app.steppers["hotdog_stepper"].tap()
        app.steppers["salad_stepper"].tap()

        let paymentMethodButton = app.buttons["SelectPaymentMethodButton"]

        var paymentMethodButtonEnabledExpectation = expectation(
            for: NSPredicate(format: "enabled == true"),
            evaluatedWith: paymentMethodButton
        )
        wait(for: [paymentMethodButtonEnabledExpectation], timeout: 60, enforceOrder: true)
        paymentMethodButton.tap()

        let addCardButton = app.buttons["+ Add"]
        XCTAssertTrue(addCardButton.waitForExistence(timeout: 4.0))
        addCardButton.tap()

        try! fillCardData(app)

        app.buttons["Continue"].tap()

        // Update quantity of an item to force an update
        let saladStepper = app.steppers["salad_stepper"]
        XCTAssertTrue(saladStepper.waitForExistence(timeout: 4.0))
        saladStepper.tap()

        paymentMethodButtonEnabledExpectation = expectation(
            for: NSPredicate(format: "enabled == true"),
            evaluatedWith: paymentMethodButton
        )
        wait(for: [paymentMethodButtonEnabledExpectation], timeout: 60, enforceOrder: true)
        paymentMethodButton.tap()

        // Continue should be enabled since card details were preserved when closing payment sheet
        XCTAssertTrue(app.buttons["Continue"].waitForExistenceAndTap(timeout: 4.0))

        let buyButton = app.staticTexts["Buy"]
        XCTAssertTrue(buyButton.waitForExistence(timeout: 4.0))
        buyButton.tap()

        let successText = app.alerts.staticTexts["Your order is confirmed!"]
        XCTAssertTrue(successText.waitForExistence(timeout: 10.0))
        let okButton = app.alerts.scrollViews.otherElements.buttons["OK"]
        okButton.tap()
    }

    func testPaymentSheetFlowControllerSaveAndRemoveCard() throws {
        var settings = PaymentSheetTestPlaygroundSettings.defaultValues()
        settings.uiStyle = .flowController
        settings.customerMode = .new
        settings.apmsEnabled = .off
        settings.supportedPaymentMethods = "card"
        loadPlayground(app, settings)

        app.buttons["Apple Pay, apple_pay"].waitForExistenceAndTap(timeout: 30) // Should default to Apple Pay
        XCTAssertEqual(
            analyticsLog.map({ $0[string: "event"] }),
            ["mc_load_started", "link.account_lookup.complete", "mc_load_succeeded", "mc_custom_init_customer_applepay", "mc_custom_sheet_savedpm_show"]
        )
        // `mc_load_succeeded` event `selected_lpm` should be "apple_pay", the default payment method.
        XCTAssertEqual(analyticsLog[2][string: "selected_lpm"], "apple_pay")
        app.buttons["+ Add"].waitForExistenceAndTap()
        XCTAssertTrue(app.staticTexts["Card information"].waitForExistence(timeout: 2))

        // Should fire the `mc_form_shown` event w/ `selected_lpm` = card
        XCTAssertEqual(analyticsLog.last?[string: "event"], "mc_form_shown")
        XCTAssertEqual(analyticsLog.last?[string: "selected_lpm"], "card")

        try! fillCardData(app)

        // toggle save this card on and off
        var saveThisCardToggle = app.switches["Save payment details to Example, Inc. for future purchases"]
        XCTAssertFalse(saveThisCardToggle.isSelected)
        saveThisCardToggle.tap()
        XCTAssertTrue(saveThisCardToggle.isSelected)
        saveThisCardToggle.tap()  // toggle back off
        XCTAssertFalse(saveThisCardToggle.isSelected)

        // Complete payment
        app.buttons["Continue"].tap()

        // Check analytics
        XCTAssertEqual(
            analyticsLog.suffix(4).map({ $0[string: "event"] }),
            ["mc_form_interacted", "mc_card_number_completed", "mc_form_completed", "mc_confirm_button_tapped"]
        )
        XCTAssertEqual(
            analyticsLog.suffix(4).map({ $0[string: "selected_lpm"] }),
            ["card", nil, "card", "card"]
        )

        app.buttons["Confirm"].tap()
        var successText = app.staticTexts["Success!"]
        XCTAssertTrue(successText.waitForExistence(timeout: 10.0))
        XCTAssertEqual(analyticsLog.last?[string: "event"], "mc_custom_payment_newpm_success")
        XCTAssertEqual(analyticsLog.last?[string: "selected_lpm"], "card")
        // Make sure they all have the same session id
        let sessionID = analyticsLog.first![string: "session_id"]
        XCTAssertTrue(!sessionID!.isEmpty)
        for analytic in analyticsLog {
            XCTAssertEqual(analytic[string: "session_id"], sessionID)
        }
        // Make sure the appropriate events have "selected_lpm" = "card"
        for analytic in analyticsLog {
            if ["mc_form_shown", "mc_form_interacted", "mc_form_completed", "mc_confirm_button_tapped", "mc_custom_payment_newpm_success"].contains(analytic[string: "event"]) {
               XCTAssertEqual(analytic[string: "selected_lpm"], "card")
            }
        }

        // Reload w/ same customer
        reload(app, settings: settings)
        app.buttons["Apple Pay, apple_pay"].waitForExistenceAndTap(timeout: 30) // Should default to Apple Pay
        XCTAssertNotEqual(analyticsLog.first?[string: "session_id"], sessionID) // Sanity check this has a different session ID than before
        XCTAssertEqual(app.cells.count, 3) // Should be "Add" and "Apple Pay" and "Link"
        app.buttons["+ Add"].waitForExistenceAndTap()

        try! fillCardData(app)
        // toggle save this card on
        saveThisCardToggle = app.switches["Save payment details to Example, Inc. for future purchases"]
        saveThisCardToggle.tap()
        XCTAssertTrue(saveThisCardToggle.isSelected)

        // Complete payment
        app.buttons["Continue"].tap()
        app.buttons["Confirm"].tap()
        successText = app.staticTexts["Success!"]
        XCTAssertTrue(successText.waitForExistence(timeout: 10.0))

        // Reload w/ same customer
        reload(app, settings: settings)

        // return to payment method selector
        app.staticTexts["•••• 4242"].waitForExistenceAndTap(timeout: 30)  // The card should be saved now and selected as default instead of Apple Pay
        XCTAssertEqual(app.cells.count, 4) // Should be "Add", "Apple Pay", "Link", and saved card

        let editButton = app.staticTexts["Edit"]
        XCTAssertTrue(editButton.waitForExistence(timeout: 60.0))
        editButton.tap()

        let removeButton = app.buttons["Remove"]
        XCTAssertTrue(removeButton.waitForExistence(timeout: 60.0))
        removeButton.tap()

        let confirmRemoval = app.alerts.buttons["Remove"]
        XCTAssertTrue(confirmRemoval.waitForExistence(timeout: 60.0))
        confirmRemoval.tap()

        XCTAssertEqual(app.cells.count, 3) // Should be "Add", "Apple Pay", "Link"

        // Give time for analyticsLog to receive mc_custom_paymentoption_removed
        sleep(1)

        XCTAssertEqual(
            analyticsLog.suffix(1).map({ $0[string: "event"] }),
            ["mc_custom_paymentoption_removed"]
        )
        XCTAssertEqual(
            analyticsLog.suffix(1).map({ $0[string: "selected_lpm"] }),
            ["card"]
        )
    }

    func testPaymentSheetSwiftUI() throws {
        app.launch()

        app.staticTexts["PaymentSheet (SwiftUI)"].tap()
        let buyButton = app.buttons["Buy button"]
        XCTAssertTrue(buyButton.waitForExistence(timeout: 60.0))
        buyButton.forceTapElement()

        try! fillCardData(app)
        app.buttons["Done"].waitForExistenceAndTap(timeout: 3.0)
        app.buttons["Pay €9.73"].waitForExistenceAndTap(timeout: 3.0)
        let successText = app.staticTexts["Payment status view"]
        XCTAssertTrue(successText.waitForExistence(timeout: 10.0))
        XCTAssertNotNil(successText.label.range(of: "Success!"))
    }

    func testPaymentSheetSwiftUIFlowController() throws {
        app.launch()

        app.staticTexts["PaymentSheet.FlowController (SwiftUI)"].tap()
        let paymentMethodButton = app.buttons["Payment method"]
        XCTAssertTrue(paymentMethodButton.waitForExistence(timeout: 60.0))
        paymentMethodButton.forceTapElement()

        let addCardButton = app.buttons["+ Add"]
        XCTAssertTrue(addCardButton.waitForExistence(timeout: 4.0))
        addCardButton.tap()
        try! fillCardData(app)
        app.buttons["Continue"].tap()

        // XCTest is too eager to tap the buy button: Wait until the sheet dismisses first.
        waitToDisappear(app.textFields["Card number"])

        let buyButton = app.buttons["Buy button"]
        XCTAssertTrue(buyButton.waitForExistence(timeout: 4.0))
        buyButton.forceTapElement()

        let successText = app.staticTexts["Payment status view"]
        XCTAssertTrue(successText.waitForExistence(timeout: 10.0))
        XCTAssertNotNil(successText.label.range(of: "Success!"))
    }

    func testIdealPaymentMethodHasTextFieldsAndDropdown() throws {
        var settings = PaymentSheetTestPlaygroundSettings.defaultValues()
        settings.customerMode = .new
        settings.applePayEnabled = .off
        settings.currency = .eur
        loadPlayground(app, settings)

        app.buttons["Present PaymentSheet"].tap()
        let payButton = app.buttons["Pay €50.99"]

        guard let iDEAL = scroll(collectionView: app.collectionViews.firstMatch, toFindCellWithId: "iDEAL") else {
            XCTFail()
            return
        }
        iDEAL.tap()

        XCTAssertFalse(payButton.isEnabled)
        let name = app.textFields["Full name"]
        name.tap()
        name.typeText("John Doe")
        name.typeText(XCUIKeyboardKey.return.rawValue)

        let bank = app.textFields["iDEAL Bank"]
        bank.tap()
        app.pickerWheels.firstMatch.adjust(toPickerWheelValue: "ASN Bank")
        app.toolbars.buttons["Done"].tap()

        payButton.tap()

        let webviewCloseButton = app.otherElements["TopBrowserBar"].buttons["Close"]
        XCTAssertTrue(webviewCloseButton.waitForExistence(timeout: 10.0))
        webviewCloseButton.tap()
    }

    func testUPIPaymentMethodPolling() throws {
        var settings = PaymentSheetTestPlaygroundSettings.defaultValues()
        settings.customerMode = .new
                settings.merchantCountryCode = .IN
        settings.currency = .inr
        settings.apmsEnabled = .off
        loadPlayground(app, settings)

        app.buttons["Present PaymentSheet"].tap()

        let payButton = app.buttons["Pay ₹50.99"]
        XCTAssertTrue(payButton.waitForExistence(timeout: 10))
        guard let upi = scroll(collectionView: app.collectionViews.firstMatch, toFindCellWithId: "UPI") else {
            XCTFail()
            return
        }
        upi.tap()

        XCTAssertFalse(payButton.isEnabled)
        let upi_id = app.textFields["UPI ID"]
        upi_id.tap()
        upi_id.typeText("payment.pending@stripeupi")
        upi_id.typeText(XCUIKeyboardKey.return.rawValue)

        payButton.tap()

        let approvePaymentText = app.staticTexts["Approve payment"]
        XCTAssertTrue(approvePaymentText.waitForExistence(timeout: 10.0))

        // UPI Specific CTA
        let predicate = NSPredicate(format: "label BEGINSWITH 'Open your UPI app to approve your payment within'")
        let upiCTAText = XCUIApplication().staticTexts.element(matching: predicate)
        XCTAssertTrue(upiCTAText.waitForExistence(timeout: 10.0))
    }

    func testBLIKPaymentMethodPolling() throws {
        var settings = PaymentSheetTestPlaygroundSettings.defaultValues()
        settings.customerMode = .new
                settings.merchantCountryCode = .FR
        settings.currency = .pln
        loadPlayground(app, settings)

        app.buttons["Present PaymentSheet"].tap()

        let payButton = app.buttons["Pay PLN 50.99"]
        guard let blik = scroll(collectionView: app.collectionViews.firstMatch, toFindCellWithId: "BLIK") else {
            XCTFail()
            return
        }
        blik.tap()

        XCTAssertFalse(payButton.isEnabled)
        let blik_code = app.textFields["BLIK code"]
        blik_code.tap()
        blik_code.typeText("123456")
        blik_code.typeText(XCUIKeyboardKey.return.rawValue)

        payButton.tap()

        let approvePaymentText = app.staticTexts["Approve payment"]
        XCTAssertTrue(approvePaymentText.waitForExistence(timeout: 15.0))

        // BLIK Specific CTA
        let predicate = NSPredicate(format: "label BEGINSWITH 'Confirm the payment in your bank\\'s app within'")
        let blikCTAText = XCUIApplication().staticTexts.element(matching: predicate)
        XCTAssertTrue(blikCTAText.waitForExistence(timeout: 10.0))
    }

    func test3DS2Card_alwaysAuthenticate() throws {
        app.launch()
        app.staticTexts["PaymentSheet"].tap()
        let buyButton = app.staticTexts["Buy"]
        XCTAssertTrue(buyButton.waitForExistence(timeout: 60.0))
        buyButton.tap()

        // Card number from https://docs.stripe.com/testing#regulatory-cards
        try! fillCardData(app, cardNumber: "4000002760003184")
        app.buttons["Pay €9.73"].tap()
        let challengeCodeTextField = app.textFields["STDSTextField"]
        XCTAssertTrue(challengeCodeTextField.waitForExistenceAndTap())
        challengeCodeTextField.typeText("424242" + XCUIKeyboardKey.return.rawValue)
        app.buttons["Submit"].waitForExistenceAndTap()
        let successText = app.alerts.staticTexts["Your order is confirmed!"]
        XCTAssertTrue(successText.waitForExistence(timeout: 10.0))
        let okButton = app.alerts.scrollViews.otherElements.buttons["OK"]
        okButton.tap()
    }

    func testPreservesFormDetails() {
        var settings = PaymentSheetTestPlaygroundSettings.defaultValues()
        settings.customerMode = .new
        settings.mode = .setup
        settings.uiStyle = .paymentSheet
        settings.layout = .horizontal
        loadPlayground(app, settings)

        // Add a card first so we can test saved screen
        app.buttons["Present PaymentSheet"].waitForExistenceAndTap()
        try! fillCardData(app)
        app.buttons["Set up"].tap()
        XCTAssertTrue(app.staticTexts["Success!"].waitForExistence(timeout: 10.0))
        app.buttons["Reload"].tap()

        func _testHorizontalPreservesFormDetails() {
            // Typing something into the card form...
            let numberField = app.textFields["Card number"]
            numberField.waitForExistenceAndTap()
            app.typeText("4")
            // ...and tapping to a different form and back...
            XCTAssertTrue(scroll(collectionView: app.collectionViews.firstMatch, toFindCellWithId: "Cash App Pay")?.waitForExistenceAndTap() ?? false)
            XCTAssertTrue(scroll(collectionView: app.collectionViews.firstMatch, toFindCellWithId: "Card")?.waitForExistenceAndTap() ?? false)
            // ...should preserve the card form
            XCTAssertEqual(numberField.value as? String, "4, Your card number is incomplete.")
            // ...tapping to the saved PM screen and back should do the same
            app.buttons["Back"].waitForExistenceAndTap()
            app.buttons["+ Add"].waitForExistenceAndTap()
            XCTAssertEqual(numberField.value as? String, "4, Your card number is incomplete.")
            // Exit
            app.buttons["Back"].waitForExistenceAndTap()
            app.buttons["Close"].waitForExistenceAndTap()
        }
        // PaymenSheet + Horizontal
        app.buttons["Present PaymentSheet"].waitForExistenceAndTap()
        app.buttons["+ Add"].waitForExistenceAndTap()
        _testHorizontalPreservesFormDetails()
    }
}

class PaymentSheetDeferredUITests: PaymentSheetUITestCase {

    // MARK: Deferred tests (client-side)

    func testDeferredPaymentIntent_ClientSideConfirmation() {
        var settings = PaymentSheetTestPlaygroundSettings.defaultValues()
        settings.integrationType = .deferred_csc
        loadPlayground(app, settings)

        app.buttons["Present PaymentSheet"].tap()
        XCTAssertTrue(app.buttons["Pay $50.99"].waitForExistence(timeout: 10))

        XCTAssertEqual(
            // Ignore luxe_* analytics since there are a lot and I'm not sure if they're the same every time
            analyticsLog.map({ $0[string: "event"] }).filter({ $0 != "luxe_image_selector_icon_from_bundle" && $0 != "luxe_image_selector_icon_downloaded" }),
            ["mc_complete_init_applepay", "mc_load_started", "mc_load_succeeded", "mc_complete_sheet_newpm_show", "mc_form_shown"]
        )
        XCTAssertEqual(analyticsLog.last?[string: "selected_lpm"], "card")

        try? fillCardData(app, container: nil)

        app.buttons["Pay $50.99"].tap()

        let successText = app.staticTexts["Success!"]
        XCTAssertTrue(successText.waitForExistence(timeout: 10.0))

        XCTAssertEqual(
            analyticsLog.suffix(9).map({ $0[string: "event"] }),
            ["mc_form_interacted", "mc_card_number_completed", "mc_form_completed", "mc_confirm_button_tapped", "stripeios.payment_method_creation", "stripeios.paymenthandler.confirm.started", "stripeios.payment_intent_confirmation", "stripeios.paymenthandler.confirm.finished", "mc_complete_payment_newpm_success"]
        )

        // Make sure they all have the same session id
        let sessionID = analyticsLog.first![string: "session_id"]
        XCTAssertTrue(!sessionID!.isEmpty)
        for analytic in analyticsLog {
            XCTAssertEqual(analytic[string: "session_id"], sessionID)
        }

    }

    func testDeferredPaymentIntent_ClientSideConfirmation_LostCardDecline() {
        var settings = PaymentSheetTestPlaygroundSettings.defaultValues()
        settings.integrationType = .deferred_csc
        loadPlayground(app, settings)

        app.buttons["Present PaymentSheet"].tap()
        try? fillCardData(app, container: nil, cardNumber: "4000000000009987")

        app.buttons["Pay $50.99"].tap()

        let declineText = app.staticTexts["Your card was declined."]
        XCTAssertTrue(declineText.waitForExistence(timeout: 10.0))
    }

    func testDeferredSetupIntent_ClientSideConfirmation() {
        var settings = PaymentSheetTestPlaygroundSettings.defaultValues()
        settings.integrationType = .deferred_csc
        settings.mode = .setup
        loadPlayground(app, settings)

        app.buttons["Present PaymentSheet"].tap()
        try? fillCardData(app, container: nil)

        app.buttons["Set up"].tap()

        let successText = app.staticTexts["Success!"]
        XCTAssertTrue(successText.waitForExistence(timeout: 10.0))
    }

    func testDeferredPaymentIntent_FlowController_ClientSideConfirmation() {
        var settings = PaymentSheetTestPlaygroundSettings.defaultValues()
        settings.integrationType = .deferred_csc
        settings.uiStyle = .flowController
        loadPlayground(app, settings)

        let selectButton = app.buttons["Payment method"]
        XCTAssertTrue(selectButton.waitForExistence(timeout: 10.0))
        selectButton.tap()
        let selectText = app.staticTexts["Select your payment method"]
        XCTAssertTrue(selectText.waitForExistence(timeout: 10.0))

        let addCardButton = app.buttons["+ Add"]
        XCTAssertTrue(addCardButton.waitForExistence(timeout: 4.0))
        addCardButton.tap()

        try? fillCardData(app, container: nil)

        app.buttons["Continue"].tap()
        app.buttons["Confirm"].tap()

        let successText = app.staticTexts["Success!"]
        XCTAssertTrue(successText.waitForExistence(timeout: 10.0))
    }

    func testDeferredSetupIntent_FlowController_ClientSideConfirmation() {
        var settings = PaymentSheetTestPlaygroundSettings.defaultValues()
        settings.integrationType = .deferred_csc
        settings.uiStyle = .flowController
        settings.mode = .setup
        loadPlayground(app, settings)

        let selectButton = app.buttons["Payment method"]
        XCTAssertTrue(selectButton.waitForExistence(timeout: 10.0))
        selectButton.tap()
        let selectText = app.staticTexts["Select your payment method"]
        XCTAssertTrue(selectText.waitForExistence(timeout: 10.0))

        let addCardButton = app.buttons["+ Add"]
        XCTAssertTrue(addCardButton.waitForExistence(timeout: 4.0))
        addCardButton.tap()

        try? fillCardData(app, container: nil)

        app.buttons["Continue"].tap()
        app.buttons["Confirm"].tap()

        let successText = app.staticTexts["Success!"]
        XCTAssertTrue(successText.waitForExistence(timeout: 10.0))
    }
    /* Disable Link test
     func testDeferferedIntentLinkSignup_ClientSideConfirmation() throws {
     loadPlayground(
     app,
     settings: [
     "customer_mode": "new",
     "automatic_payment_methods": "off",
     "link": "on",
     "init_mode": "Deferred",
     ]
     )

     app.buttons["Present PaymentSheet"].tap()

     let payWithLinkButton = app.buttons["Pay with Link"]
     XCTAssertTrue(payWithLinkButton.waitForExistence(timeout: 10))
     payWithLinkButton.tap()

     let modal = app.otherElements["Stripe.Link.PayWithLinkWebController"]
     XCTAssertTrue(modal.waitForExistence(timeout: 10))

     let emailField = modal.textFields["Email"]
     XCTAssertTrue(emailField.waitForExistence(timeout: 10))
     emailField.tap()
     emailField.typeText("mobile-payments-sdk-ci+\(UUID())@stripe.com")

     let phoneField = modal.textFields["Phone"]
     XCTAssert(phoneField.waitForExistence(timeout: 10))
     phoneField.tap()
     phoneField.typeText("3105551234")

     // The name field is only required for non-US countries. Only fill it out if it exists.
     let nameField = modal.textFields["Name"]
     if nameField.exists {
     nameField.tap()
     nameField.typeText("Jane Done")
     }

     modal.buttons["Join Link"].tap()

     // Because we are presenting view controllers with `modalPresentationStyle = .overFullScreen`,
     // there are currently 2 card forms on screen. Specifying a container helps the `fillCardData()`
     // method operate on the correct card form.
     try fillCardData(app, container: modal)

     // Pay!
     let payButton = modal.buttons["Pay $50.99"]
     expectation(for: NSPredicate(format: "enabled == true"), evaluatedWith: payButton, handler: nil)
     waitForExpectations(timeout: 10, handler: nil)
     payButton.tap()

     let successText = app.staticTexts["Success!"]
     XCTAssertTrue(successText.waitForExistence(timeout: 10.0))
     }
     */
    func testDeferredPaymentIntent_ApplePay_ClientSideConfirmation() {
        var settings = PaymentSheetTestPlaygroundSettings.defaultValues()
        settings.integrationType = .deferred_csc
        loadPlayground(app, settings)

        app.buttons["Present PaymentSheet"].tap()
        let applePayButton = app.buttons["apple_pay_button"]
        XCTAssertTrue(applePayButton.waitForExistence(timeout: 4.0))
        applePayButton.tap()

        payWithApplePay()
    }

    func testDeferredIntent_ApplePayFlowControllerFlow_ClientSideConfirmation() throws {
        var settings = PaymentSheetTestPlaygroundSettings.defaultValues()
        settings.integrationType = .deferred_csc
        settings.customerMode = .new
        settings.uiStyle = .flowController
        settings.apmsEnabled = .off
        settings.linkMode = .link_pm
        loadPlayground(app, settings)

        let paymentMethodButton = app.buttons["Payment method"]
        XCTAssertTrue(paymentMethodButton.waitForExistence(timeout: 10.0))
        paymentMethodButton.tap()

        let applePay = app.collectionViews.buttons["Apple Pay"]
        XCTAssertTrue(applePay.waitForExistence(timeout: 10.0))
        applePay.tap()

        app.buttons["Confirm"].tap()

        payWithApplePay()
    }
}

class PaymentSheetDeferredUIBankAccountTests: PaymentSheetUITestCase {
    func testDeferredIntentPaymentIntent_USBankAccount_ClientSideConfirmation() {
        _testUSBankAccount(mode: .payment, integrationType: .deferred_csc)
    }

    func testDeferredIntentPaymentIntent_USBankAccount_ServerSideConfirmation() {
        _testUSBankAccount(mode: .payment, integrationType: .deferred_ssc)
    }

    func testDeferredIntentSetupIntent_USBankAccount_ClientSideConfirmation() {
        _testUSBankAccount(mode: .setup, integrationType: .deferred_csc)
    }

    func testDeferredIntentSetupIntent_USBankAccount_ServerSideConfirmation() {
        _testUSBankAccount(mode: .setup, integrationType: .deferred_ssc)
    }

    /* Disable Link test
     func testDeferredIntentLinkSignIn_ClientSideConfirmation() throws {
     loadPlayground(
     app,
     settings: [
     "customer_mode": "new",
     "automatic_payment_methods": "off",
     "link": "on",
     "init_mode": "Deferred",
     ]
     )
     
     app.buttons["Present PaymentSheet"].tap()
     
     let payWithLinkButton = app.buttons["Pay with Link"]
     XCTAssertTrue(payWithLinkButton.waitForExistence(timeout: 10))
     payWithLinkButton.tap()
     
     try loginAndPay()
     }
     */
    /* Disable Link test
     func testDeferredIntentLinkSignIn_ClientSideConfirmation_LostCardDecline() throws {
     loadPlayground(
     app,
     settings: [
     "customer_mode": "new",
     "automatic_payment_methods": "off",
     "link": "on",
     "init_mode": "Deferred",
     ]
     )
     
     app.buttons["Present PaymentSheet"].tap()
     
     let payWithLinkButton = app.buttons["Pay with Link"]
     XCTAssertTrue(payWithLinkButton.waitForExistence(timeout: 10))
     payWithLinkButton.tap()
     
     try linkLogin()
     
     let modal = app.otherElements["Stripe.Link.PayWithLinkWebController"]
     let paymentMethodPicker = app.otherElements["Stripe.Link.PaymentMethodPicker"]
     if paymentMethodPicker.waitForExistence(timeout: 10) {
     paymentMethodPicker.tap()
     paymentMethodPicker.buttons["Add a payment method"].tap()
     }
     
     try fillCardData(app, container: modal, cardNumber: "4000000000009987")
     
     let payButton = modal.buttons["Pay $50.99"]
     expectation(for: NSPredicate(format: "enabled == true"), evaluatedWith: payButton, handler: nil)
     waitForExpectations(timeout: 10, handler: nil)
     payButton.tap()
     
     let failedText = modal.staticTexts["The payment failed."]
     XCTAssertTrue(failedText.waitForExistence(timeout: 10))
     }
     */
    /* Disable Link test
     func testDeferredIntentLinkFlowControllerFlow_ClientSideConfirmation() throws {
     loadPlayground(
     app,
     settings: [
     "customer_mode": "new",
     "automatic_payment_methods": "off",
     "link": "on",
     "init_mode": "Deferred",
     ]
     )
     
     let paymentMethodButton = app.buttons["Select Payment Method"]
     XCTAssertTrue(paymentMethodButton.waitForExistence(timeout: 10.0))
     paymentMethodButton.tap()
     
     let addCardButton = app.buttons["Link"]
     XCTAssertTrue(addCardButton.waitForExistence(timeout: 10.0))
     addCardButton.tap()
     
     app.buttons["Confirm"].tap()
     
     try loginAndPay()
     }
     */
}

class PaymentSheetDeferredServerSideUITests: PaymentSheetUITestCase {
    // MARK: Deferred tests (server-side)

    func testDeferredPaymentIntent_ServerSideConfirmation() {
        var settings = PaymentSheetTestPlaygroundSettings.defaultValues()
        settings.integrationType = .deferred_ssc
        loadPlayground(app, settings)

        app.buttons["Present PaymentSheet"].tap()
        try? fillCardData(app, container: nil)

        app.buttons["Pay $50.99"].tap()

        let successText = app.staticTexts["Success!"]
        XCTAssertTrue(successText.waitForExistence(timeout: 10.0))
    }

    func testDeferredPaymentIntent_ServerSideConfirmation_Multiprocessor() {
        var settings = PaymentSheetTestPlaygroundSettings.defaultValues()
        settings.integrationType = .deferred_mp
        settings.apmsEnabled = .off
        loadPlayground(app, settings)

        app.buttons["Present PaymentSheet"].tap()
        try? fillCardData(app, container: nil)

        app.buttons["Pay $50.99"].tap()

        let successText = app.staticTexts["Success!"]
        XCTAssertTrue(successText.waitForExistence(timeout: 10.0))
    }

    func testDeferredPaymentIntent_SeverSideConfirmation_LostCardDecline() {
        var settings = PaymentSheetTestPlaygroundSettings.defaultValues()
        settings.integrationType = .deferred_ssc
        loadPlayground(app, settings)

        app.buttons["Present PaymentSheet"].tap()
        try? fillCardData(app, container: nil, cardNumber: "4000000000009987")

        app.buttons["Pay $50.99"].tap()

        let declineText = app.staticTexts["Your card was declined."]
        XCTAssertTrue(declineText.waitForExistence(timeout: 10.0))
    }

    func testDeferredSetupIntent_ServerSideConfirmation() {
        var settings = PaymentSheetTestPlaygroundSettings.defaultValues()
        settings.integrationType = .deferred_ssc
        settings.mode = .setup
        loadPlayground(app, settings)

        app.buttons["Present PaymentSheet"].tap()
        try? fillCardData(app, container: nil)

        app.buttons["Set up"].tap()

        let successText = app.staticTexts["Success!"]
        XCTAssertTrue(successText.waitForExistence(timeout: 10.0))
    }

    func testDeferredPaymentIntent_FlowController_ServerSideConfirmation() {
        var settings = PaymentSheetTestPlaygroundSettings.defaultValues()
        settings.integrationType = .deferred_ssc
        settings.uiStyle = .flowController
        loadPlayground(app, settings)

        let selectButton = app.buttons["Payment method"]
        XCTAssertTrue(selectButton.waitForExistence(timeout: 10.0))
        selectButton.tap()
        let selectText = app.staticTexts["Select your payment method"]
        XCTAssertTrue(selectText.waitForExistence(timeout: 10.0))

        let addCardButton = app.buttons["+ Add"]
        XCTAssertTrue(addCardButton.waitForExistence(timeout: 4.0))
        addCardButton.tap()

        try? fillCardData(app, container: nil)

        app.buttons["Continue"].tap()
        app.buttons["Confirm"].tap()

        let successText = app.staticTexts["Success!"]
        XCTAssertTrue(successText.waitForExistence(timeout: 10.0))
    }

    func testDeferredPaymentIntent_FlowController_ServerSideConfirmation_ManualConfirmation() {
        var settings = PaymentSheetTestPlaygroundSettings.defaultValues()
        settings.integrationType = .deferred_mc
        settings.uiStyle = .flowController
        settings.apmsEnabled = .off
        loadPlayground(app, settings)

        let selectButton = app.buttons["Payment method"]
        XCTAssertTrue(selectButton.waitForExistence(timeout: 10.0))
        selectButton.tap()
        let selectText = app.staticTexts["Select your payment method"]
        XCTAssertTrue(selectText.waitForExistence(timeout: 10.0))

        let addCardButton = app.buttons["+ Add"]
        XCTAssertTrue(addCardButton.waitForExistence(timeout: 4.0))
        addCardButton.tap()

        try? fillCardData(app, container: nil)

        app.buttons["Continue"].tap()
        app.buttons["Confirm"].waitForExistenceAndTap()

        let successText = app.staticTexts["Success!"]
        XCTAssertTrue(successText.waitForExistence(timeout: 10.0))
    }

    func testDeferredSetupIntent_FlowController_ServerSideConfirmation() {
        var settings = PaymentSheetTestPlaygroundSettings.defaultValues()
        settings.integrationType = .deferred_ssc
        settings.uiStyle = .flowController
        settings.mode = .setup
        loadPlayground(app, settings)

        let selectButton = app.buttons["Payment method"]
        XCTAssertTrue(selectButton.waitForExistence(timeout: 10.0))
        selectButton.tap()
        let selectText = app.staticTexts["Select your payment method"]
        XCTAssertTrue(selectText.waitForExistence(timeout: 10.0))

        let addCardButton = app.buttons["+ Add"]
        XCTAssertTrue(addCardButton.waitForExistence(timeout: 4.0))
        addCardButton.tap()

        try? fillCardData(app, container: nil)

        app.buttons["Continue"].tap()
        app.buttons["Confirm"].tap()

        let successText = app.staticTexts["Success!"]
        XCTAssertTrue(successText.waitForExistence(timeout: 10.0))
    }
    /* Disable link test
     func testDeferferedIntentLinkSignup_ServerSideConfirmation() throws {
     loadPlayground(
     app,
     settings: [
     "customer_mode": "new",
     "automatic_payment_methods": "off",
     "link": "on",
     "init_mode": "Deferred",
     "confirm_mode": "Server",
     ]
     )
     
     app.buttons["Present PaymentSheet"].tap()
     
     let payWithLinkButton = app.buttons["Pay with Link"]
     XCTAssertTrue(payWithLinkButton.waitForExistence(timeout: 10))
     payWithLinkButton.tap()
     
     let modal = app.otherElements["Stripe.Link.PayWithLinkWebController"]
     XCTAssertTrue(modal.waitForExistence(timeout: 10))
     
     let emailField = modal.textFields["Email"]
     XCTAssertTrue(emailField.waitForExistence(timeout: 10))
     emailField.tap()
     emailField.typeText("mobile-payments-sdk-ci+\(UUID())@stripe.com")
     
     let phoneField = modal.textFields["Phone"]
     XCTAssert(phoneField.waitForExistence(timeout: 10))
     phoneField.tap()
     phoneField.typeText("3105551234")
     
     // The name field is only required for non-US countries. Only fill it out if it exists.
     let nameField = modal.textFields["Name"]
     if nameField.exists {
     nameField.tap()
     nameField.typeText("Jane Done")
     }
     
     modal.buttons["Join Link"].tap()
     
     // Because we are presenting view controllers with `modalPresentationStyle = .overFullScreen`,
     // there are currently 2 card forms on screen. Specifying a container helps the `fillCardData()`
     // method operate on the correct card form.
     try fillCardData(app, container: modal)
     
     // Pay!
     let payButton = modal.buttons["Pay $50.99"]
     expectation(for: NSPredicate(format: "enabled == true"), evaluatedWith: payButton, handler: nil)
     waitForExpectations(timeout: 10, handler: nil)
     payButton.tap()
     
     let successText = app.staticTexts["Success!"]
     XCTAssertTrue(successText.waitForExistence(timeout: 10.0))
     }
     */
    func testDeferredPaymentIntent_ApplePay_ServerSideConfirmation() {

        var settings = PaymentSheetTestPlaygroundSettings.defaultValues()
        settings.integrationType = .deferred_ssc
        loadPlayground(app, settings)

        app.buttons["Present PaymentSheet"].tap()
        let applePayButton = app.buttons["apple_pay_button"]
        XCTAssertTrue(applePayButton.waitForExistence(timeout: 4.0))
        applePayButton.tap()

        payWithApplePay()
    }

    func testDeferredPaymentIntent_ApplePay_ServerSideConfirmation_ManualConfirmation() {

        var settings = PaymentSheetTestPlaygroundSettings.defaultValues()
        settings.integrationType = .deferred_mc
        settings.apmsEnabled = .off
        loadPlayground(app, settings)

        app.buttons["Present PaymentSheet"].tap()
        let applePayButton = app.buttons["apple_pay_button"]
        XCTAssertTrue(applePayButton.waitForExistence(timeout: 4.0))
        applePayButton.tap()

        payWithApplePay()
    }

    func testDeferredPaymentIntent_ApplePay_ServerSideConfirmation_Multiprocessor() {

        var settings = PaymentSheetTestPlaygroundSettings.defaultValues()
        settings.integrationType = .deferred_mp
        settings.apmsEnabled = .off
        loadPlayground(app, settings)

        app.buttons["Present PaymentSheet"].tap()
        let applePayButton = app.buttons["apple_pay_button"]
        XCTAssertTrue(applePayButton.waitForExistence(timeout: 4.0))
        applePayButton.tap()

        payWithApplePay()
    }

    func testPaymentSheetFlowControllerSaveAndRemoveCard_DeferredIntent_ServerSideConfirmation() throws {
        var settings = PaymentSheetTestPlaygroundSettings.defaultValues()
        settings.customerMode = .new
        settings.applePayEnabled = .off // disable Apple Pay
        settings.apmsEnabled = .off
        // This test case is testing a feature not available when Link is on,
        // so we must manually turn off Link.
        settings.linkMode = .passthrough
        settings.integrationType = .deferred_ssc
        settings.uiStyle = .flowController

        loadPlayground(app, settings)

        var paymentMethodButton = app.buttons["Payment method"]
        XCTAssertTrue(paymentMethodButton.waitForExistence(timeout: 60.0))
        paymentMethodButton.tap()

        try! fillCardData(app)

        // toggle save this card on and off
        var saveThisCardToggle = app.switches["Save payment details to Example, Inc. for future purchases"]
        XCTAssertFalse(saveThisCardToggle.isSelected)
        saveThisCardToggle.tap()
        XCTAssertTrue(saveThisCardToggle.isSelected)
        saveThisCardToggle.tap()  // toggle back off
        XCTAssertFalse(saveThisCardToggle.isSelected)

        // Complete payment
        app.buttons["Continue"].tap()
        app.buttons["Confirm"].tap()
        var successText = app.staticTexts["Success!"]
        XCTAssertTrue(successText.waitForExistence(timeout: 10.0))

        // Reload w/ same customer
        reload(app, settings: settings)
        XCTAssertTrue(paymentMethodButton.waitForExistence(timeout: 60.0))
        paymentMethodButton.tap()
        try! fillCardData(app)  // If the previous card was saved, we'll be on the 'saved pms' screen and this will fail

        // toggle save this card on
        saveThisCardToggle = app.switches["Save payment details to Example, Inc. for future purchases"]
        saveThisCardToggle.tap()
        XCTAssertTrue(saveThisCardToggle.isSelected)

        // Complete payment
        app.buttons["Continue"].tap()
        app.buttons["Confirm"].tap()
        successText = app.staticTexts["Success!"]
        XCTAssertTrue(successText.waitForExistence(timeout: 10.0))

        // Reload w/ same customer
        reload(app, settings: settings)

        // return to payment method selector
        paymentMethodButton = app.staticTexts["•••• 4242"]  // The card should be saved now
        XCTAssertTrue(paymentMethodButton.waitForExistence(timeout: 60.0))
        paymentMethodButton.tap()

        let editButton = app.staticTexts["Edit"]
        XCTAssertTrue(editButton.waitForExistence(timeout: 60.0))
        editButton.tap()

        let removeButton = app.buttons["Remove"]
        XCTAssertTrue(removeButton.waitForExistence(timeout: 60.0))
        removeButton.tap()

        let confirmRemoval = app.alerts.buttons["Remove"]
        XCTAssertTrue(confirmRemoval.waitForExistence(timeout: 60.0))
        confirmRemoval.tap()

        // Should still show "+ Add" and Link
        XCTAssertEqual(app.cells.count, 2)
    }
}

class PaymentSheetExternalPMUITests: PaymentSheetUITestCase {
    // MARK: - External PayPal
    func testExternalPaypalPaymentSheet() throws {
        var settings = PaymentSheetTestPlaygroundSettings.defaultValues()
        settings.externalPaymentMethods = .paypal

        loadPlayground(app, settings)

        app.buttons["Present PaymentSheet"].waitForExistenceAndTap()

        let payButton = app.buttons["Pay $50.99"]
        guard let paypal = scroll(collectionView: app.collectionViews.firstMatch, toFindCellWithId: "PayPal") else {
            XCTFail()
            return
        }
        paypal.tap()
        payButton.tap()
        XCTAssertNotNil(app.staticTexts["Confirm external_paypal?"])
        app.buttons["Cancel"].tap()

        payButton.tap()
        app.buttons["Fail"].tap()
        XCTAssertTrue(app.staticTexts["Something went wrong!"].waitForExistence(timeout: 5.0))

        payButton.tap()
        app.buttons["Confirm"].tap()
        XCTAssertTrue(app.staticTexts["Success!"].waitForExistence(timeout: 5.0))
    }

    func testExternalPaypalPaymentSheetFlowController() throws {
        var settings = PaymentSheetTestPlaygroundSettings.defaultValues()
        settings.externalPaymentMethods = .paypal
        settings.uiStyle = .flowController

        loadPlayground(app, settings)

        app.buttons["Payment method"].waitForExistenceAndTap()
        app.buttons["+ Add"].waitForExistenceAndTap()

        scroll(collectionView: app.collectionViews.firstMatch, toFindCellWithId: "PayPal")?.waitForExistenceAndTap()

        app.buttons["Continue"].tap()

        // Verify EPMs vend the correct PaymentOptionDisplayData
        XCTAssertTrue(app.staticTexts["PayPal"].waitForExistence(timeout: 5.0))
        XCTAssertTrue(app.staticTexts["external_paypal"].waitForExistence(timeout: 5.0))

        app.buttons["Confirm"].tap()

        XCTAssertNotNil(app.staticTexts["Confirm external_paypal?"])
        app.buttons["Cancel"].tap()
        XCTAssertNotNil(app.staticTexts["Payment canceled."])

        let payButton = app.buttons["Confirm"]
        payButton.tap()
        app.buttons["Fail"].tap()
        XCTAssertTrue(app.staticTexts["Payment failed: Error Domain= Code=0 \"Something went wrong!\" UserInfo={NSLocalizedDescription=Something went wrong!}"].waitForExistence(timeout: 5.0))

        payButton.tap()
        app.alerts.buttons["Confirm"].tap()
        XCTAssertTrue(app.staticTexts["Success!"].waitForExistence(timeout: 5.0))
    }
}
class PaymentSheetCustomerSessionDedupeUITests: PaymentSheetUITestCase {
    // MARK: - Customer Session
    func testDedupedPaymentMethods_paymentSheet() throws {
        var settings = PaymentSheetTestPlaygroundSettings.defaultValues()
        settings.mode = .paymentWithSetup
        settings.uiStyle = .paymentSheet
        settings.integrationType = .deferred_csc
        settings.customerKeyType = .legacy
        settings.customerMode = .new
        settings.applePayEnabled = .on
        settings.apmsEnabled = .off
        settings.linkMode = .link_pm
        settings.allowsRemovalOfLastSavedPaymentMethod = .off
        loadPlayground(app, settings)

        app.buttons["Present PaymentSheet"].waitForExistenceAndTap()

        try! fillCardData(app)

        // Complete payment
        app.buttons["Pay $50.99"].tap()
        XCTAssertTrue(app.staticTexts["Success!"].waitForExistence(timeout: 10.0))

        // Reload w/ same customer
        reload(app, settings: settings)
        app.buttons["Present PaymentSheet"].waitForExistenceAndTap()
        XCTAssertTrue(app.buttons["Pay $50.99"].waitForExistence(timeout: 10))
        XCTAssertTrue(app.buttons["Pay $50.99"].isEnabled)
        // Shouldn't be able to edit only one saved PM when allowsRemovalOfLastSavedPaymentMethod = .off
        XCTAssertFalse(app.staticTexts["Edit"].waitForExistence(timeout: 1))

        // Add another PM
        app.buttons["+ Add"].waitForExistenceAndTap()
        try! fillCardData(app)
        app.buttons["Pay $50.99"].tap()
        XCTAssertTrue(app.staticTexts["Success!"].waitForExistence(timeout: 10.0))

        // Reload w/ same customer
        reload(app, settings: settings)
        app.buttons["Present PaymentSheet"].waitForExistenceAndTap()
        XCTAssertTrue(app.buttons["Pay $50.99"].waitForExistence(timeout: 10))
        XCTAssertTrue(app.buttons["Pay $50.99"].isEnabled)

        // Assert there are two payment methods using legacy customer ephemeral key
        XCTAssertEqual(app.staticTexts.matching(identifier: "•••• 4242").count, 2)

        // Close sheet
        app.buttons["Close"].waitForExistenceAndTap()

        // Change to CustomerSessions
        app.buttons["customer_session"].waitForExistenceAndTap()

        // Switch to see all payment methods
        let paymentMethodRedisplayFilters = app.buttons["PaymentMethodRedisplayFilters, always"]
        XCTAssertNotNil(scrollDown(scrollView: app.scrollViews.firstMatch, toFindElement: paymentMethodRedisplayFilters))
        paymentMethodRedisplayFilters.waitForExistenceAndTap()
        app.buttons["unspecified_limited_always"].waitForExistenceAndTap()

        app.buttons["Present PaymentSheet"].waitForExistenceAndTap()

        XCTAssertTrue(app.buttons["Pay $50.99"].waitForExistence(timeout: 10))
        // Assert there is only a single payment method using CustomerSession
        XCTAssertEqual(app.staticTexts.matching(identifier: "•••• 4242").count, 1)
        app.buttons["Close"].waitForExistenceAndTap()
    }

    func testDedupedPaymentMethods_FlowController() throws {
        var settings = PaymentSheetTestPlaygroundSettings.defaultValues()
        settings.mode = .paymentWithSetup
        settings.uiStyle = .flowController
        settings.integrationType = .deferred_csc
        settings.customerKeyType = .legacy
        settings.customerMode = .new
        settings.applePayEnabled = .on
        settings.apmsEnabled = .off
        settings.linkMode = .link_pm
        settings.allowsRemovalOfLastSavedPaymentMethod = .off
        loadPlayground(app, settings)

        app.buttons["Apple Pay, apple_pay"].waitForExistenceAndTap(timeout: 30) // Should default to None
        app.buttons["+ Add"].waitForExistenceAndTap()

        try! fillCardData(app)

        // Complete payment
        app.buttons["Continue"].tap()
        app.buttons["Confirm"].tap()
        XCTAssertTrue(app.staticTexts["Success!"].waitForExistence(timeout: 10.0))

        // Reload w/ same customer
        reload(app, settings: settings)
        app.staticTexts["•••• 4242"].waitForExistenceAndTap()  // The card should be saved now and selected as default instead of Apple Pay
        XCTAssertFalse(app.staticTexts["Edit"].waitForExistence(timeout: 5))

        // Add another PM
        app.buttons["+ Add"].waitForExistenceAndTap()
        try! fillCardData(app)
        app.buttons["Continue"].tap()
        app.buttons["Confirm"].tap()
        XCTAssertTrue(app.staticTexts["Success!"].waitForExistence(timeout: 10.0))

        // Should be able to edit two saved PMs
        reload(app, settings: settings)
        app.staticTexts["•••• 4242"].waitForExistenceAndTap()

        // Wait for the sheet to appear
        XCTAssertTrue(app.buttons["+ Add"].waitForExistence(timeout: 3))

        // Scroll all the way over
        XCTAssertNil(scroll(collectionView: app.collectionViews.firstMatch, toFindButtonWithId: "CircularButton.Remove"))

        // Assert there are two payment methods using legacy customer ephemeral key
        // value == 2, 1 value on playground + 2 payment method
        XCTAssertEqual(app.staticTexts.matching(identifier: "•••• 4242").count, 3)

        // Close sheet
        app.buttons["Close"].waitForExistenceAndTap()

        // Change to CustomerSessions
        app.buttons["customer_session"].waitForExistenceAndTap()

        // Switch to see all payment methods
        let paymentMethodRedisplayFilters = app.buttons["PaymentMethodRedisplayFilters, always"]
        XCTAssertNotNil(scrollDown(scrollView: app.scrollViews.firstMatch, toFindElement: paymentMethodRedisplayFilters))
        paymentMethodRedisplayFilters.waitForExistenceAndTap()
        app.buttons["unspecified_limited_always"].waitForExistenceAndTap()

        reload(app, settings: settings)

        // TODO: Use default payment method from elements/sessions payload
        app.buttons["Apple Pay, apple_pay"].waitForExistenceAndTap(timeout: 10)
        XCTAssertFalse(app.staticTexts["Edit"].waitForExistence(timeout: 3))

        // Assert there is only a single payment method using CustomerSession
        XCTAssertEqual(app.staticTexts.matching(identifier: "•••• 4242").count, 1)
        app.buttons["Close"].waitForExistenceAndTap()
    }
    // MARK: - Remove last saved PM

    func testRemoveLastSavedPaymentMethodPaymentSheet() throws {
        var settings = PaymentSheetTestPlaygroundSettings.defaultValues()
        settings.mode = .paymentWithSetup
        settings.uiStyle = .paymentSheet
        settings.integrationType = .deferred_csc
        settings.customerMode = .new
        settings.applePayEnabled = .on
        settings.apmsEnabled = .off
        settings.linkMode = .link_pm
        settings.allowsRemovalOfLastSavedPaymentMethod = .off
        loadPlayground(app, settings)

        app.buttons["Present PaymentSheet"].waitForExistenceAndTap()

        try! fillCardData(app)

        // Complete payment
        app.buttons["Pay $50.99"].tap()
        XCTAssertTrue(app.staticTexts["Success!"].waitForExistence(timeout: 10.0))

        // Reload w/ same customer
        reload(app, settings: settings)
        app.buttons["Present PaymentSheet"].waitForExistenceAndTap()
        XCTAssertTrue(app.buttons["Pay $50.99"].waitForExistence(timeout: 10))
        XCTAssertTrue(app.buttons["Pay $50.99"].isEnabled)
        // Shouldn't be able to edit only one saved PM when allowsRemovalOfLastSavedPaymentMethod = .off
        XCTAssertFalse(app.staticTexts["Edit"].waitForExistence(timeout: 1))

        // Add another PM
        app.buttons["+ Add"].waitForExistenceAndTap()
        try! fillCardData(app)
        app.buttons["Pay $50.99"].tap()
        XCTAssertTrue(app.staticTexts["Success!"].waitForExistence(timeout: 10.0))

        // Reload w/ same customer
        reload(app, settings: settings)
        app.buttons["Present PaymentSheet"].waitForExistenceAndTap()
        XCTAssertTrue(app.buttons["Pay $50.99"].waitForExistence(timeout: 10))
        XCTAssertTrue(app.buttons["Pay $50.99"].isEnabled)
        // Should be able to edit two saved PMs
        XCTAssertTrue(app.staticTexts["Edit"].waitForExistenceAndTap())
        XCTAssertTrue(app.staticTexts["Done"].waitForExistence(timeout: 1)) // Sanity check "Done" button is there

        // Remove one saved PM
        XCTAssertNotNil(scroll(collectionView: app.collectionViews.firstMatch, toFindButtonWithId: "CircularButton.Remove")?.tap())
        XCTAssertTrue(app.alerts.buttons["Remove"].waitForExistenceAndTap())

        // Should be kicked out of edit mode now that we have one saved PM
        XCTAssertFalse(app.staticTexts["Done"].waitForExistence(timeout: 1)) // "Done" button is gone - we are not in edit mode
        XCTAssertFalse(app.staticTexts["Edit"].waitForExistence(timeout: 1)) // "Edit" button is gone - we can't edit
        XCTAssertTrue(app.buttons["Close"].waitForExistence(timeout: 1))
    }

    func testRemoveLastSavedPaymentMethodFlowController() throws {
        var settings = PaymentSheetTestPlaygroundSettings.defaultValues()
        settings.mode = .paymentWithSetup
        settings.uiStyle = .flowController
        settings.integrationType = .deferred_csc
        settings.customerMode = .new
        settings.applePayEnabled = .on
        settings.apmsEnabled = .off
        settings.linkMode = .link_pm
        settings.allowsRemovalOfLastSavedPaymentMethod = .off
        loadPlayground(app, settings)

        app.buttons["Apple Pay, apple_pay"].waitForExistenceAndTap(timeout: 30) // Should default to Apple Pay
        app.buttons["+ Add"].waitForExistenceAndTap()

        try! fillCardData(app)

        // Complete payment
        app.buttons["Continue"].tap()
        app.buttons["Confirm"].tap()
        XCTAssertTrue(app.staticTexts["Success!"].waitForExistence(timeout: 10.0))

        // Reload w/ same customer
        reload(app, settings: settings)
        app.staticTexts["•••• 4242"].waitForExistenceAndTap()  // The card should be saved now and selected as default instead of Apple Pay

        // Shouldn't be able to edit only one saved PM when allowsRemovalOfLastSavedPaymentMethod = .off
        XCTAssertFalse(app.staticTexts["Edit"].waitForExistence(timeout: 1))

        // Ensure we can tap another payment method, which will dismiss Flow Controller
        app.buttons["Apple Pay"].waitForExistenceAndTap()

        // Re-present the sheet
        app.staticTexts["apple_pay"].waitForExistenceAndTap()  // The Apple Pay is now the default because we tapped it

        // Add another PM
        app.buttons["+ Add"].waitForExistenceAndTap()
        try! fillCardData(app)
        app.buttons["Continue"].tap()
        app.buttons["Confirm"].tap()
        XCTAssertTrue(app.staticTexts["Success!"].waitForExistence(timeout: 10.0))

        // Should be able to edit two saved PMs
        reload(app, settings: settings)
        app.staticTexts["•••• 4242"].waitForExistenceAndTap()
        XCTAssertTrue(app.staticTexts["Edit"].waitForExistenceAndTap())
        XCTAssertTrue(app.staticTexts["Done"].waitForExistence(timeout: 1)) // Sanity check "Done" button is there

        // Remove one saved PM
        XCTAssertNotNil(scroll(collectionView: app.collectionViews.firstMatch, toFindButtonWithId: "CircularButton.Remove")?.tap())
        XCTAssertTrue(app.alerts.buttons["Remove"].waitForExistenceAndTap())

        // Should be kicked out of edit mode now that we have one saved PM
        XCTAssertFalse(app.staticTexts["Done"].waitForExistence(timeout: 1)) // "Done" button is gone - we are not in edit mode
        XCTAssertFalse(app.staticTexts["Edit"].waitForExistence(timeout: 1)) // "Edit" button is gone - we can't edit
        XCTAssertTrue(app.buttons["Close"].waitForExistence(timeout: 1))
    }

}

class PaymentSheetCustomerSessionCBCUITests: PaymentSheetUITestCase {
    // MARK: - PaymentMethodRemoval w/ CBC
    func testPSPaymentMethodRemoveTwoCards() {

        var settings = PaymentSheetTestPlaygroundSettings.defaultValues()
        settings.mode = .paymentWithSetup
        settings.uiStyle = .paymentSheet
        settings.customerKeyType = .customerSession
        settings.paymentMethodRedisplay = .enabled
        settings.paymentMethodAllowRedisplayFilters = .unspecified_limited_always
        settings.customerMode = .new
        settings.merchantCountryCode = .FR
        settings.currency = .eur
        settings.applePayEnabled = .on
        settings.apmsEnabled = .off
        settings.paymentMethodRemove = .disabled
        settings.allowsRemovalOfLastSavedPaymentMethod = .on

        loadPlayground(app, settings)

        app.buttons["Present PaymentSheet"].waitForExistenceAndTap()

        try! fillCardData(app, cardNumber: "4000002500001001", postalEnabled: true)

        // Complete payment
        app.buttons["Pay €50.99"].tap()
        XCTAssertTrue(app.staticTexts["Success!"].waitForExistence(timeout: 10.0))

        // Reload w/ same customer
        reload(app, settings: settings)
        app.buttons["Present PaymentSheet"].waitForExistenceAndTap()
        app.buttons["+ Add"].waitForExistenceAndTap()
        try! fillCardData(app)
        app.buttons["Pay €50.99"].tap()
        XCTAssertTrue(app.staticTexts["Success!"].waitForExistence(timeout: 10.0))

        // Reload w/ same customer
        reload(app, settings: settings)
        app.buttons["Present PaymentSheet"].waitForExistenceAndTap()
        XCTAssertTrue(app.staticTexts["Edit"].waitForExistenceAndTap())
        XCTAssertTrue(app.staticTexts["Done"].waitForExistence(timeout: 1)) // Sanity check "Done" button is there

        // Detect there are no remove buttons on each tile and the update screen
        XCTAssertNil(scroll(collectionView: app.collectionViews.firstMatch, toFindButtonWithId: "CircularButton.Remove")?.tap())
        XCTAssertTrue(app.buttons["CircularButton.Edit"].waitForExistenceAndTap(timeout: 5))
        XCTAssertFalse(app.buttons["Remove"].exists)

        app.buttons["Back"].waitForExistenceAndTap(timeout: 5)
        app.buttons["Done"].waitForExistenceAndTap(timeout: 5)
        app.buttons["Close"].waitForExistenceAndTap(timeout: 5)
    }
    func testPSPaymentMethodRemoveDisabled_keeplastSavedPaymentMethod_CBC() {

        var settings = PaymentSheetTestPlaygroundSettings.defaultValues()
        settings.mode = .paymentWithSetup
        settings.uiStyle = .paymentSheet
        settings.customerKeyType = .customerSession
        settings.paymentMethodRedisplay = .enabled
        settings.paymentMethodAllowRedisplayFilters = .unspecified_limited_always
        settings.customerMode = .new
        settings.merchantCountryCode = .FR
        settings.currency = .eur
        settings.applePayEnabled = .on
        settings.apmsEnabled = .off
        settings.paymentMethodRemove = .disabled
        settings.allowsRemovalOfLastSavedPaymentMethod = .off

        loadPlayground(app, settings)

        app.buttons["Present PaymentSheet"].waitForExistenceAndTap()

        try! fillCardData(app, cardNumber: "4000002500001001", postalEnabled: true)

        // Complete payment
        app.buttons["Pay €50.99"].tap()
        XCTAssertTrue(app.staticTexts["Success!"].waitForExistence(timeout: 10.0))

        // Reload w/ same customer
        reload(app, settings: settings)

        app.buttons["Present PaymentSheet"].waitForExistenceAndTap()
        XCTAssertTrue(app.staticTexts["Edit"].waitForExistenceAndTap())
        XCTAssertTrue(app.staticTexts["Done"].waitForExistence(timeout: 1)) // Sanity check "Done" button is there

        // Detect there are no remove buttons on each tile and the update screen
        XCTAssertNil(scroll(collectionView: app.collectionViews.firstMatch, toFindButtonWithId: "CircularButton.Remove")?.tap())
        XCTAssertTrue(app.buttons["CircularButton.Edit"].waitForExistenceAndTap(timeout: 5))
        XCTAssertFalse(app.buttons["Remove"].exists)

        app.buttons["Back"].waitForExistenceAndTap(timeout: 5)
        app.buttons["Done"].waitForExistenceAndTap(timeout: 5)
        app.buttons["Close"].waitForExistenceAndTap(timeout: 5)
    }
    func testPreservesSelectionAfterDismissPaymentSheetFlowController() throws {
        var settings = PaymentSheetTestPlaygroundSettings.defaultValues()
        settings.uiStyle = .flowController
        settings.customerMode = .new

        loadPlayground(app, settings)

        app.buttons["Payment method"].waitForExistenceAndTap()
        app.buttons["+ Add"].waitForExistenceAndTap()
        try fillCardData(app)

        // toggle save this card on
        let saveThisCardToggle = app.switches["Save payment details to Example, Inc. for future purchases"]
        saveThisCardToggle.tap()
        XCTAssertTrue(saveThisCardToggle.isSelected)

        app.buttons["Continue"].tap()
        app.buttons["Confirm"].tap()
        XCTAssertTrue(app.staticTexts["Success!"].waitForExistence(timeout: 5.0))
        reload(app, settings: settings)

        app.buttons["Payment method"].waitForExistenceAndTap()
        app.buttons["+ Add"].waitForExistenceAndTap()

        // Tap to dismiss PaymentSheet
        app.tapCoordinate(at: CGPoint(x: 100, y: 100))
        // Give time for the dismiss animation and the payment option to update
        sleep(2)

        XCTAssertTrue(app.staticTexts["•••• 4242"].waitForExistenceAndTap(timeout: 10))
    }
}

class PaymentSheetCVCRecollectionUITests: PaymentSheetUITestCase {
    func testCVCRecollectionFlowController_deferredCSC() throws {
        var settings = PaymentSheetTestPlaygroundSettings.defaultValues()
        settings.uiStyle = .flowController
        settings.integrationType = .deferred_csc
        settings.customerMode = .new
        settings.applePayEnabled = .off
        settings.apmsEnabled = .off
        settings.linkMode = .passthrough
        settings.requireCVCRecollection = .on

        loadPlayground(app, settings)

        let paymentMethodButton = app.buttons["Payment method"]

        paymentMethodButton.waitForExistenceAndTap()
        app.buttons["+ Add"].waitForExistenceAndTap()

        try! fillCardData(app)

        // toggle save this card on
        let saveThisCardToggle = app.switches["Save payment details to Example, Inc. for future purchases"]
        saveThisCardToggle.tap()
        XCTAssertTrue(saveThisCardToggle.isSelected)

        app.buttons["Continue"].tap()
        app.buttons["Confirm"].tap()

        let successText = app.staticTexts["Success!"]
        XCTAssertTrue(successText.waitForExistence(timeout: 10.0))

        // Reload w/ same customer
        reload(app, settings: settings)

        app.buttons["Confirm"].waitForExistenceAndTap()
        // CVC field should already be selected
        app.typeText("123")

        let confirmButtons: XCUIElementQuery = app.buttons.matching(identifier: "Confirm")
        for index in 0..<confirmButtons.count {
            if confirmButtons.element(boundBy: index).isHittable {
                confirmButtons.element(boundBy: index).tap()
            }
        }
        XCTAssertTrue(successText.waitForExistence(timeout: 10.0))
    }

    func testCVCRecollectionComplete_deferredCSC() throws {
        var settings = PaymentSheetTestPlaygroundSettings.defaultValues()
        settings.uiStyle = .paymentSheet
        settings.integrationType = .deferred_csc
        settings.customerMode = .new
        settings.applePayEnabled = .off
        settings.apmsEnabled = .off
        settings.linkMode = .passthrough
        settings.requireCVCRecollection = .on

        loadPlayground(app, settings)

        app.buttons["Present PaymentSheet"].waitForExistenceAndTap()

        try! fillCardData(app)

        let saveThisCardToggle = app.switches["Save payment details to Example, Inc. for future purchases"]
        XCTAssertFalse(saveThisCardToggle.isSelected)
        saveThisCardToggle.tap()
        XCTAssertTrue(saveThisCardToggle.isSelected)

        app.buttons["Pay $50.99"].waitForExistenceAndTap(timeout: 5.0)

        let successText = app.staticTexts["Success!"]
        XCTAssertTrue(successText.waitForExistence(timeout: 10.0))

        // Reload w/ same customer
        reload(app, settings: settings)

        XCTAssertFalse(successText.exists)

        app.buttons["Present PaymentSheet"].waitForExistenceAndTap()
        let cvcField = app.textFields["CVC"]
        cvcField.forceTapWhenHittableInTestCase(self)
        app.typeText("123")
        app.buttons["Pay $50.99"].waitForExistenceAndTap()
        XCTAssertTrue(successText.waitForExistence(timeout: 10.0))
    }

    func testCVCRecollectionFlowController_intentFirstCSC() throws {
        var settings = PaymentSheetTestPlaygroundSettings.defaultValues()
        settings.uiStyle = .flowController
        settings.integrationType = .normal
        settings.customerMode = .new
        settings.applePayEnabled = .off
        settings.apmsEnabled = .off
        settings.linkMode = .passthrough
        settings.requireCVCRecollection = .on

        loadPlayground(app, settings)

        let paymentMethodButton = app.buttons["Payment method"]

        paymentMethodButton.waitForExistenceAndTap()
        app.buttons["+ Add"].waitForExistenceAndTap()

        try! fillCardData(app)

        let saveThisCardToggle = app.switches["Save payment details to Example, Inc. for future purchases"]
        XCTAssertFalse(saveThisCardToggle.isSelected)
        saveThisCardToggle.tap()
        XCTAssertTrue(saveThisCardToggle.isSelected)

        app.buttons["Continue"].tap()
        app.buttons["Confirm"].tap()

        let successText = app.staticTexts["Success!"]
        XCTAssertTrue(successText.waitForExistence(timeout: 10.0))

        // Reload w/ same customer
        reload(app, settings: settings)

        app.buttons["Confirm"].waitForExistenceAndTap()
        // CVC field should already be selected
        app.typeText("123")

        let confirmButtons: XCUIElementQuery = app.buttons.matching(identifier: "Confirm")
        for index in 0..<confirmButtons.count {
            if confirmButtons.element(boundBy: index).isHittable {
                confirmButtons.element(boundBy: index).tap()
            }
        }
        XCTAssertTrue(successText.waitForExistence(timeout: 10.0))
    }
    func testCVCRecollectionComplete_intentFirstCSC() throws {
        var settings = PaymentSheetTestPlaygroundSettings.defaultValues()
        settings.uiStyle = .paymentSheet
        settings.integrationType = .normal
        settings.customerMode = .new
        settings.applePayEnabled = .off
        settings.apmsEnabled = .off
        settings.linkMode = .passthrough
        settings.requireCVCRecollection = .on

        loadPlayground(app, settings)

        app.buttons["Present PaymentSheet"].waitForExistenceAndTap()

        try! fillCardData(app)

        let saveThisCardToggle = app.switches["Save payment details to Example, Inc. for future purchases"]
        XCTAssertFalse(saveThisCardToggle.isSelected)
        saveThisCardToggle.tap()
        XCTAssertTrue(saveThisCardToggle.isSelected)

        let payButton = app.buttons["Pay $50.99"]
        XCTAssert(payButton.isEnabled)
        payButton.tap()

        let successText = app.staticTexts["Success!"]
        XCTAssertTrue(successText.waitForExistence(timeout: 10.0))

        // Reload w/ same customer
        reload(app, settings: settings)

        XCTAssertFalse(successText.exists)

        app.buttons["Present PaymentSheet"].waitForExistenceAndTap()
        let cvcField = app.textFields["CVC"]
        cvcField.forceTapWhenHittableInTestCase(self)
        app.typeText("123")
        app.buttons["Pay $50.99"].waitForExistenceAndTap()
        XCTAssertTrue(successText.waitForExistence(timeout: 10.0))
    }
    func testLinkOnlyFlowController() throws {
        var settings = PaymentSheetTestPlaygroundSettings.defaultValues()
        settings.uiStyle = .flowController
        settings.customerMode = .new
        settings.applePayEnabled = .off
        settings.linkMode = .link_pm

        loadPlayground(app, settings)
        app.buttons["Payment method"].waitForExistenceAndTap()
        app.buttons["pay_with_link_button"].waitForExistenceAndTap()
        app.buttons["Confirm"].waitForExistenceAndTap()
        // Cancel the Link sign in system dialog
        // Note: `addUIInterruptionMonitor` is flakey so we do this hack instead
        XCTAssertTrue(XCUIApplication(bundleIdentifier: "com.apple.springboard").buttons["Cancel"].waitForExistenceAndTap())
        XCTAssertTrue(app.staticTexts["Payment canceled."].waitForExistence(timeout: 5))
        // Re-tapping the payment method button should present the main screen again
        app.buttons["Payment method"].waitForExistenceAndTap()
        XCTAssertTrue(app.staticTexts["Card information"].waitForExistence(timeout: 5))
    }

    /* Disable Link test
     func testDeferredIntentLinkSignIn_SeverSideConfirmation() throws {
     loadPlayground(
     app,
     settings: [
     "customer_mode": "new",
     "automatic_payment_methods": "off",
     "link": "on",
     "init_mode": "Deferred",
     "confirm_mode": "Server",
     ]
     )
     
     app.buttons["Present PaymentSheet"].tap()
     
     let payWithLinkButton = app.buttons["Pay with Link"]
     XCTAssertTrue(payWithLinkButton.waitForExistence(timeout: 10))
     payWithLinkButton.tap()
     
     try loginAndPay()
     }
     */
    /* Disable Link test
     func testDeferredIntentLinkSignIn_ServerSideConfirmation_LostCardDecline() throws {
     loadPlayground(
     app,
     settings: [
     "customer_mode": "new",
     "automatic_payment_methods": "off",
     "link": "on",
     "init_mode": "Deferred",
     "confirm_mode": "Server",
     ]
     )
     
     app.buttons["Present PaymentSheet"].tap()
     
     let payWithLinkButton = app.buttons["Pay with Link"]
     XCTAssertTrue(payWithLinkButton.waitForExistence(timeout: 10))
     payWithLinkButton.tap()
     
     try linkLogin()
     
     let modal = app.otherElements["Stripe.Link.PayWithLinkWebController"]
     let paymentMethodPicker = app.otherElements["Stripe.Link.PaymentMethodPicker"]
     if paymentMethodPicker.waitForExistence(timeout: 10) {
     paymentMethodPicker.tap()
     paymentMethodPicker.buttons["Add a payment method"].tap()
     }
     
     try fillCardData(app, container: modal, cardNumber: "4000000000009987")
     
     let payButton = modal.buttons["Pay $50.99"]
     expectation(for: NSPredicate(format: "enabled == true"), evaluatedWith: payButton, handler: nil)
     waitForExpectations(timeout: 10, handler: nil)
     payButton.tap()
     
     let declineText = app.staticTexts["Your card was declined."]
     XCTAssertTrue(declineText.waitForExistence(timeout: 10.0))
     }
     */
    /* Disable Link test
     func testDeferredIntentLinkFlowControllerFlow_SeverSideConfirmation() throws {
     loadPlayground(
     app,
     settings: [
     "customer_mode": "new",
     "automatic_payment_methods": "off",
     "link": "on",
     "init_mode": "Deferred",
     "confirm_mode": "Server",
     ]
     )
     
     let paymentMethodButton = app.buttons["Select Payment Method"]
     XCTAssertTrue(paymentMethodButton.waitForExistence(timeout: 10.0))
     paymentMethodButton.tap()
     
     let addCardButton = app.buttons["Link"]
     XCTAssertTrue(addCardButton.waitForExistence(timeout: 10.0))
     addCardButton.tap()
     
     app.buttons["Confirm"].tap()
     
     try loginAndPay()
     }
     */
}

class PaymentSheetCardBrandFilteringUITests: PaymentSheetUITestCase {
    func testPaymentSheet_disallowedBrands() throws {
        var settings = PaymentSheetTestPlaygroundSettings.defaultValues()
        settings.customerMode = .new
        settings.cardBrandAcceptance = .blockAmEx
        loadPlayground(app, settings)

        app.buttons["Present PaymentSheet"].tap()

        let numberField = app.textFields["Card number"]
        numberField.forceTapWhenHittableInTestCase(self)
        app.typeText("3712")

        // Text should show that we cannot process American Express
        XCTAssertTrue(app.staticTexts["American Express is not accepted"].waitForExistence(timeout: 5.0))

        numberField.clearText()

        // Try and pay with a Visa
        try fillCardData(app)

        app.buttons["Pay $50.99"].tap()
        let successText = app.staticTexts["Success!"]
        XCTAssertTrue(successText.waitForExistence(timeout: 10.0))
    }

    func testPaymentSheet_allowedBrands() throws {
        var settings = PaymentSheetTestPlaygroundSettings.defaultValues()
        settings.customerMode = .new
        settings.cardBrandAcceptance = .allowVisa
        loadPlayground(app, settings)

        app.buttons["Present PaymentSheet"].tap()

        let numberField = app.textFields["Card number"]
        numberField.forceTapWhenHittableInTestCase(self)
        app.typeText("3712")

        // Text should show that we cannot process American Express
        XCTAssertTrue(app.staticTexts["American Express is not accepted"].waitForExistence(timeout: 5.0))

        numberField.clearText()

        // Try and pay with a Visa
        try fillCardData(app)

        app.buttons["Pay $50.99"].tap()
        let successText = app.staticTexts["Success!"]
        XCTAssertTrue(successText.waitForExistence(timeout: 10.0))
    }
}

// MARK: - Link
class PaymentSheetLinkUITests: PaymentSheetUITestCase {
    // MARK: PaymentSheet Link inline signup

    // Tests the #1 flow in PaymentSheet where the merchant disable saved payment methods and first time Link user
    func testLinkPaymentSheet_disabledSPM_firstTimeLinkUser() {
        var settings = PaymentSheetTestPlaygroundSettings.defaultValues()
        settings.customerMode = .guest
        settings.apmsEnabled = .on
        settings.linkMode = .link_pm

        loadPlayground(app, settings)
        app.buttons["Present PaymentSheet"].waitForExistenceAndTap()
        fillLinkAndPay(mode: .checkbox)
    }

    // Tests the #2 flow in PaymentSheet where the merchant disable saved payment methods and returning Link user
    func testLinkPaymentSheet_disabledSPM_returningLinkUser() {
        var settings = PaymentSheetTestPlaygroundSettings.defaultValues()
        settings.customerMode = .guest
        settings.apmsEnabled = .on
        settings.linkMode = .link_pm
        settings.defaultBillingAddress = .on // the email on the default billings details is signed up for Link

        loadPlayground(app, settings)
        app.buttons["Present PaymentSheet"].waitForExistenceAndTap()
        // Ensure Link wallet button is shown in SPM view
        XCTAssertTrue(app.buttons["pay_with_link_button"].waitForExistence(timeout: 5.0))
        assertLinkInlineSignupNotShown()

        // Disable postal code input, it is pre-filled by `defaultBillingAddress`
        try! fillCardData(app, postalEnabled: false)
        app.buttons["Pay $50.99"].tap()
        XCTAssertTrue(app.staticTexts["Success!"].waitForExistence(timeout: 10.0))
    }

    // Tests the #3 flow in PaymentSheet where the merchant enables saved payment methods, buyer has no SPMs and first time Link user
    func testLinkPaymentSheet_enabledSPM_noSPMs_firstTimeLinkUser() throws {
        var settings = PaymentSheetTestPlaygroundSettings.defaultValues()
        settings.customerMode = .new
        settings.apmsEnabled = .on
        settings.linkMode = .link_pm

        loadPlayground(app, settings)
        app.buttons["Present PaymentSheet"].waitForExistenceAndTap()
        fillLinkAndPay(mode: .fieldConsent)
    }

    // Tests the #4 flow in PaymentSheet where the merchant enables saved payment methods, buyer has no SPMs and returning Link user
    func testLinkPaymentSheet_enabledSPM_noSPMs_returningLinkUser() {
        var settings = PaymentSheetTestPlaygroundSettings.defaultValues()
        settings.customerMode = .new
        settings.apmsEnabled = .on
        settings.linkMode = .link_pm
        settings.defaultBillingAddress = .on // the email on the default billings details is signed up for Link

        loadPlayground(app, settings)
        app.buttons["Present PaymentSheet"].waitForExistenceAndTap()
        // Ensure Link wallet button is shown in SPM view
        XCTAssertTrue(app.buttons["pay_with_link_button"].waitForExistence(timeout: 5.0))
        assertLinkInlineSignupNotShown()

        // Disable postal code input, it is pre-filled by `defaultBillingAddress`
        try! fillCardData(app, postalEnabled: false)
        app.buttons["Pay $50.99"].tap()
        XCTAssertTrue(app.staticTexts["Success!"].waitForExistence(timeout: 10.0))
    }

    // Tests Native Link with a returning user, 2FA prompt shows first
    func testLinkPaymentSheet_native_enabledSPM_noSPMs_returningLinkUser() {
        var settings = PaymentSheetTestPlaygroundSettings.defaultValues()
        settings.customerMode = .new
        settings.apmsEnabled = .on
        settings.linkMode = .link_pm
        settings.useNativeLink = .on
        settings.defaultBillingAddress = .on // the email on the default billings details is signed up for Link

        loadPlayground(app, settings)
        app.buttons["Present PaymentSheet"].waitForExistenceAndTap()
        let codeField = app.textViews["Code field"]
        _ = codeField.waitForExistence(timeout: 5.0)
        codeField.typeText("000000")
        let pwlController = app.otherElements["Stripe.Link.PayWithLinkViewController"]
        let payButton = pwlController.buttons["Pay $50.99"]
        _ = payButton.waitForExistenceAndTap()
        XCTAssertTrue(app.staticTexts["Success!"].waitForExistence(timeout: 10.0))
    }

    // Tests Native Link in Flow Controller with a returning user
    func testLinkPaymentSheetFC_native_enabledSPM_noSPMs_returningLinkUser() {
        var settings = PaymentSheetTestPlaygroundSettings.defaultValues()
        settings.customerMode = .new
        settings.apmsEnabled = .on
        settings.linkMode = .link_pm
        settings.uiStyle = .flowController
        settings.useNativeLink = .on
        settings.defaultBillingAddress = .on // the email on the default billings details is signed up for Link

        loadPlayground(app, settings)

        app.buttons["Payment method"].waitForExistenceAndTap()
        app.buttons["Link"].waitForExistenceAndTap()
        app.buttons["Confirm"].waitForExistenceAndTap()
        let codeField = app.textViews["Code field"]
        _ = codeField.waitForExistence(timeout: 5.0)
        codeField.typeText("000000")
        let pwlController = app.otherElements["Stripe.Link.PayWithLinkViewController"]
        let payButton = pwlController.buttons["Pay $50.99"]
        _ = payButton.waitForExistenceAndTap()
        XCTAssertTrue(app.staticTexts["Success!"].waitForExistence(timeout: 10.0))
    }

    // Tests the #5 flow in PaymentSheet where the merchant enables saved payment methods, buyer has SPMs and first time Link user
    func testLinkPaymentSheet_enabledSPM_hasSPMs_firstTimeLinkUser() {
        var settings = PaymentSheetTestPlaygroundSettings.defaultValues()
        settings.customerMode = .new
        settings.apmsEnabled = .on
        settings.linkMode = .link_pm

        loadPlayground(app, settings)
        app.buttons["Present PaymentSheet"].waitForExistenceAndTap()

        // Begin by saving a card for this new user who is not signed up for Link
        try! fillCardData(app)

        var saveThisCardToggle = app.switches["Save payment details to Example, Inc. for future purchases"]
        XCTAssertFalse(saveThisCardToggle.isSelected)
        saveThisCardToggle.tap()
        XCTAssertTrue(saveThisCardToggle.isSelected)

        app.buttons["Pay $50.99"].tap()
        XCTAssertTrue(app.staticTexts["Success!"].waitForExistence(timeout: 10.0))

        // reload w/ same customer
        reload(app, settings: settings)
        app.buttons["Present PaymentSheet"].waitForExistenceAndTap()
        // Ensure Link wallet button is shown in SPM view
        XCTAssertTrue(app.buttons["pay_with_link_button"].waitForExistence(timeout: 5.0))
        let addCardButton = app.buttons["+ Add"]
        XCTAssertTrue(addCardButton.waitForExistence(timeout: 4.0))
        addCardButton.tap()

        saveThisCardToggle = app.switches["Save payment details to Example, Inc. for future purchases"]
        XCTAssertFalse(saveThisCardToggle.isSelected)
        saveThisCardToggle.tap()
        XCTAssertTrue(saveThisCardToggle.isSelected)

        fillLinkAndPay(mode: .fieldConsent, cardNumber: "5555555555554444")

        // reload w/ same customer
        reload(app, settings: settings)
        app.buttons["Present PaymentSheet"].waitForExistenceAndTap()
        // Ensure both PMs exist
        XCTAssertTrue(app.staticTexts["•••• 4242"].waitForExistence(timeout: 5.0))
        XCTAssertTrue(app.staticTexts["•••• 4444"].waitForExistence(timeout: 5.0))
    }

    // Tests the #6 flow in PaymentSheet where the merchant enables saved payment methods, buyer has SPMs and returning Link user
    func testLinkPaymentSheet_enabledSPM_hasSPMs_returningLinkUser() {
        var settings = PaymentSheetTestPlaygroundSettings.defaultValues()
        settings.customerMode = .new
        settings.apmsEnabled = .on
        settings.linkMode = .link_pm
        settings.defaultBillingAddress = .on // the email on the default billings details is signed up for Link

        loadPlayground(app, settings)
        app.buttons["Present PaymentSheet"].waitForExistenceAndTap()

        // Setup a saved card to simulate having saved payment methods
        try! fillCardData(app, postalEnabled: false) // postal pre-filled by default billing address

        let saveThisCardToggle = app.switches["Save payment details to Example, Inc. for future purchases"]
        XCTAssertFalse(saveThisCardToggle.isSelected)
        saveThisCardToggle.tap()
        XCTAssertTrue(saveThisCardToggle.isSelected)

        app.buttons["Pay $50.99"].tap()
        XCTAssertTrue(app.staticTexts["Success!"].waitForExistence(timeout: 10.0))

        // reload w/ same customer
        reload(app, settings: settings)
        app.buttons["Present PaymentSheet"].waitForExistenceAndTap()

        // Ensure Link wallet button is shown in SPM view
        XCTAssertTrue(app.buttons["pay_with_link_button"].waitForExistence(timeout: 5.0))
        let addCardButton = app.buttons["+ Add"]
        XCTAssertTrue(addCardButton.waitForExistence(timeout: 4.0))
        addCardButton.tap()
        assertLinkInlineSignupNotShown()
    }

    // MARK: PaymentSheet.FlowController Link inline signup

    // Tests the #7 flow in PaymentSheet.FlowController where the merchant disables Apple Pay and saved payment methods and first time Link user
    // Seealso: testLinkOnlyFlowController for testing wallet button behavior in this flow
    func testLinkPaymentSheetFlow_disabledApplePay_disabledSPM_firstTimeLinkUser() {
        var settings = PaymentSheetTestPlaygroundSettings.defaultValues()
        settings.uiStyle = .flowController
        settings.customerMode = .guest
        settings.apmsEnabled = .on
        settings.linkMode = .link_pm
        settings.applePayEnabled = .off

        loadPlayground(app, settings)
        app.buttons["Payment method"].waitForExistenceAndTap()
        fillLinkAndPay(mode: .checkbox, uiStyle: .flowController)
    }

    // Tests the #8 flow in PaymentSheet.FlowController where the merchant disables Apple Pay and saved payment methods and returning Link user
    func testLinkPaymentSheetFlow_disabledApplePay_disabledSPM_returningLinkUser() {
        var settings = PaymentSheetTestPlaygroundSettings.defaultValues()
        settings.uiStyle = .flowController
        settings.customerMode = .guest
        settings.apmsEnabled = .on
        settings.linkMode = .link_pm
        settings.applePayEnabled = .off
        settings.defaultBillingAddress = .on // the email on the default billings details is signed up for Link

        loadPlayground(app, settings)
        app.buttons["Payment method"].waitForExistenceAndTap()

        // Ensure Link wallet button is shown
        XCTAssertTrue(app.buttons["pay_with_link_button"].waitForExistence(timeout: 5.0))
        assertLinkInlineSignupNotShown()

        // Disable postal code input, it is pre-filled by `defaultBillingAddress`
        try! fillCardData(app, postalEnabled: false)
        app.buttons["Continue"].tap()
        app.buttons["Confirm"].waitForExistenceAndTap()
        XCTAssertTrue(app.staticTexts["Success!"].waitForExistence(timeout: 10.0))
    }

    // Tests the #9 flow in PaymentSheet.FlowController where the merchant disables Apple Pay and enables saved payment methods and first time Link user
    func testLinkPaymentSheetFlow_disabledApplePay_enabledSPM_firstTimeLinkUser() {
        var settings = PaymentSheetTestPlaygroundSettings.defaultValues()
        settings.uiStyle = .flowController
        settings.customerMode = .new
        settings.apmsEnabled = .on
        settings.linkMode = .link_pm
        settings.applePayEnabled = .off

        loadPlayground(app, settings)
        app.buttons["Payment method"].waitForExistenceAndTap()
        fillLinkAndPay(mode: .fieldConsent, uiStyle: .flowController)
    }

    // Tests the #10 flow in PaymentSheet.FlowController where the merchant disables Apple Pay and enables saved payment methods and returning Link user
    func testLinkPaymentSheetFlow_disabledApplePay_enabledSPM_returningLinkUser() {
        var settings = PaymentSheetTestPlaygroundSettings.defaultValues()
        settings.uiStyle = .flowController
        settings.customerMode = .new
        settings.apmsEnabled = .on
        settings.linkMode = .link_pm
        settings.applePayEnabled = .off
        settings.defaultBillingAddress = .on // the email on the default billings details is signed up for Link

        loadPlayground(app, settings)
        app.buttons["Payment method"].waitForExistenceAndTap()

        // Ensure Link wallet button is shown
        XCTAssertTrue(app.buttons["pay_with_link_button"].waitForExistence(timeout: 5.0))
        assertLinkInlineSignupNotShown()

        // Disable postal code input, it is pre-filled by `defaultBillingAddress`
        try! fillCardData(app, postalEnabled: false)
        app.buttons["Continue"].tap()
        app.buttons["Confirm"].waitForExistenceAndTap()
        XCTAssertTrue(app.staticTexts["Success!"].waitForExistence(timeout: 10.0))
    }

    // Tests the #11 flow in PaymentSheet.FlowController where the merchant disables Apple Pay and enables saved payment methods and first time Link user
    func testLinkPaymentSheetFlow_disabledApplePay_enabledSPM_hasSPMs_firstTimeLinkUser() {
        var settings = PaymentSheetTestPlaygroundSettings.defaultValues()
        settings.uiStyle = .flowController
        settings.customerMode = .new
        settings.apmsEnabled = .on
        settings.linkMode = .link_pm
        settings.applePayEnabled = .off

        loadPlayground(app, settings)
        app.buttons["Payment method"].waitForExistenceAndTap()
        // Begin by saving a card for this new user who is not signed up for Link
        try! fillCardData(app)

        var saveThisCardToggle = app.switches["Save payment details to Example, Inc. for future purchases"]
        XCTAssertFalse(saveThisCardToggle.isSelected)
        saveThisCardToggle.tap()
        XCTAssertTrue(saveThisCardToggle.isSelected)

        app.buttons["Continue"].tap()
        app.buttons["Confirm"].waitForExistenceAndTap()
        XCTAssertTrue(app.staticTexts["Success!"].waitForExistence(timeout: 10.0))

        // reload w/ same customer
        reload(app, settings: settings)
        app.buttons["Payment method"].waitForExistenceAndTap()
        // Ensure Link wallet button is NOT shown in SPM view
        XCTAssertFalse(app.buttons["pay_with_link_button"].waitForExistence(timeout: 5.0))
        let addCardButton = app.buttons["+ Add"]
        XCTAssertTrue(addCardButton.waitForExistence(timeout: 4.0))
        addCardButton.tap()
        saveThisCardToggle = app.switches["Save payment details to Example, Inc. for future purchases"]
        XCTAssertFalse(saveThisCardToggle.isSelected)
        saveThisCardToggle.tap()
        XCTAssertTrue(saveThisCardToggle.isSelected)
        fillLinkAndPay(mode: .fieldConsent, uiStyle: .flowController, showLinkWalletButton: false)
    }

    // Tests the #11.1 flow in PaymentSheet.FlowController where the merchant enables Apple Pay and enables saved payment methods and first time Link user
    func testLinkPaymentSheetFlow_enabledApplePay_enabledSPM_hasSPMs_firstTimeLinkUser() {
        var settings = PaymentSheetTestPlaygroundSettings.defaultValues()
        settings.uiStyle = .flowController
        settings.customerMode = .new
        settings.apmsEnabled = .on
        settings.linkMode = .link_pm
        settings.applePayEnabled = .on

        loadPlayground(app, settings)
        app.buttons["Payment method"].waitForExistenceAndTap()
        XCTAssertTrue(app.buttons["+ Add"].waitForExistenceAndTap())
        // Begin by saving a card for this new user who is not signed up for Link
        XCTAssertTrue(app.buttons["Continue"].waitForExistence(timeout: 5))
        try! fillCardData(app)
        app.buttons["Continue"].tap()
        app.buttons["Confirm"].waitForExistenceAndTap()
        XCTAssertTrue(app.staticTexts["Success!"].waitForExistence(timeout: 10.0))

        // reload w/ same customer
        reload(app, settings: settings)
        app.buttons["Payment method"].waitForExistenceAndTap()
        // Ensure Link wallet button is NOT shown in SPM view
        XCTAssertFalse(app.buttons["pay_with_link_button"].waitForExistence(timeout: 5.0))
        let addCardButton = app.buttons["+ Add"]
        XCTAssertTrue(addCardButton.waitForExistence(timeout: 4.0))
        addCardButton.tap()
        fillLinkAndPay(mode: .fieldConsent, uiStyle: .flowController, showLinkWalletButton: false)
    }

    // Tests the #12 flow in PaymentSheet.FlowController where the merchant disables Apple Pay and enables saved payment methods and returning Link user
    func testLinkPaymentSheetFlow_disabledApplePay_enabledSPM_hasSPMs_returningLinkUser() {
        var settings = PaymentSheetTestPlaygroundSettings.defaultValues()
        settings.uiStyle = .flowController
        settings.customerMode = .new
        settings.apmsEnabled = .on
        settings.linkMode = .link_pm
        settings.applePayEnabled = .off
        settings.defaultBillingAddress = .on // the email on the default billings details is signed up for Link

        loadPlayground(app, settings)
        app.buttons["Payment method"].waitForExistenceAndTap()

        // Setup a saved card to simulate having saved payment methods
        try! fillCardData(app, postalEnabled: false) // postal pre-filled by default billing address

        // toggle save this card on
        let saveThisCardToggle = app.switches["Save payment details to Example, Inc. for future purchases"]
        saveThisCardToggle.tap()
        XCTAssertTrue(saveThisCardToggle.isSelected)

        app.buttons["Continue"].tap()
        app.buttons["Confirm"].waitForExistenceAndTap()
        XCTAssertTrue(app.staticTexts["Success!"].waitForExistence(timeout: 10.0))

        // reload w/ same customer
        reload(app, settings: settings)
        app.buttons["Payment method"].waitForExistenceAndTap()

        // Ensure Link wallet button is NOT shown in SPM view
        XCTAssertFalse(app.buttons["pay_with_link_button"].waitForExistence(timeout: 5.0))
        app.buttons["+ Add"].waitForExistenceAndTap()
        assertLinkInlineSignupNotShown() // Link should not be shown in this flow
    }

    // Tests the #12.1 flow in PaymentSheet.FlowController where the merchant enables Apple Pay and enables saved payment methods and returning Link user
    func testLinkPaymentSheetFlow_enablesApplePay_enabledSPM_hasSPMs_returningLinkUser() {
        var settings = PaymentSheetTestPlaygroundSettings.defaultValues()
        settings.uiStyle = .flowController
        settings.customerMode = .new
        settings.apmsEnabled = .on
        settings.linkMode = .link_pm
        settings.applePayEnabled = .on
        settings.defaultBillingAddress = .on // the email on the default billings details is signed up for Link

        loadPlayground(app, settings)
        app.buttons["Payment method"].waitForExistenceAndTap()
        // Ensure Link wallet button is NOT shown in SPM view
        XCTAssertFalse(app.buttons["pay_with_link_button"].waitForExistence(timeout: 5.0))
        app.buttons["+ Add"].waitForExistenceAndTap()
        assertLinkInlineSignupNotShown() // Link should not be shown in this flow
    }

    func testLinkInlineSignup_gb() throws {
        var settings = PaymentSheetTestPlaygroundSettings.defaultValues()
        settings.customerMode = .guest
        settings.apmsEnabled = .on
        settings.linkMode = .link_pm
        settings.userOverrideCountry = .GB

        loadPlayground(app, settings)

        app.buttons["Present PaymentSheet"].waitForExistenceAndTap()

        try fillCardData(app)

        app.switches["Save your info for secure 1-click checkout with Link"].tap()

        let emailField = app.textFields["Email"]
        emailField.tap()
        emailField.typeText("mobile-payments-sdk-ci+\(UUID())@stripe.com")

        let phoneField = app.textFields["Phone number"]
        // Phone field appears after the network call finishes. We want to wait for it to appear.
        XCTAssert(phoneField.waitForExistence(timeout: 10))
        phoneField.tap()
        phoneField.typeText("3105551234")

        // The name field is required for non-US countries
        let nameField = app.textFields["Full name"]
        XCTAssert(nameField.waitForExistence(timeout: 10))
        nameField.tap()
        nameField.typeText("Jane Doe")

        // Pay!
        app.buttons["Pay $50.99"].tap()

        XCTAssertTrue(app.staticTexts["Success!"].waitForExistence(timeout: 10.0))
    }

    func testLinkInlineSignup_deferred() {
        var settings = PaymentSheetTestPlaygroundSettings.defaultValues()
        settings.customerMode = .guest
        settings.apmsEnabled = .on
        settings.linkMode = .link_pm
        settings.integrationType = .deferred_ssc
        loadPlayground(app, settings)
        app.buttons["Present PaymentSheet"].waitForExistenceAndTap()
        fillLinkAndPay(mode: .checkbox)
    }

    func testLinkCardBrand() {
        _testInstantDebits(mode: .payment, useLinkCardBrand: true)
    }

    // MARK: Link test helpers

    private enum LinkMode {
        case checkbox
        case fieldConsent
    }

    private func fillLinkAndPay(mode: LinkMode,
                                uiStyle: PaymentSheetTestPlaygroundSettings.UIStyle = .paymentSheet,
                                showLinkWalletButton: Bool = true,
                                cardNumber: String? = nil) {

        try! fillCardData(app, cardNumber: cardNumber)

        if showLinkWalletButton {
            // Confirm Link wallet button is visible
            XCTAssertTrue(app.buttons["pay_with_link_button"].exists)
        }

        if mode == .checkbox {
            app.switches["Save your info for secure 1-click checkout with Link"].tap()
        }

        let emailField = app.textFields["Email"]
        XCTAssertTrue(emailField.waitForExistence(timeout: 10))
        emailField.tap()
        emailField.typeText("mobile-payments-sdk-ci+\(UUID())@stripe.com")

        let phoneField = app.textFields["Phone number"]
        XCTAssert(phoneField.waitForExistence(timeout: 10))
        phoneField.tap()
        phoneField.typeText("3105551234")

        // The name field is only required for non-US countries. Only fill it out if it exists.
        let nameField = app.textFields["Name"]
        if nameField.exists {
            nameField.tap()
            nameField.typeText("Jane Done")
        }

        // Pay!
        switch uiStyle {
        case .paymentSheet:
            app.buttons["Pay $50.99"].tap()
        case .flowController:
            app.buttons["Continue"].tap()
            app.buttons["Confirm"].waitForExistenceAndTap()
        case .embedded:
            // TODO(porter) Fill in embedded UI test steps
            break
        }
        XCTAssertTrue(app.staticTexts["Success!"].waitForExistence(timeout: 10.0))
        // Roundabout way to validate that signup completed successfully
        let signupCompleteAnalytic = analyticsLog.first { payload in
            payload["event"] as? String == "link.signup.complete"
        }
        XCTAssertNotNil(signupCompleteAnalytic)
    }

    private func assertLinkInlineSignupNotShown() {
        // Ensure checkbox is not shown for checkbox mode
        XCTAssertFalse(app.switches["Save your info for secure 1-click checkout with Link"].waitForExistence(timeout: 2))
        // Ensure email is not shown for field consent mode
        XCTAssertFalse(app.textFields["Email"].waitForExistence(timeout: 3))
    }

//    TODO: This is disabled until the Link team adds some hooks for testing.
//    func testLinkWebFlow() throws {
//        var settings = PaymentSheetTestPlaygroundSettings.defaultValues()
//        settings.customerMode = .guest
//        settings.linkMode = .on
//
//        loadPlayground(app, settings)
//
//        app.buttons["Present PaymentSheet"].tap()
//
//        app.buttons["Pay with Link"].forceTapWhenHittableInTestCase(self)
//
//        // Allow link.com to sign in
//        let springboard = XCUIApplication(bundleIdentifier: "com.apple.springboard")
//        springboard.buttons["Continue"].forceTapWhenHittableInTestCase(self)
//
//        let emailField = app.webViews.textFields.firstMatch
//        emailField.forceTapWhenHittableInTestCase(self)
//        emailField.typeText("test@example.com")
//
//        let verificationCodeField = app.webViews.staticTexts["•"]
//        verificationCodeField.forceTapWhenHittableInTestCase(self)
//        verificationCodeField.typeText("000000")
//
//        // Pay!
//        app.webViews.buttons["Pay $50.99"].tap()
//
//        XCTAssertTrue(app.staticTexts["Success!"].waitForExistence(timeout: 10.0))
//    }
}

class PaymentSheetDefaultSPMUITests: PaymentSheetUITestCase {
    func testDefaultSPMHorizontalNavigation() {
        var settings = PaymentSheetTestPlaygroundSettings.defaultValues()
        settings.alternateUpdatePaymentMethodNavigation = .on
        settings.merchantCountryCode = .FR
        settings.currency = .eur
        settings.customerMode = .returning
        settings.layout = .horizontal

        loadPlayground(app, settings)

        app.buttons["Present PaymentSheet"].waitForExistenceAndTap()

        app.buttons["Edit"].waitForExistenceAndTap()

        XCTAssertEqual(app.buttons.matching(identifier: "CircularButton.Edit").count, 2)
    }
    func testDefaultSPMVerticalNavigation() {
        var settings = PaymentSheetTestPlaygroundSettings.defaultValues()
        settings.alternateUpdatePaymentMethodNavigation = .on
        settings.merchantCountryCode = .FR
        settings.currency = .eur
        settings.customerMode = .returning
        settings.layout = .vertical

        loadPlayground(app, settings)

        app.buttons["Present PaymentSheet"].waitForExistenceAndTap()
        app.buttons["View more"].waitForExistenceAndTap()
        app.buttons["Edit"].waitForExistenceAndTap()

<<<<<<< HEAD
        XCTAssertEqual(app.buttons.matching(identifier: "CircularButton.Edit").count, 2)
=======
        XCTAssertEqual(app.buttons.matching(identifier: "Update").count, 2)
>>>>>>> 86a010cc
    }
    func testDefaultSPMNavigationFlagOff() {
        var settings = PaymentSheetTestPlaygroundSettings.defaultValues()
        settings.alternateUpdatePaymentMethodNavigation = .off
        settings.merchantCountryCode = .FR
        settings.currency = .eur
        settings.customerMode = .returning
        settings.layout = .horizontal

        loadPlayground(app, settings)

        app.buttons["Present PaymentSheet"].waitForExistenceAndTap()

        app.buttons["Edit"].waitForExistenceAndTap()

        XCTAssertEqual(app.buttons.matching(identifier: "CircularButton.Edit").count, 1)
    }
}

// MARK: Helpers
extension PaymentSheetUITestCase {
    func _testUSBankAccount(mode: PaymentSheetTestPlaygroundSettings.Mode, integrationType: PaymentSheetTestPlaygroundSettings.IntegrationType, vertical: Bool = false) {
        var settings = PaymentSheetTestPlaygroundSettings.defaultValues()
        settings.customerMode = .new
        settings.apmsEnabled = .off
        settings.allowsDelayedPMs = .on
        settings.mode = mode
        settings.integrationType = integrationType
        if vertical {
            settings.layout = .vertical
        }

        loadPlayground(app, settings)
        app.buttons["Present PaymentSheet"].tap()

        // Select US bank account
        if vertical {
            XCTAssertTrue(app.buttons["US bank account"].waitForExistenceAndTap())
        } else {
            XCTAssertTrue(scroll(collectionView: app.collectionViews.firstMatch, toFindCellWithId: "US bank account")?.waitForExistenceAndTap() ?? false)
        }

        // Fill out name and email fields
        let continueButton = app.buttons["Continue"]
        XCTAssertFalse(continueButton.isEnabled)
        app.textFields["Full name"].tap()
        app.typeText("John Doe" + XCUIKeyboardKey.return.rawValue)
        app.typeText("test-\(UUID().uuidString)@example.com" + XCUIKeyboardKey.return.rawValue)
        XCTAssertTrue(continueButton.isEnabled)
        continueButton.tap()

        // Go through connections flow
        app.buttons["Agree and continue"].tap()
        app.staticTexts["Test Institution"].forceTapElement()
        // "Success" institution is automatically selected because its the first
        app.buttons["connect_accounts_button"].waitForExistenceAndTap(timeout: 10)

        skipLinkSignup(app)

        XCTAssertTrue(app.staticTexts["Success"].waitForExistence(timeout: 10))
        app.buttons.matching(identifier: "Done").allElementsBoundByIndex.last?.tap()

        // Make sure bottom notice mandate is visible
        switch mode {
        case .payment:
            XCTAssertTrue(app.textViews["By continuing, you agree to authorize payments pursuant to these terms."].waitForExistence(timeout: 5))
        case .paymentWithSetup, .setup:
            XCTAssertTrue(app.textViews["By saving your bank account for Example, Inc. you agree to authorize payments pursuant to these terms."].waitForExistence(timeout: 5))
        }

        if mode == .payment {
            let saveThisAccountToggle = app.switches["Save this account for future Example, Inc. payments"]
            XCTAssertFalse(saveThisAccountToggle.isSelected)
            saveThisAccountToggle.tap()
        }

        // Confirm
        let confirmButtonText = mode == .payment ? "Pay $50.99" : "Set up"

        app.buttons[confirmButtonText].waitForExistenceAndTap()
        let successText = app.staticTexts["Success!"]
        XCTAssertTrue(successText.waitForExistence(timeout: 10.0))

        // Reload and pay with the now-saved US bank account
        reload(app, settings: settings)
        app.buttons["Present PaymentSheet"].tap()
        XCTAssertTrue(app.buttons["••••6789"].waitForExistenceAndTap())

        // Make sure bottom notice mandate is visible
        XCTAssertTrue(app.textViews["By continuing, you agree to authorize payments pursuant to these terms."].exists)

        app.buttons[confirmButtonText].tap()
        XCTAssertTrue(app.staticTexts["Success!"].waitForExistence(timeout: 10))
    }

    func _testInstantDebits(
        mode: PaymentSheetTestPlaygroundSettings.Mode,
        vertical: Bool = false,
        useLinkCardBrand: Bool = false
    ) {

        var settings = PaymentSheetTestPlaygroundSettings.defaultValues()
        settings.mode = mode
        settings.apmsEnabled = .off
        settings.supportedPaymentMethods = useLinkCardBrand ? "card" : "card,link"
        if vertical {
            settings.layout = .vertical
        }

        loadPlayground(app, settings)
        app.buttons["Present PaymentSheet"].tap()

        // Select "Bank"
        if vertical {
            XCTAssertTrue(app.buttons["Bank"].waitForExistenceAndTap())
        } else {
            XCTAssertTrue(scroll(collectionView: app.collectionViews.firstMatch, toFindCellWithId: "Bank")?.waitForExistenceAndTap() ?? false)
        }
        let email = "paymentsheetuitest-\(UUID().uuidString)@example.com"

        // Fill out name and email fields
        let continueButton = app.buttons["Continue"]
        XCTAssertFalse(continueButton.isEnabled)
        app.textFields["Email"].tap()
        app.typeText(email + XCUIKeyboardKey.return.rawValue)
        XCTAssertTrue(continueButton.isEnabled)
        continueButton.tap()

        Self.stepThroughNativeInstantDebitsFlow(app: app)

        // Back to Payment Sheet
        app.buttons[mode == .setup ? "Set up" : "Pay $50.99"].waitForExistenceAndTap(timeout: 10)
        XCTAssertTrue(app.staticTexts["Success!"].waitForExistence(timeout: 10.0))
    }

    func payWithApplePay() {
        let applePay = XCUIApplication(bundleIdentifier: "com.apple.PassbookUIService")
        _ = applePay.wait(for: .runningForeground, timeout: 10)

        let predicate = NSPredicate(format: "label CONTAINS 'Simulated Card - AmEx, ‪•••• 1234‬'")

        let cardButton = applePay.buttons.containing(predicate).firstMatch
        XCTAssertTrue(cardButton.waitForExistence(timeout: 10.0))
        cardButton.forceTapElement()

        addApplePayBillingIfNeeded(applePay)

        let cardSelectionButton = applePay.buttons["Simulated Card - AmEx, ‪•••• 1234‬"].firstMatch
        XCTAssertTrue(cardSelectionButton.waitForExistence(timeout: 10.0))
        cardSelectionButton.forceTapElement()

        let payButton = applePay.buttons["Pay with Passcode"]
        XCTAssertTrue(payButton.waitForExistence(timeout: 10.0))
        payButton.forceTapElement()

        let successText = app.staticTexts["Success!"]
        //      This actually takes upwards of 20 seconds sometimes, especially in the deferred flow :/
        XCTAssertTrue(successText.waitForExistence(timeout: 30.0))
    }

    func addApplePayBillingIfNeeded(_ applePay: XCUIApplication) {
        // Fill out billing details if required
        let addBillingDetailsButton = applePay.buttons["Add Billing Address"]
        if addBillingDetailsButton.waitForExistence(timeout: 4.0) {
            addBillingDetailsButton.tap()

            let firstNameCell = applePay.textFields["First Name"]
            firstNameCell.tap()
            firstNameCell.typeText("Jane")

            let lastNameCell = applePay.textFields["Last Name"]
            lastNameCell.tap()
            lastNameCell.typeText("Doe")

            let streetCell = applePay.textFields["Street"]
            streetCell.tap()
            streetCell.typeText("One Apple Park Way")

            let cityCell = applePay.textFields["City"]
            cityCell.tap()
            cityCell.typeText("Cupertino")

            let stateCell = applePay.textFields["State"]
            stateCell.tap()
            stateCell.typeText("CA")

            let zipCell = applePay.textFields["ZIP"]
            zipCell.tap()
            zipCell.typeText("95014")

            applePay.buttons["Done"].tap()
        }
    }

    func _testCardBrandChoice(isSetup: Bool = false, settings: PaymentSheetTestPlaygroundSettings) {
        app.buttons["Present PaymentSheet"].tap()

        let cardBrandTextField = app.textFields["Select card brand (optional)"]
        let cardBrandChoiceDropdown = app.pickerWheels.firstMatch
        // Card brand choice textfield/dropdown should not be visible
        XCTAssertFalse(cardBrandTextField.waitForExistence(timeout: 2))

        let numberField = app.textFields["Card number"]
        numberField.tap()
        // Enter 8 digits to start fetching card brand
        numberField.typeText("49730197")

        // Card brand choice drop down should be enabled
        cardBrandTextField.tap()
        XCTAssertTrue(cardBrandChoiceDropdown.waitForExistence(timeout: 5))
        cardBrandChoiceDropdown.swipeUp()
        app.toolbars.buttons["Cancel"].tap()

        // We should still have no selected card brand
        XCTAssertTrue(app.textFields["Select card brand (optional)"].waitForExistence(timeout: 2))

        // Select Visa from the CBC dropdown
        cardBrandTextField.tap()
        XCTAssertTrue(cardBrandChoiceDropdown.waitForExistence(timeout: 5))
        cardBrandChoiceDropdown.swipeUp()
        app.toolbars.buttons["Done"].tap()

        // We should have selected Visa
        XCTAssertTrue(app.textFields["Visa"].waitForExistence(timeout: 5))

        // Clear card text field, should reset selected card brand
        numberField.tap()
        numberField.clearText()

        // We should reset to showing unknown in the textfield for card brand
        XCTAssertFalse(app.textFields["Select card brand (optional)"].waitForExistence(timeout: 2))

        // Type full card number to start fetching card brands again
        numberField.forceTapWhenHittableInTestCase(self)
        app.typeText("4000002500001001")
        app.textFields["expiration date"].waitForExistenceAndTap(timeout: 5.0)
        app.typeText("1228") // Expiry
        app.typeText("123") // CVC
        app.typeText("12345") // Postal

        // Card brand choice drop down should be enabled
        XCTAssertTrue(app.textFields["Select card brand (optional)"].waitForExistenceAndTap(timeout: 5))
        XCTAssertTrue(cardBrandChoiceDropdown.waitForExistence(timeout: 5))
        cardBrandChoiceDropdown.swipeUp() // Swipe to select Visa
        app.toolbars.buttons["Done"].tap()

        // We should have selected Visa
        XCTAssertTrue(app.textFields["Visa"].waitForExistence(timeout: 5))

        // Finish checkout
        let confirmButtonText = isSetup ? "Set up" : "Pay €50.99"
        app.buttons[confirmButtonText].tap()
        let successText = app.staticTexts["Success!"]
        XCTAssertTrue(successText.waitForExistence(timeout: 10.0))
    }

    static func stepThroughNativeInstantDebitsFlow(app: XCUIApplication, emailPrefilled: Bool = true) {
        // "Consent" pane
        app.buttons["Agree and continue"].waitForExistenceAndTap(timeout: 10)

        // "Sign Up" pane
        if !emailPrefilled {
            app.textFields
                .matching(NSPredicate(format: "label CONTAINS 'Email address'"))
                .firstMatch
                .waitForExistenceAndTap(timeout: 10)
            let email = "linkpaymentcontrolleruitest-\(UUID().uuidString)@example.com"
            app.typeText(email + XCUIKeyboardKey.return.rawValue)
        }

        let phoneTextField = app.textFields["phone_text_field"]
        XCTAssertTrue(phoneTextField.waitForExistence(timeout: 10.0), "Failed to find phone text field")

        let countryCodeSelector = app.otherElements["phone_country_code_selector"]
        XCTAssertTrue(countryCodeSelector.waitForExistence(timeout: 10.0), "Failed to find phone text field")
        countryCodeSelector.tap()
        app.pickerWheels.firstMatch.adjust(toPickerWheelValue: "🇺🇸 United States (+1)")
        app.toolbars.buttons["Done"].tap()

        phoneTextField.tap()
        phoneTextField.typeText("4015006000")

        let linkLoginCtaButton = app.buttons["link_login.primary_button"]
        XCTAssertTrue(linkLoginCtaButton.waitForExistence(timeout: 10.0))
        linkLoginCtaButton.tap()

        // "Institution picker" pane
        let featuredLegacyTestInstitution = app.tables.cells.staticTexts["Payment Success"]
        XCTAssertTrue(featuredLegacyTestInstitution.waitForExistence(timeout: 60.0))
        featuredLegacyTestInstitution.tap()

        let accountPickerLinkAccountsButton = app.buttons["connect_accounts_button"]
        XCTAssertTrue(accountPickerLinkAccountsButton.waitForExistence(timeout: 120.0), "Failed to open Account Picker pane - \(#function) waiting failed")  // wait for accounts to fetch
        XCTAssert(accountPickerLinkAccountsButton.isEnabled, "no account selected")
        accountPickerLinkAccountsButton.tap()

        // "Success" pane
        let successDoneButton = app.buttons["success_done_button"]
        XCTAssertTrue(successDoneButton.waitForExistence(timeout: 120.0), "Failed to open Success pane - \(#function) waiting failed")  // wait for accounts to link
        successDoneButton.tap()
    }
}<|MERGE_RESOLUTION|>--- conflicted
+++ resolved
@@ -2470,11 +2470,7 @@
         app.buttons["View more"].waitForExistenceAndTap()
         app.buttons["Edit"].waitForExistenceAndTap()
 
-<<<<<<< HEAD
-        XCTAssertEqual(app.buttons.matching(identifier: "CircularButton.Edit").count, 2)
-=======
         XCTAssertEqual(app.buttons.matching(identifier: "Update").count, 2)
->>>>>>> 86a010cc
     }
     func testDefaultSPMNavigationFlagOff() {
         var settings = PaymentSheetTestPlaygroundSettings.defaultValues()
