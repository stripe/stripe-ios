//
//  CustomerSheetTestPlaygroundSettings.swift
//  PaymentSheet Example
//

import Foundation

public struct CustomerSheetTestPlaygroundSettings: Codable, Equatable {
    enum CustomerMode: String, PickerEnum {
        static var enumName: String { "CustomerMode" }

        case new
        case returning
        case customID
    }
    enum CustomerKeyType: String, PickerEnum {
        static var enumName: String { "CustomerKeyType" }

        case legacy
        case customerSession = "customer_session"
    }
    enum PaymentMethodMode: String, PickerEnum {
        static var enumName: String { "PaymentMethodMode" }

        case setupIntent
        case createAndAttach
    }
    enum ApplePay: String, PickerEnum {
        static var enumName: String { "ApplePay" }

        case on
        case off
    }
    enum DefaultBillingAddress: String, PickerEnum {
        static var enumName: String { "Default billing address" }

        case on
        case off
    }
    enum Autoreload: String, PickerEnum {
        static var enumName: String { "Autoreload" }

        case on
        case off
    }
    enum BillingDetailsAttachDefaults: String, PickerEnum {
        static var enumName: String { "Attach defaults" }

        case on
        case off
    }
    enum BillingDetailsName: String, PickerEnum {
        static var enumName: String { "Name" }

        case automatic
        case never
        case always
    }
    enum BillingDetailsEmail: String, PickerEnum {
        static var enumName: String { "Email" }

        case automatic
        case never
        case always
    }
    enum BillingDetailsPhone: String, PickerEnum {
        static var enumName: String { "Phone" }

        case automatic
        case never
        case always
    }
    enum BillingDetailsAddress: String, PickerEnum {
        static var enumName: String { "Address" }

        case automatic
        case never
        case full
    }
    enum MerchantCountry: String, PickerEnum {
        static var enumName: String { "MerchantCountry" }

        case US
        case FR
    }
    enum PreferredNetworksEnabled: String, PickerEnum {
        static let enumName: String = "Preferred Networks (CBC)"

        case on
        case off

        var displayName: String {
            switch self {
            case .on:
                return "[visa, cartesBancaires]"
            case .off:
                return "off"
            }
        }
    }
    enum AllowsRemovalOfLastSavedPaymentMethod: String, PickerEnum {
        static let enumName: String = "AllowsRemovalOfLastSavedPaymentMethod"

        case on
        case off
    }
    enum PaymentMethodRemove: String, PickerEnum {
        static let enumName: String = "PaymentMethodRemove"

        case enabled
        case disabled
    }
    enum PaymentMethodRemoveLast: String, PickerEnum {
        static let enumName: String = "PaymentMethodRemoveLast"

        case enabled
        case disabled
    }
    enum PaymentMethodAllowRedisplayFilters: String, PickerEnum {
        static var enumName: String { "PaymentMethodRedisplayFilters" }

        case always
        case limited
        case unspecified
        case unspecified_limited_always
        case notSet

        func arrayValue() -> [String]? {
            switch self {
            case .always:
                return ["always"]
            case .limited:
                return ["limited"]
            case .unspecified:
                return ["unspecified"]
            case .unspecified_limited_always:
                return ["unspecified", "limited", "always"]
            case .notSet:
                return nil
            }
        }
    }

    enum CardBrandAcceptance: String, PickerEnum {
        static let enumName: String = "cardBrandAcceptance"
        case all
        case blockAmEx
        case allowVisa
    }

    enum AllowsSetAsDefaultPM: String, PickerEnum {
        static let enumName: String = "allowsSetAsDefaultPM"
        case on
        case off
    }

    enum AllowsSetAsDefaultPM: String, PickerEnum {
        static let enumName: String = "allowsSetAsDefaultPM"
        case on
        case off
    }

    var customerMode: CustomerMode
    var customerId: String?
    var customerKeyType: CustomerKeyType
    var paymentMethodMode: PaymentMethodMode
    var applePay: ApplePay
    var headerTextForSelectionScreen: String?
    var defaultBillingAddress: DefaultBillingAddress
    var autoreload: Autoreload

    var attachDefaults: BillingDetailsAttachDefaults
    var collectName: BillingDetailsName
    var collectEmail: BillingDetailsEmail
    var collectPhone: BillingDetailsPhone
    var collectAddress: BillingDetailsAddress
    var merchantCountryCode: MerchantCountry
    var preferredNetworksEnabled: PreferredNetworksEnabled
    var allowsRemovalOfLastSavedPaymentMethod: AllowsRemovalOfLastSavedPaymentMethod
    var paymentMethodRemove: PaymentMethodRemove
    var paymentMethodRemoveLast: PaymentMethodRemoveLast
    var paymentMethodAllowRedisplayFilters: PaymentMethodAllowRedisplayFilters
    var cardBrandAcceptance: CardBrandAcceptance
<<<<<<< HEAD
    var alternateUpdatePaymentMethodNavigation: AlternateUpdatePaymentMethodNavigation
=======
>>>>>>> 05407cc1
    var allowsSetAsDefaultPM: AllowsSetAsDefaultPM

    static func defaultValues() -> CustomerSheetTestPlaygroundSettings {
        return CustomerSheetTestPlaygroundSettings(customerMode: .new,
                                                   customerId: nil,
                                                   customerKeyType: .legacy,
                                                   paymentMethodMode: .setupIntent,
                                                   applePay: .on,
                                                   headerTextForSelectionScreen: nil,
                                                   defaultBillingAddress: .off,
                                                   autoreload: .on,
                                                   attachDefaults: .off,
                                                   collectName: .automatic,
                                                   collectEmail: .automatic,
                                                   collectPhone: .automatic,
                                                   collectAddress: .automatic,
                                                   merchantCountryCode: .US,
                                                   preferredNetworksEnabled: .off,
                                                   allowsRemovalOfLastSavedPaymentMethod: .on,
                                                   paymentMethodRemove: .enabled,
                                                   paymentMethodRemoveLast: .enabled,
                                                   paymentMethodAllowRedisplayFilters: .always,
                                                   cardBrandAcceptance: .all,
<<<<<<< HEAD
                                                   alternateUpdatePaymentMethodNavigation: .off,
=======
>>>>>>> 05407cc1
                                                   allowsSetAsDefaultPM: .off)
    }

    var base64Data: String {
        let jsonData = try! JSONEncoder().encode(self)
        return jsonData.base64EncodedString()
    }

    static let nsUserDefaultsKey = "CustomerSheetPlaygroundSettings"
}<|MERGE_RESOLUTION|>--- conflicted
+++ resolved
@@ -154,12 +154,6 @@
         case off
     }
 
-    enum AllowsSetAsDefaultPM: String, PickerEnum {
-        static let enumName: String = "allowsSetAsDefaultPM"
-        case on
-        case off
-    }
-
     var customerMode: CustomerMode
     var customerId: String?
     var customerKeyType: CustomerKeyType
@@ -181,10 +175,6 @@
     var paymentMethodRemoveLast: PaymentMethodRemoveLast
     var paymentMethodAllowRedisplayFilters: PaymentMethodAllowRedisplayFilters
     var cardBrandAcceptance: CardBrandAcceptance
-<<<<<<< HEAD
-    var alternateUpdatePaymentMethodNavigation: AlternateUpdatePaymentMethodNavigation
-=======
->>>>>>> 05407cc1
     var allowsSetAsDefaultPM: AllowsSetAsDefaultPM
 
     static func defaultValues() -> CustomerSheetTestPlaygroundSettings {
@@ -208,10 +198,6 @@
                                                    paymentMethodRemoveLast: .enabled,
                                                    paymentMethodAllowRedisplayFilters: .always,
                                                    cardBrandAcceptance: .all,
-<<<<<<< HEAD
-                                                   alternateUpdatePaymentMethodNavigation: .off,
-=======
->>>>>>> 05407cc1
                                                    allowsSetAsDefaultPM: .off)
     }
 
