--- conflicted
+++ resolved
@@ -182,12 +182,8 @@
     var paymentMethodAllowRedisplayFilters: PaymentMethodAllowRedisplayFilters
     var cardBrandAcceptance: CardBrandAcceptance
     var alternateUpdatePaymentMethodNavigation: AlternateUpdatePaymentMethodNavigation
-<<<<<<< HEAD
     var allowsSetAsDefaultPM: AllowsSetAsDefaultPM
-    
-=======
-
->>>>>>> 5d2a9a42
+
     static func defaultValues() -> CustomerSheetTestPlaygroundSettings {
         return CustomerSheetTestPlaygroundSettings(customerMode: .new,
                                                    customerId: nil,
