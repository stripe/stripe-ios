//
//  PaymentSheetTestPlaygroundSettings.swift
//  PaymentSheet Example
//
//  Created by David Estes on 5/31/23.
//

import Foundation
@_spi(STP) import StripePayments
import StripePaymentSheet

struct PaymentSheetTestPlaygroundSettings: Codable, Equatable {
    enum UIStyle: String, PickerEnum {
        static var enumName: String { "UI" }

        case paymentSheet
        case flowController
        case embedded
    }

    enum Mode: String, PickerEnum {
        static var enumName: String { "Mode" }

        case payment
        case paymentWithSetup = "payment_with_setup"
        case setup

        var displayName: String {
            switch self {
            case .payment:
                return "Payment"
            case .paymentWithSetup:
                return "Pay+SFU"
            case .setup:
                return "Setup"
            }
        }
    }

    enum Layout: String, PickerEnum {
        static var enumName: String { "Layout" }
        case horizontal
        case vertical
        case automatic
    }

    enum IntegrationType: String, PickerEnum {
        static var enumName: String { "Type" }

        // Normal: Normal client side confirmation non-deferred flow
        case normal
        /// Def CSC: Deferred client side confirmation
        case deferred_csc
        /// Def SSC: Deferred server side confirmation
        case deferred_ssc
        /// Def MC: Deferred server side confirmation with manual confirmation
        case deferred_mc
        /// Def MP: Deferred multiprocessor flow
        case deferred_mp

        var displayName: String {
            switch self {
            case .normal:
                return "Client-side confirmation"
            case .deferred_csc:
                return "Deferred client side confirmation"
            case .deferred_ssc:
                return "Deferred server side confirmation"
            case .deferred_mc:
                return "Deferred server side confirmation with manual confirmation"
            case .deferred_mp:
                return "Deferred multiprocessor flow"
            }
        }
    }

    enum CustomerMode: String, PickerEnum {
        static var enumName: String { "Customer" }

        case guest
        case new
        case returning
    }
    enum CustomerKeyType: String, PickerEnum {
        static var enumName: String { "CustomerKeyType" }

        case legacy
        case customerSession = "customer_session"
    }

    enum Amount: Int, PickerEnum {
        static var enumName: String { "Amount" }

        case _5099 = 5099
        case _10000 = 10000

        var displayName: String {
            switch self {
            case ._5099:
                return "50.99"
            case ._10000:
                return "100.00"
            }
        }
        func customDisplayName(currency: Currency) -> String {
            switch currency {
            case .jpy:
                return displayName.replacingOccurrences(of: ".", with: "")
            default:
                return displayName
            }
        }
    }

    enum Currency: String, PickerEnum {
        static var enumName: String { "Currency" }

        case usd
        case eur
        case aud
        case gbp
        case inr
        case pln
        case sgd
        case myr
        case mxn
        case jpy
        case brl
        case thb
        case sek
        case chf
    }

    enum MerchantCountry: String, PickerEnum {
        static var enumName: String { "MerchantCountry" }

        case US
        case GB
        case AU
        case FR
        case IN
        case SG
        case MY
        case MX
        case JP
        case BR
        case TH
        case DE
        case IT
    }

    enum APMSEnabled: String, PickerEnum {
        static var enumName: String { "Automatic PMs" }

        case on
        case off
    }

    struct PaymentMethodOptionsSetupFutureUsage: Codable, Equatable {
        // Supports all SFU values
        var card: SetupFutureUsageAll
        var usBankAccount: SetupFutureUsageAll
        var sepaDebit: SetupFutureUsageAll
        // Only supports off_session
        var link: SetupFutureUsageOffSessionOnly
        var klarna: SetupFutureUsageOffSessionOnly
        // Does not support SFU
        var affirm: SetupFutureUsageNone

        var additionalPaymentMethodOptionsSetupFutureUsage: String?

        static func defaultValues() -> PaymentMethodOptionsSetupFutureUsage {
            return PaymentMethodOptionsSetupFutureUsage(
                card: .unset,
                usBankAccount: .unset,
                sepaDebit: .unset,
                link: .unset,
                klarna: .unset,
                affirm: .unset
            )
        }

        func toDictionary() -> [String: String] {
            var result: [String: String] = [:]
            if card != .unset {
                result["card"] = card.rawValue
            }
            if usBankAccount != .unset {
                result["us_bank_account"] = usBankAccount.rawValue
            }
            if sepaDebit != .unset {
                result["sepa_debit"] = sepaDebit.rawValue
            }
            if link != .unset {
                result["link"] = link.rawValue
            }
            if klarna != .unset {
                result["klarna"] = klarna.rawValue
            }
            if affirm != .unset {
                result["affirm"] = affirm.rawValue
            }
            if let additionalPaymentMethodOptionsSetupFutureUsage {
                // get the "key:value" strings by splitting on the comma
                let paymentMethodOptionsSetupFutureUsage = additionalPaymentMethodOptionsSetupFutureUsage
                    .trimmingCharacters(in: .whitespacesAndNewlines)
                    .split(separator: ",")
                    .map({ $0.trimmingCharacters(in: .whitespacesAndNewlines) })
                paymentMethodOptionsSetupFutureUsage.forEach {
                    // get the "key" and the "value"
                    let components = $0
                        .trimmingCharacters(in: .whitespacesAndNewlines)
                        .split(separator: ":")
                        .map({ $0.trimmingCharacters(in: .whitespacesAndNewlines) })
                    if let paymentMethodType = components.first, !paymentMethodType.isEmpty,
                       let setupFutureUsageValue = components.last, !setupFutureUsageValue.isEmpty,
                       // picker value takes precedence over text input value if picker value is not unset
                       result[paymentMethodType] == nil {
                        result[paymentMethodType] = setupFutureUsageValue
                    }
                }
            }
            return result
        }

<<<<<<< HEAD
        func makePaymentMethodOptions(with additionalPaymentMethodOptionsSetupFutureUsage: String?) -> PaymentSheet.IntentConfiguration.Mode.PaymentMethodOptions {
            let paymentMethodOptionsSetupFutureUsageDictionary: [String: String] = makeRequestBody(with: additionalPaymentMethodOptionsSetupFutureUsage)
            let setupFutureUsageValues: [STPPaymentMethodType: PaymentSheet.IntentConfiguration.SetupFutureUsage] = {
                var result: [STPPaymentMethodType: PaymentSheet.IntentConfiguration.SetupFutureUsage] = [:]
                paymentMethodOptionsSetupFutureUsageDictionary.forEach { paymentMethodTypeIdentifier, setupFutureUsageString in
                    let paymentMethodType = STPPaymentMethodType.fromIdentifier(paymentMethodTypeIdentifier)
                    let setupFutureUsage = PaymentSheet.IntentConfiguration.SetupFutureUsage(rawValue: setupFutureUsageString)
                    result[paymentMethodType] = setupFutureUsage
                }
                return result
            }()
            return PaymentSheet.IntentConfiguration.Mode.PaymentMethodOptions(setupFutureUsageValues: setupFutureUsageValues)
        }

        private func toDictionary() -> [String: String] {
            var result: [String: String] = [:]
            if card != .unset {
                result["card"] = card.rawValue
            }
            if usBankAccount != .unset {
                result["us_bank_account"] = usBankAccount.rawValue
            }
            if sepaDebit != .unset {
                result["sepa_debit"] = sepaDebit.rawValue
            }
            if link != .unset {
                result["link"] = link.rawValue
            }
            if klarna != .unset {
                result["klarna"] = klarna.rawValue
            }
            if affirm != .unset {
                result["affirm"] = affirm.rawValue
            }
            return result
        }

=======
>>>>>>> 42385d77
    }

    enum SetupFutureUsageAll: String, PickerEnum {
        static var enumName: String { "SetupFutureUsage" }
        case unset
        case off_session
        case on_session
        case none
    }

    enum SetupFutureUsageOffSessionOnly: String, PickerEnum {
        static var enumName: String { "SetupFutureUsage" }
        case unset
        case off_session
        case none
    }

    enum SetupFutureUsageNone: String, PickerEnum {
        static var enumName: String { "SetupFutureUsage" }
        case unset
        case none
    }

    enum ShippingInfo: String, PickerEnum {
        static var enumName: String { "Shipping info" }

        case on
        case onWithDefaults = "on w/ defaults"
        case off
    }

    enum ApplePayEnabled: String, PickerEnum {
        static var enumName: String { "Apple Pay" }

        case on
        case off
        case onWithDetails = "on w/details"
    }

    enum ApplePayButtonType: String, PickerEnum {
        static var enumName: String { "Pay button" }

        case plain
        case buy
        case setup
        case checkout
    }

    enum LinkDisplay: String, PickerEnum {
        static var enumName: String { "Link display" }

        case automatic
        case never
    }

    enum AllowsDelayedPMs: String, PickerEnum {
        static var enumName: String { "allowsDelayedPMs" }

        case on
        case off
    }
    enum PaymentMethodSave: String, PickerEnum {
        static var enumName: String { "PaymentMethodSave" }

        case enabled
        case disabled
    }
    enum AllowRedisplayOverride: String, PickerEnum {
        static var enumName: String { "AllowRedisplayOverride" }

        case always
        case limited
        case unspecified
        case notSet
    }

    enum PaymentMethodRemove: String, PickerEnum {
        static var enumName: String { "PaymentMethodRemove" }

        case enabled
        case disabled
    }
    enum PaymentMethodUpdate: String, PickerEnum {
        static var enumName: String { "PaymentMethodUpdate" }

        case enabled
        case disabled
    }
    enum PaymentMethodRemoveLast: String, PickerEnum {
        static var enumName: String { "PaymentMethodRemoveLast" }

        case enabled
        case disabled
    }
    enum PaymentMethodRedisplay: String, PickerEnum {
        static var enumName: String { "PaymentMethodRedisplay" }

        case enabled
        case disabled
    }
    enum PaymentMethodAllowRedisplayFilters: String, PickerEnum {
        static var enumName: String { "PaymentMethodRedisplayFilters" }

        case always
        case limited
        case unspecified
        case unspecified_limited_always
        case notSet

        func arrayValue() -> [String]? {
            switch self {
            case .always:
                return ["always"]
            case .limited:
                return ["limited"]
            case .unspecified:
                return ["unspecified"]
            case .unspecified_limited_always:
                return ["unspecified", "limited", "always"]
            case .notSet:
                return nil
            }
        }
    }

    enum PaymentMethodSetAsDefault: String, PickerEnum {
        static let enumName: String = "PaymentMethodSetAsDefault"
        case enabled
        case disabled
    }

    enum DefaultBillingAddress: String, PickerEnum {
        static var enumName: String { "Default billing address" }

        case on
        case randomEmail
        case randomEmailNoPhone
        case customEmail
        case off
    }

    enum LinkPassthroughMode: String, PickerEnum {
        static var enumName: String { "Link passthrough mode" }

        case pm = "PaymentMethod"
        case passthrough
    }

    enum LinkEnabledMode: String, PickerEnum {
        static var enumName: String { "Enable Link" }

        case native
        case nativeWithAttestation = "attest"
        case web
        case off
    }

    enum UserOverrideCountry: String, PickerEnum {
        static var enumName: String { "UserOverrideCountry (debug only)" }

        case off
        case GB
    }

    enum BillingDetailsAttachDefaults: String, PickerEnum {
        static var enumName: String { "Attach defaults" }

        case on
        case off
    }

    enum BillingDetailsName: String, PickerEnum {
        static var enumName: String { "Name" }

        case automatic
        case never
        case always
    }
    enum BillingDetailsEmail: String, PickerEnum {
        static var enumName: String { "Email" }

        case automatic
        case never
        case always
    }
    enum BillingDetailsPhone: String, PickerEnum {
        static var enumName: String { "Phone" }

        case automatic
        case never
        case always
    }
    enum BillingDetailsAddress: String, PickerEnum {
        static var enumName: String { "Address" }

        case automatic
        case never
        case full
    }
    enum Autoreload: String, PickerEnum {
        static var enumName: String { "Autoreload" }

        case on
        case off
    }
    enum ShakeAmbiguousViews: String, PickerEnum {
        static var enumName: String { "Shake Ambiguous Views" }

        case on
        case off
    }
    enum InstantDebitsIncentives: String, PickerEnum {
        static var enumName: String { "Instant Debits Incentives" }

        case on
        case off
    }
    enum FCLiteEnabled: String, PickerEnum {
        static var enumName: String { "FCLite enabled" }

        case on
        case off
    }
    enum ExternalPaymentMethods: String, PickerEnum {
        static let enumName: String = "External PMs"
        // Based on https://git.corp.stripe.com/stripe-internal/stripe-js-v3/blob/55d7fd10/src/externalPaymentMethods/constants.ts#L13
        static let allExternalPaymentMethods = [
            "external_aplazame",
            "external_atone",
            "external_au_easy_payment",
            "external_au_pay",
            "external_azupay",
            "external_bank_pay",
            "external_benefit",
            "external_bitcash",
            "external_bizum",
            "external_catch",
            "external_dapp",
            "external_dbarai",
            "external_divido",
            "external_famipay",
            "external_fawry",
            "external_fonix",
            "external_gcash",
            "external_grabpay_later",
            "external_interac",
            "external_iwocapay",
            "external_kbc",
            "external_knet",
            "external_laybuy",
            "external_line_pay",
            "external_merpay",
            "external_momo",
            "external_net_cash",
            "external_nexi_pay",
            "external_octopus",
            "external_oney",
            "external_paidy",
            "external_pay_easy",
            "external_payconiq",
            "external_paypal",
            "external_paypay",
            "external_paypo",
            "external_paysafecard",
            "external_picpay",
            "external_planpay",
            "external_pledg",
            "external_postepay",
            "external_postfinance",
            "external_rakuten_pay",
            "external_samsung_pay",
            "external_scalapay",
            "external_sezzle",
            "external_shopback_paylater",
            "external_softbank_carrier_payment",
            "external_tabby",
            "external_tng_ewallet",
            "external_toss_pay",
            "external_truelayer",
            "external_twint",
            "external_venmo",
            "external_walley",
            "external_webmoney",
            "external_younited_pay",
        ]

        case paypal
        case all
        case off

        var paymentMethods: [String]? {
            switch self {
            case .paypal:
                return ["external_paypal"]
            case .all:
                return ExternalPaymentMethods.allExternalPaymentMethods
            case .off:
                return nil
            }
        }
    }

    enum CustomPaymentMethods: String, PickerEnum {
        static let enumName: String = "Custom Payment Methods"
        case on
        case off
    }

    enum PreferredNetworksEnabled: String, PickerEnum {
        static let enumName: String = "Preferred Networks (CBC)"

        case on
        case off

        var displayName: String {
            switch self {
            case .on:
                return "[visa, cartesBancaires]"
            case .off:
                return "off"
            }
        }
    }
    enum RequireCVCRecollectionEnabled: String, PickerEnum {
        static let enumName: String = "Require CVC Recollection"
        case on
        case off
    }

    enum AllowsRemovalOfLastSavedPaymentMethodEnabled: String, PickerEnum {
        static let enumName: String = "allowsRemovalOfLastSavedPaymentMethod"
        case on
        case off
    }

    enum DisplaysMandateTextEnabled: String, PickerEnum {
        static let enumName: String = "displaysMandateText"
        case on
        case off
    }

    enum FormSheetAction: String, PickerEnum {
        static let enumName: String = "formSheetAction"
        case confirm
        case `continue`
    }

    enum CardBrandAcceptance: String, PickerEnum {
        static let enumName: String = "cardBrandAcceptance"
        case all
        case blockAmEx
        case allowVisa
    }

    enum ConfigurationStyle: String, PickerEnum {
        static let enumName: String = "Style"
        case automatic
        case alwaysLight
        case alwaysDark
    }

    var uiStyle: UIStyle
    var layout: Layout
    var mode: Mode
    var style: ConfigurationStyle
    var customerKeyType: CustomerKeyType
    var integrationType: IntegrationType
    var customerMode: CustomerMode
    var currency: Currency
    var amount: Amount
    var merchantCountryCode: MerchantCountry
    var apmsEnabled: APMSEnabled
    var supportedPaymentMethods: String?
    var paymentMethodOptionsSetupFutureUsage: PaymentMethodOptionsSetupFutureUsage

    var shippingInfo: ShippingInfo
    var applePayEnabled: ApplePayEnabled
    var applePayButtonType: ApplePayButtonType
    var allowsDelayedPMs: AllowsDelayedPMs
    var paymentMethodSave: PaymentMethodSave
    var allowRedisplayOverride: AllowRedisplayOverride
    var paymentMethodRemove: PaymentMethodRemove
    var paymentMethodRemoveLast: PaymentMethodRemoveLast
    var paymentMethodUpdate: PaymentMethodUpdate
    var paymentMethodRedisplay: PaymentMethodRedisplay
    var paymentMethodAllowRedisplayFilters: PaymentMethodAllowRedisplayFilters
    var paymentMethodSetAsDefault: PaymentMethodSetAsDefault
    var defaultBillingAddress: DefaultBillingAddress
    var customEmail: String?
    var linkPassthroughMode: LinkPassthroughMode
    var linkEnabledMode: LinkEnabledMode
    var linkDisplay: LinkDisplay
    var userOverrideCountry: UserOverrideCountry
    var customCtaLabel: String?
    var paymentMethodConfigurationId: String?
    var checkoutEndpoint: String
    var autoreload: Autoreload
    var shakeAmbiguousViews: ShakeAmbiguousViews
    var instantDebitsIncentives: InstantDebitsIncentives
    var fcLiteEnabled: FCLiteEnabled
    var externalPaymentMethods: ExternalPaymentMethods
    var customPaymentMethods: CustomPaymentMethods
    var preferredNetworksEnabled: PreferredNetworksEnabled
    var requireCVCRecollection: RequireCVCRecollectionEnabled
    var allowsRemovalOfLastSavedPaymentMethod: AllowsRemovalOfLastSavedPaymentMethodEnabled

    var attachDefaults: BillingDetailsAttachDefaults
    var collectName: BillingDetailsName
    var collectEmail: BillingDetailsEmail
    var collectPhone: BillingDetailsPhone
    var collectAddress: BillingDetailsAddress
    var formSheetAction: FormSheetAction
    var embeddedViewDisplaysMandateText: DisplaysMandateTextEnabled
    var cardBrandAcceptance: CardBrandAcceptance

    static func defaultValues() -> PaymentSheetTestPlaygroundSettings {
        return PaymentSheetTestPlaygroundSettings(
            uiStyle: .paymentSheet,
            layout: .automatic,
            mode: .payment,
            style: .automatic,
            customerKeyType: .customerSession,
            integrationType: .normal,
            customerMode: .guest,
            currency: .usd,
            amount: ._5099,
            merchantCountryCode: .US,
            apmsEnabled: .on,
            paymentMethodOptionsSetupFutureUsage: PaymentMethodOptionsSetupFutureUsage.defaultValues(),
            shippingInfo: .off,
            applePayEnabled: .on,
            applePayButtonType: .buy,
            allowsDelayedPMs: .on,
            paymentMethodSave: .enabled,
            allowRedisplayOverride: .notSet,
            paymentMethodRemove: .enabled,
            paymentMethodRemoveLast: .enabled,
            paymentMethodUpdate: .disabled,
            paymentMethodRedisplay: .enabled,
            paymentMethodAllowRedisplayFilters: .always,
            paymentMethodSetAsDefault: .disabled,
            defaultBillingAddress: .off,
            customEmail: nil,
            linkPassthroughMode: .passthrough,
            linkEnabledMode: .native,
            linkDisplay: .automatic,
            userOverrideCountry: .off,
            customCtaLabel: nil,
            paymentMethodConfigurationId: nil,
            checkoutEndpoint: Self.defaultCheckoutEndpoint,
            autoreload: .on,
            shakeAmbiguousViews: .off,
            instantDebitsIncentives: .off,
            fcLiteEnabled: .off,
            externalPaymentMethods: .off,
            customPaymentMethods: .off,
            preferredNetworksEnabled: .off,
            requireCVCRecollection: .off,
            allowsRemovalOfLastSavedPaymentMethod: .on,
            attachDefaults: .off,
            collectName: .automatic,
            collectEmail: .automatic,
            collectPhone: .automatic,
            collectAddress: .automatic,
            formSheetAction: .continue,
            embeddedViewDisplaysMandateText: .on,
            cardBrandAcceptance: .all)
    }

    static let nsUserDefaultsKey = "PaymentSheetTestPlaygroundSettings"
    static let nsUserDefaultsCustomerIDKey = "PaymentSheetTestPlaygroundCustomerId"

    static let baseEndpoint = "https://stp-mobile-playground-backend-v7.stripedemos.com"
    static var endpointSelectorEndpoint: String {
        return "\(baseEndpoint)/endpoints"
    }
    static var defaultCheckoutEndpoint: String {
        return "\(baseEndpoint)/checkout"
    }
    static var confirmEndpoint: String {
        return "\(baseEndpoint)/confirm_intent"
    }

    var base64Data: String {
        let jsonData = try! JSONEncoder().encode(self)
        return jsonData.base64EncodedString()
    }

    var base64URL: URL {
        URL(string: "stp-paymentsheet-playground://?\(base64Data)")!
    }

    static func fromBase64<T: Decodable>(base64: String, className: T.Type) -> T? {
        if let base64Data = base64.data(using: .utf8),
           let data = Data(base64Encoded: base64Data),
           let decodedObject = try? JSONDecoder().decode(className.self, from: data) {
            return decodedObject
        }
        return nil
    }
}

protocol PickerEnum: Codable, CaseIterable, Identifiable, Hashable where AllCases: RandomAccessCollection {
    static var enumName: String { get }
    var displayName: String { get }
}

extension PickerEnum {
    var id: Self { self }
}

extension RawRepresentable where RawValue == String {
    var displayName: String { self.rawValue }
}<|MERGE_RESOLUTION|>--- conflicted
+++ resolved
@@ -223,9 +223,8 @@
             return result
         }
 
-<<<<<<< HEAD
-        func makePaymentMethodOptions(with additionalPaymentMethodOptionsSetupFutureUsage: String?) -> PaymentSheet.IntentConfiguration.Mode.PaymentMethodOptions {
-            let paymentMethodOptionsSetupFutureUsageDictionary: [String: String] = makeRequestBody(with: additionalPaymentMethodOptionsSetupFutureUsage)
+        func makePaymentMethodOptions() -> PaymentSheet.IntentConfiguration.Mode.PaymentMethodOptions {
+            let paymentMethodOptionsSetupFutureUsageDictionary: [String: String] = toDictionary()
             let setupFutureUsageValues: [STPPaymentMethodType: PaymentSheet.IntentConfiguration.SetupFutureUsage] = {
                 var result: [STPPaymentMethodType: PaymentSheet.IntentConfiguration.SetupFutureUsage] = [:]
                 paymentMethodOptionsSetupFutureUsageDictionary.forEach { paymentMethodTypeIdentifier, setupFutureUsageString in
@@ -238,31 +237,6 @@
             return PaymentSheet.IntentConfiguration.Mode.PaymentMethodOptions(setupFutureUsageValues: setupFutureUsageValues)
         }
 
-        private func toDictionary() -> [String: String] {
-            var result: [String: String] = [:]
-            if card != .unset {
-                result["card"] = card.rawValue
-            }
-            if usBankAccount != .unset {
-                result["us_bank_account"] = usBankAccount.rawValue
-            }
-            if sepaDebit != .unset {
-                result["sepa_debit"] = sepaDebit.rawValue
-            }
-            if link != .unset {
-                result["link"] = link.rawValue
-            }
-            if klarna != .unset {
-                result["klarna"] = klarna.rawValue
-            }
-            if affirm != .unset {
-                result["affirm"] = affirm.rawValue
-            }
-            return result
-        }
-
-=======
->>>>>>> 42385d77
     }
 
     enum SetupFutureUsageAll: String, PickerEnum {
