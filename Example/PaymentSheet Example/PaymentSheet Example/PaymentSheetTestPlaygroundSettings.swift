//
//  PaymentSheetTestPlaygroundSettings.swift
//  PaymentSheet Example
//
//  Created by David Estes on 5/31/23.
//

import Foundation
@_spi(STP) import StripePayments
@_spi(PaymentMethodOptionsSetupFutureUsagePreview) import StripePaymentSheet

struct PaymentSheetTestPlaygroundSettings: Codable, Equatable {
    enum UIStyle: String, PickerEnum {
        static var enumName: String { "UI" }

        case paymentSheet
        case flowController
        case embedded
    }

    enum Mode: String, PickerEnum {
        static var enumName: String { "Mode" }

        case payment
        case paymentWithSetup = "payment_with_setup"
        case setup

        var displayName: String {
            switch self {
            case .payment:
                return "Payment"
            case .paymentWithSetup:
                return "Pay+SFU"
            case .setup:
                return "Setup"
            }
        }
    }

    enum Layout: String, PickerEnum {
        static var enumName: String { "Layout" }
        case horizontal
        case vertical
        case automatic
    }

    enum IntegrationType: String, PickerEnum {
        static var enumName: String { "Type" }

        // Normal: Normal client side confirmation non-deferred flow
        case normal
        /// Def CSC: Deferred client side confirmation
        case deferred_csc
        /// Def SSC: Deferred server side confirmation
        case deferred_ssc
        /// Def MC: Deferred server side confirmation with manual confirmation
        case deferred_mc
        /// Def MP: Deferred multiprocessor flow
        case deferred_mp

        var displayName: String {
            switch self {
            case .normal:
                return "Client-side confirmation"
            case .deferred_csc:
                return "Deferred client side confirmation"
            case .deferred_ssc:
                return "Deferred server side confirmation"
            case .deferred_mc:
                return "Deferred server side confirmation with manual confirmation"
            case .deferred_mp:
                return "Deferred multiprocessor flow"
            }
        }
    }

    enum CustomerMode: String, PickerEnum {
        static var enumName: String { "Customer" }

        case guest
        case new
        case returning
    }
    enum CustomerKeyType: String, PickerEnum {
        static var enumName: String { "CustomerKeyType" }

        case legacy
        case customerSession = "customer_session"
    }

    enum Amount: Int, PickerEnum {
        static var enumName: String { "Amount" }

        case _5099 = 5099
        case _10000 = 10000

        var displayName: String {
            switch self {
            case ._5099:
                return "50.99"
            case ._10000:
                return "100.00"
            }
        }
        func customDisplayName(currency: Currency) -> String {
            switch currency {
            case .jpy:
                return displayName.replacingOccurrences(of: ".", with: "")
            default:
                return displayName
            }
        }
    }

    enum Currency: String, PickerEnum {
        static var enumName: String { "Currency" }

        case usd
        case eur
        case aud
        case gbp
        case inr
        case pln
        case sgd
        case myr
        case mxn
        case jpy
        case brl
        case thb
        case sek
        case chf
    }

    enum MerchantCountry: String, PickerEnum {
        static var enumName: String { "MerchantCountry" }

        case US
        case GB
        case AU
        case FR
        case IN
        case SG
        case MY
        case MX
        case JP
        case BR
        case TH
        case DE
        case IT
    }

    enum APMSEnabled: String, PickerEnum {
        static var enumName: String { "Automatic PMs" }

        case on
        case off
    }

    enum PaymentMethodOptionsSetupFutureUsageEnabled: String, PickerEnum {
        static var enumName: String { "PMO SFU" }

        case on
        case off
    }

    struct PaymentMethodOptionsSetupFutureUsage: Codable, Equatable {
        // Supports all SFU values
        var card: SetupFutureUsageAll
        var usBankAccount: SetupFutureUsageAll
        var sepaDebit: SetupFutureUsageAll
        // Only supports off_session
        var link: SetupFutureUsageOffSessionOnly
        var klarna: SetupFutureUsageOffSessionOnly
        // Does not support SFU
        var affirm: SetupFutureUsageNone

        var additionalPaymentMethodOptionsSetupFutureUsage: String?

        static func defaultValues() -> PaymentMethodOptionsSetupFutureUsage {
            return PaymentMethodOptionsSetupFutureUsage(
                card: .unset,
                usBankAccount: .unset,
                sepaDebit: .unset,
                link: .unset,
                klarna: .unset,
                affirm: .unset
            )
        }

        func toDictionary() -> [String: String] {
            var result: [String: String] = [:]
            if card != .unset {
                result["card"] = card.rawValue
            }
            if usBankAccount != .unset {
                result["us_bank_account"] = usBankAccount.rawValue
            }
            if sepaDebit != .unset {
                result["sepa_debit"] = sepaDebit.rawValue
            }
            if link != .unset {
                result["link"] = link.rawValue
            }
            if klarna != .unset {
                result["klarna"] = klarna.rawValue
            }
            if affirm != .unset {
                result["affirm"] = affirm.rawValue
            }
            if let additionalPaymentMethodOptionsSetupFutureUsage {
                // get the "key:value" strings by splitting on the comma
                let paymentMethodOptionsSetupFutureUsage = additionalPaymentMethodOptionsSetupFutureUsage
                    .trimmingCharacters(in: .whitespacesAndNewlines)
                    .split(separator: ",")
                    .map({ $0.trimmingCharacters(in: .whitespacesAndNewlines) })
                paymentMethodOptionsSetupFutureUsage.forEach {
                    // get the "key" and the "value"
                    let components = $0
                        .trimmingCharacters(in: .whitespacesAndNewlines)
                        .split(separator: ":")
                        .map({ $0.trimmingCharacters(in: .whitespacesAndNewlines) })
                    if let paymentMethodType = components.first, !paymentMethodType.isEmpty,
                       let setupFutureUsageValue = components.last, !setupFutureUsageValue.isEmpty,
                       // picker value takes precedence over text input value if picker value is not unset
                       result[paymentMethodType] == nil {
                        result[paymentMethodType] = setupFutureUsageValue
                    }
                }
            }
            return result
        }

        func makePaymentMethodOptions() -> PaymentSheet.IntentConfiguration.Mode.PaymentMethodOptions {
            let paymentMethodOptionsSetupFutureUsageDictionary: [String: String] = toDictionary()
            let setupFutureUsageValues: [STPPaymentMethodType: PaymentSheet.IntentConfiguration.SetupFutureUsage] = {
                var result: [STPPaymentMethodType: PaymentSheet.IntentConfiguration.SetupFutureUsage] = [:]
                paymentMethodOptionsSetupFutureUsageDictionary.forEach { paymentMethodTypeIdentifier, setupFutureUsageString in
                    let paymentMethodType = STPPaymentMethodType.fromIdentifier(paymentMethodTypeIdentifier)
                    let setupFutureUsage = PaymentSheet.IntentConfiguration.SetupFutureUsage(rawValue: setupFutureUsageString)
                    result[paymentMethodType] = setupFutureUsage
                }
                return result
            }()
            return PaymentSheet.IntentConfiguration.Mode.PaymentMethodOptions(setupFutureUsageValues: setupFutureUsageValues)
        }

    }

    enum SetupFutureUsageAll: String, PickerEnum {
        static var enumName: String { "SetupFutureUsage" }
        case unset
        case off_session
        case on_session
        case none
    }

    enum SetupFutureUsageOffSessionOnly: String, PickerEnum {
        static var enumName: String { "SetupFutureUsage" }
        case unset
        case off_session
        case none
    }

    enum SetupFutureUsageNone: String, PickerEnum {
        static var enumName: String { "SetupFutureUsage" }
        case unset
        case none
    }

    enum ShippingInfo: String, PickerEnum {
        static var enumName: String { "Shipping info" }

        case on
        case onWithDefaults = "on w/ defaults"
        case off
    }

    enum ApplePayEnabled: String, PickerEnum {
        static var enumName: String { "Apple Pay" }

        case on
        case off
        case onWithDetails = "on w/details"
    }

    enum ApplePayButtonType: String, PickerEnum {
        static var enumName: String { "Pay button" }

        case plain
        case buy
        case setup
        case checkout
    }

    enum LinkDisplay: String, PickerEnum {
        static var enumName: String { "Link display" }

        case automatic
        case never
    }

    enum AllowsDelayedPMs: String, PickerEnum {
        static var enumName: String { "allowsDelayedPMs" }

        case on
        case off
    }
    enum PaymentMethodSave: String, PickerEnum {
        static var enumName: String { "PaymentMethodSave" }

        case enabled
        case disabled
    }
    enum AllowRedisplayOverride: String, PickerEnum {
        static var enumName: String { "AllowRedisplayOverride" }

        case always
        case limited
        case unspecified
        case notSet
    }

    enum PaymentMethodRemove: String, PickerEnum {
        static var enumName: String { "PaymentMethodRemove" }

        case enabled
        case disabled
    }
    enum PaymentMethodRemoveLast: String, PickerEnum {
        static var enumName: String { "PaymentMethodRemoveLast" }

        case enabled
        case disabled
    }
    enum PaymentMethodRedisplay: String, PickerEnum {
        static var enumName: String { "PaymentMethodRedisplay" }

        case enabled
        case disabled
    }
    enum PaymentMethodAllowRedisplayFilters: String, PickerEnum {
        static var enumName: String { "PaymentMethodRedisplayFilters" }

        case always
        case limited
        case unspecified
        case unspecified_limited_always
        case notSet

        func arrayValue() -> [String]? {
            switch self {
            case .always:
                return ["always"]
            case .limited:
                return ["limited"]
            case .unspecified:
                return ["unspecified"]
            case .unspecified_limited_always:
                return ["unspecified", "limited", "always"]
            case .notSet:
                return nil
            }
        }
    }

    enum PaymentMethodSetAsDefault: String, PickerEnum {
        static let enumName: String = "PaymentMethodSetAsDefault"
        case enabled
        case disabled
    }

    enum DefaultBillingAddress: String, PickerEnum {
        static var enumName: String { "Default billing address" }

        case on
        case randomEmail
        case randomEmailNoPhone
        case customEmail
        case off
    }

    enum LinkPassthroughMode: String, PickerEnum {
        static var enumName: String { "Link passthrough mode" }

        case pm = "PaymentMethod"
        case passthrough
    }

    enum LinkEnabledMode: String, PickerEnum {
        static var enumName: String { "Enable Link" }

        case native
        case nativeWithAttestation = "attest"
        case web
        case off
    }

    enum UserOverrideCountry: String, PickerEnum {
        static var enumName: String { "UserOverrideCountry (debug only)" }

        case off
        case GB
    }

    enum BillingDetailsAttachDefaults: String, PickerEnum {
        static var enumName: String { "Attach defaults" }

        case on
        case off
    }

    enum BillingDetailsName: String, PickerEnum {
        static var enumName: String { "Name" }

        case automatic
        case never
        case always
    }
    enum BillingDetailsEmail: String, PickerEnum {
        static var enumName: String { "Email" }

        case automatic
        case never
        case always
    }
    enum BillingDetailsPhone: String, PickerEnum {
        static var enumName: String { "Phone" }

        case automatic
        case never
        case always
    }
    enum BillingDetailsAddress: String, PickerEnum {
        static var enumName: String { "Address" }

        case automatic
        case never
        case full
    }
    enum Autoreload: String, PickerEnum {
        static var enumName: String { "Autoreload" }

        case on
        case off
    }
    enum ShakeAmbiguousViews: String, PickerEnum {
        static var enumName: String { "Shake Ambiguous Views" }

        case on
        case off
    }
    enum InstantDebitsIncentives: String, PickerEnum {
        static var enumName: String { "Instant Debits Incentives" }

        case on
        case off
    }
    enum FCLiteEnabled: String, PickerEnum {
        static var enumName: String { "FCLite enabled" }

        case on
        case off
    }
    enum ExternalPaymentMethods: String, PickerEnum {
        static let enumName: String = "External PMs"
        // Based on https://git.corp.stripe.com/stripe-internal/stripe-js-v3/blob/55d7fd10/src/externalPaymentMethods/constants.ts#L13
        static let allExternalPaymentMethods = [
            "external_aplazame",
            "external_atone",
            "external_au_easy_payment",
            "external_au_pay",
            "external_azupay",
            "external_bank_pay",
            "external_benefit",
            "external_bitcash",
            "external_bizum",
            "external_catch",
            "external_dapp",
            "external_dbarai",
            "external_divido",
            "external_famipay",
            "external_fawry",
            "external_fonix",
            "external_gcash",
            "external_grabpay_later",
            "external_interac",
            "external_iwocapay",
            "external_kbc",
            "external_knet",
            "external_laybuy",
            "external_line_pay",
            "external_merpay",
            "external_momo",
            "external_net_cash",
            "external_nexi_pay",
            "external_octopus",
            "external_oney",
            "external_paidy",
            "external_pay_easy",
            "external_payconiq",
            "external_paypal",
            "external_paypay",
            "external_paypo",
            "external_paysafecard",
            "external_picpay",
            "external_planpay",
            "external_pledg",
            "external_postepay",
            "external_postfinance",
            "external_rakuten_pay",
            "external_samsung_pay",
            "external_scalapay",
            "external_sezzle",
            "external_shopback_paylater",
            "external_softbank_carrier_payment",
            "external_tabby",
            "external_tng_ewallet",
            "external_toss_pay",
            "external_truelayer",
            "external_twint",
            "external_venmo",
            "external_walley",
            "external_webmoney",
            "external_younited_pay",
        ]

        case paypal
        case all
        case off

        var paymentMethods: [String]? {
            switch self {
            case .paypal:
                return ["external_paypal"]
            case .all:
                return ExternalPaymentMethods.allExternalPaymentMethods
            case .off:
                return nil
            }
        }
    }

    enum CustomPaymentMethods: String, PickerEnum {
        static let enumName: String = "CPMs"
        case on
        case onWithBDCC = "on w/ BDCC"
        case off
    }

    enum PreferredNetworksEnabled: String, PickerEnum {
        static let enumName: String = "Preferred Networks (CBC)"

        case on
        case off

        var displayName: String {
            switch self {
            case .on:
                return "[visa, cartesBancaires]"
            case .off:
                return "off"
            }
        }
    }
    enum RequireCVCRecollectionEnabled: String, PickerEnum {
        static let enumName: String = "Require CVC Recollection"
        case on
        case off
    }

    enum AllowsRemovalOfLastSavedPaymentMethodEnabled: String, PickerEnum {
        static let enumName: String = "allowsRemovalOfLastSavedPaymentMethod"
        case on
        case off
    }

    enum DisplaysMandateTextEnabled: String, PickerEnum {
        static let enumName: String = "displaysMandateText"
        case on
        case off
    }

    enum FormSheetAction: String, PickerEnum {
        static let enumName: String = "formSheetAction"
        case confirm
        case `continue`
    }

    enum RowSelectionBehavior: String, PickerEnum {
        static let enumName: String = "rowSelectionBehavior"
        case `default`
        case immediateAction
    }

    enum CardBrandAcceptance: String, PickerEnum {
        static let enumName: String = "cardBrandAcceptance"
        case all
        case blockAmEx
        case allowVisa
    }

    enum LinkInSPMs: String, PickerEnum {
        static let enumName: String = "Link in SPM"
        case on
        case off
    }

    enum ConfigurationStyle: String, PickerEnum {
        static let enumName: String = "Style"
        case automatic
        case alwaysLight
        case alwaysDark
    }

    var uiStyle: UIStyle
    var layout: Layout
    var mode: Mode
    var style: ConfigurationStyle
    var customerKeyType: CustomerKeyType
    var integrationType: IntegrationType
    var customerMode: CustomerMode
    var currency: Currency
    var amount: Amount
    var merchantCountryCode: MerchantCountry
    var apmsEnabled: APMSEnabled
    var supportedPaymentMethods: String?
    var paymentMethodOptionsSetupFutureUsageEnabled: PaymentMethodOptionsSetupFutureUsageEnabled
    var paymentMethodOptionsSetupFutureUsage: PaymentMethodOptionsSetupFutureUsage

    var shippingInfo: ShippingInfo
    var applePayEnabled: ApplePayEnabled
    var applePayButtonType: ApplePayButtonType
    var allowsDelayedPMs: AllowsDelayedPMs
    var paymentMethodSave: PaymentMethodSave
    var allowRedisplayOverride: AllowRedisplayOverride
    var paymentMethodRemove: PaymentMethodRemove
    var paymentMethodRemoveLast: PaymentMethodRemoveLast
    var paymentMethodRedisplay: PaymentMethodRedisplay
    var paymentMethodAllowRedisplayFilters: PaymentMethodAllowRedisplayFilters
    var paymentMethodSetAsDefault: PaymentMethodSetAsDefault
    var defaultBillingAddress: DefaultBillingAddress
    var customEmail: String?
    var linkPassthroughMode: LinkPassthroughMode
    var linkEnabledMode: LinkEnabledMode
    var linkDisplay: LinkDisplay
    var userOverrideCountry: UserOverrideCountry
    var customCtaLabel: String?
    var paymentMethodConfigurationId: String?
    var checkoutEndpoint: String
    var autoreload: Autoreload
    var shakeAmbiguousViews: ShakeAmbiguousViews
    var instantDebitsIncentives: InstantDebitsIncentives
    var fcLiteEnabled: FCLiteEnabled
    var externalPaymentMethods: ExternalPaymentMethods
    var customPaymentMethods: CustomPaymentMethods
    var preferredNetworksEnabled: PreferredNetworksEnabled
    var requireCVCRecollection: RequireCVCRecollectionEnabled
    var allowsRemovalOfLastSavedPaymentMethod: AllowsRemovalOfLastSavedPaymentMethodEnabled

    var attachDefaults: BillingDetailsAttachDefaults
    var collectName: BillingDetailsName
    var collectEmail: BillingDetailsEmail
    var collectPhone: BillingDetailsPhone
    var collectAddress: BillingDetailsAddress
    var formSheetAction: FormSheetAction
    var embeddedViewDisplaysMandateText: DisplaysMandateTextEnabled
    var rowSelectionBehavior: RowSelectionBehavior
    var cardBrandAcceptance: CardBrandAcceptance
    var linkInSPMs: LinkInSPMs

    static func defaultValues() -> PaymentSheetTestPlaygroundSettings {
        return PaymentSheetTestPlaygroundSettings(
            uiStyle: .paymentSheet,
            layout: .automatic,
            mode: .payment,
            style: .automatic,
            customerKeyType: .customerSession,
            integrationType: .normal,
            customerMode: .guest,
            currency: .usd,
            amount: ._5099,
            merchantCountryCode: .US,
            apmsEnabled: .on,
            paymentMethodOptionsSetupFutureUsageEnabled: .off,
            paymentMethodOptionsSetupFutureUsage: PaymentMethodOptionsSetupFutureUsage.defaultValues(),
            shippingInfo: .off,
            applePayEnabled: .on,
            applePayButtonType: .buy,
            allowsDelayedPMs: .on,
            paymentMethodSave: .enabled,
            allowRedisplayOverride: .notSet,
            paymentMethodRemove: .enabled,
            paymentMethodRemoveLast: .enabled,
            paymentMethodRedisplay: .enabled,
            paymentMethodAllowRedisplayFilters: .always,
            paymentMethodSetAsDefault: .disabled,
            defaultBillingAddress: .off,
            customEmail: nil,
            linkPassthroughMode: .passthrough,
            linkEnabledMode: .native,
            linkDisplay: .automatic,
            userOverrideCountry: .off,
            customCtaLabel: nil,
            paymentMethodConfigurationId: nil,
            checkoutEndpoint: Self.defaultCheckoutEndpoint,
            autoreload: .on,
            shakeAmbiguousViews: .off,
            instantDebitsIncentives: .off,
            fcLiteEnabled: .off,
            externalPaymentMethods: .off,
            customPaymentMethods: .off,
            preferredNetworksEnabled: .off,
            requireCVCRecollection: .off,
            allowsRemovalOfLastSavedPaymentMethod: .on,
            attachDefaults: .off,
            collectName: .automatic,
            collectEmail: .automatic,
            collectPhone: .automatic,
            collectAddress: .automatic,
            formSheetAction: .continue,
            embeddedViewDisplaysMandateText: .on,
<<<<<<< HEAD
            rowSelectionBehavior: .default,
            cardBrandAcceptance: .all)
=======
            cardBrandAcceptance: .all,
            linkInSPMs: .off
        )
>>>>>>> 098c60b4
    }

    static let nsUserDefaultsKey = "PaymentSheetTestPlaygroundSettings"
    static let nsUserDefaultsCustomerIDKey = "PaymentSheetTestPlaygroundCustomerId"

    static let baseEndpoint = "https://stp-mobile-playground-backend-v7.stripedemos.com"
    static var endpointSelectorEndpoint: String {
        return "\(baseEndpoint)/endpoints"
    }
    static var defaultCheckoutEndpoint: String {
        return "\(baseEndpoint)/checkout"
    }
    static var confirmEndpoint: String {
        return "\(baseEndpoint)/confirm_intent"
    }

    var base64Data: String {
        let jsonData = try! JSONEncoder().encode(self)
        return jsonData.base64EncodedString()
    }

    var base64URL: URL {
        URL(string: "stp-paymentsheet-playground://?\(base64Data)")!
    }

    static func fromBase64<T: Decodable>(base64: String, className: T.Type) -> T? {
        if let base64Data = base64.data(using: .utf8),
           let data = Data(base64Encoded: base64Data),
           let decodedObject = try? JSONDecoder().decode(className.self, from: data) {
            return decodedObject
        }
        return nil
    }
}

protocol PickerEnum: Codable, CaseIterable, Identifiable, Hashable where AllCases: RandomAccessCollection {
    static var enumName: String { get }
    var displayName: String { get }
}

extension PickerEnum {
    var id: Self { self }
}

extension RawRepresentable where RawValue == String {
    var displayName: String { self.rawValue }
}<|MERGE_RESOLUTION|>--- conflicted
+++ resolved
@@ -719,14 +719,10 @@
             collectAddress: .automatic,
             formSheetAction: .continue,
             embeddedViewDisplaysMandateText: .on,
-<<<<<<< HEAD
             rowSelectionBehavior: .default,
-            cardBrandAcceptance: .all)
-=======
             cardBrandAcceptance: .all,
             linkInSPMs: .off
         )
->>>>>>> 098c60b4
     }
 
     static let nsUserDefaultsKey = "PaymentSheetTestPlaygroundSettings"
