//
//  PaymentSheetTestPlaygroundSettings.swift
//  PaymentSheet Example
//
//  Created by David Estes on 5/31/23.
//

import Foundation

struct PaymentSheetTestPlaygroundSettings: Codable, Equatable {
    enum UIStyle: String, PickerEnum {
        static var enumName: String { "UI" }

        case paymentSheet
        case flowController
        case embedded
    }

    enum Mode: String, PickerEnum {
        static var enumName: String { "Mode" }

        case payment
        case paymentWithSetup = "payment_with_setup"
        case setup

        var displayName: String {
            switch self {
            case .payment:
                return "Payment"
            case .paymentWithSetup:
                return "Pay+SFU"
            case .setup:
                return "Setup"
            }
        }
    }

    enum Layout: String, PickerEnum {
        static var enumName: String { "Layout" }
        case horizontal
        case vertical
        case automatic
    }

    enum IntegrationType: String, PickerEnum {
        static var enumName: String { "Type" }

        // Normal: Normal client side confirmation non-deferred flow
        case normal
        /// Def CSC: Deferred client side confirmation
        case deferred_csc
        /// Def SSC: Deferred server side confirmation
        case deferred_ssc
        /// Def MC: Deferred server side confirmation with manual confirmation
        case deferred_mc
        /// Def MP: Deferred multiprocessor flow
        case deferred_mp

        var displayName: String {
            switch self {
            case .normal:
                return "Client-side confirmation"
            case .deferred_csc:
                return "Deferred client side confirmation"
            case .deferred_ssc:
                return "Deferred server side confirmation"
            case .deferred_mc:
                return "Deferred server side confirmation with manual confirmation"
            case .deferred_mp:
                return "Deferred multiprocessor flow"
            }
        }
    }

    enum CustomerMode: String, PickerEnum {
        static var enumName: String { "Customer" }

        case guest
        case new
        case returning
    }
    enum CustomerKeyType: String, PickerEnum {
        static var enumName: String { "CustomerKeyType" }

        case legacy
        case customerSession = "customer_session"
    }

    enum Amount: Int, PickerEnum {
        static var enumName: String { "Amount" }

        case _5099 = 5099
        case _10000 = 10000

        var displayName: String {
            switch self {
            case ._5099:
                return "50.99"
            case ._10000:
                return "100.00"
            }
        }
    }

    enum Currency: String, PickerEnum {
        static var enumName: String { "Currency" }

        case usd
        case eur
        case aud
        case gbp
        case inr
        case pln
        case sgd
        case myr
        case mxn
        case jpy
        case brl
        case thb
        case sek
        case chf
    }

    enum MerchantCountry: String, PickerEnum {
        static var enumName: String { "MerchantCountry" }

        case US
        case GB
        case AU
        case FR
        case IN
        case SG
        case MY
        case MX
        case JP
        case BR
        case TH
        case DE
        case IT
    }

    enum APMSEnabled: String, PickerEnum {
        static var enumName: String { "Automatic PMs" }

        case on
        case off
    }

    enum ShippingInfo: String, PickerEnum {
        static var enumName: String { "Shipping info" }

        case on
        case onWithDefaults = "on w/ defaults"
        case off
    }

    enum ApplePayEnabled: String, PickerEnum {
        static var enumName: String { "Apple Pay" }

        case on
        case off
        case onWithDetails = "on w/details"
    }

    enum ApplePayButtonType: String, PickerEnum {
        static var enumName: String { "Pay button" }

        case plain
        case buy
        case setup
        case checkout
    }

    enum AllowsDelayedPMs: String, PickerEnum {
        static var enumName: String { "allowsDelayedPMs" }

        case on
        case off
    }
    enum PaymentMethodSave: String, PickerEnum {
        static var enumName: String { "PaymentMethodSave" }

        case enabled
        case disabled
    }
    enum AllowRedisplayOverride: String, PickerEnum {
        static var enumName: String { "AllowRedisplayOverride" }

        case always
        case limited
        case unspecified
        case notSet
    }

    enum PaymentMethodRemove: String, PickerEnum {
        static var enumName: String { "PaymentMethodRemove" }

        case enabled
        case disabled
    }
    enum PaymentMethodRemoveLast: String, PickerEnum {
        static var enumName: String { "PaymentMethodRemoveLast" }

        case enabled
        case disabled
    }
    enum PaymentMethodRedisplay: String, PickerEnum {
        static var enumName: String { "PaymentMethodRedisplay" }

        case enabled
        case disabled
    }
    enum PaymentMethodAllowRedisplayFilters: String, PickerEnum {
        static var enumName: String { "PaymentMethodRedisplayFilters" }

        case always
        case limited
        case unspecified
        case unspecified_limited_always
        case notSet

        func arrayValue() -> [String]? {
            switch self {
            case .always:
                return ["always"]
            case .limited:
                return ["limited"]
            case .unspecified:
                return ["unspecified"]
            case .unspecified_limited_always:
                return ["unspecified", "limited", "always"]
            case .notSet:
                return nil
            }
        }
    }

    enum DefaultBillingAddress: String, PickerEnum {
        static var enumName: String { "Default billing address" }

        case on
        case randomEmail
        case randomEmailNoPhone
        case customEmail
        case off
    }

    enum LinkMode: String, PickerEnum {
        static var enumName: String { "Link mode" }

        case link_pm = "Link PM"
        case passthrough
    }

    enum LinkNativeMode: String, PickerEnum {
        static var enumName: String { "Native Link" }

        case on
        case off
    }

    enum UserOverrideCountry: String, PickerEnum {
        static var enumName: String { "UserOverrideCountry (debug only)" }

        case off
        case GB
    }

    enum BillingDetailsAttachDefaults: String, PickerEnum {
        static var enumName: String { "Attach defaults" }

        case on
        case off
    }

    enum BillingDetailsName: String, PickerEnum {
        static var enumName: String { "Name" }

        case automatic
        case never
        case always
    }
    enum BillingDetailsEmail: String, PickerEnum {
        static var enumName: String { "Email" }

        case automatic
        case never
        case always
    }
    enum BillingDetailsPhone: String, PickerEnum {
        static var enumName: String { "Phone" }

        case automatic
        case never
        case always
    }
    enum BillingDetailsAddress: String, PickerEnum {
        static var enumName: String { "Address" }

        case automatic
        case never
        case full
    }
    enum Autoreload: String, PickerEnum {
        static var enumName: String { "Autoreload" }

        case on
        case off
    }
    enum ShakeAmbiguousViews: String, PickerEnum {
        static var enumName: String { "Shake Ambiguous Views" }

        case on
        case off
    }
    enum InstantDebitsIncentives: String, PickerEnum {
        static var enumName: String { "Instant Debits Incentives" }

        case on
        case off
    }
    enum ExternalPaymentMethods: String, PickerEnum {
        static let enumName: String = "External PMs"
        // Based on https://git.corp.stripe.com/stripe-internal/stripe-js-v3/blob/55d7fd10/src/externalPaymentMethods/constants.ts#L13
        static let allExternalPaymentMethods = [
            "external_aplazame",
            "external_atone",
            "external_au_easy_payment",
            "external_au_pay",
            "external_azupay",
            "external_bank_pay",
            "external_benefit",
            "external_bitcash",
            "external_bizum",
            "external_catch",
            "external_dapp",
            "external_dbarai",
            "external_divido",
            "external_famipay",
            "external_fawry",
            "external_fonix",
            "external_gcash",
            "external_grabpay_later",
            "external_interac",
            "external_iwocapay",
            "external_kbc",
            "external_knet",
            "external_laybuy",
            "external_line_pay",
            "external_merpay",
            "external_momo",
            "external_net_cash",
            "external_nexi_pay",
            "external_octopus",
            "external_oney",
            "external_paidy",
            "external_pay_easy",
            "external_payconiq",
            "external_paypal",
            "external_paypay",
            "external_paypo",
            "external_paysafecard",
            "external_picpay",
            "external_planpay",
            "external_pledg",
            "external_postepay",
            "external_postfinance",
            "external_rakuten_pay",
            "external_samsung_pay",
            "external_scalapay",
            "external_sezzle",
            "external_shopback_paylater",
            "external_softbank_carrier_payment",
            "external_tabby",
            "external_tng_ewallet",
            "external_toss_pay",
            "external_truelayer",
            "external_twint",
            "external_venmo",
            "external_walley",
            "external_webmoney",
            "external_younited_pay",
        ]

        case paypal
        case all
        case off

        var paymentMethods: [String]? {
            switch self {
            case .paypal:
                return ["external_paypal"]
            case .all:
                return ExternalPaymentMethods.allExternalPaymentMethods
            case .off:
                return nil
            }
        }
    }

    enum PreferredNetworksEnabled: String, PickerEnum {
        static let enumName: String = "Preferred Networks (CBC)"

        case on
        case off

        var displayName: String {
            switch self {
            case .on:
                return "[visa, cartesBancaires]"
            case .off:
                return "off"
            }
        }
    }
    enum RequireCVCRecollectionEnabled: String, PickerEnum {
        static let enumName: String = "Require CVC Recollection"
        case on
        case off
    }

    enum AllowsRemovalOfLastSavedPaymentMethodEnabled: String, PickerEnum {
        static let enumName: String = "allowsRemovalOfLastSavedPaymentMethod"
        case on
        case off
    }

    enum DisplaysMandateTextEnabled: String, PickerEnum {
        static let enumName: String = "displaysMandateText"
        case on
        case off
    }

    enum FormSheetAction: String, PickerEnum {
        static let enumName: String = "formSheetAction"
        case confirm
        case `continue`
    }

    enum CardBrandAcceptance: String, PickerEnum {
        static let enumName: String = "cardBrandAcceptance"
        case all
        case blockAmEx
        case allowVisa
    }

    enum AllowsSetAsDefaultPM: String, PickerEnum {
        static let enumName: String = "allowsSetAsDefaultPM"
        case on
        case off
    }

    enum AllowsSetAsDefaultPM: String, PickerEnum {
        static let enumName: String = "allowsSetAsDefaultPM"
        case on
        case off
    }

    var uiStyle: UIStyle
    var layout: Layout
    var mode: Mode
    var customerKeyType: CustomerKeyType
    var integrationType: IntegrationType
    var customerMode: CustomerMode
    var currency: Currency
    var amount: Amount
    var merchantCountryCode: MerchantCountry
    var apmsEnabled: APMSEnabled
    var supportedPaymentMethods: String?

    var shippingInfo: ShippingInfo
    var applePayEnabled: ApplePayEnabled
    var applePayButtonType: ApplePayButtonType
    var allowsDelayedPMs: AllowsDelayedPMs
    var paymentMethodSave: PaymentMethodSave
    var allowRedisplayOverride: AllowRedisplayOverride
    var paymentMethodRemove: PaymentMethodRemove
    var paymentMethodRemoveLast: PaymentMethodRemoveLast
    var paymentMethodRedisplay: PaymentMethodRedisplay
    var paymentMethodAllowRedisplayFilters: PaymentMethodAllowRedisplayFilters
    var defaultBillingAddress: DefaultBillingAddress
    var customEmail: String?
    var linkMode: LinkMode
    var useNativeLink: LinkNativeMode
    var userOverrideCountry: UserOverrideCountry
    var customCtaLabel: String?
    var paymentMethodConfigurationId: String?
    var checkoutEndpoint: String
    var autoreload: Autoreload
    var shakeAmbiguousViews: ShakeAmbiguousViews
    var instantDebitsIncentives: InstantDebitsIncentives
    var externalPaymentMethods: ExternalPaymentMethods
    var preferredNetworksEnabled: PreferredNetworksEnabled
    var requireCVCRecollection: RequireCVCRecollectionEnabled
    var allowsRemovalOfLastSavedPaymentMethod: AllowsRemovalOfLastSavedPaymentMethodEnabled

    var attachDefaults: BillingDetailsAttachDefaults
    var collectName: BillingDetailsName
    var collectEmail: BillingDetailsEmail
    var collectPhone: BillingDetailsPhone
    var collectAddress: BillingDetailsAddress
    var formSheetAction: FormSheetAction
    var embeddedViewDisplaysMandateText: DisplaysMandateTextEnabled
    var cardBrandAcceptance: CardBrandAcceptance
<<<<<<< HEAD
    var alternateUpdatePaymentMethodNavigation: AlternateUpdatePaymentMethodNavigation
=======
>>>>>>> 05407cc1
    var allowsSetAsDefaultPM: AllowsSetAsDefaultPM

    static func defaultValues() -> PaymentSheetTestPlaygroundSettings {
        return PaymentSheetTestPlaygroundSettings(
            uiStyle: .paymentSheet,
            layout: .horizontal,
            mode: .payment,
            customerKeyType: .legacy,
            integrationType: .normal,
            customerMode: .guest,
            currency: .usd,
            amount: ._5099,
            merchantCountryCode: .US,
            apmsEnabled: .on,
            shippingInfo: .off,
            applePayEnabled: .on,
            applePayButtonType: .buy,
            allowsDelayedPMs: .on,
            paymentMethodSave: .enabled,
            allowRedisplayOverride: .notSet,
            paymentMethodRemove: .enabled,
            paymentMethodRemoveLast: .enabled,
            paymentMethodRedisplay: .enabled,
            paymentMethodAllowRedisplayFilters: .always,
            defaultBillingAddress: .off,
            customEmail: nil,
            linkMode: .passthrough,
            useNativeLink: .off,
            userOverrideCountry: .off,
            customCtaLabel: nil,
            paymentMethodConfigurationId: nil,
            checkoutEndpoint: Self.defaultCheckoutEndpoint,
            autoreload: .on,
            shakeAmbiguousViews: .off,
            instantDebitsIncentives: .off,
            externalPaymentMethods: .off,
            preferredNetworksEnabled: .off,
            requireCVCRecollection: .off,
            allowsRemovalOfLastSavedPaymentMethod: .on,
            attachDefaults: .off,
            collectName: .automatic,
            collectEmail: .automatic,
            collectPhone: .automatic,
            collectAddress: .automatic,
            formSheetAction: .confirm,
            embeddedViewDisplaysMandateText: .on,
            cardBrandAcceptance: .all,
<<<<<<< HEAD
            alternateUpdatePaymentMethodNavigation: .off,
=======
>>>>>>> 05407cc1
            allowsSetAsDefaultPM: .off)
    }

    static let nsUserDefaultsKey = "PaymentSheetTestPlaygroundSettings"
    static let nsUserDefaultsCustomerIDKey = "PaymentSheetTestPlaygroundCustomerId"

    static let baseEndpoint = "https://stp-mobile-playground-backend-v7.stripedemos.com"
    static var endpointSelectorEndpoint: String {
        return "\(baseEndpoint)/endpoints"
    }
    static var defaultCheckoutEndpoint: String {
        return "\(baseEndpoint)/checkout"
    }
    static var confirmEndpoint: String {
        return "\(baseEndpoint)/confirm_intent"
    }

    var base64Data: String {
        let jsonData = try! JSONEncoder().encode(self)
        return jsonData.base64EncodedString()
    }

    var base64URL: URL {
        URL(string: "stp-paymentsheet-playground://?\(base64Data)")!
    }

    static func fromBase64<T: Decodable>(base64: String, className: T.Type) -> T? {
        if let base64Data = base64.data(using: .utf8),
           let data = Data(base64Encoded: base64Data),
           let decodedObject = try? JSONDecoder().decode(className.self, from: data) {
            return decodedObject
        }
        return nil
    }
}

protocol PickerEnum: Codable, CaseIterable, Identifiable, Hashable where AllCases: RandomAccessCollection {
    static var enumName: String { get }
    var displayName: String { get }
}

extension PickerEnum {
    var id: Self { self }
}

extension RawRepresentable where RawValue == String {
    var displayName: String { self.rawValue }
}<|MERGE_RESOLUTION|>--- conflicted
+++ resolved
@@ -450,12 +450,6 @@
         case off
     }
 
-    enum AllowsSetAsDefaultPM: String, PickerEnum {
-        static let enumName: String = "allowsSetAsDefaultPM"
-        case on
-        case off
-    }
-
     var uiStyle: UIStyle
     var layout: Layout
     var mode: Mode
@@ -502,10 +496,6 @@
     var formSheetAction: FormSheetAction
     var embeddedViewDisplaysMandateText: DisplaysMandateTextEnabled
     var cardBrandAcceptance: CardBrandAcceptance
-<<<<<<< HEAD
-    var alternateUpdatePaymentMethodNavigation: AlternateUpdatePaymentMethodNavigation
-=======
->>>>>>> 05407cc1
     var allowsSetAsDefaultPM: AllowsSetAsDefaultPM
 
     static func defaultValues() -> PaymentSheetTestPlaygroundSettings {
@@ -553,10 +543,6 @@
             formSheetAction: .confirm,
             embeddedViewDisplaysMandateText: .on,
             cardBrandAcceptance: .all,
-<<<<<<< HEAD
-            alternateUpdatePaymentMethodNavigation: .off,
-=======
->>>>>>> 05407cc1
             allowsSetAsDefaultPM: .off)
     }
 
