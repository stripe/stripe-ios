//
//  PaymentSheetTestPlaygroundSettings.swift
//  PaymentSheet Example
//
//  Created by David Estes on 5/31/23.
//

import Foundation

struct PaymentSheetTestPlaygroundSettings: Codable, Equatable {
    enum UIStyle: String, PickerEnum {
        static var enumName: String { "UI" }

        case paymentSheet
        case flowController
        case embedded
    }

    enum Mode: String, PickerEnum {
        static var enumName: String { "Mode" }

        case payment
        case paymentWithSetup = "payment_with_setup"
        case setup

        var displayName: String {
            switch self {
            case .payment:
                return "Payment"
            case .paymentWithSetup:
                return "Pay+SFU"
            case .setup:
                return "Setup"
            }
        }
    }

    enum Layout: String, PickerEnum {
        static var enumName: String { "Layout" }
        case horizontal
        case vertical
        case automatic
    }

    enum IntegrationType: String, PickerEnum {
        static var enumName: String { "Type" }

        // Normal: Normal client side confirmation non-deferred flow
        case normal
        /// Def CSC: Deferred client side confirmation
        case deferred_csc
        /// Def SSC: Deferred server side confirmation
        case deferred_ssc
        /// Def MC: Deferred server side confirmation with manual confirmation
        case deferred_mc
        /// Def MP: Deferred multiprocessor flow
        case deferred_mp

        var displayName: String {
            switch self {
            case .normal:
                return "Client-side confirmation"
            case .deferred_csc:
                return "Deferred client side confirmation"
            case .deferred_ssc:
                return "Deferred server side confirmation"
            case .deferred_mc:
                return "Deferred server side confirmation with manual confirmation"
            case .deferred_mp:
                return "Deferred multiprocessor flow"
            }
        }
    }

    enum CustomerMode: String, PickerEnum {
        static var enumName: String { "Customer" }

        case guest
        case new
        case returning
    }
    enum CustomerKeyType: String, PickerEnum {
        static var enumName: String { "CustomerKeyType" }

        case legacy
        case customerSession = "customer_session"
    }

    enum Amount: Int, PickerEnum {
        static var enumName: String { "Amount" }

        case _5099 = 5099
        case _10000 = 10000

        var displayName: String {
            switch self {
            case ._5099:
                return "50.99"
            case ._10000:
                return "100.00"
            }
        }
    }

    enum Currency: String, PickerEnum {
        static var enumName: String { "Currency" }

        case usd
        case eur
        case aud
        case gbp
        case inr
        case pln
        case sgd
        case myr
        case mxn
        case jpy
        case brl
        case thb
        case sek
        case chf
    }

    enum MerchantCountry: String, PickerEnum {
        static var enumName: String { "MerchantCountry" }

        case US
        case GB
        case AU
        case FR
        case IN
        case SG
        case MY
        case MX
        case JP
        case BR
        case TH
        case DE
        case IT
    }

    enum APMSEnabled: String, PickerEnum {
        static var enumName: String { "Automatic PMs" }

        case on
        case off
    }

    enum ShippingInfo: String, PickerEnum {
        static var enumName: String { "Shipping info" }

        case on
        case onWithDefaults = "on w/ defaults"
        case off
    }

    enum ApplePayEnabled: String, PickerEnum {
        static var enumName: String { "Apple Pay" }

        case on
        case off
        case onWithDetails = "on w/details"
    }

    enum ApplePayButtonType: String, PickerEnum {
        static var enumName: String { "Pay button" }

        case plain
        case buy
        case setup
        case checkout
    }

    enum AllowsDelayedPMs: String, PickerEnum {
        static var enumName: String { "allowsDelayedPMs" }

        case on
        case off
    }
    enum PaymentMethodSave: String, PickerEnum {
        static var enumName: String { "PaymentMethodSave" }

        case enabled
        case disabled
    }
    enum AllowRedisplayOverride: String, PickerEnum {
        static var enumName: String { "AllowRedisplayOverride" }

        case always
        case limited
        case unspecified
        case notSet
    }

    enum PaymentMethodRemove: String, PickerEnum {
        static var enumName: String { "PaymentMethodRemove" }

        case enabled
        case disabled
    }
    enum PaymentMethodRedisplay: String, PickerEnum {
        static var enumName: String { "PaymentMethodRedisplay" }

        case enabled
        case disabled
    }
    enum PaymentMethodAllowRedisplayFilters: String, PickerEnum {
        static var enumName: String { "PaymentMethodRedisplayFilters" }

        case always
        case limited
        case unspecified
        case unspecified_limited_always
        case notSet

        func arrayValue() -> [String]? {
            switch self {
            case .always:
                return ["always"]
            case .limited:
                return ["limited"]
            case .unspecified:
                return ["unspecified"]
            case .unspecified_limited_always:
                return ["unspecified", "limited", "always"]
            case .notSet:
                return nil
            }
        }
    }

    enum DefaultBillingAddress: String, PickerEnum {
        static var enumName: String { "Default billing address" }

        case on
        case randomEmail
        case randomEmailNoPhone
        case customEmail
        case off
    }

    enum LinkMode: String, PickerEnum {
        static var enumName: String { "Link mode" }

        case link_pm = "Link PM"
        case passthrough
    }

    enum UserOverrideCountry: String, PickerEnum {
        static var enumName: String { "UserOverrideCountry (debug only)" }

        case off
        case GB
    }

    enum BillingDetailsAttachDefaults: String, PickerEnum {
        static var enumName: String { "Attach defaults" }

        case on
        case off
    }

    enum BillingDetailsName: String, PickerEnum {
        static var enumName: String { "Name" }

        case automatic
        case never
        case always
    }
    enum BillingDetailsEmail: String, PickerEnum {
        static var enumName: String { "Email" }

        case automatic
        case never
        case always
    }
    enum BillingDetailsPhone: String, PickerEnum {
        static var enumName: String { "Phone" }

        case automatic
        case never
        case always
    }
    enum BillingDetailsAddress: String, PickerEnum {
        static var enumName: String { "Address" }

        case automatic
        case never
        case full
    }
    enum Autoreload: String, PickerEnum {
        static var enumName: String { "Autoreload" }

        case on
        case off
    }
    enum ShakeAmbiguousViews: String, PickerEnum {
        static var enumName: String { "Shake Ambiguous Views" }

        case on
        case off
    }
    enum ExternalPaymentMethods: String, PickerEnum {
        static let enumName: String = "External PMs"
        // Based on https://git.corp.stripe.com/stripe-internal/stripe-js-v3/blob/55d7fd10/src/externalPaymentMethods/constants.ts#L13
        static let allExternalPaymentMethods = [
            "external_aplazame",
            "external_atone",
            "external_au_easy_payment",
            "external_au_pay",
            "external_azupay",
            "external_bank_pay",
            "external_benefit",
            "external_billie",
            "external_bitcash",
            "external_bizum",
            "external_catch",
            "external_dapp",
            "external_dbarai",
            "external_divido",
            "external_famipay",
            "external_fawry",
            "external_fonix",
            "external_gcash",
            "external_grabpay_later",
            "external_interac",
            "external_iwocapay",
            "external_kbc",
            "external_knet",
            "external_kriya",
            "external_laybuy",
            "external_line_pay",
            "external_merpay",
            "external_momo",
            "external_mondu",
            "external_net_cash",
            "external_nexi_pay",
            "external_octopus",
            "external_oney",
            "external_paidy",
            "external_pay_easy",
            "external_payconiq",
            "external_paypal",
            "external_paypay",
            "external_paypo",
            "external_paysafecard",
            "external_picpay",
            "external_planpay",
            "external_pledg",
            "external_postepay",
            "external_postfinance",
            "external_rakuten_pay",
            "external_samsung_pay",
            "external_satispay",
            "external_scalapay",
            "external_sequra",
            "external_sezzle",
            "external_shopback_paylater",
            "external_softbank_carrier_payment",
            "external_tabby",
            "external_tng_ewallet",
            "external_toss_pay",
            "external_truelayer",
            "external_twint",
            "external_venmo",
            "external_walley",
            "external_webmoney",
            "external_younited_pay",
        ]

        case paypal
        case all
        case off

        var paymentMethods: [String]? {
            switch self {
            case .paypal:
                return ["external_paypal"]
            case .all:
                return ExternalPaymentMethods.allExternalPaymentMethods
            case .off:
                return nil
            }
        }
    }

    enum PreferredNetworksEnabled: String, PickerEnum {
        static let enumName: String = "Preferred Networks (CBC)"

        case on
        case off

        var displayName: String {
            switch self {
            case .on:
                return "[visa, cartesBancaires]"
            case .off:
                return "off"
            }
        }
    }
    enum RequireCVCRecollectionEnabled: String, PickerEnum {
        static let enumName: String = "Require CVC Recollection"
        case on
        case off
    }

    enum AllowsRemovalOfLastSavedPaymentMethodEnabled: String, PickerEnum {
        static let enumName: String = "allowsRemovalOfLastSavedPaymentMethod"
        case on
        case off
    }
    
<<<<<<< HEAD
    enum CardBrandAcceptance: String, PickerEnum {
        static let enumName: String = "cardBrandAcceptance"
        case all
        case blockAmEx
        case allowVisa
=======
    enum HidesMandateTextEnabled: String, PickerEnum {
        static let enumName: String = "hidesMandateText"
        case on
        case off
    }
    
    enum FormSheetAction: String, PickerEnum {
        static let enumName: String = "formSheetAction"
        case confirm
        case `continue`
>>>>>>> f55f1576
    }

    var uiStyle: UIStyle
    var layout: Layout
    var mode: Mode
    var customerKeyType: CustomerKeyType
    var integrationType: IntegrationType
    var customerMode: CustomerMode
    var currency: Currency
    var amount: Amount
    var merchantCountryCode: MerchantCountry
    var apmsEnabled: APMSEnabled
    var supportedPaymentMethods: String?

    var shippingInfo: ShippingInfo
    var applePayEnabled: ApplePayEnabled
    var applePayButtonType: ApplePayButtonType
    var allowsDelayedPMs: AllowsDelayedPMs
    var paymentMethodSave: PaymentMethodSave
    var allowRedisplayOverride: AllowRedisplayOverride
    var paymentMethodRemove: PaymentMethodRemove
    var paymentMethodRedisplay: PaymentMethodRedisplay
    var paymentMethodAllowRedisplayFilters: PaymentMethodAllowRedisplayFilters
    var defaultBillingAddress: DefaultBillingAddress
    var customEmail: String?
    var linkMode: LinkMode
    var userOverrideCountry: UserOverrideCountry
    var customCtaLabel: String?
    var paymentMethodConfigurationId: String?
    var checkoutEndpoint: String
    var autoreload: Autoreload
    var shakeAmbiguousViews: ShakeAmbiguousViews
    var externalPaymentMethods: ExternalPaymentMethods
    var preferredNetworksEnabled: PreferredNetworksEnabled
    var requireCVCRecollection: RequireCVCRecollectionEnabled
    var allowsRemovalOfLastSavedPaymentMethod: AllowsRemovalOfLastSavedPaymentMethodEnabled

    var attachDefaults: BillingDetailsAttachDefaults
    var collectName: BillingDetailsName
    var collectEmail: BillingDetailsEmail
    var collectPhone: BillingDetailsPhone
    var collectAddress: BillingDetailsAddress
<<<<<<< HEAD
    var cardBrandAcceptance: CardBrandAcceptance
=======
    var formSheetAction: FormSheetAction
    var hidesMandateText: HidesMandateTextEnabled
>>>>>>> f55f1576

    static func defaultValues() -> PaymentSheetTestPlaygroundSettings {
        return PaymentSheetTestPlaygroundSettings(
            uiStyle: .paymentSheet,
            layout: .horizontal,
            mode: .payment,
            customerKeyType: .legacy,
            integrationType: .normal,
            customerMode: .guest,
            currency: .usd,
            amount: ._5099,
            merchantCountryCode: .US,
            apmsEnabled: .on,
            shippingInfo: .off,
            applePayEnabled: .on,
            applePayButtonType: .buy,
            allowsDelayedPMs: .on,
            paymentMethodSave: .enabled,
            allowRedisplayOverride: .notSet,
            paymentMethodRemove: .enabled,
            paymentMethodRedisplay: .enabled,
            paymentMethodAllowRedisplayFilters: .always,
            defaultBillingAddress: .off,
            customEmail: nil,
            linkMode: .passthrough,
            userOverrideCountry: .off,
            customCtaLabel: nil,
            paymentMethodConfigurationId: nil,
            checkoutEndpoint: Self.defaultCheckoutEndpoint,
            autoreload: .on,
            shakeAmbiguousViews: .off,
            externalPaymentMethods: .off,
            preferredNetworksEnabled: .off,
            requireCVCRecollection: .off,
            allowsRemovalOfLastSavedPaymentMethod: .on,
            attachDefaults: .off,
            collectName: .automatic,
            collectEmail: .automatic,
            collectPhone: .automatic,
            collectAddress: .automatic,
<<<<<<< HEAD
            cardBrandAcceptance: .all)
=======
            formSheetAction: .confirm,
            hidesMandateText: .off)
>>>>>>> f55f1576
    }

    static let nsUserDefaultsKey = "PaymentSheetTestPlaygroundSettings"
    static let nsUserDefaultsCustomerIDKey = "PaymentSheetTestPlaygroundCustomerId"

    static let baseEndpoint = "https://stp-mobile-playground-backend-v7.stripedemos.com"
    static var endpointSelectorEndpoint: String {
        return "\(baseEndpoint)/endpoints"
    }
    static var defaultCheckoutEndpoint: String {
        return "\(baseEndpoint)/checkout"
    }
    static var confirmEndpoint: String {
        return "\(baseEndpoint)/confirm_intent"
    }

    var base64Data: String {
        let jsonData = try! JSONEncoder().encode(self)
        return jsonData.base64EncodedString()
    }

    var base64URL: URL {
        URL(string: "stp-paymentsheet-playground://?\(base64Data)")!
    }

    static func fromBase64<T: Decodable>(base64: String, className: T.Type) -> T? {
        if let base64Data = base64.data(using: .utf8),
           let data = Data(base64Encoded: base64Data),
           let decodedObject = try? JSONDecoder().decode(className.self, from: data) {
            return decodedObject
        }
        return nil
    }
}

protocol PickerEnum: Codable, CaseIterable, Identifiable, Hashable where AllCases: RandomAccessCollection {
    static var enumName: String { get }
    var displayName: String { get }
}

extension PickerEnum {
    var id: Self { self }
}

extension RawRepresentable where RawValue == String {
    var displayName: String { self.rawValue }
}<|MERGE_RESOLUTION|>--- conflicted
+++ resolved
@@ -410,25 +410,24 @@
         case on
         case off
     }
+
+    enum HidesMandateTextEnabled: String, PickerEnum {
+        static let enumName: String = "hidesMandateText"
+        case on
+        case off
+    }
     
-<<<<<<< HEAD
+    enum FormSheetAction: String, PickerEnum {
+        static let enumName: String = "formSheetAction"
+        case confirm
+        case `continue`
+    }
+
     enum CardBrandAcceptance: String, PickerEnum {
         static let enumName: String = "cardBrandAcceptance"
         case all
         case blockAmEx
         case allowVisa
-=======
-    enum HidesMandateTextEnabled: String, PickerEnum {
-        static let enumName: String = "hidesMandateText"
-        case on
-        case off
-    }
-    
-    enum FormSheetAction: String, PickerEnum {
-        static let enumName: String = "formSheetAction"
-        case confirm
-        case `continue`
->>>>>>> f55f1576
     }
 
     var uiStyle: UIStyle
@@ -471,12 +470,9 @@
     var collectEmail: BillingDetailsEmail
     var collectPhone: BillingDetailsPhone
     var collectAddress: BillingDetailsAddress
-<<<<<<< HEAD
-    var cardBrandAcceptance: CardBrandAcceptance
-=======
     var formSheetAction: FormSheetAction
     var hidesMandateText: HidesMandateTextEnabled
->>>>>>> f55f1576
+    var cardBrandAcceptance: CardBrandAcceptance
 
     static func defaultValues() -> PaymentSheetTestPlaygroundSettings {
         return PaymentSheetTestPlaygroundSettings(
@@ -517,12 +513,9 @@
             collectEmail: .automatic,
             collectPhone: .automatic,
             collectAddress: .automatic,
-<<<<<<< HEAD
+            formSheetAction: .confirm,
+            hidesMandateText: .off,
             cardBrandAcceptance: .all)
-=======
-            formSheetAction: .confirm,
-            hidesMandateText: .off)
->>>>>>> f55f1576
     }
 
     static let nsUserDefaultsKey = "PaymentSheetTestPlaygroundSettings"
