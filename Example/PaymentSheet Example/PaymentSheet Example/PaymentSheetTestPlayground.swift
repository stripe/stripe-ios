--- conflicted
+++ resolved
@@ -45,11 +45,7 @@
         SettingView(setting: $playgroundController.settings.requireCVCRecollection)
         SettingView(setting: $playgroundController.settings.autoreload)
         SettingView(setting: $playgroundController.settings.shakeAmbiguousViews)
-<<<<<<< HEAD
-        SettingView(setting: $playgroundController.settings.instantDebitsInDeferredIntents)
         SettingView(setting: $playgroundController.settings.defaultSPMNavigation)
-=======
->>>>>>> f38345da
     }
 
     var body: some View {
