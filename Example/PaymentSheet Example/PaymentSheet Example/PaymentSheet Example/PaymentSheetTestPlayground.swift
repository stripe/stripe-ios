//
//  PaymentSheetTestPlayground.swift
//  PaymentSheet Example
//
//  Created by Yuki Tokuhiro on 9/14/20.
//  Copyright © 2020 stripe-ios. All rights reserved.
//

// Note: Do not import Stripe using `@_spi(STP)` in production.
// This exposes internal functionality which may cause unexpected behavior if used directly.
@_spi(STP) import Stripe
@_spi(STP) import StripeCore
import UIKit

class PaymentSheetTestPlayground: UIViewController {
    // Configuration
    @IBOutlet weak var customerModeSelector: UISegmentedControl!
    @IBOutlet weak var applePaySelector: UISegmentedControl!
    @IBOutlet weak var allowsDelayedPaymentMethodsSelector: UISegmentedControl!
    @IBOutlet weak var shippingInfoSelector: UISegmentedControl!
    @IBOutlet weak var currencySelector: UISegmentedControl!
    @IBOutlet weak var modeSelector: UISegmentedControl!
    @IBOutlet weak var defaultBillingAddressSelector: UISegmentedControl!
    @IBOutlet weak var automaticPaymentMethodsSelector: UISegmentedControl!
    @IBOutlet weak var linkSelector: UISegmentedControl!
    @IBOutlet weak var loadButton: UIButton!
    // Inline
    @IBOutlet weak var selectPaymentMethodImage: UIImageView!
    @IBOutlet weak var selectPaymentMethodButton: UIButton!
    @IBOutlet weak var checkoutInlineButton: UIButton!
    // Complete
    @IBOutlet weak var checkoutButton: UIButton!
    // Other
    var newCustomerID: String? // Stores the new customer returned from the backend for reuse

    enum CustomerMode: String, CaseIterable {
        case guest
        case new
        case returning
    }

    enum Currency: String, CaseIterable {
        case usd
        case eur
        case aud
    }

    enum IntentMode: String, CaseIterable {
        case payment
        case paymentWithSetup = "payment_with_setup"
        case setup
    }

    var customerMode: CustomerMode {
        switch customerModeSelector.selectedSegmentIndex {
        case 0:
            return .guest
        case 1:
            return .new
        default:
            return .returning
        }
    }
    
    var shouldSetDefaultBillingAddress: Bool {
        return defaultBillingAddressSelector.selectedSegmentIndex == 0
    }

    var applePayConfiguration: PaymentSheet.ApplePayConfiguration? {
        if applePaySelector.selectedSegmentIndex == 0 {
            return PaymentSheet.ApplePayConfiguration(
                merchantId: "com.foo.example", merchantCountryCode: "US")
        } else {
            return nil
        }
    }
    var customerConfiguration: PaymentSheet.CustomerConfiguration? {
        if let customerID = customerID,
           let ephemeralKey = ephemeralKey,
           customerMode != .guest {
            return PaymentSheet.CustomerConfiguration(
                id: customerID, ephemeralKeySecret: ephemeralKey)
        }
        return nil
    }

    /// Currency specified in the UI toggle
    var currency: Currency {
        let index = currencySelector.selectedSegmentIndex
        guard index >= 0 && index < Currency.allCases.count else {
            return .usd
        }
        return Currency.allCases[index]
    }

    var intentMode: IntentMode {
        switch modeSelector.selectedSegmentIndex {
        case 0:
            return .payment
        case 1:
            return .paymentWithSetup
        default:
            return .setup
        }
    }

    var configuration: PaymentSheet.Configuration {
        var configuration = PaymentSheet.Configuration()
        configuration.merchantDisplayName = "Example, Inc."
        configuration.applePay = applePayConfiguration
        configuration.customer = customerConfiguration
        configuration.returnURL = "payments-example://stripe-redirect"
        if shouldSetDefaultBillingAddress {
            configuration.defaultBillingDetails.name = "Jane Doe"
            configuration.defaultBillingDetails.email = "foo@bar.com"
            configuration.defaultBillingDetails.address = .init(
                city: "San Francisco",
                country: "AT",
                line1: "510 Townsend St.",
                postalCode: "94102",
                state: "California"
            )
        }
        if allowsDelayedPaymentMethodsSelector.selectedSegmentIndex == 0 {
            configuration.allowsDelayedPaymentMethods = true
        }
        return configuration
    }

    var clientSecret: String?
    var ephemeralKey: String?
    var customerID: String?
    var manualFlow: PaymentSheet.FlowController?

    func makeAlertController() -> UIAlertController {
        let alertController = UIAlertController(
            title: "Complete", message: "Completed", preferredStyle: .alert)
        let OKAction = UIAlertAction(title: "OK", style: .default) { (action) in
            alertController.dismiss(animated: true, completion: nil)
        }
        alertController.addAction(OKAction)
        return alertController
    }

    override func viewDidLoad() {
        super.viewDidLoad()

        // Enable experimental payment methods.
<<<<<<< HEAD
        PaymentSheet.supportedPaymentMethods = [.AUBECSDebit, .card, .iDEAL, .bancontact, .sofort, .SEPADebit, .EPS, .giropay, .przelewy24, .afterpayClearpay, .klarna, .affirm, .payPal/*, .link*/] // Link disabled for Feb release
=======
        PaymentSheet.supportedPaymentMethods = [.card, .iDEAL, .bancontact, .sofort, .SEPADebit, .EPS, .giropay, .przelewy24, .afterpayClearpay, .klarna, .affirm, .payPal/*, .link*/] // Link disabled for Feb release
>>>>>>> c711ae65

        checkoutButton.addTarget(self, action: #selector(didTapCheckoutButton), for: .touchUpInside)
        checkoutButton.isEnabled = false

        loadButton.addTarget(self, action: #selector(load), for: .touchUpInside)

        selectPaymentMethodButton.isEnabled = false
        selectPaymentMethodButton.addTarget(
            self, action: #selector(didTapSelectPaymentMethodButton), for: .touchUpInside)

        checkoutInlineButton.addTarget(
            self, action: #selector(didTapCheckoutInlineButton), for: .touchUpInside)
        checkoutInlineButton.isEnabled = false
    }

    @objc
    func didTapCheckoutInlineButton() {
        checkoutInlineButton.isEnabled = false
        manualFlow?.confirm(from: self) { result in
            let alertController = self.makeAlertController()
            switch result {
            case .canceled:
                alertController.message = "canceled"
                self.checkoutInlineButton.isEnabled = true
            case .failed(let error):
                alertController.message = "\(error)"
                self.present(alertController, animated: true)
                self.checkoutInlineButton.isEnabled = true
            case .completed:
                alertController.message = "success!"
                self.present(alertController, animated: true)
            }
        }
    }

    @objc
    func didTapCheckoutButton() {
        let mc: PaymentSheet
        switch intentMode {
        case .payment, .paymentWithSetup:
            mc = PaymentSheet(paymentIntentClientSecret: clientSecret!, configuration: configuration)
        case .setup:
            mc = PaymentSheet(setupIntentClientSecret: clientSecret!, configuration: configuration)
        }
        mc.present(from: self) { result in
            let alertController = self.makeAlertController()
            switch result {
            case .canceled:
                print("Canceled! \(String(describing: mc.mostRecentError))")
            case .failed(let error):
                alertController.message = error.localizedDescription
                print(error)
                self.present(alertController, animated: true)
            case .completed:
                alertController.message = "Success!"
                self.present(alertController, animated: true)
                self.checkoutButton.isEnabled = false
            }
        }
    }

    @objc
    func didTapSelectPaymentMethodButton() {
        manualFlow?.presentPaymentOptions(from: self) {
            self.updatePaymentMethodSelection()
        }
    }

    func updatePaymentMethodSelection() {
        // Update the payment method selection button
        if let paymentOption = manualFlow?.paymentOption {
            self.selectPaymentMethodButton.setTitle(paymentOption.label, for: .normal)
            self.selectPaymentMethodButton.setTitleColor(.label, for: .normal)
            self.selectPaymentMethodImage.image = paymentOption.image
            self.checkoutInlineButton.isEnabled = true
        } else {
            self.selectPaymentMethodButton.setTitle("Select", for: .normal)
            self.selectPaymentMethodButton.setTitleColor(.systemBlue, for: .normal)
            self.selectPaymentMethodImage.image = nil
            self.checkoutInlineButton.isEnabled = false
        }
        self.selectPaymentMethodButton.setNeedsLayout()
    }
}

// MARK: - Backend

extension PaymentSheetTestPlayground {
    @objc
    func load() {
        checkoutButton.isEnabled = false
        checkoutInlineButton.isEnabled = false
        selectPaymentMethodButton.isEnabled = false
        manualFlow = nil

        let session = URLSession.shared
<<<<<<< HEAD
        let url = URL(string: "https://stripe-mobile-payment-sheet-test-playground-v5.glitch.me/checkout")!
=======
        let url = URL(string: "https://stripe-mobile-payment-sheet-test-playground-v6.glitch.me/checkout")!
>>>>>>> c711ae65
        let customer: String = {
            switch customerMode {
            case .guest:
                return "guest"
            case .new:
                return newCustomerID ?? "new"
            case .returning:
                return "returning"
            }
        }()
        
        let body = [
            "customer": customer,
            "currency": currency.rawValue,
            "mode": intentMode.rawValue,
            "set_shipping_address": shippingInfoSelector.selectedSegmentIndex == 1,
            "automatic_payment_methods": automaticPaymentMethodsSelector.selectedSegmentIndex == 0,
            "use_link": linkSelector.selectedSegmentIndex == 0
        ] as [String: Any]
        let json = try! JSONSerialization.data(withJSONObject: body, options: [])
        var urlRequest = URLRequest(url: url)
        urlRequest.httpMethod = "POST"
        urlRequest.httpBody = json
        urlRequest.setValue("application/json", forHTTPHeaderField: "Content-type")
        let task = session.dataTask(with: urlRequest) { data, response, error in
            guard
                error == nil,
                let data = data,
                let json = try? JSONDecoder().decode([String: String].self, from: data)
            else {
                print(error as Any)
                return
            }

            self.clientSecret = json["intentClientSecret"]
            self.ephemeralKey = json["customerEphemeralKeySecret"]
            self.customerID = json["customerId"]
            StripeAPI.defaultPublishableKey = json["publishableKey"]
            let completion: (Result<PaymentSheet.FlowController, Error>) -> Void = { result in
                switch result {
                case .failure(let error):
                    print(error as Any)
                case .success(let manualFlow):
                    self.manualFlow = manualFlow
                    self.selectPaymentMethodButton.isEnabled = true
                    self.updatePaymentMethodSelection()
                }
            }

            DispatchQueue.main.async {
                if self.customerMode == .new && self.newCustomerID == nil {
                    self.newCustomerID = self.customerID
                }

                self.checkoutButton.isEnabled = true
                switch self.intentMode {
                case .payment, .paymentWithSetup:
                    PaymentSheet.FlowController.create(
                        paymentIntentClientSecret: self.clientSecret!,
                        configuration: self.configuration,
                        completion: completion
                    )
                case .setup:
                    PaymentSheet.FlowController.create(
                        setupIntentClientSecret: self.clientSecret!,
                        configuration: self.configuration,
                        completion: completion
                    )
                }
            }
        }
        task.resume()
    }
}<|MERGE_RESOLUTION|>--- conflicted
+++ resolved
@@ -146,11 +146,7 @@
         super.viewDidLoad()
 
         // Enable experimental payment methods.
-<<<<<<< HEAD
         PaymentSheet.supportedPaymentMethods = [.AUBECSDebit, .card, .iDEAL, .bancontact, .sofort, .SEPADebit, .EPS, .giropay, .przelewy24, .afterpayClearpay, .klarna, .affirm, .payPal/*, .link*/] // Link disabled for Feb release
-=======
-        PaymentSheet.supportedPaymentMethods = [.card, .iDEAL, .bancontact, .sofort, .SEPADebit, .EPS, .giropay, .przelewy24, .afterpayClearpay, .klarna, .affirm, .payPal/*, .link*/] // Link disabled for Feb release
->>>>>>> c711ae65
 
         checkoutButton.addTarget(self, action: #selector(didTapCheckoutButton), for: .touchUpInside)
         checkoutButton.isEnabled = false
@@ -247,11 +243,7 @@
         manualFlow = nil
 
         let session = URLSession.shared
-<<<<<<< HEAD
-        let url = URL(string: "https://stripe-mobile-payment-sheet-test-playground-v5.glitch.me/checkout")!
-=======
         let url = URL(string: "https://stripe-mobile-payment-sheet-test-playground-v6.glitch.me/checkout")!
->>>>>>> c711ae65
         let customer: String = {
             switch customerMode {
             case .guest:
