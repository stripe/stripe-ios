--- conflicted
+++ resolved
@@ -57,16 +57,9 @@
                     request.paymentSummaryItems = [billing]
                     return request
                 },
-<<<<<<< HEAD
                 authorizationResultHandler: { result in
                     // Hardcoded order details:
                     // In a real app, you should fetch these details from your service
-=======
-                authorizationResultHandler: { result, completion in
-                    // Hardcoded order details:
-                    // In a real app, you should fetch these details from your service and call the completion() block on
-                    // the main queue.
->>>>>>> ffc8ae2b
                     result.orderDetails = PKPaymentOrderDetails(
                         orderTypeIdentifier: "com.myapp.order",
                         orderIdentifier: "ABC123-AAAA-1111",
