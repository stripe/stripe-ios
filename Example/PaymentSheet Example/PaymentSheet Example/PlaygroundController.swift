--- conflicted
+++ resolved
@@ -14,11 +14,7 @@
 import PassKit
 @_spi(STP) import StripeCore
 @_spi(STP) import StripePayments
-<<<<<<< HEAD
-@_spi(CustomerSessionBetaAccess) @_spi(STP) @_spi(PaymentSheetSkipConfirmation) @_spi(ExperimentalAllowsRemovalOfLastSavedPaymentMethodAPI) @_spi(EmbeddedPaymentElementPrivateBeta) @_spi(CardBrandFilteringBeta) @_spi(AlternateUpdatePaymentMethodNavigation) @_spi(AllowsSetAsDefaultPM) import StripePaymentSheet
-=======
 @_spi(CustomerSessionBetaAccess) @_spi(STP) @_spi(PaymentSheetSkipConfirmation) @_spi(ExperimentalAllowsRemovalOfLastSavedPaymentMethodAPI) @_spi(EmbeddedPaymentElementPrivateBeta) @_spi(CardBrandFilteringBeta) @_spi(AllowsSetAsDefaultPM) import StripePaymentSheet
->>>>>>> 05407cc1
 import SwiftUI
 import UIKit
 
@@ -188,10 +184,6 @@
         case .allowVisa:
             configuration.cardBrandAcceptance = .allowed(brands: [.visa])
         }
-<<<<<<< HEAD
-        configuration.alternateUpdatePaymentMethodNavigation = settings.alternateUpdatePaymentMethodNavigation == .on
-=======
->>>>>>> 05407cc1
         configuration.allowsSetAsDefaultPM = settings.allowsSetAsDefaultPM == .on
         return configuration
     }
@@ -280,10 +272,6 @@
         case .allowVisa:
             configuration.cardBrandAcceptance = .allowed(brands: [.visa])
         }
-<<<<<<< HEAD
-        configuration.alternateUpdatePaymentMethodNavigation = settings.alternateUpdatePaymentMethodNavigation == .on
-=======
->>>>>>> 05407cc1
         configuration.allowsSetAsDefaultPM = settings.allowsSetAsDefaultPM == .on
         return configuration
     }
