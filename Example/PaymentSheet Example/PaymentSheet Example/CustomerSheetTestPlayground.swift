--- conflicted
+++ resolved
@@ -53,13 +53,7 @@
                                 SettingPickerView(setting: $playgroundController.settings.paymentMethodRemove)
                                 SettingPickerView(setting: $playgroundController.settings.paymentMethodRemoveLast)
                                 SettingPickerView(setting: $playgroundController.settings.paymentMethodAllowRedisplayFilters)
-<<<<<<< HEAD
-                                if playgroundController.settings.alternateUpdatePaymentMethodNavigation == .on {
-                                    SettingPickerView(setting: $playgroundController.settings.allowsSetAsDefaultPM)
-                                }
-=======
                                 SettingPickerView(setting: $playgroundController.settings.allowsSetAsDefaultPM)
->>>>>>> 05407cc1
                             }
                         }
                     }
