--- conflicted
+++ resolved
@@ -261,58 +261,7 @@
         }
     }
     func paymentContext(_ paymentContext: STPPaymentContext, didCreatePaymentResult paymentResult: STPPaymentResult, completion: @escaping STPPaymentStatusBlock) {
-<<<<<<< HEAD
-        MyAPIClient.sharedClient.createAndConfirmPaymentIntent(paymentResult,
-                                                               amount: self.paymentContext.paymentAmount,
-                                                               returnURL: "payments-example://stripe-redirect",
-                                                               shippingAddress: self.paymentContext.shippingAddress,
-                                                               shippingMethod: self.paymentContext.selectedShippingMethod) { (clientSecret, error) in
-                                                                guard let clientSecret = clientSecret else {
-                                                                    completion(.error, error ?? NSError(domain: StripeDomain, code: 123, userInfo: [NSLocalizedDescriptionKey: "Unable to parse clientSecret from response"]))
-                                                                    return
-                                                                }
-                                                                STPPaymentHandler.shared().handleNextAction(forPayment: clientSecret, authenticationContext: paymentContext, returnURL: "payments-example://stripe-redirect") { (status, handledPaymentIntent, actionError) in
-                                                                    switch (status) {
-                                                                    case .succeeded:
-                                                                        guard let handledPaymentIntent = handledPaymentIntent else {
-                                                                            completion(.error, actionError ?? NSError(domain: StripeDomain, code: 123, userInfo: [NSLocalizedDescriptionKey: "Unknown failure"]))
-                                                                            return
-                                                                        }
-                                                                        if (handledPaymentIntent.status == .requiresConfirmation) {
-                                                                            // Confirm again on the backend
-                                                                            MyAPIClient.sharedClient.confirmPaymentIntent(handledPaymentIntent) { clientSecret, error in
-                                                                                guard let clientSecret = clientSecret else {
-                                                                                    completion(.error, error ?? NSError(domain: StripeDomain, code: 123, userInfo: [NSLocalizedDescriptionKey: "Unable to parse clientSecret from response"]))
-                                                                                    return
-                                                                                }
-                                                                                
-                                                                                // Retrieve the Payment Intent and check the status for success
-                                                                                STPAPIClient.shared().retrievePaymentIntent(withClientSecret: clientSecret) { (paymentIntent, retrieveError) in
-                                                                                    guard let paymentIntent = paymentIntent else {
-                                                                                        completion(.error, retrieveError ?? NSError(domain: StripeDomain, code: 123, userInfo: [NSLocalizedDescriptionKey: "Unable to parse payment intent from response"]))
-                                                                                        return
-                                                                                    }
-                                                                                    
-                                                                                    if paymentIntent.status == .succeeded {
-                                                                                        completion(.success, nil)
-                                                                                    } else {
-                                                                                        completion(.error, NSError(domain: StripeDomain, code: 123, userInfo: [NSLocalizedDescriptionKey: "Authentication failed."]))
-                                                                                    }
-                                                                                }
-                                                                            }
-                                                                        } else {
-                                                                            // Success
-                                                                            completion(.success, nil)
-                                                                        }
-                                                                    case .failed:
-                                                                        completion(.error, actionError)
-                                                                    case .canceled:
-                                                                        completion(.userCancellation, nil)
-                                                                    @unknown default:
-                                                                        completion(.error, nil)
-                                                                    }
-                                                                }
-=======
+
         // Create the PaymentIntent on the backend
         // To speed this up, create the PaymentIntent earlier in the checkout flow and update it as necessary (e.g. when the cart subtotal updates or when shipping fees and taxes are calculated, instead of re-creating a PaymentIntent for every payment attempt.
         MyAPIClient.sharedClient.createPaymentIntent(products: self.products, shippingMethod: paymentContext.selectedShippingMethod) { result in
@@ -342,7 +291,6 @@
                 completion(.error, error)
                 break
             }
->>>>>>> c26fffa3
         }
     }
 
