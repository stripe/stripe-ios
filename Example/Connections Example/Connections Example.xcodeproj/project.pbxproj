--- conflicted
+++ resolved
@@ -10,10 +10,6 @@
 		3C5430C32745794000B1E488 /* StripeConnections.framework in Frameworks */ = {isa = PBXBuildFile; fileRef = 3C5430C22745794000B1E488 /* StripeConnections.framework */; };
 		3C5430C42745794000B1E488 /* StripeConnections.framework in Embed Frameworks */ = {isa = PBXBuildFile; fileRef = 3C5430C22745794000B1E488 /* StripeConnections.framework */; settings = {ATTRIBUTES = (CodeSignOnCopy, RemoveHeadersOnCopy, ); }; };
 		3CEB0CB9273EFEF5009680F8 /* AppDelegate.swift in Sources */ = {isa = PBXBuildFile; fileRef = 3CEB0CB8273EFEF5009680F8 /* AppDelegate.swift */; };
-<<<<<<< HEAD
-		3CEB0CBB273EFEF5009680F8 /* SceneDelegate.swift in Sources */ = {isa = PBXBuildFile; fileRef = 3CEB0CBA273EFEF5009680F8 /* SceneDelegate.swift */; };
-=======
->>>>>>> a5ae1830
 		3CEB0CBD273EFEF5009680F8 /* ExampleViewController.swift in Sources */ = {isa = PBXBuildFile; fileRef = 3CEB0CBC273EFEF5009680F8 /* ExampleViewController.swift */; };
 		3CEB0CC0273EFEF5009680F8 /* Main.storyboard in Resources */ = {isa = PBXBuildFile; fileRef = 3CEB0CBE273EFEF5009680F8 /* Main.storyboard */; };
 		3CEB0CC2273EFEF7009680F8 /* Assets.xcassets in Resources */ = {isa = PBXBuildFile; fileRef = 3CEB0CC1273EFEF7009680F8 /* Assets.xcassets */; };
@@ -38,10 +34,6 @@
 		3C5430C22745794000B1E488 /* StripeConnections.framework */ = {isa = PBXFileReference; explicitFileType = wrapper.framework; path = StripeConnections.framework; sourceTree = BUILT_PRODUCTS_DIR; };
 		3CEB0CB5273EFEF5009680F8 /* Connections Example.app */ = {isa = PBXFileReference; explicitFileType = wrapper.application; includeInIndex = 0; path = "Connections Example.app"; sourceTree = BUILT_PRODUCTS_DIR; };
 		3CEB0CB8273EFEF5009680F8 /* AppDelegate.swift */ = {isa = PBXFileReference; lastKnownFileType = sourcecode.swift; path = AppDelegate.swift; sourceTree = "<group>"; };
-<<<<<<< HEAD
-		3CEB0CBA273EFEF5009680F8 /* SceneDelegate.swift */ = {isa = PBXFileReference; lastKnownFileType = sourcecode.swift; path = SceneDelegate.swift; sourceTree = "<group>"; };
-=======
->>>>>>> a5ae1830
 		3CEB0CBC273EFEF5009680F8 /* ExampleViewController.swift */ = {isa = PBXFileReference; lastKnownFileType = sourcecode.swift; path = ExampleViewController.swift; sourceTree = "<group>"; };
 		3CEB0CBF273EFEF5009680F8 /* Base */ = {isa = PBXFileReference; lastKnownFileType = file.storyboard; name = Base; path = Base.lproj/Main.storyboard; sourceTree = "<group>"; };
 		3CEB0CC1273EFEF7009680F8 /* Assets.xcassets */ = {isa = PBXFileReference; lastKnownFileType = folder.assetcatalog; path = Assets.xcassets; sourceTree = "<group>"; };
@@ -90,10 +82,6 @@
 			isa = PBXGroup;
 			children = (
 				3CEB0CB8273EFEF5009680F8 /* AppDelegate.swift */,
-<<<<<<< HEAD
-				3CEB0CBA273EFEF5009680F8 /* SceneDelegate.swift */,
-=======
->>>>>>> a5ae1830
 				3CEB0CBC273EFEF5009680F8 /* ExampleViewController.swift */,
 				3CEB0CBE273EFEF5009680F8 /* Main.storyboard */,
 				3CEB0CC1273EFEF7009680F8 /* Assets.xcassets */,
