--- conflicted
+++ resolved
@@ -7,35 +7,31 @@
 	objects = {
 
 /* Begin PBXBuildFile section */
-<<<<<<< HEAD
-		0426D7FC19E616380097B74D /* checkoutBridge.js in Resources */ = {isa = PBXBuildFile; fileRef = 0426D7E319E616380097B74D /* checkoutBridge.js */; };
-		0426D7FD19E616380097B74D /* STPCheckoutOptions.m in Sources */ = {isa = PBXBuildFile; fileRef = 0426D7E519E616380097B74D /* STPCheckoutOptions.m */; };
-		0426D7FE19E616380097B74D /* STPCheckoutViewController.m in Sources */ = {isa = PBXBuildFile; fileRef = 0426D7E719E616380097B74D /* STPCheckoutViewController.m */; };
-		0426D7FF19E616380097B74D /* PKPayment+STPTestKeys.m in Sources */ = {isa = PBXBuildFile; fileRef = 0426D7EA19E616380097B74D /* PKPayment+STPTestKeys.m */; };
-		0426D80019E616380097B74D /* STPAPIConnection.m in Sources */ = {isa = PBXBuildFile; fileRef = 0426D7EC19E616380097B74D /* STPAPIConnection.m */; };
-		0426D80119E616380097B74D /* STPCard.m in Sources */ = {isa = PBXBuildFile; fileRef = 0426D7EE19E616380097B74D /* STPCard.m */; };
-		0426D80219E616380097B74D /* STPTestPaymentAuthorizationViewController.m in Sources */ = {isa = PBXBuildFile; fileRef = 0426D7F119E616380097B74D /* STPTestPaymentAuthorizationViewController.m */; };
-		0426D80319E616380097B74D /* STPToken.m in Sources */ = {isa = PBXBuildFile; fileRef = 0426D7F319E616380097B74D /* STPToken.m */; };
-		0426D80419E616380097B74D /* STPUtils.m in Sources */ = {isa = PBXBuildFile; fileRef = 0426D7F519E616380097B74D /* STPUtils.m */; };
-		0426D80519E616380097B74D /* Stripe.m in Sources */ = {isa = PBXBuildFile; fileRef = 0426D7F819E616380097B74D /* Stripe.m */; };
-		0426D80619E616380097B74D /* StripeError.m in Sources */ = {isa = PBXBuildFile; fileRef = 0426D7FA19E616380097B74D /* StripeError.m */; };
-=======
-		0426D76819E4B3FE0097B74D /* PKPayment+STPTestKeys.m in Sources */ = {isa = PBXBuildFile; fileRef = 0426D75919E4B3FE0097B74D /* PKPayment+STPTestKeys.m */; };
-		0426D76919E4B3FE0097B74D /* STPTestAddressStore.m in Sources */ = {isa = PBXBuildFile; fileRef = 0426D75B19E4B3FE0097B74D /* STPTestAddressStore.m */; };
-		0426D76A19E4B3FE0097B74D /* STPTestCardStore.m in Sources */ = {isa = PBXBuildFile; fileRef = 0426D75D19E4B3FE0097B74D /* STPTestCardStore.m */; };
-		0426D76B19E4B3FE0097B74D /* STPTestDataTableViewController.m in Sources */ = {isa = PBXBuildFile; fileRef = 0426D76019E4B3FE0097B74D /* STPTestDataTableViewController.m */; };
-		0426D76C19E4B3FE0097B74D /* STPTestPaymentAuthorizationViewController.m in Sources */ = {isa = PBXBuildFile; fileRef = 0426D76219E4B3FE0097B74D /* STPTestPaymentAuthorizationViewController.m */; };
-		0426D76D19E4B3FE0097B74D /* STPTestPaymentSummaryViewController.m in Sources */ = {isa = PBXBuildFile; fileRef = 0426D76419E4B3FE0097B74D /* STPTestPaymentSummaryViewController.m */; };
-		0426D76E19E4B3FE0097B74D /* STPTestPaymentSummaryViewController.xib in Resources */ = {isa = PBXBuildFile; fileRef = 0426D76519E4B3FE0097B74D /* STPTestPaymentSummaryViewController.xib */; };
-		0426D76F19E4B3FE0097B74D /* STPTestShippingMethodStore.m in Sources */ = {isa = PBXBuildFile; fileRef = 0426D76719E4B3FE0097B74D /* STPTestShippingMethodStore.m */; };
->>>>>>> b3922f86
+		0426D8D219E61A430097B74D /* Stripe+ApplePay.m in Sources */ = {isa = PBXBuildFile; fileRef = 0426D8BB19E61A430097B74D /* Stripe+ApplePay.m */; };
+		0426D8D319E61A430097B74D /* checkoutBridge.js in Resources */ = {isa = PBXBuildFile; fileRef = 0426D8BD19E61A430097B74D /* checkoutBridge.js */; };
+		0426D8D419E61A430097B74D /* STPAPIConnection.m in Sources */ = {isa = PBXBuildFile; fileRef = 0426D8BF19E61A430097B74D /* STPAPIConnection.m */; };
+		0426D8D519E61A430097B74D /* STPCard.m in Sources */ = {isa = PBXBuildFile; fileRef = 0426D8C119E61A430097B74D /* STPCard.m */; };
+		0426D8D619E61A430097B74D /* STPCheckoutOptions.m in Sources */ = {isa = PBXBuildFile; fileRef = 0426D8C319E61A430097B74D /* STPCheckoutOptions.m */; };
+		0426D8D719E61A430097B74D /* STPCheckoutViewController.m in Sources */ = {isa = PBXBuildFile; fileRef = 0426D8C519E61A430097B74D /* STPCheckoutViewController.m */; };
+		0426D8D819E61A430097B74D /* STPToken.m in Sources */ = {isa = PBXBuildFile; fileRef = 0426D8C819E61A430097B74D /* STPToken.m */; };
+		0426D8D919E61A430097B74D /* STPUtils.m in Sources */ = {isa = PBXBuildFile; fileRef = 0426D8CA19E61A430097B74D /* STPUtils.m */; };
+		0426D8DA19E61A430097B74D /* Stripe.m in Sources */ = {isa = PBXBuildFile; fileRef = 0426D8CC19E61A430097B74D /* Stripe.m */; };
+		0426D8DB19E61A430097B74D /* StripeError.m in Sources */ = {isa = PBXBuildFile; fileRef = 0426D8CE19E61A430097B74D /* StripeError.m */; };
+		0426D8ED19E61A710097B74D /* PKPayment+STPTestKeys.m in Sources */ = {isa = PBXBuildFile; fileRef = 0426D8DE19E61A710097B74D /* PKPayment+STPTestKeys.m */; };
+		0426D8EE19E61A710097B74D /* STPTestAddressStore.m in Sources */ = {isa = PBXBuildFile; fileRef = 0426D8E019E61A710097B74D /* STPTestAddressStore.m */; };
+		0426D8EF19E61A710097B74D /* STPTestCardStore.m in Sources */ = {isa = PBXBuildFile; fileRef = 0426D8E219E61A710097B74D /* STPTestCardStore.m */; };
+		0426D8F019E61A710097B74D /* STPTestDataTableViewController.m in Sources */ = {isa = PBXBuildFile; fileRef = 0426D8E519E61A710097B74D /* STPTestDataTableViewController.m */; };
+		0426D8F119E61A710097B74D /* STPTestPaymentAuthorizationViewController.m in Sources */ = {isa = PBXBuildFile; fileRef = 0426D8E719E61A710097B74D /* STPTestPaymentAuthorizationViewController.m */; };
+		0426D8F219E61A710097B74D /* STPTestPaymentSummaryViewController.m in Sources */ = {isa = PBXBuildFile; fileRef = 0426D8E919E61A710097B74D /* STPTestPaymentSummaryViewController.m */; };
+		0426D8F319E61A710097B74D /* STPTestPaymentSummaryViewController.xib in Resources */ = {isa = PBXBuildFile; fileRef = 0426D8EA19E61A710097B74D /* STPTestPaymentSummaryViewController.xib */; };
+		0426D8F419E61A710097B74D /* STPTestShippingMethodStore.m in Sources */ = {isa = PBXBuildFile; fileRef = 0426D8EC19E61A710097B74D /* STPTestShippingMethodStore.m */; };
+		0426D8F519E61C590097B74D /* Main.storyboard in Resources */ = {isa = PBXBuildFile; fileRef = 0470A2D119A5D69E00B66DB7 /* Main.storyboard */; };
 		0470A29C19A5D5DB00B66DB7 /* Foundation.framework in Frameworks */ = {isa = PBXBuildFile; fileRef = 0470A29B19A5D5DB00B66DB7 /* Foundation.framework */; };
 		0470A29E19A5D5DB00B66DB7 /* CoreGraphics.framework in Frameworks */ = {isa = PBXBuildFile; fileRef = 0470A29D19A5D5DB00B66DB7 /* CoreGraphics.framework */; };
 		0470A2A019A5D5DB00B66DB7 /* UIKit.framework in Frameworks */ = {isa = PBXBuildFile; fileRef = 0470A29F19A5D5DB00B66DB7 /* UIKit.framework */; };
 		0470A2A619A5D5DB00B66DB7 /* InfoPlist.strings in Resources */ = {isa = PBXBuildFile; fileRef = 0470A2A419A5D5DB00B66DB7 /* InfoPlist.strings */; };
 		0470A2A819A5D5DB00B66DB7 /* main.m in Sources */ = {isa = PBXBuildFile; fileRef = 0470A2A719A5D5DB00B66DB7 /* main.m */; };
 		0470A2AC19A5D5DB00B66DB7 /* AppDelegate.m in Sources */ = {isa = PBXBuildFile; fileRef = 0470A2AB19A5D5DB00B66DB7 /* AppDelegate.m */; };
-		0470A2AF19A5D5DB00B66DB7 /* Main.storyboard in Resources */ = {isa = PBXBuildFile; fileRef = 0470A2AD19A5D5DB00B66DB7 /* Main.storyboard */; };
 		0470A2B219A5D5DB00B66DB7 /* ViewController.m in Sources */ = {isa = PBXBuildFile; fileRef = 0470A2B119A5D5DB00B66DB7 /* ViewController.m */; };
 		0470A2B419A5D5DB00B66DB7 /* Images.xcassets in Resources */ = {isa = PBXBuildFile; fileRef = 0470A2B319A5D5DB00B66DB7 /* Images.xcassets */; };
 		0470A2BB19A5D5DB00B66DB7 /* XCTest.framework in Frameworks */ = {isa = PBXBuildFile; fileRef = 0470A2BA19A5D5DB00B66DB7 /* XCTest.framework */; };
@@ -43,19 +39,8 @@
 		0470A2BD19A5D5DB00B66DB7 /* UIKit.framework in Frameworks */ = {isa = PBXBuildFile; fileRef = 0470A29F19A5D5DB00B66DB7 /* UIKit.framework */; };
 		0470A2C519A5D5DB00B66DB7 /* InfoPlist.strings in Resources */ = {isa = PBXBuildFile; fileRef = 0470A2C319A5D5DB00B66DB7 /* InfoPlist.strings */; };
 		0470A2C719A5D5DB00B66DB7 /* StripeExampleTests.m in Sources */ = {isa = PBXBuildFile; fileRef = 0470A2C619A5D5DB00B66DB7 /* StripeExampleTests.m */; };
-		0470A30B19A5D69E00B66DB7 /* Main.storyboard in Resources */ = {isa = PBXBuildFile; fileRef = 0470A2D119A5D69E00B66DB7 /* Main.storyboard */; };
 		0470A30C19A5D69E00B66DB7 /* InfoPlist.strings in Resources */ = {isa = PBXBuildFile; fileRef = 0470A2D419A5D69E00B66DB7 /* InfoPlist.strings */; };
 		0470A32D19A5D69E00B66DB7 /* PaymentViewController.m in Sources */ = {isa = PBXBuildFile; fileRef = 0470A30619A5D69E00B66DB7 /* PaymentViewController.m */; };
-<<<<<<< HEAD
-=======
-		0499F3A319DCF1F30094E5E5 /* Stripe+ApplePay.m in Sources */ = {isa = PBXBuildFile; fileRef = 0499F38B19DCF1F30094E5E5 /* Stripe+ApplePay.m */; };
-		0499F3A419DCF1F30094E5E5 /* STPAPIConnection.m in Sources */ = {isa = PBXBuildFile; fileRef = 0499F38D19DCF1F30094E5E5 /* STPAPIConnection.m */; };
-		0499F3A519DCF1F30094E5E5 /* STPCard.m in Sources */ = {isa = PBXBuildFile; fileRef = 0499F38F19DCF1F30094E5E5 /* STPCard.m */; };
-		0499F3A619DCF1F30094E5E5 /* STPToken.m in Sources */ = {isa = PBXBuildFile; fileRef = 0499F39219DCF1F30094E5E5 /* STPToken.m */; };
-		0499F3A719DCF1F30094E5E5 /* STPUtils.m in Sources */ = {isa = PBXBuildFile; fileRef = 0499F39419DCF1F30094E5E5 /* STPUtils.m */; };
-		0499F3A819DCF1F30094E5E5 /* Stripe.m in Sources */ = {isa = PBXBuildFile; fileRef = 0499F39619DCF1F30094E5E5 /* Stripe.m */; };
-		0499F3A919DCF1F30094E5E5 /* StripeError.m in Sources */ = {isa = PBXBuildFile; fileRef = 0499F39819DCF1F30094E5E5 /* StripeError.m */; };
->>>>>>> b3922f86
 		04CB47DA19BF5A4100A4632A /* PassKit.framework in Frameworks */ = {isa = PBXBuildFile; fileRef = 04CB47D919BF5A4100A4632A /* PassKit.framework */; settings = {ATTRIBUTES = (Weak, ); }; };
 		04E75A3B19A71BFD000003DE /* Parse.framework in Frameworks */ = {isa = PBXBuildFile; fileRef = 04E75A3A19A71BFD000003DE /* Parse.framework */; };
 		04E75A3D19A71C22000003DE /* AudioToolbox.framework in Frameworks */ = {isa = PBXBuildFile; fileRef = 04E75A3C19A71C22000003DE /* AudioToolbox.framework */; };
@@ -112,48 +97,43 @@
 /* End PBXContainerItemProxy section */
 
 /* Begin PBXFileReference section */
-<<<<<<< HEAD
-		0426D7E319E616380097B74D /* checkoutBridge.js */ = {isa = PBXFileReference; fileEncoding = 4; lastKnownFileType = sourcecode.javascript; path = checkoutBridge.js; sourceTree = "<group>"; };
-		0426D7E419E616380097B74D /* STPCheckoutOptions.h */ = {isa = PBXFileReference; fileEncoding = 4; lastKnownFileType = sourcecode.c.h; path = STPCheckoutOptions.h; sourceTree = "<group>"; };
-		0426D7E519E616380097B74D /* STPCheckoutOptions.m */ = {isa = PBXFileReference; fileEncoding = 4; lastKnownFileType = sourcecode.c.objc; path = STPCheckoutOptions.m; sourceTree = "<group>"; };
-		0426D7E619E616380097B74D /* STPCheckoutViewController.h */ = {isa = PBXFileReference; fileEncoding = 4; lastKnownFileType = sourcecode.c.h; path = STPCheckoutViewController.h; sourceTree = "<group>"; };
-		0426D7E719E616380097B74D /* STPCheckoutViewController.m */ = {isa = PBXFileReference; fileEncoding = 4; lastKnownFileType = sourcecode.c.objc; path = STPCheckoutViewController.m; sourceTree = "<group>"; };
-		0426D7E919E616380097B74D /* PKPayment+STPTestKeys.h */ = {isa = PBXFileReference; fileEncoding = 4; lastKnownFileType = sourcecode.c.h; path = "PKPayment+STPTestKeys.h"; sourceTree = "<group>"; };
-		0426D7EA19E616380097B74D /* PKPayment+STPTestKeys.m */ = {isa = PBXFileReference; fileEncoding = 4; lastKnownFileType = sourcecode.c.objc; path = "PKPayment+STPTestKeys.m"; sourceTree = "<group>"; };
-		0426D7EB19E616380097B74D /* STPAPIConnection.h */ = {isa = PBXFileReference; fileEncoding = 4; lastKnownFileType = sourcecode.c.h; path = STPAPIConnection.h; sourceTree = "<group>"; };
-		0426D7EC19E616380097B74D /* STPAPIConnection.m */ = {isa = PBXFileReference; fileEncoding = 4; lastKnownFileType = sourcecode.c.objc; path = STPAPIConnection.m; sourceTree = "<group>"; };
-		0426D7ED19E616380097B74D /* STPCard.h */ = {isa = PBXFileReference; fileEncoding = 4; lastKnownFileType = sourcecode.c.h; path = STPCard.h; sourceTree = "<group>"; };
-		0426D7EE19E616380097B74D /* STPCard.m */ = {isa = PBXFileReference; fileEncoding = 4; lastKnownFileType = sourcecode.c.objc; path = STPCard.m; sourceTree = "<group>"; };
-		0426D7EF19E616380097B74D /* STPFormEncodeProtocol.h */ = {isa = PBXFileReference; fileEncoding = 4; lastKnownFileType = sourcecode.c.h; path = STPFormEncodeProtocol.h; sourceTree = "<group>"; };
-		0426D7F019E616380097B74D /* STPTestPaymentAuthorizationViewController.h */ = {isa = PBXFileReference; fileEncoding = 4; lastKnownFileType = sourcecode.c.h; path = STPTestPaymentAuthorizationViewController.h; sourceTree = "<group>"; };
-		0426D7F119E616380097B74D /* STPTestPaymentAuthorizationViewController.m */ = {isa = PBXFileReference; fileEncoding = 4; lastKnownFileType = sourcecode.c.objc; path = STPTestPaymentAuthorizationViewController.m; sourceTree = "<group>"; };
-		0426D7F219E616380097B74D /* STPToken.h */ = {isa = PBXFileReference; fileEncoding = 4; lastKnownFileType = sourcecode.c.h; path = STPToken.h; sourceTree = "<group>"; };
-		0426D7F319E616380097B74D /* STPToken.m */ = {isa = PBXFileReference; fileEncoding = 4; lastKnownFileType = sourcecode.c.objc; path = STPToken.m; sourceTree = "<group>"; };
-		0426D7F419E616380097B74D /* STPUtils.h */ = {isa = PBXFileReference; fileEncoding = 4; lastKnownFileType = sourcecode.c.h; path = STPUtils.h; sourceTree = "<group>"; };
-		0426D7F519E616380097B74D /* STPUtils.m */ = {isa = PBXFileReference; fileEncoding = 4; lastKnownFileType = sourcecode.c.objc; path = STPUtils.m; sourceTree = "<group>"; };
-		0426D7F619E616380097B74D /* Stripe-Prefix.pch */ = {isa = PBXFileReference; fileEncoding = 4; lastKnownFileType = sourcecode.c.h; path = "Stripe-Prefix.pch"; sourceTree = "<group>"; };
-		0426D7F719E616380097B74D /* Stripe.h */ = {isa = PBXFileReference; fileEncoding = 4; lastKnownFileType = sourcecode.c.h; path = Stripe.h; sourceTree = "<group>"; };
-		0426D7F819E616380097B74D /* Stripe.m */ = {isa = PBXFileReference; fileEncoding = 4; lastKnownFileType = sourcecode.c.objc; path = Stripe.m; sourceTree = "<group>"; };
-		0426D7F919E616380097B74D /* StripeError.h */ = {isa = PBXFileReference; fileEncoding = 4; lastKnownFileType = sourcecode.c.h; path = StripeError.h; sourceTree = "<group>"; };
-		0426D7FA19E616380097B74D /* StripeError.m */ = {isa = PBXFileReference; fileEncoding = 4; lastKnownFileType = sourcecode.c.objc; path = StripeError.m; sourceTree = "<group>"; };
-=======
-		0426D75819E4B3FE0097B74D /* PKPayment+STPTestKeys.h */ = {isa = PBXFileReference; fileEncoding = 4; lastKnownFileType = sourcecode.c.h; path = "PKPayment+STPTestKeys.h"; sourceTree = "<group>"; };
-		0426D75919E4B3FE0097B74D /* PKPayment+STPTestKeys.m */ = {isa = PBXFileReference; fileEncoding = 4; lastKnownFileType = sourcecode.c.objc; path = "PKPayment+STPTestKeys.m"; sourceTree = "<group>"; };
-		0426D75A19E4B3FE0097B74D /* STPTestAddressStore.h */ = {isa = PBXFileReference; fileEncoding = 4; lastKnownFileType = sourcecode.c.h; path = STPTestAddressStore.h; sourceTree = "<group>"; };
-		0426D75B19E4B3FE0097B74D /* STPTestAddressStore.m */ = {isa = PBXFileReference; fileEncoding = 4; lastKnownFileType = sourcecode.c.objc; path = STPTestAddressStore.m; sourceTree = "<group>"; };
-		0426D75C19E4B3FE0097B74D /* STPTestCardStore.h */ = {isa = PBXFileReference; fileEncoding = 4; lastKnownFileType = sourcecode.c.h; path = STPTestCardStore.h; sourceTree = "<group>"; };
-		0426D75D19E4B3FE0097B74D /* STPTestCardStore.m */ = {isa = PBXFileReference; fileEncoding = 4; lastKnownFileType = sourcecode.c.objc; path = STPTestCardStore.m; sourceTree = "<group>"; };
-		0426D75E19E4B3FE0097B74D /* STPTestDataStore.h */ = {isa = PBXFileReference; fileEncoding = 4; lastKnownFileType = sourcecode.c.h; path = STPTestDataStore.h; sourceTree = "<group>"; };
-		0426D75F19E4B3FE0097B74D /* STPTestDataTableViewController.h */ = {isa = PBXFileReference; fileEncoding = 4; lastKnownFileType = sourcecode.c.h; path = STPTestDataTableViewController.h; sourceTree = "<group>"; };
-		0426D76019E4B3FE0097B74D /* STPTestDataTableViewController.m */ = {isa = PBXFileReference; fileEncoding = 4; lastKnownFileType = sourcecode.c.objc; path = STPTestDataTableViewController.m; sourceTree = "<group>"; };
-		0426D76119E4B3FE0097B74D /* STPTestPaymentAuthorizationViewController.h */ = {isa = PBXFileReference; fileEncoding = 4; lastKnownFileType = sourcecode.c.h; path = STPTestPaymentAuthorizationViewController.h; sourceTree = "<group>"; };
-		0426D76219E4B3FE0097B74D /* STPTestPaymentAuthorizationViewController.m */ = {isa = PBXFileReference; fileEncoding = 4; lastKnownFileType = sourcecode.c.objc; path = STPTestPaymentAuthorizationViewController.m; sourceTree = "<group>"; };
-		0426D76319E4B3FE0097B74D /* STPTestPaymentSummaryViewController.h */ = {isa = PBXFileReference; fileEncoding = 4; lastKnownFileType = sourcecode.c.h; path = STPTestPaymentSummaryViewController.h; sourceTree = "<group>"; };
-		0426D76419E4B3FE0097B74D /* STPTestPaymentSummaryViewController.m */ = {isa = PBXFileReference; fileEncoding = 4; lastKnownFileType = sourcecode.c.objc; path = STPTestPaymentSummaryViewController.m; sourceTree = "<group>"; };
-		0426D76519E4B3FE0097B74D /* STPTestPaymentSummaryViewController.xib */ = {isa = PBXFileReference; fileEncoding = 4; lastKnownFileType = file.xib; path = STPTestPaymentSummaryViewController.xib; sourceTree = "<group>"; };
-		0426D76619E4B3FE0097B74D /* STPTestShippingMethodStore.h */ = {isa = PBXFileReference; fileEncoding = 4; lastKnownFileType = sourcecode.c.h; path = STPTestShippingMethodStore.h; sourceTree = "<group>"; };
-		0426D76719E4B3FE0097B74D /* STPTestShippingMethodStore.m */ = {isa = PBXFileReference; fileEncoding = 4; lastKnownFileType = sourcecode.c.objc; path = STPTestShippingMethodStore.m; sourceTree = "<group>"; };
->>>>>>> b3922f86
+		0426D8BA19E61A430097B74D /* Stripe+ApplePay.h */ = {isa = PBXFileReference; fileEncoding = 4; lastKnownFileType = sourcecode.c.h; path = "Stripe+ApplePay.h"; sourceTree = "<group>"; };
+		0426D8BB19E61A430097B74D /* Stripe+ApplePay.m */ = {isa = PBXFileReference; fileEncoding = 4; lastKnownFileType = sourcecode.c.objc; path = "Stripe+ApplePay.m"; sourceTree = "<group>"; };
+		0426D8BD19E61A430097B74D /* checkoutBridge.js */ = {isa = PBXFileReference; fileEncoding = 4; lastKnownFileType = sourcecode.javascript; path = checkoutBridge.js; sourceTree = "<group>"; };
+		0426D8BE19E61A430097B74D /* STPAPIConnection.h */ = {isa = PBXFileReference; fileEncoding = 4; lastKnownFileType = sourcecode.c.h; path = STPAPIConnection.h; sourceTree = "<group>"; };
+		0426D8BF19E61A430097B74D /* STPAPIConnection.m */ = {isa = PBXFileReference; fileEncoding = 4; lastKnownFileType = sourcecode.c.objc; path = STPAPIConnection.m; sourceTree = "<group>"; };
+		0426D8C019E61A430097B74D /* STPCard.h */ = {isa = PBXFileReference; fileEncoding = 4; lastKnownFileType = sourcecode.c.h; path = STPCard.h; sourceTree = "<group>"; };
+		0426D8C119E61A430097B74D /* STPCard.m */ = {isa = PBXFileReference; fileEncoding = 4; lastKnownFileType = sourcecode.c.objc; path = STPCard.m; sourceTree = "<group>"; };
+		0426D8C219E61A430097B74D /* STPCheckoutOptions.h */ = {isa = PBXFileReference; fileEncoding = 4; lastKnownFileType = sourcecode.c.h; path = STPCheckoutOptions.h; sourceTree = "<group>"; };
+		0426D8C319E61A430097B74D /* STPCheckoutOptions.m */ = {isa = PBXFileReference; fileEncoding = 4; lastKnownFileType = sourcecode.c.objc; path = STPCheckoutOptions.m; sourceTree = "<group>"; };
+		0426D8C419E61A430097B74D /* STPCheckoutViewController.h */ = {isa = PBXFileReference; fileEncoding = 4; lastKnownFileType = sourcecode.c.h; path = STPCheckoutViewController.h; sourceTree = "<group>"; };
+		0426D8C519E61A430097B74D /* STPCheckoutViewController.m */ = {isa = PBXFileReference; fileEncoding = 4; lastKnownFileType = sourcecode.c.objc; path = STPCheckoutViewController.m; sourceTree = "<group>"; };
+		0426D8C619E61A430097B74D /* STPFormEncodeProtocol.h */ = {isa = PBXFileReference; fileEncoding = 4; lastKnownFileType = sourcecode.c.h; path = STPFormEncodeProtocol.h; sourceTree = "<group>"; };
+		0426D8C719E61A430097B74D /* STPToken.h */ = {isa = PBXFileReference; fileEncoding = 4; lastKnownFileType = sourcecode.c.h; path = STPToken.h; sourceTree = "<group>"; };
+		0426D8C819E61A430097B74D /* STPToken.m */ = {isa = PBXFileReference; fileEncoding = 4; lastKnownFileType = sourcecode.c.objc; path = STPToken.m; sourceTree = "<group>"; };
+		0426D8C919E61A430097B74D /* STPUtils.h */ = {isa = PBXFileReference; fileEncoding = 4; lastKnownFileType = sourcecode.c.h; path = STPUtils.h; sourceTree = "<group>"; };
+		0426D8CA19E61A430097B74D /* STPUtils.m */ = {isa = PBXFileReference; fileEncoding = 4; lastKnownFileType = sourcecode.c.objc; path = STPUtils.m; sourceTree = "<group>"; };
+		0426D8CB19E61A430097B74D /* Stripe.h */ = {isa = PBXFileReference; fileEncoding = 4; lastKnownFileType = sourcecode.c.h; path = Stripe.h; sourceTree = "<group>"; };
+		0426D8CC19E61A430097B74D /* Stripe.m */ = {isa = PBXFileReference; fileEncoding = 4; lastKnownFileType = sourcecode.c.objc; path = Stripe.m; sourceTree = "<group>"; };
+		0426D8CD19E61A430097B74D /* StripeError.h */ = {isa = PBXFileReference; fileEncoding = 4; lastKnownFileType = sourcecode.c.h; path = StripeError.h; sourceTree = "<group>"; };
+		0426D8CE19E61A430097B74D /* StripeError.m */ = {isa = PBXFileReference; fileEncoding = 4; lastKnownFileType = sourcecode.c.objc; path = StripeError.m; sourceTree = "<group>"; };
+		0426D8CF19E61A430097B74D /* Stripe-Prefix.pch */ = {isa = PBXFileReference; fileEncoding = 4; lastKnownFileType = sourcecode.c.h; path = "Stripe-Prefix.pch"; sourceTree = "<group>"; };
+		0426D8DD19E61A710097B74D /* PKPayment+STPTestKeys.h */ = {isa = PBXFileReference; fileEncoding = 4; lastKnownFileType = sourcecode.c.h; path = "PKPayment+STPTestKeys.h"; sourceTree = "<group>"; };
+		0426D8DE19E61A710097B74D /* PKPayment+STPTestKeys.m */ = {isa = PBXFileReference; fileEncoding = 4; lastKnownFileType = sourcecode.c.objc; path = "PKPayment+STPTestKeys.m"; sourceTree = "<group>"; };
+		0426D8DF19E61A710097B74D /* STPTestAddressStore.h */ = {isa = PBXFileReference; fileEncoding = 4; lastKnownFileType = sourcecode.c.h; path = STPTestAddressStore.h; sourceTree = "<group>"; };
+		0426D8E019E61A710097B74D /* STPTestAddressStore.m */ = {isa = PBXFileReference; fileEncoding = 4; lastKnownFileType = sourcecode.c.objc; path = STPTestAddressStore.m; sourceTree = "<group>"; };
+		0426D8E119E61A710097B74D /* STPTestCardStore.h */ = {isa = PBXFileReference; fileEncoding = 4; lastKnownFileType = sourcecode.c.h; path = STPTestCardStore.h; sourceTree = "<group>"; };
+		0426D8E219E61A710097B74D /* STPTestCardStore.m */ = {isa = PBXFileReference; fileEncoding = 4; lastKnownFileType = sourcecode.c.objc; path = STPTestCardStore.m; sourceTree = "<group>"; };
+		0426D8E319E61A710097B74D /* STPTestDataStore.h */ = {isa = PBXFileReference; fileEncoding = 4; lastKnownFileType = sourcecode.c.h; path = STPTestDataStore.h; sourceTree = "<group>"; };
+		0426D8E419E61A710097B74D /* STPTestDataTableViewController.h */ = {isa = PBXFileReference; fileEncoding = 4; lastKnownFileType = sourcecode.c.h; path = STPTestDataTableViewController.h; sourceTree = "<group>"; };
+		0426D8E519E61A710097B74D /* STPTestDataTableViewController.m */ = {isa = PBXFileReference; fileEncoding = 4; lastKnownFileType = sourcecode.c.objc; path = STPTestDataTableViewController.m; sourceTree = "<group>"; };
+		0426D8E619E61A710097B74D /* STPTestPaymentAuthorizationViewController.h */ = {isa = PBXFileReference; fileEncoding = 4; lastKnownFileType = sourcecode.c.h; path = STPTestPaymentAuthorizationViewController.h; sourceTree = "<group>"; };
+		0426D8E719E61A710097B74D /* STPTestPaymentAuthorizationViewController.m */ = {isa = PBXFileReference; fileEncoding = 4; lastKnownFileType = sourcecode.c.objc; path = STPTestPaymentAuthorizationViewController.m; sourceTree = "<group>"; };
+		0426D8E819E61A710097B74D /* STPTestPaymentSummaryViewController.h */ = {isa = PBXFileReference; fileEncoding = 4; lastKnownFileType = sourcecode.c.h; path = STPTestPaymentSummaryViewController.h; sourceTree = "<group>"; };
+		0426D8E919E61A710097B74D /* STPTestPaymentSummaryViewController.m */ = {isa = PBXFileReference; fileEncoding = 4; lastKnownFileType = sourcecode.c.objc; path = STPTestPaymentSummaryViewController.m; sourceTree = "<group>"; };
+		0426D8EA19E61A710097B74D /* STPTestPaymentSummaryViewController.xib */ = {isa = PBXFileReference; fileEncoding = 4; lastKnownFileType = file.xib; path = STPTestPaymentSummaryViewController.xib; sourceTree = "<group>"; };
+		0426D8EB19E61A710097B74D /* STPTestShippingMethodStore.h */ = {isa = PBXFileReference; fileEncoding = 4; lastKnownFileType = sourcecode.c.h; path = STPTestShippingMethodStore.h; sourceTree = "<group>"; };
+		0426D8EC19E61A710097B74D /* STPTestShippingMethodStore.m */ = {isa = PBXFileReference; fileEncoding = 4; lastKnownFileType = sourcecode.c.objc; path = STPTestShippingMethodStore.m; sourceTree = "<group>"; };
 		0470A29819A5D5DB00B66DB7 /* StripeExample.app */ = {isa = PBXFileReference; explicitFileType = wrapper.application; includeInIndex = 0; path = StripeExample.app; sourceTree = BUILT_PRODUCTS_DIR; };
 		0470A29B19A5D5DB00B66DB7 /* Foundation.framework */ = {isa = PBXFileReference; lastKnownFileType = wrapper.framework; name = Foundation.framework; path = System/Library/Frameworks/Foundation.framework; sourceTree = SDKROOT; };
 		0470A29D19A5D5DB00B66DB7 /* CoreGraphics.framework */ = {isa = PBXFileReference; lastKnownFileType = wrapper.framework; name = CoreGraphics.framework; path = System/Library/Frameworks/CoreGraphics.framework; sourceTree = SDKROOT; };
@@ -177,26 +157,6 @@
 		0470A2D519A5D69E00B66DB7 /* en */ = {isa = PBXFileReference; lastKnownFileType = text.plist.strings; name = en; path = InfoPlist.strings; sourceTree = "<group>"; };
 		0470A30519A5D69E00B66DB7 /* PaymentViewController.h */ = {isa = PBXFileReference; fileEncoding = 4; lastKnownFileType = sourcecode.c.h; path = PaymentViewController.h; sourceTree = "<group>"; };
 		0470A30619A5D69E00B66DB7 /* PaymentViewController.m */ = {isa = PBXFileReference; fileEncoding = 4; lastKnownFileType = sourcecode.c.objc; path = PaymentViewController.m; sourceTree = "<group>"; };
-<<<<<<< HEAD
-		0499F3BD19DD49CC0094E5E5 /* WebKit.framework */ = {isa = PBXFileReference; lastKnownFileType = wrapper.framework; name = WebKit.framework; path = System/Library/Frameworks/WebKit.framework; sourceTree = SDKROOT; };
-=======
-		0499F38A19DCF1F30094E5E5 /* Stripe+ApplePay.h */ = {isa = PBXFileReference; fileEncoding = 4; lastKnownFileType = sourcecode.c.h; path = "Stripe+ApplePay.h"; sourceTree = "<group>"; };
-		0499F38B19DCF1F30094E5E5 /* Stripe+ApplePay.m */ = {isa = PBXFileReference; fileEncoding = 4; lastKnownFileType = sourcecode.c.objc; path = "Stripe+ApplePay.m"; sourceTree = "<group>"; };
-		0499F38C19DCF1F30094E5E5 /* STPAPIConnection.h */ = {isa = PBXFileReference; fileEncoding = 4; lastKnownFileType = sourcecode.c.h; path = STPAPIConnection.h; sourceTree = "<group>"; };
-		0499F38D19DCF1F30094E5E5 /* STPAPIConnection.m */ = {isa = PBXFileReference; fileEncoding = 4; lastKnownFileType = sourcecode.c.objc; path = STPAPIConnection.m; sourceTree = "<group>"; };
-		0499F38E19DCF1F30094E5E5 /* STPCard.h */ = {isa = PBXFileReference; fileEncoding = 4; lastKnownFileType = sourcecode.c.h; path = STPCard.h; sourceTree = "<group>"; };
-		0499F38F19DCF1F30094E5E5 /* STPCard.m */ = {isa = PBXFileReference; fileEncoding = 4; lastKnownFileType = sourcecode.c.objc; path = STPCard.m; sourceTree = "<group>"; };
-		0499F39019DCF1F30094E5E5 /* STPFormEncodeProtocol.h */ = {isa = PBXFileReference; fileEncoding = 4; lastKnownFileType = sourcecode.c.h; path = STPFormEncodeProtocol.h; sourceTree = "<group>"; };
-		0499F39119DCF1F30094E5E5 /* STPToken.h */ = {isa = PBXFileReference; fileEncoding = 4; lastKnownFileType = sourcecode.c.h; path = STPToken.h; sourceTree = "<group>"; };
-		0499F39219DCF1F30094E5E5 /* STPToken.m */ = {isa = PBXFileReference; fileEncoding = 4; lastKnownFileType = sourcecode.c.objc; path = STPToken.m; sourceTree = "<group>"; };
-		0499F39319DCF1F30094E5E5 /* STPUtils.h */ = {isa = PBXFileReference; fileEncoding = 4; lastKnownFileType = sourcecode.c.h; path = STPUtils.h; sourceTree = "<group>"; };
-		0499F39419DCF1F30094E5E5 /* STPUtils.m */ = {isa = PBXFileReference; fileEncoding = 4; lastKnownFileType = sourcecode.c.objc; path = STPUtils.m; sourceTree = "<group>"; };
-		0499F39519DCF1F30094E5E5 /* Stripe.h */ = {isa = PBXFileReference; fileEncoding = 4; lastKnownFileType = sourcecode.c.h; path = Stripe.h; sourceTree = "<group>"; };
-		0499F39619DCF1F30094E5E5 /* Stripe.m */ = {isa = PBXFileReference; fileEncoding = 4; lastKnownFileType = sourcecode.c.objc; path = Stripe.m; sourceTree = "<group>"; };
-		0499F39719DCF1F30094E5E5 /* StripeError.h */ = {isa = PBXFileReference; fileEncoding = 4; lastKnownFileType = sourcecode.c.h; path = StripeError.h; sourceTree = "<group>"; };
-		0499F39819DCF1F30094E5E5 /* StripeError.m */ = {isa = PBXFileReference; fileEncoding = 4; lastKnownFileType = sourcecode.c.objc; path = StripeError.m; sourceTree = "<group>"; };
-		0499F39A19DCF1F30094E5E5 /* Stripe-Prefix.pch */ = {isa = PBXFileReference; fileEncoding = 4; lastKnownFileType = sourcecode.c.h; path = "Stripe-Prefix.pch"; sourceTree = "<group>"; };
->>>>>>> b3922f86
 		04CB47D919BF5A4100A4632A /* PassKit.framework */ = {isa = PBXFileReference; lastKnownFileType = wrapper.framework; name = PassKit.framework; path = System/Library/Frameworks/PassKit.framework; sourceTree = SDKROOT; };
 		04E75A3A19A71BFD000003DE /* Parse.framework */ = {isa = PBXFileReference; lastKnownFileType = wrapper.framework; path = Parse.framework; sourceTree = "<group>"; };
 		04E75A3C19A71C22000003DE /* AudioToolbox.framework */ = {isa = PBXFileReference; lastKnownFileType = wrapper.framework; name = AudioToolbox.framework; path = System/Library/Frameworks/AudioToolbox.framework; sourceTree = SDKROOT; };
@@ -289,80 +249,80 @@
 /* End PBXFrameworksBuildPhase section */
 
 /* Begin PBXGroup section */
-<<<<<<< HEAD
-		0426D7E819E616380097B74D /* Checkout */ = {
-			isa = PBXGroup;
-			children = (
-				0426D7E319E616380097B74D /* checkoutBridge.js */,
-				0426D7E419E616380097B74D /* STPCheckoutOptions.h */,
-				0426D7E519E616380097B74D /* STPCheckoutOptions.m */,
-				0426D7E619E616380097B74D /* STPCheckoutViewController.h */,
-				0426D7E719E616380097B74D /* STPCheckoutViewController.m */,
-			);
-			name = Checkout;
-			sourceTree = "<group>";
-		};
-		0426D7FB19E616380097B74D /* Stripe */ = {
-			isa = PBXGroup;
-			children = (
-				0426D7E819E616380097B74D /* Checkout */,
-				0426D7E919E616380097B74D /* PKPayment+STPTestKeys.h */,
-				0426D7EA19E616380097B74D /* PKPayment+STPTestKeys.m */,
-				0426D7EB19E616380097B74D /* STPAPIConnection.h */,
-				0426D7EC19E616380097B74D /* STPAPIConnection.m */,
-				0426D7ED19E616380097B74D /* STPCard.h */,
-				0426D7EE19E616380097B74D /* STPCard.m */,
-				0426D7EF19E616380097B74D /* STPFormEncodeProtocol.h */,
-				0426D7F019E616380097B74D /* STPTestPaymentAuthorizationViewController.h */,
-				0426D7F119E616380097B74D /* STPTestPaymentAuthorizationViewController.m */,
-				0426D7F219E616380097B74D /* STPToken.h */,
-				0426D7F319E616380097B74D /* STPToken.m */,
-				0426D7F419E616380097B74D /* STPUtils.h */,
-				0426D7F519E616380097B74D /* STPUtils.m */,
-				0426D7F619E616380097B74D /* Stripe-Prefix.pch */,
-				0426D7F719E616380097B74D /* Stripe.h */,
-				0426D7F819E616380097B74D /* Stripe.m */,
-				0426D7F919E616380097B74D /* StripeError.h */,
-				0426D7FA19E616380097B74D /* StripeError.m */,
+		0426D8BC19E61A430097B74D /* ApplePay */ = {
+			isa = PBXGroup;
+			children = (
+				0426D8BA19E61A430097B74D /* Stripe+ApplePay.h */,
+				0426D8BB19E61A430097B74D /* Stripe+ApplePay.m */,
+			);
+			path = ApplePay;
+			sourceTree = "<group>";
+		};
+		0426D8D019E61A430097B74D /* Supporting Files */ = {
+			isa = PBXGroup;
+			children = (
+				0426D8CF19E61A430097B74D /* Stripe-Prefix.pch */,
+			);
+			path = "Supporting Files";
+			sourceTree = "<group>";
+		};
+		0426D8D119E61A430097B74D /* Stripe */ = {
+			isa = PBXGroup;
+			children = (
+				0426D8BC19E61A430097B74D /* ApplePay */,
+				0426D8BD19E61A430097B74D /* checkoutBridge.js */,
+				0426D8BE19E61A430097B74D /* STPAPIConnection.h */,
+				0426D8BF19E61A430097B74D /* STPAPIConnection.m */,
+				0426D8C019E61A430097B74D /* STPCard.h */,
+				0426D8C119E61A430097B74D /* STPCard.m */,
+				0426D8C219E61A430097B74D /* STPCheckoutOptions.h */,
+				0426D8C319E61A430097B74D /* STPCheckoutOptions.m */,
+				0426D8C419E61A430097B74D /* STPCheckoutViewController.h */,
+				0426D8C519E61A430097B74D /* STPCheckoutViewController.m */,
+				0426D8C619E61A430097B74D /* STPFormEncodeProtocol.h */,
+				0426D8C719E61A430097B74D /* STPToken.h */,
+				0426D8C819E61A430097B74D /* STPToken.m */,
+				0426D8C919E61A430097B74D /* STPUtils.h */,
+				0426D8CA19E61A430097B74D /* STPUtils.m */,
+				0426D8CB19E61A430097B74D /* Stripe.h */,
+				0426D8CC19E61A430097B74D /* Stripe.m */,
+				0426D8CD19E61A430097B74D /* StripeError.h */,
+				0426D8CE19E61A430097B74D /* StripeError.m */,
+				0426D8D019E61A430097B74D /* Supporting Files */,
 			);
 			name = Stripe;
 			path = ../Stripe;
-=======
-		0426D75719E4B3FE0097B74D /* ApplePayStubs */ = {
-			isa = PBXGroup;
-			children = (
-				0426D75819E4B3FE0097B74D /* PKPayment+STPTestKeys.h */,
-				0426D75919E4B3FE0097B74D /* PKPayment+STPTestKeys.m */,
-				0426D75A19E4B3FE0097B74D /* STPTestAddressStore.h */,
-				0426D75B19E4B3FE0097B74D /* STPTestAddressStore.m */,
-				0426D75C19E4B3FE0097B74D /* STPTestCardStore.h */,
-				0426D75D19E4B3FE0097B74D /* STPTestCardStore.m */,
-				0426D75E19E4B3FE0097B74D /* STPTestDataStore.h */,
-				0426D75F19E4B3FE0097B74D /* STPTestDataTableViewController.h */,
-				0426D76019E4B3FE0097B74D /* STPTestDataTableViewController.m */,
-				0426D76119E4B3FE0097B74D /* STPTestPaymentAuthorizationViewController.h */,
-				0426D76219E4B3FE0097B74D /* STPTestPaymentAuthorizationViewController.m */,
-				0426D76319E4B3FE0097B74D /* STPTestPaymentSummaryViewController.h */,
-				0426D76419E4B3FE0097B74D /* STPTestPaymentSummaryViewController.m */,
-				0426D76519E4B3FE0097B74D /* STPTestPaymentSummaryViewController.xib */,
-				0426D76619E4B3FE0097B74D /* STPTestShippingMethodStore.h */,
-				0426D76719E4B3FE0097B74D /* STPTestShippingMethodStore.m */,
+			sourceTree = "<group>";
+		};
+		0426D8DC19E61A710097B74D /* ApplePayStubs */ = {
+			isa = PBXGroup;
+			children = (
+				0426D8DD19E61A710097B74D /* PKPayment+STPTestKeys.h */,
+				0426D8DE19E61A710097B74D /* PKPayment+STPTestKeys.m */,
+				0426D8DF19E61A710097B74D /* STPTestAddressStore.h */,
+				0426D8E019E61A710097B74D /* STPTestAddressStore.m */,
+				0426D8E119E61A710097B74D /* STPTestCardStore.h */,
+				0426D8E219E61A710097B74D /* STPTestCardStore.m */,
+				0426D8E319E61A710097B74D /* STPTestDataStore.h */,
+				0426D8E419E61A710097B74D /* STPTestDataTableViewController.h */,
+				0426D8E519E61A710097B74D /* STPTestDataTableViewController.m */,
+				0426D8E619E61A710097B74D /* STPTestPaymentAuthorizationViewController.h */,
+				0426D8E719E61A710097B74D /* STPTestPaymentAuthorizationViewController.m */,
+				0426D8E819E61A710097B74D /* STPTestPaymentSummaryViewController.h */,
+				0426D8E919E61A710097B74D /* STPTestPaymentSummaryViewController.m */,
+				0426D8EA19E61A710097B74D /* STPTestPaymentSummaryViewController.xib */,
+				0426D8EB19E61A710097B74D /* STPTestShippingMethodStore.h */,
+				0426D8EC19E61A710097B74D /* STPTestShippingMethodStore.m */,
 			);
 			path = ApplePayStubs;
->>>>>>> b3922f86
 			sourceTree = "<group>";
 		};
 		0470A28F19A5D5DB00B66DB7 = {
 			isa = PBXGroup;
 			children = (
-<<<<<<< HEAD
-				0426D7FB19E616380097B74D /* Stripe */,
-				04EEE23619CB834C00192164 /* PaymentKit */,
-=======
-				0426D75719E4B3FE0097B74D /* ApplePayStubs */,
-				0499F37819DCF1F30094E5E5 /* Stripe */,
+				0426D8DC19E61A710097B74D /* ApplePayStubs */,
+				0426D8D119E61A430097B74D /* Stripe */,
 				04EEE1C519CB7ED400192164 /* PaymentKit */,
->>>>>>> b3922f86
 				04E75A5219A74329000003DE /* MBProgressHUD */,
 				0470A2A119A5D5DB00B66DB7 /* StripeExample */,
 				0470A2C019A5D5DB00B66DB7 /* StripeExampleTests */,
@@ -383,7 +343,6 @@
 		0470A29A19A5D5DB00B66DB7 /* Frameworks */ = {
 			isa = PBXGroup;
 			children = (
-				0499F3BD19DD49CC0094E5E5 /* WebKit.framework */,
 				04CB47D919BF5A4100A4632A /* PassKit.framework */,
 				04E75A4C19A71CA1000003DE /* SystemConfiguration.framework */,
 				04E75A4A19A71C99000003DE /* StoreKit.framework */,
@@ -468,49 +427,6 @@
 			path = en.lproj;
 			sourceTree = "<group>";
 		};
-<<<<<<< HEAD
-=======
-		0499F37819DCF1F30094E5E5 /* Stripe */ = {
-			isa = PBXGroup;
-			children = (
-				0499F37919DCF1F30094E5E5 /* ApplePay */,
-				0499F38C19DCF1F30094E5E5 /* STPAPIConnection.h */,
-				0499F38D19DCF1F30094E5E5 /* STPAPIConnection.m */,
-				0499F38E19DCF1F30094E5E5 /* STPCard.h */,
-				0499F38F19DCF1F30094E5E5 /* STPCard.m */,
-				0499F39019DCF1F30094E5E5 /* STPFormEncodeProtocol.h */,
-				0499F39119DCF1F30094E5E5 /* STPToken.h */,
-				0499F39219DCF1F30094E5E5 /* STPToken.m */,
-				0499F39319DCF1F30094E5E5 /* STPUtils.h */,
-				0499F39419DCF1F30094E5E5 /* STPUtils.m */,
-				0499F39519DCF1F30094E5E5 /* Stripe.h */,
-				0499F39619DCF1F30094E5E5 /* Stripe.m */,
-				0499F39719DCF1F30094E5E5 /* StripeError.h */,
-				0499F39819DCF1F30094E5E5 /* StripeError.m */,
-				0499F39919DCF1F30094E5E5 /* Supporting Files */,
-			);
-			name = Stripe;
-			path = ../Stripe;
-			sourceTree = "<group>";
-		};
-		0499F37919DCF1F30094E5E5 /* ApplePay */ = {
-			isa = PBXGroup;
-			children = (
-				0499F38A19DCF1F30094E5E5 /* Stripe+ApplePay.h */,
-				0499F38B19DCF1F30094E5E5 /* Stripe+ApplePay.m */,
-			);
-			path = ApplePay;
-			sourceTree = "<group>";
-		};
-		0499F39919DCF1F30094E5E5 /* Supporting Files */ = {
-			isa = PBXGroup;
-			children = (
-				0499F39A19DCF1F30094E5E5 /* Stripe-Prefix.pch */,
-			);
-			path = "Supporting Files";
-			sourceTree = "<group>";
-		};
->>>>>>> b3922f86
 		04E75A5219A74329000003DE /* MBProgressHUD */ = {
 			isa = PBXGroup;
 			children = (
@@ -662,6 +578,7 @@
 			isa = PBXResourcesBuildPhase;
 			buildActionMask = 2147483647;
 			files = (
+				0426D8F519E61C590097B74D /* Main.storyboard in Resources */,
 				04EEE20919CB7ED500192164 /* visa.png in Resources */,
 				04EEE1FD19CB7ED500192164 /* cvc.png in Resources */,
 				04EEE20B19CB7ED500192164 /* gradient@2x.png in Resources */,
@@ -669,23 +586,10 @@
 				04EEE20119CB7ED500192164 /* discover.png in Resources */,
 				04EEE1FF19CB7ED500192164 /* diners.png in Resources */,
 				04EEE20019CB7ED500192164 /* diners@2x.png in Resources */,
+				0426D8D319E61A430097B74D /* checkoutBridge.js in Resources */,
 				04EEE1FA19CB7ED500192164 /* amex@2x.png in Resources */,
 				0470A2A619A5D5DB00B66DB7 /* InfoPlist.strings in Resources */,
-<<<<<<< HEAD
-				04EEE26C19CB834C00192164 /* cvc-amex.png in Resources */,
-				04EEE27D19CB834C00192164 /* textfield.png in Resources */,
-				04EEE27919CB834C00192164 /* placeholder@2x.png in Resources */,
-				04EEE26A19CB834C00192164 /* amex.png in Resources */,
-				04EEE27419CB834C00192164 /* jcb.png in Resources */,
-				04EEE27E19CB834C00192164 /* textfield@2x.png in Resources */,
-				04EEE26F19CB834C00192164 /* cvc@2x.png in Resources */,
-				04EEE26D19CB834C00192164 /* cvc-amex@2x.png in Resources */,
-				04EEE27519CB834C00192164 /* jcb@2x.png in Resources */,
-				04EEE27819CB834C00192164 /* placeholder.png in Resources */,
-				04EEE27B19CB834C00192164 /* visa@2x.png in Resources */,
-				04EEE27319CB834C00192164 /* discover@2x.png in Resources */,
-				0426D7FC19E616380097B74D /* checkoutBridge.js in Resources */,
-=======
+				0426D8F319E61A710097B74D /* STPTestPaymentSummaryViewController.xib in Resources */,
 				04EEE1FB19CB7ED500192164 /* cvc-amex.png in Resources */,
 				04EEE20C19CB7ED500192164 /* textfield.png in Resources */,
 				04EEE20819CB7ED500192164 /* placeholder@2x.png in Resources */,
@@ -697,13 +601,9 @@
 				04EEE20419CB7ED500192164 /* jcb@2x.png in Resources */,
 				04EEE20719CB7ED500192164 /* placeholder.png in Resources */,
 				04EEE20A19CB7ED500192164 /* visa@2x.png in Resources */,
-				0426D76E19E4B3FE0097B74D /* STPTestPaymentSummaryViewController.xib in Resources */,
 				04EEE20219CB7ED500192164 /* discover@2x.png in Resources */,
->>>>>>> b3922f86
-				0470A2AF19A5D5DB00B66DB7 /* Main.storyboard in Resources */,
 				04EEE20519CB7ED500192164 /* mastercard.png in Resources */,
 				04EEE20619CB7ED500192164 /* mastercard@2x.png in Resources */,
-				0470A30B19A5D69E00B66DB7 /* Main.storyboard in Resources */,
 				0470A30C19A5D69E00B66DB7 /* InfoPlist.strings in Resources */,
 			);
 			runOnlyForDeploymentPostprocessing = 0;
@@ -723,62 +623,37 @@
 			isa = PBXSourcesBuildPhase;
 			buildActionMask = 2147483647;
 			files = (
-				0426D76A19E4B3FE0097B74D /* STPTestCardStore.m in Sources */,
-				0499F3A519DCF1F30094E5E5 /* STPCard.m in Sources */,
-				0426D76819E4B3FE0097B74D /* PKPayment+STPTestKeys.m in Sources */,
+				0426D8F219E61A710097B74D /* STPTestPaymentSummaryViewController.m in Sources */,
+				0426D8D519E61A430097B74D /* STPCard.m in Sources */,
+				0426D8DB19E61A430097B74D /* StripeError.m in Sources */,
+				0426D8F019E61A710097B74D /* STPTestDataTableViewController.m in Sources */,
+				0426D8D919E61A430097B74D /* STPUtils.m in Sources */,
 				0470A2B219A5D5DB00B66DB7 /* ViewController.m in Sources */,
-<<<<<<< HEAD
-				0426D7FF19E616380097B74D /* PKPayment+STPTestKeys.m in Sources */,
 				0470A2AC19A5D5DB00B66DB7 /* AppDelegate.m in Sources */,
-				0426D7FE19E616380097B74D /* STPCheckoutViewController.m in Sources */,
-				04EEE26319CB834C00192164 /* PTKCardCVC.m in Sources */,
-				0426D80319E616380097B74D /* STPToken.m in Sources */,
-				0426D80119E616380097B74D /* STPCard.m in Sources */,
-				04EEE26519CB834C00192164 /* PTKCardNumber.m in Sources */,
+				0426D8F119E61A710097B74D /* STPTestPaymentAuthorizationViewController.m in Sources */,
+				04EEE1F219CB7ED500192164 /* PTKCardCVC.m in Sources */,
+				04EEE1F419CB7ED500192164 /* PTKCardNumber.m in Sources */,
+				0426D8D419E61A430097B74D /* STPAPIConnection.m in Sources */,
+				0426D8EF19E61A710097B74D /* STPTestCardStore.m in Sources */,
+				0426D8D819E61A430097B74D /* STPToken.m in Sources */,
+				0426D8D219E61A430097B74D /* Stripe+ApplePay.m in Sources */,
 				04E75A5119A734EA000003DE /* Constants.m in Sources */,
-				04EEE26919CB834C00192164 /* PTKView.m in Sources */,
-				0426D80519E616380097B74D /* Stripe.m in Sources */,
+				04EEE1F819CB7ED500192164 /* PTKView.m in Sources */,
+				0426D8D619E61A430097B74D /* STPCheckoutOptions.m in Sources */,
+				0426D8D719E61A430097B74D /* STPCheckoutViewController.m in Sources */,
+				0426D8DA19E61A430097B74D /* Stripe.m in Sources */,
 				0470A32D19A5D69E00B66DB7 /* PaymentViewController.m in Sources */,
-				04EEE26419CB834C00192164 /* PTKCardExpiry.m in Sources */,
-				0426D7FD19E616380097B74D /* STPCheckoutOptions.m in Sources */,
-				0426D80019E616380097B74D /* STPAPIConnection.m in Sources */,
-				04E75A5519A74329000003DE /* MBProgressHUD.m in Sources */,
-				04EEE26119CB834C00192164 /* PTKAddressZip.m in Sources */,
-				0470A2A819A5D5DB00B66DB7 /* main.m in Sources */,
-				0426D80219E616380097B74D /* STPTestPaymentAuthorizationViewController.m in Sources */,
-				04EEE26619CB834C00192164 /* PTKComponent.m in Sources */,
-				0426D80419E616380097B74D /* STPUtils.m in Sources */,
-				04EEE26819CB834C00192164 /* PTKUSAddressZip.m in Sources */,
-				0426D80619E616380097B74D /* StripeError.m in Sources */,
-				04EEE26719CB834C00192164 /* PTKTextField.m in Sources */,
-				04EEE26219CB834C00192164 /* PTKCard.m in Sources */,
-=======
-				0470A2AC19A5D5DB00B66DB7 /* AppDelegate.m in Sources */,
-				04EEE1F219CB7ED500192164 /* PTKCardCVC.m in Sources */,
-				0499F3A919DCF1F30094E5E5 /* StripeError.m in Sources */,
-				0499F3A619DCF1F30094E5E5 /* STPToken.m in Sources */,
-				04EEE1F419CB7ED500192164 /* PTKCardNumber.m in Sources */,
-				0499F3A419DCF1F30094E5E5 /* STPAPIConnection.m in Sources */,
-				0426D76D19E4B3FE0097B74D /* STPTestPaymentSummaryViewController.m in Sources */,
-				04E75A5119A734EA000003DE /* Constants.m in Sources */,
-				0499F3A319DCF1F30094E5E5 /* Stripe+ApplePay.m in Sources */,
-				04EEE1F819CB7ED500192164 /* PTKView.m in Sources */,
-				0470A32D19A5D69E00B66DB7 /* PaymentViewController.m in Sources */,
+				0426D8ED19E61A710097B74D /* PKPayment+STPTestKeys.m in Sources */,
+				0426D8F419E61A710097B74D /* STPTestShippingMethodStore.m in Sources */,
 				04EEE1F319CB7ED500192164 /* PTKCardExpiry.m in Sources */,
 				04E75A5519A74329000003DE /* MBProgressHUD.m in Sources */,
-				0426D76C19E4B3FE0097B74D /* STPTestPaymentAuthorizationViewController.m in Sources */,
 				04EEE1F019CB7ED500192164 /* PTKAddressZip.m in Sources */,
+				0426D8EE19E61A710097B74D /* STPTestAddressStore.m in Sources */,
 				0470A2A819A5D5DB00B66DB7 /* main.m in Sources */,
-				0499F3A719DCF1F30094E5E5 /* STPUtils.m in Sources */,
-				0426D76919E4B3FE0097B74D /* STPTestAddressStore.m in Sources */,
 				04EEE1F519CB7ED500192164 /* PTKComponent.m in Sources */,
 				04EEE1F719CB7ED500192164 /* PTKUSAddressZip.m in Sources */,
-				0426D76B19E4B3FE0097B74D /* STPTestDataTableViewController.m in Sources */,
 				04EEE1F619CB7ED500192164 /* PTKTextField.m in Sources */,
 				04EEE1F119CB7ED500192164 /* PTKCard.m in Sources */,
-				0426D76F19E4B3FE0097B74D /* STPTestShippingMethodStore.m in Sources */,
-				0499F3A819DCF1F30094E5E5 /* Stripe.m in Sources */,
->>>>>>> b3922f86
 			);
 			runOnlyForDeploymentPostprocessing = 0;
 		};
@@ -939,11 +814,7 @@
 				);
 				INFOPLIST_FILE = "StripeExample/StripeExample-Info.plist";
 				PRODUCT_NAME = "$(TARGET_NAME)";
-<<<<<<< HEAD
-				TARGETED_DEVICE_FAMILY = "1,2";
-=======
 				PROVISIONING_PROFILE = "";
->>>>>>> b3922f86
 				WRAPPER_EXTENSION = app;
 			};
 			name = Debug;
@@ -969,11 +840,7 @@
 				);
 				INFOPLIST_FILE = "StripeExample/StripeExample-Info.plist";
 				PRODUCT_NAME = "$(TARGET_NAME)";
-<<<<<<< HEAD
-				TARGETED_DEVICE_FAMILY = "1,2";
-=======
 				PROVISIONING_PROFILE = "";
->>>>>>> b3922f86
 				WRAPPER_EXTENSION = app;
 			};
 			name = Release;
