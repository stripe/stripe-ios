//
//  BrowseExamplesViewController.m
//  Non-Card Payment Examples
//
//  Created by Ben Guo on 2/17/17.
//  Copyright © 2017 Stripe. All rights reserved.
//

@import Stripe;
@import StripeCore;
#import "NonCardPaymentExamples-Swift.h"

#import "BrowseExamplesViewController.h"

#import "ApplePayExampleViewController.h"
#import "AUBECSDebitExampleViewController.h"
#import "BancontactExampleViewController.h"
<<<<<<< HEAD
#import "FPXExampleViewController.h"
=======
#import "GiropayExampleViewController.h"
>>>>>>> 62dc2874
#import "iDEALExampleViewController.h"
#import "Przelewy24ExampleViewController.h"
#import "OXXOExampleViewController.h"
#import "SEPADebitExampleViewController.h"
#import "SofortSourcesExampleViewController.h"
#import "SofortExampleViewController.h"
#import "WeChatPayExampleViewController.h"
#import "EPSExampleViewController.h"
#import "PayPalExampleViewController.h"

/**
 This view controller presents different examples, each of which demonstrates creating a payment using a different payment method or integration.
 */
@interface BrowseExamplesViewController () <ExampleViewControllerDelegate>
@end

@implementation BrowseExamplesViewController

- (void)viewDidLoad {
    [super viewDidLoad];
    self.title = @"Examples";
    self.navigationController.navigationBar.translucent = NO;
    self.tableView.tableFooterView = [UIView new];
}

- (NSInteger)numberOfSectionsInTableView:(UITableView *)tableView {
    return 1;
}

- (NSInteger)tableView:(UITableView *)tableView numberOfRowsInSection:(NSInteger)section {
    return 35;
}

- (UITableViewCell *)tableView:(UITableView *)tableView cellForRowAtIndexPath:(NSIndexPath *)indexPath {
    UITableViewCell *cell = [UITableViewCell new];
    switch (indexPath.row) {
        case 0:
            cell.textLabel.text = @"Apple Pay";
            break;
        case 1:
            cell.textLabel.text = @"Sofort (Sources)";
            break;
        case 2:
            cell.textLabel.text = @"WeChat Pay (Sources)";
            break;
        case 3:
            cell.textLabel.text = @"SEPA Debit";
            break;
        case 4:
            cell.textLabel.text = @"iDEAL";
            break;
        case 5:
            cell.textLabel.text = @"Alipay";
            break;
        case 6:
            cell.textLabel.text = @"Klarna (Sources)";
            break;
        case 7:
            cell.textLabel.text = @"Bacs Debit";
            break;
        case 8:
            cell.textLabel.text = @"AU BECS Debit";
            break;
        case 9:
            cell.textLabel.text = @"giropay";
            break;
        case 10:
            cell.textLabel.text = @"Przelewy24";
<<<<<<< HEAD
            break;
        case 11:
            cell.textLabel.text = @"Bancontact";
            break;
        case 12:
            cell.textLabel.text = @"EPS";
            break;
        case 13:
            cell.textLabel.text = @"Sofort (PaymentMethods)";
            break;
        case 14:
            cell.textLabel.text = @"GrabPay";
            break;
        case 15:
            cell.textLabel.text = @"OXXO";
            break;
        case 16:
            cell.textLabel.text = @"Afterpay";
            break;
        case 17:
            cell.textLabel.text = @"Boleto";
            break;
        case 18:
            cell.textLabel.text = @"Klarna (PaymentMethods)";
            break;
        case 19:
            cell.textLabel.text = @"Affirm (PaymentMethods)";
            break;
        case 20:
            cell.textLabel.text = @"US Bank Account";
            break;
        case 21:
            cell.textLabel.text = @"US Bank Account w/ FinancialConnections";
            break;
        case 22:
            cell.textLabel.text = @"Cash App Pay";
            break;
        case 23:
            cell.textLabel.text = @"BLIK";
            break;
        case 24:
            cell.textLabel.text = @"PayPal";
            break;
        case 25:
            cell.textLabel.text = @"RevolutPay";
            break;
        case 26:
            cell.textLabel.text = @"Swish";
            break;
        case 27:
            cell.textLabel.text = @"Amazon Pay";
            break;
        case 28:
            cell.textLabel.text = @"Alma";
            break;
        case 29:
            cell.textLabel.text = @"Multibanco";
            break;
        case 30:
            cell.textLabel.text = @"MobilePay";
=======
            break;
        case 11:
            cell.textLabel.text = @"Bancontact";
            break;
        case 12:
            cell.textLabel.text = @"EPS";
            break;
        case 13:
            cell.textLabel.text = @"Sofort (PaymentMethods)";
            break;
        case 14:
            cell.textLabel.text = @"GrabPay";
            break;
        case 15:
            cell.textLabel.text = @"OXXO";
            break;
        case 16:
            cell.textLabel.text = @"Afterpay";
            break;
        case 17:
            cell.textLabel.text = @"Boleto";
            break;
        case 18:
            cell.textLabel.text = @"Klarna (PaymentMethods)";
            break;
        case 19:
            cell.textLabel.text = @"Affirm (PaymentMethods)";
            break;
        case 20:
            cell.textLabel.text = @"US Bank Account";
            break;
        case 21:
            cell.textLabel.text = @"US Bank Account w/ FinancialConnections";
            break;
        case 22:
            cell.textLabel.text = @"Cash App Pay";
            break;
        case 23:
            cell.textLabel.text = @"BLIK";
            break;
        case 24:
            cell.textLabel.text = @"PayPal";
            break;
        case 25:
            cell.textLabel.text = @"RevolutPay";
            break;
        case 26:
            cell.textLabel.text = @"Swish";
            break;
        case 27:
            cell.textLabel.text = @"Amazon Pay";
            break;
        case 28:
            cell.textLabel.text = @"Alma";
            break;
        case 29:
            cell.textLabel.text = @"Multibanco";
            break;
        case 30:
            cell.textLabel.text = @"MobilePay";
            break;
        case 31:
            cell.textLabel.text = @"Sunbit";
            break;
        case 32:
            cell.textLabel.text = @"Billie";
            break;
        case 33:
            cell.textLabel.text = @"Satispay";
            break;
        case 34:
            cell.textLabel.text = @"Crypto";
>>>>>>> 62dc2874
            break;
    }
    return cell;
}

- (void)tableView:(UITableView *)tableView didSelectRowAtIndexPath:(NSIndexPath *)indexPath {
    UIViewController *viewController;
    if ([StripeAPI defaultPublishableKey] == nil) {
        [self _displayAlert:@"Please set a Stripe Publishable Key in Constants.m" viewController:self completion:^{
            [tableView deselectRowAtIndexPath:indexPath animated:NO];
        }];
        return;
    }

    switch (indexPath.row) {
        case 0: {
            ApplePayExampleViewController *exampleVC = [ApplePayExampleViewController new];
            exampleVC.delegate = self;
            viewController = exampleVC;
            break;
        }
        case 1: {
            SofortSourcesExampleViewController *exampleVC = [SofortSourcesExampleViewController new];
            exampleVC.delegate = self;
            viewController = exampleVC;
            break;
        }
        case 2: {
            WeChatPayExampleViewController *exampleVC = [WeChatPayExampleViewController new];
            exampleVC.delegate = self;
            viewController = exampleVC;
            break;
        }
        case 3: {
            SEPADebitExampleViewController *exampleVC = [SEPADebitExampleViewController new];
            exampleVC.delegate = self;
            viewController = exampleVC;
            break;
        }
        case 4: {
            iDEALExampleViewController *exampleVC = [iDEALExampleViewController new];
            exampleVC.delegate = self;
            viewController = exampleVC;
            break;
        }
        case 5: {
            AlipayExampleViewController *exampleVC = [AlipayExampleViewController new];
            exampleVC.delegate = self;
            viewController = exampleVC;
            break;
        }
        case 6: {
            KlarnaSourcesExampleViewController *exampleVC = [KlarnaSourcesExampleViewController new];
            exampleVC.delegate = self;
            viewController = exampleVC;
            break;
        }
        case 7: {
            BacsDebitExampleViewController *exampleVC = [BacsDebitExampleViewController new];
            exampleVC.delegate = self;
            viewController = exampleVC;
            break;
        }
        case 8: {
            AUBECSDebitExampleViewController *exampleVC = [AUBECSDebitExampleViewController new];
            exampleVC.delegate = self;
            viewController = exampleVC;
            break;
        }
        case 9: {
            GiropayExampleViewController *exampleVC = [GiropayExampleViewController new];
            exampleVC.delegate = self;
            viewController = exampleVC;
            break;
        }
        case 10: {
            Przelewy24ExampleViewController *exampleVC = [Przelewy24ExampleViewController new];
<<<<<<< HEAD
=======
            exampleVC.delegate = self;
            viewController = exampleVC;
            break;
        }
        case 11: {
            BancontactExampleViewController *exampleVC = [BancontactExampleViewController new];
>>>>>>> 62dc2874
            exampleVC.delegate = self;
            viewController = exampleVC;
            break;
        }
<<<<<<< HEAD
        case 11: {
            BancontactExampleViewController *exampleVC = [BancontactExampleViewController new];
=======
        case 12: {
            EPSExampleViewController *exampleVC = [EPSExampleViewController new];
>>>>>>> 62dc2874
            exampleVC.delegate = self;
            viewController = exampleVC;
            break;
        }
<<<<<<< HEAD
        case 12: {
            EPSExampleViewController *exampleVC = [EPSExampleViewController new];
=======
        case 13: {
            SofortExampleViewController *exampleVC = [SofortExampleViewController new];
>>>>>>> 62dc2874
            exampleVC.delegate = self;
            viewController = exampleVC;
            break;
        }
<<<<<<< HEAD
        case 13: {
            SofortExampleViewController *exampleVC = [SofortExampleViewController new];
=======
        case 14: {
            GrabPayExampleViewController *exampleVC = [GrabPayExampleViewController new];
>>>>>>> 62dc2874
            exampleVC.delegate = self;
            viewController = exampleVC;
            break;
        }
<<<<<<< HEAD
        case 14: {
            GrabPayExampleViewController *exampleVC = [GrabPayExampleViewController new];
=======
        case 15: {
            OXXOExampleViewController *exampleVC = [OXXOExampleViewController new];
>>>>>>> 62dc2874
            exampleVC.delegate = self;
            viewController = exampleVC;
            break;
        }
<<<<<<< HEAD
        case 15: {
            OXXOExampleViewController *exampleVC = [OXXOExampleViewController new];
=======
        case 16: {
            AfterpayClearpayExampleViewController *exampleVC = [AfterpayClearpayExampleViewController new];
>>>>>>> 62dc2874
            exampleVC.delegate = self;
            viewController = exampleVC;
            break;
        }
<<<<<<< HEAD
        case 16: {
            AfterpayClearpayExampleViewController *exampleVC = [AfterpayClearpayExampleViewController new];
=======
        case 17: {
            BoletoExampleViewController *exampleVC = [BoletoExampleViewController new];
>>>>>>> 62dc2874
            exampleVC.delegate = self;
            viewController = exampleVC;
            break;
        }
<<<<<<< HEAD
        case 17: {
            BoletoExampleViewController *exampleVC = [BoletoExampleViewController new];
=======
        case 18: {
            KlarnaExampleViewController *exampleVC = [KlarnaExampleViewController new];
>>>>>>> 62dc2874
            exampleVC.delegate = self;
            viewController = exampleVC;
            break;
        }
<<<<<<< HEAD
        case 18: {
            KlarnaExampleViewController *exampleVC = [KlarnaExampleViewController new];
=======
        case 19: {
            AffirmExampleViewController *exampleVC = [AffirmExampleViewController new];
>>>>>>> 62dc2874
            exampleVC.delegate = self;
            viewController = exampleVC;
            break;
        }
<<<<<<< HEAD
        case 19: {
            AffirmExampleViewController *exampleVC = [AffirmExampleViewController new];
=======
        case 20: {
            USBankAccountExampleViewController *exampleVC = [USBankAccountExampleViewController new];
>>>>>>> 62dc2874
            exampleVC.delegate = self;
            viewController = exampleVC;
            break;
        }
<<<<<<< HEAD
        case 20: {
            USBankAccountExampleViewController *exampleVC = [USBankAccountExampleViewController new];
=======
        case 21: {
            USBankAccountFinancialConnectionsExampleViewController *exampleVC = [USBankAccountFinancialConnectionsExampleViewController new];
>>>>>>> 62dc2874
            exampleVC.delegate = self;
            viewController = exampleVC;
            break;
        }
<<<<<<< HEAD
        case 21: {
            USBankAccountFinancialConnectionsExampleViewController *exampleVC = [USBankAccountFinancialConnectionsExampleViewController new];
=======
        case 22: {
            CashAppExampleViewController *exampleVC = [CashAppExampleViewController new];
>>>>>>> 62dc2874
            exampleVC.delegate = self;
            viewController = exampleVC;
            break;
        }
<<<<<<< HEAD
        case 22: {
            CashAppExampleViewController *exampleVC = [CashAppExampleViewController new];
=======
        case 23: {
            BlikExampleViewController *exampleVC = [BlikExampleViewController new];
>>>>>>> 62dc2874
            exampleVC.delegate = self;
            viewController = exampleVC;
            break;
        }
<<<<<<< HEAD
        case 23: {
            BlikExampleViewController *exampleVC = [BlikExampleViewController new];
=======
        case 24: {
            PayPalExampleViewController *exampleVC = [PayPalExampleViewController new];
>>>>>>> 62dc2874
            exampleVC.delegate = self;
            viewController = exampleVC;
            break;
        }
<<<<<<< HEAD
        case 24: {
            PayPalExampleViewController *exampleVC = [PayPalExampleViewController new];
=======
        case 25: {
            RevolutPayExampleViewController *exampleVC = [RevolutPayExampleViewController new];
>>>>>>> 62dc2874
            exampleVC.delegate = self;
            viewController = exampleVC;
            break;
        }
<<<<<<< HEAD
        case 25: {
            RevolutPayExampleViewController *exampleVC = [RevolutPayExampleViewController new];
=======
        case 26: {
            SwishExampleViewController *exampleVC = [SwishExampleViewController new];
>>>>>>> 62dc2874
            exampleVC.delegate = self;
            viewController = exampleVC;
            break;
        }
<<<<<<< HEAD
        case 26: {
            SwishExampleViewController *exampleVC = [SwishExampleViewController new];
=======
        case 27: {
            AmazonPayExampleViewController *exampleVC = [AmazonPayExampleViewController new];
>>>>>>> 62dc2874
            exampleVC.delegate = self;
            viewController = exampleVC;
            break;
        }
<<<<<<< HEAD
        case 27: {
            AmazonPayExampleViewController *exampleVC = [AmazonPayExampleViewController new];
=======
        case 28: {
            AlmaExampleViewController *exampleVC = [AlmaExampleViewController new];
>>>>>>> 62dc2874
            exampleVC.delegate = self;
            viewController = exampleVC;
            break;
        }
<<<<<<< HEAD
        case 28: {
            AlmaExampleViewController *exampleVC = [AlmaExampleViewController new];
=======
        case 29: {
            MultibancoExampleViewController *exampleVC = [MultibancoExampleViewController new];
>>>>>>> 62dc2874
            exampleVC.delegate = self;
            viewController = exampleVC;
            break;
        }
<<<<<<< HEAD
        case 29: {
            MultibancoExampleViewController *exampleVC = [MultibancoExampleViewController new];
=======
        case 30: {
            MobilePayExampleViewController *exampleVC = [MobilePayExampleViewController new];
>>>>>>> 62dc2874
            exampleVC.delegate = self;
            viewController = exampleVC;
            break;
        }
<<<<<<< HEAD
        case 30: {
            MobilePayExampleViewController *exampleVC = [MobilePayExampleViewController new];
=======
        case 31: {
            SunbitExampleViewController *exampleVC = [SunbitExampleViewController new];
            exampleVC.delegate = self;
            viewController = exampleVC;
            break;
        }
        case 32: {
            BillieExampleViewController *exampleVC = [BillieExampleViewController new];
            exampleVC.delegate = self;
            viewController = exampleVC;
            break;
        }
        case 33: {
            SatispayExampleViewController *exampleVC = [SatispayExampleViewController new];
            exampleVC.delegate = self;
            viewController = exampleVC;
            break;
        }
        case 34: {
            CryptoExampleViewController *exampleVC = [CryptoExampleViewController new];
>>>>>>> 62dc2874
            exampleVC.delegate = self;
            viewController = exampleVC;
            break;
        }
    }
    [self.navigationController pushViewController:viewController animated:YES];
}

- (void)_displayAlert:(NSString *)message viewController:(UIViewController *)viewController completion:(void (^)(void))completion {
    UIAlertController *alertController = [UIAlertController alertControllerWithTitle:nil message:message preferredStyle:UIAlertControllerStyleAlert];
    UIAlertAction *action = [UIAlertAction actionWithTitle:@"OK" style:UIAlertActionStyleDefault handler:^(__unused UIAlertAction *action) {
        completion();
    }];
    [alertController addAction:action];
    [viewController presentViewController:alertController animated:YES completion:nil];
}

#pragma mark - ExampleViewControllerDelegate

- (void)exampleViewController:(UIViewController *)controller didFinishWithMessage:(NSString *)message {
    dispatch_async(dispatch_get_main_queue(), ^{
        [self _displayAlert:message viewController:controller completion:^{
            [self.navigationController popViewControllerAnimated:YES];
        }];
    });
}

- (void)exampleViewController:(UIViewController *)controller didFinishWithError:(NSError *)error {
    dispatch_async(dispatch_get_main_queue(), ^{
        NSLog(@"%@", error);
        [self _displayAlert:[error localizedDescription] viewController:self completion:^{
            [self.navigationController popViewControllerAnimated:YES];
        }];
    });
}

#pragma mark - STPAuthenticationContext

- (UIViewController *)authenticationPresentingViewController {
    return self.navigationController.topViewController;
}

@end<|MERGE_RESOLUTION|>--- conflicted
+++ resolved
@@ -15,11 +15,6 @@
 #import "ApplePayExampleViewController.h"
 #import "AUBECSDebitExampleViewController.h"
 #import "BancontactExampleViewController.h"
-<<<<<<< HEAD
-#import "FPXExampleViewController.h"
-=======
-#import "GiropayExampleViewController.h"
->>>>>>> 62dc2874
 #import "iDEALExampleViewController.h"
 #import "Przelewy24ExampleViewController.h"
 #import "OXXOExampleViewController.h"
@@ -84,145 +79,79 @@
             cell.textLabel.text = @"AU BECS Debit";
             break;
         case 9:
-            cell.textLabel.text = @"giropay";
+            cell.textLabel.text = @"Przelewy24";
             break;
         case 10:
-            cell.textLabel.text = @"Przelewy24";
-<<<<<<< HEAD
+            cell.textLabel.text = @"Bancontact";
             break;
         case 11:
-            cell.textLabel.text = @"Bancontact";
+            cell.textLabel.text = @"EPS";
             break;
         case 12:
-            cell.textLabel.text = @"EPS";
+            cell.textLabel.text = @"Sofort (PaymentMethods)";
             break;
         case 13:
-            cell.textLabel.text = @"Sofort (PaymentMethods)";
+            cell.textLabel.text = @"GrabPay";
             break;
         case 14:
-            cell.textLabel.text = @"GrabPay";
+            cell.textLabel.text = @"OXXO";
             break;
         case 15:
-            cell.textLabel.text = @"OXXO";
+            cell.textLabel.text = @"Afterpay";
             break;
         case 16:
-            cell.textLabel.text = @"Afterpay";
+            cell.textLabel.text = @"Boleto";
             break;
         case 17:
-            cell.textLabel.text = @"Boleto";
+            cell.textLabel.text = @"Klarna (PaymentMethods)";
             break;
         case 18:
-            cell.textLabel.text = @"Klarna (PaymentMethods)";
+            cell.textLabel.text = @"Affirm (PaymentMethods)";
             break;
         case 19:
-            cell.textLabel.text = @"Affirm (PaymentMethods)";
+            cell.textLabel.text = @"US Bank Account";
             break;
         case 20:
-            cell.textLabel.text = @"US Bank Account";
+            cell.textLabel.text = @"US Bank Account w/ FinancialConnections";
             break;
         case 21:
-            cell.textLabel.text = @"US Bank Account w/ FinancialConnections";
+            cell.textLabel.text = @"Cash App Pay";
             break;
         case 22:
-            cell.textLabel.text = @"Cash App Pay";
+            cell.textLabel.text = @"BLIK";
             break;
         case 23:
-            cell.textLabel.text = @"BLIK";
+            cell.textLabel.text = @"PayPal";
             break;
         case 24:
-            cell.textLabel.text = @"PayPal";
+            cell.textLabel.text = @"RevolutPay";
             break;
         case 25:
-            cell.textLabel.text = @"RevolutPay";
+            cell.textLabel.text = @"Swish";
             break;
         case 26:
-            cell.textLabel.text = @"Swish";
+            cell.textLabel.text = @"Amazon Pay";
             break;
         case 27:
-            cell.textLabel.text = @"Amazon Pay";
+            cell.textLabel.text = @"Alma";
             break;
         case 28:
-            cell.textLabel.text = @"Alma";
+            cell.textLabel.text = @"Multibanco";
             break;
         case 29:
-            cell.textLabel.text = @"Multibanco";
+            cell.textLabel.text = @"MobilePay";
             break;
         case 30:
-            cell.textLabel.text = @"MobilePay";
-=======
-            break;
-        case 11:
-            cell.textLabel.text = @"Bancontact";
-            break;
-        case 12:
-            cell.textLabel.text = @"EPS";
-            break;
-        case 13:
-            cell.textLabel.text = @"Sofort (PaymentMethods)";
-            break;
-        case 14:
-            cell.textLabel.text = @"GrabPay";
-            break;
-        case 15:
-            cell.textLabel.text = @"OXXO";
-            break;
-        case 16:
-            cell.textLabel.text = @"Afterpay";
-            break;
-        case 17:
-            cell.textLabel.text = @"Boleto";
-            break;
-        case 18:
-            cell.textLabel.text = @"Klarna (PaymentMethods)";
-            break;
-        case 19:
-            cell.textLabel.text = @"Affirm (PaymentMethods)";
-            break;
-        case 20:
-            cell.textLabel.text = @"US Bank Account";
-            break;
-        case 21:
-            cell.textLabel.text = @"US Bank Account w/ FinancialConnections";
-            break;
-        case 22:
-            cell.textLabel.text = @"Cash App Pay";
-            break;
-        case 23:
-            cell.textLabel.text = @"BLIK";
-            break;
-        case 24:
-            cell.textLabel.text = @"PayPal";
-            break;
-        case 25:
-            cell.textLabel.text = @"RevolutPay";
-            break;
-        case 26:
-            cell.textLabel.text = @"Swish";
-            break;
-        case 27:
-            cell.textLabel.text = @"Amazon Pay";
-            break;
-        case 28:
-            cell.textLabel.text = @"Alma";
-            break;
-        case 29:
-            cell.textLabel.text = @"Multibanco";
-            break;
-        case 30:
-            cell.textLabel.text = @"MobilePay";
+            cell.textLabel.text = @"Sunbit";
             break;
         case 31:
-            cell.textLabel.text = @"Sunbit";
+            cell.textLabel.text = @"Billie";
             break;
         case 32:
-            cell.textLabel.text = @"Billie";
+            cell.textLabel.text = @"Satispay";
             break;
         case 33:
-            cell.textLabel.text = @"Satispay";
-            break;
-        case 34:
             cell.textLabel.text = @"Crypto";
->>>>>>> 62dc2874
             break;
     }
     return cell;
@@ -293,260 +222,151 @@
             break;
         }
         case 9: {
-            GiropayExampleViewController *exampleVC = [GiropayExampleViewController new];
+            Przelewy24ExampleViewController *exampleVC = [Przelewy24ExampleViewController new];
             exampleVC.delegate = self;
             viewController = exampleVC;
             break;
         }
         case 10: {
-            Przelewy24ExampleViewController *exampleVC = [Przelewy24ExampleViewController new];
-<<<<<<< HEAD
-=======
+            BancontactExampleViewController *exampleVC = [BancontactExampleViewController new];
             exampleVC.delegate = self;
             viewController = exampleVC;
             break;
         }
         case 11: {
-            BancontactExampleViewController *exampleVC = [BancontactExampleViewController new];
->>>>>>> 62dc2874
-            exampleVC.delegate = self;
-            viewController = exampleVC;
-            break;
-        }
-<<<<<<< HEAD
-        case 11: {
-            BancontactExampleViewController *exampleVC = [BancontactExampleViewController new];
-=======
+            EPSExampleViewController *exampleVC = [EPSExampleViewController new];
+            exampleVC.delegate = self;
+            viewController = exampleVC;
+            break;
+        }
         case 12: {
-            EPSExampleViewController *exampleVC = [EPSExampleViewController new];
->>>>>>> 62dc2874
-            exampleVC.delegate = self;
-            viewController = exampleVC;
-            break;
-        }
-<<<<<<< HEAD
-        case 12: {
-            EPSExampleViewController *exampleVC = [EPSExampleViewController new];
-=======
+            SofortExampleViewController *exampleVC = [SofortExampleViewController new];
+            exampleVC.delegate = self;
+            viewController = exampleVC;
+            break;
+        }
         case 13: {
-            SofortExampleViewController *exampleVC = [SofortExampleViewController new];
->>>>>>> 62dc2874
-            exampleVC.delegate = self;
-            viewController = exampleVC;
-            break;
-        }
-<<<<<<< HEAD
-        case 13: {
-            SofortExampleViewController *exampleVC = [SofortExampleViewController new];
-=======
+            GrabPayExampleViewController *exampleVC = [GrabPayExampleViewController new];
+            exampleVC.delegate = self;
+            viewController = exampleVC;
+            break;
+        }
         case 14: {
-            GrabPayExampleViewController *exampleVC = [GrabPayExampleViewController new];
->>>>>>> 62dc2874
-            exampleVC.delegate = self;
-            viewController = exampleVC;
-            break;
-        }
-<<<<<<< HEAD
-        case 14: {
-            GrabPayExampleViewController *exampleVC = [GrabPayExampleViewController new];
-=======
+            OXXOExampleViewController *exampleVC = [OXXOExampleViewController new];
+            exampleVC.delegate = self;
+            viewController = exampleVC;
+            break;
+        }
         case 15: {
-            OXXOExampleViewController *exampleVC = [OXXOExampleViewController new];
->>>>>>> 62dc2874
-            exampleVC.delegate = self;
-            viewController = exampleVC;
-            break;
-        }
-<<<<<<< HEAD
-        case 15: {
-            OXXOExampleViewController *exampleVC = [OXXOExampleViewController new];
-=======
+            AfterpayClearpayExampleViewController *exampleVC = [AfterpayClearpayExampleViewController new];
+            exampleVC.delegate = self;
+            viewController = exampleVC;
+            break;
+        }
         case 16: {
-            AfterpayClearpayExampleViewController *exampleVC = [AfterpayClearpayExampleViewController new];
->>>>>>> 62dc2874
-            exampleVC.delegate = self;
-            viewController = exampleVC;
-            break;
-        }
-<<<<<<< HEAD
-        case 16: {
-            AfterpayClearpayExampleViewController *exampleVC = [AfterpayClearpayExampleViewController new];
-=======
+            BoletoExampleViewController *exampleVC = [BoletoExampleViewController new];
+            exampleVC.delegate = self;
+            viewController = exampleVC;
+            break;
+        }
         case 17: {
-            BoletoExampleViewController *exampleVC = [BoletoExampleViewController new];
->>>>>>> 62dc2874
-            exampleVC.delegate = self;
-            viewController = exampleVC;
-            break;
-        }
-<<<<<<< HEAD
-        case 17: {
-            BoletoExampleViewController *exampleVC = [BoletoExampleViewController new];
-=======
+            KlarnaExampleViewController *exampleVC = [KlarnaExampleViewController new];
+            exampleVC.delegate = self;
+            viewController = exampleVC;
+            break;
+        }
         case 18: {
-            KlarnaExampleViewController *exampleVC = [KlarnaExampleViewController new];
->>>>>>> 62dc2874
-            exampleVC.delegate = self;
-            viewController = exampleVC;
-            break;
-        }
-<<<<<<< HEAD
-        case 18: {
-            KlarnaExampleViewController *exampleVC = [KlarnaExampleViewController new];
-=======
+            AffirmExampleViewController *exampleVC = [AffirmExampleViewController new];
+            exampleVC.delegate = self;
+            viewController = exampleVC;
+            break;
+        }
         case 19: {
-            AffirmExampleViewController *exampleVC = [AffirmExampleViewController new];
->>>>>>> 62dc2874
-            exampleVC.delegate = self;
-            viewController = exampleVC;
-            break;
-        }
-<<<<<<< HEAD
-        case 19: {
-            AffirmExampleViewController *exampleVC = [AffirmExampleViewController new];
-=======
+            USBankAccountExampleViewController *exampleVC = [USBankAccountExampleViewController new];
+            exampleVC.delegate = self;
+            viewController = exampleVC;
+            break;
+        }
         case 20: {
-            USBankAccountExampleViewController *exampleVC = [USBankAccountExampleViewController new];
->>>>>>> 62dc2874
-            exampleVC.delegate = self;
-            viewController = exampleVC;
-            break;
-        }
-<<<<<<< HEAD
-        case 20: {
-            USBankAccountExampleViewController *exampleVC = [USBankAccountExampleViewController new];
-=======
+            USBankAccountFinancialConnectionsExampleViewController *exampleVC = [USBankAccountFinancialConnectionsExampleViewController new];
+            exampleVC.delegate = self;
+            viewController = exampleVC;
+            break;
+        }
         case 21: {
-            USBankAccountFinancialConnectionsExampleViewController *exampleVC = [USBankAccountFinancialConnectionsExampleViewController new];
->>>>>>> 62dc2874
-            exampleVC.delegate = self;
-            viewController = exampleVC;
-            break;
-        }
-<<<<<<< HEAD
-        case 21: {
-            USBankAccountFinancialConnectionsExampleViewController *exampleVC = [USBankAccountFinancialConnectionsExampleViewController new];
-=======
+            CashAppExampleViewController *exampleVC = [CashAppExampleViewController new];
+            exampleVC.delegate = self;
+            viewController = exampleVC;
+            break;
+        }
         case 22: {
-            CashAppExampleViewController *exampleVC = [CashAppExampleViewController new];
->>>>>>> 62dc2874
-            exampleVC.delegate = self;
-            viewController = exampleVC;
-            break;
-        }
-<<<<<<< HEAD
-        case 22: {
-            CashAppExampleViewController *exampleVC = [CashAppExampleViewController new];
-=======
+            BlikExampleViewController *exampleVC = [BlikExampleViewController new];
+            exampleVC.delegate = self;
+            viewController = exampleVC;
+            break;
+        }
         case 23: {
-            BlikExampleViewController *exampleVC = [BlikExampleViewController new];
->>>>>>> 62dc2874
-            exampleVC.delegate = self;
-            viewController = exampleVC;
-            break;
-        }
-<<<<<<< HEAD
-        case 23: {
-            BlikExampleViewController *exampleVC = [BlikExampleViewController new];
-=======
+            PayPalExampleViewController *exampleVC = [PayPalExampleViewController new];
+            exampleVC.delegate = self;
+            viewController = exampleVC;
+            break;
+        }
         case 24: {
-            PayPalExampleViewController *exampleVC = [PayPalExampleViewController new];
->>>>>>> 62dc2874
-            exampleVC.delegate = self;
-            viewController = exampleVC;
-            break;
-        }
-<<<<<<< HEAD
-        case 24: {
-            PayPalExampleViewController *exampleVC = [PayPalExampleViewController new];
-=======
+            RevolutPayExampleViewController *exampleVC = [RevolutPayExampleViewController new];
+            exampleVC.delegate = self;
+            viewController = exampleVC;
+            break;
+        }
         case 25: {
-            RevolutPayExampleViewController *exampleVC = [RevolutPayExampleViewController new];
->>>>>>> 62dc2874
-            exampleVC.delegate = self;
-            viewController = exampleVC;
-            break;
-        }
-<<<<<<< HEAD
-        case 25: {
-            RevolutPayExampleViewController *exampleVC = [RevolutPayExampleViewController new];
-=======
+            SwishExampleViewController *exampleVC = [SwishExampleViewController new];
+            exampleVC.delegate = self;
+            viewController = exampleVC;
+            break;
+        }
         case 26: {
-            SwishExampleViewController *exampleVC = [SwishExampleViewController new];
->>>>>>> 62dc2874
-            exampleVC.delegate = self;
-            viewController = exampleVC;
-            break;
-        }
-<<<<<<< HEAD
-        case 26: {
-            SwishExampleViewController *exampleVC = [SwishExampleViewController new];
-=======
+            AmazonPayExampleViewController *exampleVC = [AmazonPayExampleViewController new];
+            exampleVC.delegate = self;
+            viewController = exampleVC;
+            break;
+        }
         case 27: {
-            AmazonPayExampleViewController *exampleVC = [AmazonPayExampleViewController new];
->>>>>>> 62dc2874
-            exampleVC.delegate = self;
-            viewController = exampleVC;
-            break;
-        }
-<<<<<<< HEAD
-        case 27: {
-            AmazonPayExampleViewController *exampleVC = [AmazonPayExampleViewController new];
-=======
+            AlmaExampleViewController *exampleVC = [AlmaExampleViewController new];
+            exampleVC.delegate = self;
+            viewController = exampleVC;
+            break;
+        }
         case 28: {
-            AlmaExampleViewController *exampleVC = [AlmaExampleViewController new];
->>>>>>> 62dc2874
-            exampleVC.delegate = self;
-            viewController = exampleVC;
-            break;
-        }
-<<<<<<< HEAD
-        case 28: {
-            AlmaExampleViewController *exampleVC = [AlmaExampleViewController new];
-=======
+            MultibancoExampleViewController *exampleVC = [MultibancoExampleViewController new];
+            exampleVC.delegate = self;
+            viewController = exampleVC;
+            break;
+        }
         case 29: {
-            MultibancoExampleViewController *exampleVC = [MultibancoExampleViewController new];
->>>>>>> 62dc2874
-            exampleVC.delegate = self;
-            viewController = exampleVC;
-            break;
-        }
-<<<<<<< HEAD
-        case 29: {
-            MultibancoExampleViewController *exampleVC = [MultibancoExampleViewController new];
-=======
+            MobilePayExampleViewController *exampleVC = [MobilePayExampleViewController new];
+            exampleVC.delegate = self;
+            viewController = exampleVC;
+            break;
+        }
         case 30: {
-            MobilePayExampleViewController *exampleVC = [MobilePayExampleViewController new];
->>>>>>> 62dc2874
-            exampleVC.delegate = self;
-            viewController = exampleVC;
-            break;
-        }
-<<<<<<< HEAD
-        case 30: {
-            MobilePayExampleViewController *exampleVC = [MobilePayExampleViewController new];
-=======
+            SunbitExampleViewController *exampleVC = [SunbitExampleViewController new];
+            exampleVC.delegate = self;
+            viewController = exampleVC;
+            break;
+        }
         case 31: {
-            SunbitExampleViewController *exampleVC = [SunbitExampleViewController new];
+            BillieExampleViewController *exampleVC = [BillieExampleViewController new];
             exampleVC.delegate = self;
             viewController = exampleVC;
             break;
         }
         case 32: {
-            BillieExampleViewController *exampleVC = [BillieExampleViewController new];
+            SatispayExampleViewController *exampleVC = [SatispayExampleViewController new];
             exampleVC.delegate = self;
             viewController = exampleVC;
             break;
         }
         case 33: {
-            SatispayExampleViewController *exampleVC = [SatispayExampleViewController new];
-            exampleVC.delegate = self;
-            viewController = exampleVC;
-            break;
-        }
-        case 34: {
             CryptoExampleViewController *exampleVC = [CryptoExampleViewController new];
->>>>>>> 62dc2874
             exampleVC.delegate = self;
             viewController = exampleVC;
             break;
