--- conflicted
+++ resolved
@@ -75,73 +75,67 @@
         case 8:
             cell.textLabel.text = @"EPS";
             break;
-<<<<<<< HEAD
         case 9:
-            cell.textLabel.text = @"Sofort (PaymentMethods)";
-            break;
-=======
->>>>>>> a59fc4ca
+            cell.textLabel.text = @"GrabPay";
+            break;
         case 10:
-            cell.textLabel.text = @"GrabPay";
+            cell.textLabel.text = @"OXXO";
             break;
         case 11:
-            cell.textLabel.text = @"OXXO";
+            cell.textLabel.text = @"Afterpay";
             break;
         case 12:
-            cell.textLabel.text = @"Afterpay";
+            cell.textLabel.text = @"Boleto";
             break;
         case 13:
-            cell.textLabel.text = @"Boleto";
+            cell.textLabel.text = @"Klarna (PaymentMethods)";
             break;
         case 14:
-            cell.textLabel.text = @"Klarna (PaymentMethods)";
+            cell.textLabel.text = @"Affirm (PaymentMethods)";
             break;
         case 15:
-            cell.textLabel.text = @"Affirm (PaymentMethods)";
+            cell.textLabel.text = @"US Bank Account";
             break;
         case 16:
-            cell.textLabel.text = @"US Bank Account";
+            cell.textLabel.text = @"US Bank Account w/ FinancialConnections";
             break;
         case 17:
-            cell.textLabel.text = @"US Bank Account w/ FinancialConnections";
+            cell.textLabel.text = @"Cash App Pay";
             break;
         case 18:
-            cell.textLabel.text = @"Cash App Pay";
+            cell.textLabel.text = @"BLIK";
             break;
         case 19:
-            cell.textLabel.text = @"BLIK";
+            cell.textLabel.text = @"PayPal";
             break;
         case 20:
-            cell.textLabel.text = @"PayPal";
+            cell.textLabel.text = @"RevolutPay";
             break;
         case 21:
-            cell.textLabel.text = @"RevolutPay";
+            cell.textLabel.text = @"Swish";
             break;
         case 22:
-            cell.textLabel.text = @"Swish";
+            cell.textLabel.text = @"Amazon Pay";
             break;
         case 23:
-            cell.textLabel.text = @"Amazon Pay";
+            cell.textLabel.text = @"Alma";
             break;
         case 24:
-            cell.textLabel.text = @"Alma";
+            cell.textLabel.text = @"Multibanco";
             break;
         case 25:
-            cell.textLabel.text = @"Multibanco";
+            cell.textLabel.text = @"MobilePay";
             break;
         case 26:
-            cell.textLabel.text = @"MobilePay";
+            cell.textLabel.text = @"Sunbit";
             break;
         case 27:
-            cell.textLabel.text = @"Sunbit";
+            cell.textLabel.text = @"Billie";
             break;
         case 28:
-            cell.textLabel.text = @"Billie";
+            cell.textLabel.text = @"Satispay";
             break;
         case 29:
-            cell.textLabel.text = @"Satispay";
-            break;
-        case 30:
             cell.textLabel.text = @"Crypto";
             break;
     }
@@ -212,136 +206,127 @@
             viewController = exampleVC;
             break;
         }
-<<<<<<< HEAD
         case 9: {
-            SofortExampleViewController *exampleVC = [SofortExampleViewController new];
-            exampleVC.delegate = self;
-            viewController = exampleVC;
-            break;
-        }
-=======
->>>>>>> a59fc4ca
+            GrabPayExampleViewController *exampleVC = [GrabPayExampleViewController new];
+            exampleVC.delegate = self;
+            viewController = exampleVC;
+            break;
+        }
         case 10: {
-            GrabPayExampleViewController *exampleVC = [GrabPayExampleViewController new];
+            OXXOExampleViewController *exampleVC = [OXXOExampleViewController new];
             exampleVC.delegate = self;
             viewController = exampleVC;
             break;
         }
         case 11: {
-            OXXOExampleViewController *exampleVC = [OXXOExampleViewController new];
+            AfterpayClearpayExampleViewController *exampleVC = [AfterpayClearpayExampleViewController new];
             exampleVC.delegate = self;
             viewController = exampleVC;
             break;
         }
         case 12: {
-            AfterpayClearpayExampleViewController *exampleVC = [AfterpayClearpayExampleViewController new];
+            BoletoExampleViewController *exampleVC = [BoletoExampleViewController new];
             exampleVC.delegate = self;
             viewController = exampleVC;
             break;
         }
         case 13: {
-            BoletoExampleViewController *exampleVC = [BoletoExampleViewController new];
+            KlarnaExampleViewController *exampleVC = [KlarnaExampleViewController new];
             exampleVC.delegate = self;
             viewController = exampleVC;
             break;
         }
         case 14: {
-            KlarnaExampleViewController *exampleVC = [KlarnaExampleViewController new];
+            AffirmExampleViewController *exampleVC = [AffirmExampleViewController new];
             exampleVC.delegate = self;
             viewController = exampleVC;
             break;
         }
         case 15: {
-            AffirmExampleViewController *exampleVC = [AffirmExampleViewController new];
+            USBankAccountExampleViewController *exampleVC = [USBankAccountExampleViewController new];
             exampleVC.delegate = self;
             viewController = exampleVC;
             break;
         }
         case 16: {
-            USBankAccountExampleViewController *exampleVC = [USBankAccountExampleViewController new];
+            USBankAccountFinancialConnectionsExampleViewController *exampleVC = [USBankAccountFinancialConnectionsExampleViewController new];
             exampleVC.delegate = self;
             viewController = exampleVC;
             break;
         }
         case 17: {
-            USBankAccountFinancialConnectionsExampleViewController *exampleVC = [USBankAccountFinancialConnectionsExampleViewController new];
+            CashAppExampleViewController *exampleVC = [CashAppExampleViewController new];
             exampleVC.delegate = self;
             viewController = exampleVC;
             break;
         }
         case 18: {
-            CashAppExampleViewController *exampleVC = [CashAppExampleViewController new];
+            BlikExampleViewController *exampleVC = [BlikExampleViewController new];
             exampleVC.delegate = self;
             viewController = exampleVC;
             break;
         }
         case 19: {
-            BlikExampleViewController *exampleVC = [BlikExampleViewController new];
+            PayPalExampleViewController *exampleVC = [PayPalExampleViewController new];
             exampleVC.delegate = self;
             viewController = exampleVC;
             break;
         }
         case 20: {
-            PayPalExampleViewController *exampleVC = [PayPalExampleViewController new];
+            RevolutPayExampleViewController *exampleVC = [RevolutPayExampleViewController new];
             exampleVC.delegate = self;
             viewController = exampleVC;
             break;
         }
         case 21: {
-            RevolutPayExampleViewController *exampleVC = [RevolutPayExampleViewController new];
+            SwishExampleViewController *exampleVC = [SwishExampleViewController new];
             exampleVC.delegate = self;
             viewController = exampleVC;
             break;
         }
         case 22: {
-            SwishExampleViewController *exampleVC = [SwishExampleViewController new];
+            AmazonPayExampleViewController *exampleVC = [AmazonPayExampleViewController new];
             exampleVC.delegate = self;
             viewController = exampleVC;
             break;
         }
         case 23: {
-            AmazonPayExampleViewController *exampleVC = [AmazonPayExampleViewController new];
+            AlmaExampleViewController *exampleVC = [AlmaExampleViewController new];
             exampleVC.delegate = self;
             viewController = exampleVC;
             break;
         }
         case 24: {
-            AlmaExampleViewController *exampleVC = [AlmaExampleViewController new];
+            MultibancoExampleViewController *exampleVC = [MultibancoExampleViewController new];
             exampleVC.delegate = self;
             viewController = exampleVC;
             break;
         }
         case 25: {
-            MultibancoExampleViewController *exampleVC = [MultibancoExampleViewController new];
+            MobilePayExampleViewController *exampleVC = [MobilePayExampleViewController new];
             exampleVC.delegate = self;
             viewController = exampleVC;
             break;
         }
         case 26: {
-            MobilePayExampleViewController *exampleVC = [MobilePayExampleViewController new];
+            SunbitExampleViewController *exampleVC = [SunbitExampleViewController new];
             exampleVC.delegate = self;
             viewController = exampleVC;
             break;
         }
         case 27: {
-            SunbitExampleViewController *exampleVC = [SunbitExampleViewController new];
+            BillieExampleViewController *exampleVC = [BillieExampleViewController new];
             exampleVC.delegate = self;
             viewController = exampleVC;
             break;
         }
         case 28: {
-            BillieExampleViewController *exampleVC = [BillieExampleViewController new];
+            SatispayExampleViewController *exampleVC = [SatispayExampleViewController new];
             exampleVC.delegate = self;
             viewController = exampleVC;
             break;
         }
         case 29: {
-            SatispayExampleViewController *exampleVC = [SatispayExampleViewController new];
-            exampleVC.delegate = self;
-            viewController = exampleVC;
-            break;
-        }
-        case 30: {
             CryptoExampleViewController *exampleVC = [CryptoExampleViewController new];
             exampleVC.delegate = self;
             viewController = exampleVC;
