//
//  BrowseExamplesViewController.m
//  Non-Card Payment Examples
//
//  Created by Ben Guo on 2/17/17.
//  Copyright © 2017 Stripe. All rights reserved.
//

#import <Stripe/Stripe.h>
#import "Non_Card_Payment_Examples-Swift.h"

#import "BrowseExamplesViewController.h"

#import "ApplePayExampleViewController.h"
#import "AUBECSDebitExampleViewController.h"
#import "BancontactExampleViewController.h"
#import "FPXExampleViewController.h"
#import "GiropayExampleViewController.h"
#import "iDEALExampleViewController.h"
#import "Przelewy24ExampleViewController.h"
#import "SEPADebitExampleViewController.h"
#import "SofortSourcesExampleViewController.h"
#import "SofortExampleViewController.h"
#import "WeChatPayExampleViewController.h"
#import "EPSExampleViewController.h"

/**
 This view controller presents different examples, each of which demonstrates creating a payment using a different payment method or integration.
 */
@interface BrowseExamplesViewController () <ExampleViewControllerDelegate>
@end

@implementation BrowseExamplesViewController

- (void)viewDidLoad {
    [super viewDidLoad];
    self.title = @"Examples";
    self.navigationController.navigationBar.translucent = NO;
    self.tableView.tableFooterView = [UIView new];
}

- (NSInteger)numberOfSectionsInTableView:(UITableView *)tableView {
    return 1;
}

- (NSInteger)tableView:(UITableView *)tableView numberOfRowsInSection:(NSInteger)section {
    return 15;
}

- (UITableViewCell *)tableView:(UITableView *)tableView cellForRowAtIndexPath:(NSIndexPath *)indexPath {
    UITableViewCell *cell = [UITableViewCell new];
    switch (indexPath.row) {
        case 0:
            cell.textLabel.text = @"Apple Pay";
            break;
        case 1:
            cell.textLabel.text = @"Sofort (Sources)";
            break;
        case 2:
            cell.textLabel.text = @"WeChat Pay (Sources)";
            break;
        case 3:
            cell.textLabel.text = @"FPX";
            break;
        case 4:
            cell.textLabel.text = @"SEPA Debit";
            break;
        case 5:
            cell.textLabel.text = @"iDEAL";
            break;
        case 6:
            cell.textLabel.text = @"Alipay";
            break;
        case 7:
            cell.textLabel.text = @"Klarna";
            break;
        case 8:
            cell.textLabel.text = @"Bacs Debit";
            break;
        case 9:
            cell.textLabel.text = @"AU BECS Debit";
            break;
        case 10:
            cell.textLabel.text = @"giropay";
            break;
        case 11:
            cell.textLabel.text = @"Przelewy24";
            break;
        case 12:
            cell.textLabel.text = @"Bancontact";
            break;
        case 13:
            cell.textLabel.text = @"EPS";
            break;
        case 14:
<<<<<<< HEAD
            cell.textLabel.text = @"Sofort (PaymentMethods)";
            break;
=======
            cell.textLabel.text = @"GrabPay";
>>>>>>> 4de42b8a
    }
    return cell;
}

- (void)tableView:(UITableView *)tableView didSelectRowAtIndexPath:(NSIndexPath *)indexPath {
    UIViewController *viewController;
    if ([Stripe defaultPublishableKey] == nil) {
        [self _displayAlert:@"Please set a Stripe Publishable Key in Constants.m" viewController:self completion:^{
            [tableView deselectRowAtIndexPath:indexPath animated:NO];
        }];
        return;
    }

    switch (indexPath.row) {
        case 0: {
            ApplePayExampleViewController *exampleVC = [ApplePayExampleViewController new];
            exampleVC.delegate = self;
            viewController = exampleVC;
            break;
        }
        case 1: {
            SofortSourcesExampleViewController *exampleVC = [SofortSourcesExampleViewController new];
            exampleVC.delegate = self;
            viewController = exampleVC;
            break;
        }
        case 2: {
            WeChatPayExampleViewController *exampleVC = [WeChatPayExampleViewController new];
            exampleVC.delegate = self;
            viewController = exampleVC;
            break;
        }
        case 3: {
            FPXExampleViewController *exampleVC = [FPXExampleViewController new];
            exampleVC.delegate = self;
            viewController = exampleVC;
            break;
        }
        case 4: {
            SEPADebitExampleViewController *exampleVC = [SEPADebitExampleViewController new];
            exampleVC.delegate = self;
            viewController = exampleVC;
            break;
        }
        case 5: {
            iDEALExampleViewController *exampleVC = [iDEALExampleViewController new];
            exampleVC.delegate = self;
            viewController = exampleVC;
            break;
        }
        case 6: {
            AlipayExampleViewController *exampleVC = [AlipayExampleViewController new];
            exampleVC.delegate = self;
            viewController = exampleVC;
            break;
        }
        case 7: {
            KlarnaExampleViewController *exampleVC = [KlarnaExampleViewController new];
            exampleVC.delegate = self;
            viewController = exampleVC;
            break;
        }
        case 8: {
            BacsDebitExampleViewController *exampleVC = [BacsDebitExampleViewController new];
            exampleVC.delegate = self;
            viewController = exampleVC;
            break;
        }
        case 9: {
            AUBECSDebitExampleViewController *exampleVC = [AUBECSDebitExampleViewController new];
            exampleVC.delegate = self;
            viewController = exampleVC;
            break;
        }
        case 10: {
            GiropayExampleViewController *exampleVC = [GiropayExampleViewController new];
            exampleVC.delegate = self;
            viewController = exampleVC;
            break;
        }
        case 11: {
            Przelewy24ExampleViewController *exampleVC = [Przelewy24ExampleViewController new];
            exampleVC.delegate = self;
            viewController = exampleVC;
            break;
        }
        case 12: {
            BancontactExampleViewController *exampleVC = [BancontactExampleViewController new];
            exampleVC.delegate = self;
            viewController = exampleVC;
            break;
        }
        case 13: {
            EPSExampleViewController *exampleVC = [EPSExampleViewController new];
            exampleVC.delegate = self;
            viewController = exampleVC;
            break;
        }
        case 14: {
<<<<<<< HEAD
            SofortExampleViewController *exampleVC = [SofortExampleViewController new];
=======
            GrabPayExampleViewController *exampleVC = [GrabPayExampleViewController new];
>>>>>>> 4de42b8a
            exampleVC.delegate = self;
            viewController = exampleVC;
            break;
        }
    }
    [self.navigationController pushViewController:viewController animated:YES];
}

- (void)_displayAlert:(NSString *)message viewController:(UIViewController *)viewController completion:(STPVoidBlock)completion {
    UIAlertController *alertController = [UIAlertController alertControllerWithTitle:nil message:message preferredStyle:UIAlertControllerStyleAlert];
    UIAlertAction *action = [UIAlertAction actionWithTitle:@"OK" style:UIAlertActionStyleDefault handler:^(__unused UIAlertAction *action) {
        completion();
    }];
    [alertController addAction:action];
    [viewController presentViewController:alertController animated:YES completion:nil];
}

#pragma mark - ExampleViewControllerDelegate

- (void)exampleViewController:(UIViewController *)controller didFinishWithMessage:(NSString *)message {
    dispatch_async(dispatch_get_main_queue(), ^{
        [self _displayAlert:message viewController:controller completion:^{
            [self.navigationController popViewControllerAnimated:YES];
        }];
    });
}

- (void)exampleViewController:(UIViewController *)controller didFinishWithError:(NSError *)error {
    dispatch_async(dispatch_get_main_queue(), ^{
        NSLog(@"%@", error);
        [self _displayAlert:[error localizedDescription] viewController:self completion:^{
            [self.navigationController popViewControllerAnimated:YES];
        }];
    });
}

#pragma mark - STPAuthenticationContext

- (UIViewController *)authenticationPresentingViewController {
    return self.navigationController.topViewController;
}

@end<|MERGE_RESOLUTION|>--- conflicted
+++ resolved
@@ -44,7 +44,7 @@
 }
 
 - (NSInteger)tableView:(UITableView *)tableView numberOfRowsInSection:(NSInteger)section {
-    return 15;
+    return 16;
 }
 
 - (UITableViewCell *)tableView:(UITableView *)tableView cellForRowAtIndexPath:(NSIndexPath *)indexPath {
@@ -93,12 +93,11 @@
             cell.textLabel.text = @"EPS";
             break;
         case 14:
-<<<<<<< HEAD
             cell.textLabel.text = @"Sofort (PaymentMethods)";
             break;
-=======
+        case 15:
             cell.textLabel.text = @"GrabPay";
->>>>>>> 4de42b8a
+            break;
     }
     return cell;
 }
@@ -198,11 +197,13 @@
             break;
         }
         case 14: {
-<<<<<<< HEAD
             SofortExampleViewController *exampleVC = [SofortExampleViewController new];
-=======
+            exampleVC.delegate = self;
+            viewController = exampleVC;
+            break;
+        }
+        case 15: {
             GrabPayExampleViewController *exampleVC = [GrabPayExampleViewController new];
->>>>>>> 4de42b8a
             exampleVC.delegate = self;
             viewController = exampleVC;
             break;
