//
//  BrowseExamplesViewController.m
//  Non-Card Payment Examples
//
//  Created by Ben Guo on 2/17/17.
//  Copyright © 2017 Stripe. All rights reserved.
//

#import <Stripe/Stripe.h>
#import "Non_Card_Payment_Examples-Swift.h"

#import "BrowseExamplesViewController.h"

#import "ApplePayExampleViewController.h"
#import "AUBECSDebitExampleViewController.h"
#import "BancontactExampleViewController.h"
#import "FPXExampleViewController.h"
#import "GiropayExampleViewController.h"
#import "iDEALExampleViewController.h"
#import "Przelewy24ExampleViewController.h"
#import "SEPADebitExampleViewController.h"
#import "SofortExampleViewController.h"
#import "WeChatPayExampleViewController.h"
#import "EPSExampleViewController.h"

/**
 This view controller presents different examples, each of which demonstrates creating a payment using a different payment method or integration.
 */
@interface BrowseExamplesViewController () <ExampleViewControllerDelegate>
@end

@implementation BrowseExamplesViewController

- (void)viewDidLoad {
    [super viewDidLoad];
    self.title = @"Examples";
    self.navigationController.navigationBar.translucent = NO;
    self.tableView.tableFooterView = [UIView new];
}

- (NSInteger)numberOfSectionsInTableView:(UITableView *)tableView {
    return 1;
}

- (NSInteger)tableView:(UITableView *)tableView numberOfRowsInSection:(NSInteger)section {
    return 13;
}

- (UITableViewCell *)tableView:(UITableView *)tableView cellForRowAtIndexPath:(NSIndexPath *)indexPath {
    UITableViewCell *cell = [UITableViewCell new];
    switch (indexPath.row) {
        case 0:
            cell.textLabel.text = @"Apple Pay";
            break;
        case 1:
            cell.textLabel.text = @"Sofort (Sources)";
            break;
        case 2:
            cell.textLabel.text = @"WeChat Pay (Sources)";
            break;
        case 3:
            cell.textLabel.text = @"FPX";
            break;
        case 4:
            cell.textLabel.text = @"SEPA Debit";
            break;
        case 5:
            cell.textLabel.text = @"iDEAL";
            break;
        case 6:
            cell.textLabel.text = @"Alipay";
            break;
        case 7:
            cell.textLabel.text = @"Klarna";
            break;
        case 8:
            cell.textLabel.text = @"Bacs Debit";
            break;
        case 9:
            cell.textLabel.text = @"AU BECS Debit";
            break;
        case 10:
            cell.textLabel.text = @"giropay";
            break;
        case 11:
            cell.textLabel.text = @"Przelewy24";
            break;
        case 12:
<<<<<<< HEAD
            cell.textLabel.text = @"EPS";
=======
            cell.textLabel.text = @"Bancontact";
>>>>>>> ab50ed16
            break;
    }
    return cell;
}

- (void)tableView:(UITableView *)tableView didSelectRowAtIndexPath:(NSIndexPath *)indexPath {
    UIViewController *viewController;
    if ([Stripe defaultPublishableKey] == nil) {
        [self _displayAlert:@"Please set a Stripe Publishable Key in Constants.m" viewController:self completion:^{
            [tableView deselectRowAtIndexPath:indexPath animated:NO];
        }];
        return;
    }

    switch (indexPath.row) {
        case 0: {
            ApplePayExampleViewController *exampleVC = [ApplePayExampleViewController new];
            exampleVC.delegate = self;
            viewController = exampleVC;
            break;
        }
        case 1: {
            SofortExampleViewController *exampleVC = [SofortExampleViewController new];
            exampleVC.delegate = self;
            viewController = exampleVC;
            break;
        }
        case 2: {
            WeChatPayExampleViewController *exampleVC = [WeChatPayExampleViewController new];
            exampleVC.delegate = self;
            viewController = exampleVC;
            break;
        }
        case 3: {
            FPXExampleViewController *exampleVC = [FPXExampleViewController new];
            exampleVC.delegate = self;
            viewController = exampleVC;
            break;
        }
        case 4: {
            SEPADebitExampleViewController *exampleVC = [SEPADebitExampleViewController new];
            exampleVC.delegate = self;
            viewController = exampleVC;
            break;
        }
        case 5: {
            iDEALExampleViewController *exampleVC = [iDEALExampleViewController new];
            exampleVC.delegate = self;
            viewController = exampleVC;
            break;
        }
        case 6: {
            AlipayExampleViewController *exampleVC = [AlipayExampleViewController new];
            exampleVC.delegate = self;
            viewController = exampleVC;
            break;
        }
        case 7: {
            KlarnaExampleViewController *exampleVC = [KlarnaExampleViewController new];
            exampleVC.delegate = self;
            viewController = exampleVC;
            break;
        }
        case 8: {
            BacsDebitExampleViewController *exampleVC = [BacsDebitExampleViewController new];
            exampleVC.delegate = self;
            viewController = exampleVC;
            break;
        }
        case 9: {
            AUBECSDebitExampleViewController *exampleVC = [AUBECSDebitExampleViewController new];
            exampleVC.delegate = self;
            viewController = exampleVC;
            break;
        }
        case 10: {
            GiropayExampleViewController *exampleVC = [GiropayExampleViewController new];
            exampleVC.delegate = self;
            viewController = exampleVC;
            break;
        }
        case 11: {
            Przelewy24ExampleViewController *exampleVC = [Przelewy24ExampleViewController new];
            exampleVC.delegate = self;
            viewController = exampleVC;
            break;
        }
        case 12: {
<<<<<<< HEAD
            EPSExampleViewController *exampleVC = [EPSExampleViewController new];
=======
            BancontactExampleViewController *exampleVC = [BancontactExampleViewController new];
>>>>>>> ab50ed16
            exampleVC.delegate = self;
            viewController = exampleVC;
            break;
        }
    }
    [self.navigationController pushViewController:viewController animated:YES];
}

- (void)_displayAlert:(NSString *)message viewController:(UIViewController *)viewController completion:(STPVoidBlock)completion {
    UIAlertController *alertController = [UIAlertController alertControllerWithTitle:nil message:message preferredStyle:UIAlertControllerStyleAlert];
    UIAlertAction *action = [UIAlertAction actionWithTitle:@"OK" style:UIAlertActionStyleDefault handler:^(__unused UIAlertAction *action) {
        completion();
    }];
    [alertController addAction:action];
    [viewController presentViewController:alertController animated:YES completion:nil];
}

#pragma mark - ExampleViewControllerDelegate

- (void)exampleViewController:(UIViewController *)controller didFinishWithMessage:(NSString *)message {
    dispatch_async(dispatch_get_main_queue(), ^{
        [self _displayAlert:message viewController:controller completion:^{
            [self.navigationController popViewControllerAnimated:YES];
        }];
    });
}

- (void)exampleViewController:(UIViewController *)controller didFinishWithError:(NSError *)error {
    dispatch_async(dispatch_get_main_queue(), ^{
        NSLog(@"%@", error);
        [self _displayAlert:[error localizedDescription] viewController:self completion:^{
            [self.navigationController popViewControllerAnimated:YES];
        }];
    });
}

#pragma mark - STPAuthenticationContext

- (UIViewController *)authenticationPresentingViewController {
    return self.navigationController.topViewController;
}

@end<|MERGE_RESOLUTION|>--- conflicted
+++ resolved
@@ -43,7 +43,7 @@
 }
 
 - (NSInteger)tableView:(UITableView *)tableView numberOfRowsInSection:(NSInteger)section {
-    return 13;
+    return 14;
 }
 
 - (UITableViewCell *)tableView:(UITableView *)tableView cellForRowAtIndexPath:(NSIndexPath *)indexPath {
@@ -86,11 +86,10 @@
             cell.textLabel.text = @"Przelewy24";
             break;
         case 12:
-<<<<<<< HEAD
+            cell.textLabel.text = @"Bancontact";
+            break;
+        case 13:
             cell.textLabel.text = @"EPS";
-=======
-            cell.textLabel.text = @"Bancontact";
->>>>>>> ab50ed16
             break;
     }
     return cell;
@@ -179,11 +178,13 @@
             break;
         }
         case 12: {
-<<<<<<< HEAD
+            BancontactExampleViewController *exampleVC = [BancontactExampleViewController new];
+            exampleVC.delegate = self;
+            viewController = exampleVC;
+            break;
+        }
+        case 13: {
             EPSExampleViewController *exampleVC = [EPSExampleViewController new];
-=======
-            BancontactExampleViewController *exampleVC = [BancontactExampleViewController new];
->>>>>>> ab50ed16
             exampleVC.delegate = self;
             viewController = exampleVC;
             break;
