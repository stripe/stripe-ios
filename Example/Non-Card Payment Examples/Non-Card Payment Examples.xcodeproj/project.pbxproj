// !$*UTF8*$!
{
	archiveVersion = 1;
	classes = {
	};
	objectVersion = 70;
	objects = {

/* Begin PBXBuildFile section */
		002758E8FE057ACF7A168646 /* StripeCore.framework in Frameworks */ = {isa = PBXBuildFile; fileRef = A122962D3F1C0C7F56AC4501 /* StripeCore.framework */; };
		1FA04694E0497168529EBEF9 /* Stripe.framework in Embed Frameworks */ = {isa = PBXBuildFile; fileRef = 6CA51E7BD0D4D1E0B94075FE /* Stripe.framework */; settings = {ATTRIBUTES = (CodeSignOnCopy, RemoveHeadersOnCopy, ); }; };
		21EB5C20341E71683313BC87 /* StripeFinancialConnections.framework in Frameworks */ = {isa = PBXBuildFile; fileRef = C55D540D77E57684BEBD1773 /* StripeFinancialConnections.framework */; };
		237E7C2EA6DD82598235F430 /* StripeCore.framework in Embed Frameworks */ = {isa = PBXBuildFile; fileRef = A122962D3F1C0C7F56AC4501 /* StripeCore.framework */; settings = {ATTRIBUTES = (CodeSignOnCopy, RemoveHeadersOnCopy, ); }; };
		368F4BF044A248B48A527047 /* Stripe3DS2.framework in Embed Frameworks */ = {isa = PBXBuildFile; fileRef = 3300883AEEEF23265C6CA4BE /* Stripe3DS2.framework */; settings = {ATTRIBUTES = (CodeSignOnCopy, RemoveHeadersOnCopy, ); }; };
		41FF78FEBE47A8DC481B55CF /* StripeApplePay.framework in Embed Frameworks */ = {isa = PBXBuildFile; fileRef = 951B76B22A5088E944157C23 /* StripeApplePay.framework */; settings = {ATTRIBUTES = (CodeSignOnCopy, RemoveHeadersOnCopy, ); }; };
		5A6075039E5216D93B8AA113 /* StripeUICore.framework in Embed Frameworks */ = {isa = PBXBuildFile; fileRef = 9BDD4885AE1CEEEC3A45EC34 /* StripeUICore.framework */; settings = {ATTRIBUTES = (CodeSignOnCopy, RemoveHeadersOnCopy, ); }; };
		853FB2F6356CD4FA2DD8FE2E /* StripePaymentSheet.framework in Embed Frameworks */ = {isa = PBXBuildFile; fileRef = 2ADDFFDCAC5AF682FC6648E8 /* StripePaymentSheet.framework */; settings = {ATTRIBUTES = (CodeSignOnCopy, RemoveHeadersOnCopy, ); }; };
		882CBDC0B4F3E0C83AEC0D5E /* StripeFinancialConnections.framework in Embed Frameworks */ = {isa = PBXBuildFile; fileRef = C55D540D77E57684BEBD1773 /* StripeFinancialConnections.framework */; settings = {ATTRIBUTES = (CodeSignOnCopy, RemoveHeadersOnCopy, ); }; };
		9F560040896BEB25E5B4ACCA /* StripePaymentsUI.framework in Embed Frameworks */ = {isa = PBXBuildFile; fileRef = 173B34E97F92E48FBB42E82B /* StripePaymentsUI.framework */; settings = {ATTRIBUTES = (CodeSignOnCopy, RemoveHeadersOnCopy, ); }; };
		A8BE2C599C08080AE773D2D8 /* StripeApplePay.framework in Frameworks */ = {isa = PBXBuildFile; fileRef = 951B76B22A5088E944157C23 /* StripeApplePay.framework */; };
		AD9A0FE43A089F7CDAFF2DBB /* StripeUICore.framework in Frameworks */ = {isa = PBXBuildFile; fileRef = 9BDD4885AE1CEEEC3A45EC34 /* StripeUICore.framework */; };
		B39123ECF62A2C629B4F32D6 /* StripePaymentsUI.framework in Frameworks */ = {isa = PBXBuildFile; fileRef = 173B34E97F92E48FBB42E82B /* StripePaymentsUI.framework */; };
		C16B397FC306A8B0025D5AFF /* Stripe3DS2.framework in Frameworks */ = {isa = PBXBuildFile; fileRef = 3300883AEEEF23265C6CA4BE /* Stripe3DS2.framework */; };
		C1F0577CD62C2569EEEAD1E1 /* StripePayments.framework in Embed Frameworks */ = {isa = PBXBuildFile; fileRef = 64F13592DB0CDD803283B035 /* StripePayments.framework */; settings = {ATTRIBUTES = (CodeSignOnCopy, RemoveHeadersOnCopy, ); }; };
		C5C612D49748599F5A09421D /* StripePayments.framework in Frameworks */ = {isa = PBXBuildFile; fileRef = 64F13592DB0CDD803283B035 /* StripePayments.framework */; };
<<<<<<< HEAD
		C9DCB32902B62F3E8F3F9052 /* PaymentExampleViewController.m in Sources */ = {isa = PBXBuildFile; fileRef = DF98C4542C942B8BE99AF2AE /* PaymentExampleViewController.m */; };
		CAC3A0322C2F1184007BC888 /* SunbitExampleViewController.swift in Sources */ = {isa = PBXBuildFile; fileRef = CAC3A0312C2F1184007BC888 /* SunbitExampleViewController.swift */; };
		CAC3A03A2C2F2AB5007BC888 /* BillieExampleViewController.swift in Sources */ = {isa = PBXBuildFile; fileRef = CAC3A0392C2F2AB5007BC888 /* BillieExampleViewController.swift */; };
		CAC80EBB2C333164001E3D0D /* SatispayExampleViewController.swift in Sources */ = {isa = PBXBuildFile; fileRef = CAC80EBA2C333164001E3D0D /* SatispayExampleViewController.swift */; };
		CF0983C679CA4196DF4DA37D /* PayPalExampleViewController.m in Sources */ = {isa = PBXBuildFile; fileRef = B0D62F7B5288E04FB14DBFFF /* PayPalExampleViewController.m */; };
		D46A05D88420B85C1B275640 /* MyAPIClient.m in Sources */ = {isa = PBXBuildFile; fileRef = 0AA7CAC14165BD4EFB39E7C5 /* MyAPIClient.m */; };
		E13F276E0F55F333EDF31545 /* CashAppExampleViewController.swift in Sources */ = {isa = PBXBuildFile; fileRef = 2BB1F320D089C55C6013B2E7 /* CashAppExampleViewController.swift */; };
		E25C6341B4F787932711D689 /* SofortSourcesExampleViewController.m in Sources */ = {isa = PBXBuildFile; fileRef = 58E87A8E1AE06AA97A3310C1 /* SofortSourcesExampleViewController.m */; };
		E29BEECD69C041C085EFDEA9 /* BlikExampleViewController.swift in Sources */ = {isa = PBXBuildFile; fileRef = ABD4A8C07A1D8B651413DF43 /* BlikExampleViewController.swift */; };
=======
>>>>>>> a68599b2
		E88340F6DFAA14F6772159E7 /* Stripe.framework in Frameworks */ = {isa = PBXBuildFile; fileRef = 6CA51E7BD0D4D1E0B94075FE /* Stripe.framework */; };
		F635434F095301C541789E1C /* StripePaymentSheet.framework in Frameworks */ = {isa = PBXBuildFile; fileRef = 2ADDFFDCAC5AF682FC6648E8 /* StripePaymentSheet.framework */; };
/* End PBXBuildFile section */

/* Begin PBXCopyFilesBuildPhase section */
		C9D95B2C87C32307355629BF /* Embed Frameworks */ = {
			isa = PBXCopyFilesBuildPhase;
			buildActionMask = 2147483647;
			dstPath = "";
			dstSubfolderSpec = 10;
			files = (
				368F4BF044A248B48A527047 /* Stripe3DS2.framework in Embed Frameworks */,
				41FF78FEBE47A8DC481B55CF /* StripeApplePay.framework in Embed Frameworks */,
				237E7C2EA6DD82598235F430 /* StripeCore.framework in Embed Frameworks */,
				882CBDC0B4F3E0C83AEC0D5E /* StripeFinancialConnections.framework in Embed Frameworks */,
				853FB2F6356CD4FA2DD8FE2E /* StripePaymentSheet.framework in Embed Frameworks */,
				C1F0577CD62C2569EEEAD1E1 /* StripePayments.framework in Embed Frameworks */,
				9F560040896BEB25E5B4ACCA /* StripePaymentsUI.framework in Embed Frameworks */,
				5A6075039E5216D93B8AA113 /* StripeUICore.framework in Embed Frameworks */,
				1FA04694E0497168529EBEF9 /* Stripe.framework in Embed Frameworks */,
			);
			name = "Embed Frameworks";
			runOnlyForDeploymentPostprocessing = 0;
		};
/* End PBXCopyFilesBuildPhase section */

/* Begin PBXFileReference section */
		173B34E97F92E48FBB42E82B /* StripePaymentsUI.framework */ = {isa = PBXFileReference; explicitFileType = wrapper.framework; includeInIndex = 0; path = StripePaymentsUI.framework; sourceTree = BUILT_PRODUCTS_DIR; };
		295A6C099422195DEA070B92 /* README.md */ = {isa = PBXFileReference; lastKnownFileType = net.daringfireball.markdown; path = README.md; sourceTree = "<group>"; };
		2ADDFFDCAC5AF682FC6648E8 /* StripePaymentSheet.framework */ = {isa = PBXFileReference; explicitFileType = wrapper.framework; includeInIndex = 0; path = StripePaymentSheet.framework; sourceTree = BUILT_PRODUCTS_DIR; };
<<<<<<< HEAD
		2B63B545FE4AB802ED1904A5 /* de */ = {isa = PBXFileReference; lastKnownFileType = text.plist.strings; name = de; path = de.lproj/Localizable.strings; sourceTree = "<group>"; };
		2BB1F320D089C55C6013B2E7 /* CashAppExampleViewController.swift */ = {isa = PBXFileReference; lastKnownFileType = sourcecode.swift; path = CashAppExampleViewController.swift; sourceTree = "<group>"; };
		2F6FFC2DA74C47C8941205CB /* ApplePayExampleViewController.m */ = {isa = PBXFileReference; lastKnownFileType = sourcecode.c.objc; path = ApplePayExampleViewController.m; sourceTree = "<group>"; };
		311E3343A1F8432A0B56CEA5 /* GrabPayExampleViewController.swift */ = {isa = PBXFileReference; lastKnownFileType = sourcecode.swift; path = GrabPayExampleViewController.swift; sourceTree = "<group>"; };
		32C7B53B74E206CF2A2DF38C /* USBankAccountConnectionsExampleViewController.swift */ = {isa = PBXFileReference; lastKnownFileType = sourcecode.swift; path = USBankAccountConnectionsExampleViewController.swift; sourceTree = "<group>"; };
=======
>>>>>>> a68599b2
		3300883AEEEF23265C6CA4BE /* Stripe3DS2.framework */ = {isa = PBXFileReference; explicitFileType = wrapper.framework; includeInIndex = 0; path = Stripe3DS2.framework; sourceTree = BUILT_PRODUCTS_DIR; };
		39FD1595EB5ACDAB0DFB4A7E /* NonCardPaymentExamples.app */ = {isa = PBXFileReference; explicitFileType = wrapper.application; includeInIndex = 0; path = NonCardPaymentExamples.app; sourceTree = BUILT_PRODUCTS_DIR; };
		64F13592DB0CDD803283B035 /* StripePayments.framework */ = {isa = PBXFileReference; explicitFileType = wrapper.framework; includeInIndex = 0; path = StripePayments.framework; sourceTree = BUILT_PRODUCTS_DIR; };
		6CA51E7BD0D4D1E0B94075FE /* Stripe.framework */ = {isa = PBXFileReference; explicitFileType = wrapper.framework; includeInIndex = 0; path = Stripe.framework; sourceTree = BUILT_PRODUCTS_DIR; };
		7EB5EE88F3BCE3D52302C896 /* Non-Card-Payment-Examples-Release.xcconfig */ = {isa = PBXFileReference; lastKnownFileType = text.xcconfig; path = "Non-Card-Payment-Examples-Release.xcconfig"; sourceTree = "<group>"; };
<<<<<<< HEAD
		7F068CC4E3F81CB0E96CED03 /* es */ = {isa = PBXFileReference; lastKnownFileType = text.plist.strings; name = es; path = es.lproj/Localizable.strings; sourceTree = "<group>"; };
		7FA81CB0282D03CEE0CCDBD5 /* fr */ = {isa = PBXFileReference; lastKnownFileType = text.plist.strings; name = fr; path = fr.lproj/Localizable.strings; sourceTree = "<group>"; };
		81BB6D6CEDC23FD2A8F3FB5A /* SwishExampleViewController.swift */ = {isa = PBXFileReference; lastKnownFileType = sourcecode.swift; path = SwishExampleViewController.swift; sourceTree = "<group>"; };
		8246202E37E84C97DB160C87 /* EPSExampleViewController.h */ = {isa = PBXFileReference; lastKnownFileType = sourcecode.c.h; path = EPSExampleViewController.h; sourceTree = "<group>"; };
		8362394DC688A6D8AEE1A006 /* zh-Hans */ = {isa = PBXFileReference; lastKnownFileType = text.plist.strings; name = "zh-Hans"; path = "zh-Hans.lproj/Localizable.strings"; sourceTree = "<group>"; };
		8B425785CB5AE1A15209D100 /* nb */ = {isa = PBXFileReference; lastKnownFileType = text.plist.strings; name = nb; path = nb.lproj/Localizable.strings; sourceTree = "<group>"; };
=======
>>>>>>> a68599b2
		8B4FE9E774494C148EBFDD0F /* Non-Card-Payment-Examples-Debug.xcconfig */ = {isa = PBXFileReference; lastKnownFileType = text.xcconfig; path = "Non-Card-Payment-Examples-Debug.xcconfig"; sourceTree = "<group>"; };
		951B76B22A5088E944157C23 /* StripeApplePay.framework */ = {isa = PBXFileReference; explicitFileType = wrapper.framework; includeInIndex = 0; path = StripeApplePay.framework; sourceTree = BUILT_PRODUCTS_DIR; };
		9BDD4885AE1CEEEC3A45EC34 /* StripeUICore.framework */ = {isa = PBXFileReference; explicitFileType = wrapper.framework; includeInIndex = 0; path = StripeUICore.framework; sourceTree = BUILT_PRODUCTS_DIR; };
		A122962D3F1C0C7F56AC4501 /* StripeCore.framework */ = {isa = PBXFileReference; explicitFileType = wrapper.framework; includeInIndex = 0; path = StripeCore.framework; sourceTree = BUILT_PRODUCTS_DIR; };
		AECFE22E44BC2764379FB9C1 /* Project-Debug.xcconfig */ = {isa = PBXFileReference; lastKnownFileType = text.xcconfig; path = "Project-Debug.xcconfig"; sourceTree = "<group>"; };
		C55D540D77E57684BEBD1773 /* StripeFinancialConnections.framework */ = {isa = PBXFileReference; explicitFileType = wrapper.framework; includeInIndex = 0; path = StripeFinancialConnections.framework; sourceTree = BUILT_PRODUCTS_DIR; };
		EC269156D60D875784B0E074 /* Project-Release.xcconfig */ = {isa = PBXFileReference; lastKnownFileType = text.xcconfig; path = "Project-Release.xcconfig"; sourceTree = "<group>"; };
/* End PBXFileReference section */

/* Begin PBXFileSystemSynchronizedBuildFileExceptionSet section */
		31C5F7002EB2AD86005770FA /* PBXFileSystemSynchronizedBuildFileExceptionSet */ = {
			isa = PBXFileSystemSynchronizedBuildFileExceptionSet;
			membershipExceptions = (
				Info.plist,
			);
			target = DE450755991F3CA74F8D20D3 /* Non-Card Payment Examples */;
		};
/* End PBXFileSystemSynchronizedBuildFileExceptionSet section */

/* Begin PBXFileSystemSynchronizedRootGroup section */
		31C5F6D12EB2AD86005770FA /* Non-Card Payment Examples */ = {isa = PBXFileSystemSynchronizedRootGroup; exceptions = (31C5F7002EB2AD86005770FA /* PBXFileSystemSynchronizedBuildFileExceptionSet */, ); explicitFileTypes = {}; explicitFolders = (); path = "Non-Card Payment Examples"; sourceTree = "<group>"; };
/* End PBXFileSystemSynchronizedRootGroup section */

/* Begin PBXFrameworksBuildPhase section */
		E9B18222C481BE1B96B9702A /* Frameworks */ = {
			isa = PBXFrameworksBuildPhase;
			buildActionMask = 2147483647;
			files = (
				C16B397FC306A8B0025D5AFF /* Stripe3DS2.framework in Frameworks */,
				A8BE2C599C08080AE773D2D8 /* StripeApplePay.framework in Frameworks */,
				002758E8FE057ACF7A168646 /* StripeCore.framework in Frameworks */,
				21EB5C20341E71683313BC87 /* StripeFinancialConnections.framework in Frameworks */,
				F635434F095301C541789E1C /* StripePaymentSheet.framework in Frameworks */,
				C5C612D49748599F5A09421D /* StripePayments.framework in Frameworks */,
				B39123ECF62A2C629B4F32D6 /* StripePaymentsUI.framework in Frameworks */,
				AD9A0FE43A089F7CDAFF2DBB /* StripeUICore.framework in Frameworks */,
				E88340F6DFAA14F6772159E7 /* Stripe.framework in Frameworks */,
			);
			runOnlyForDeploymentPostprocessing = 0;
		};
/* End PBXFrameworksBuildPhase section */

/* Begin PBXGroup section */
		670E6163C2D7487764AD3130 /* Project */ = {
			isa = PBXGroup;
			children = (
				C9918E2A43A3DF3C304A2F2A /* BuildConfigurations */,
				7991A720EF91B3EAA8C3DFDC /* BuildConfigurations */,
				31C5F6D12EB2AD86005770FA /* Non-Card Payment Examples */,
				295A6C099422195DEA070B92 /* README.md */,
			);
			name = Project;
			sourceTree = "<group>";
		};
		71256FBFCCEDBFAD63691213 /* Products */ = {
			isa = PBXGroup;
			children = (
				39FD1595EB5ACDAB0DFB4A7E /* NonCardPaymentExamples.app */,
				6CA51E7BD0D4D1E0B94075FE /* Stripe.framework */,
				3300883AEEEF23265C6CA4BE /* Stripe3DS2.framework */,
				951B76B22A5088E944157C23 /* StripeApplePay.framework */,
				A122962D3F1C0C7F56AC4501 /* StripeCore.framework */,
				C55D540D77E57684BEBD1773 /* StripeFinancialConnections.framework */,
				64F13592DB0CDD803283B035 /* StripePayments.framework */,
				2ADDFFDCAC5AF682FC6648E8 /* StripePaymentSheet.framework */,
				173B34E97F92E48FBB42E82B /* StripePaymentsUI.framework */,
				9BDD4885AE1CEEEC3A45EC34 /* StripeUICore.framework */,
			);
			name = Products;
			sourceTree = "<group>";
		};
		7991A720EF91B3EAA8C3DFDC /* BuildConfigurations */ = {
			isa = PBXGroup;
			children = (
				AECFE22E44BC2764379FB9C1 /* Project-Debug.xcconfig */,
				EC269156D60D875784B0E074 /* Project-Release.xcconfig */,
			);
			name = BuildConfigurations;
			path = ../../BuildConfigurations;
			sourceTree = "<group>";
		};
<<<<<<< HEAD
		9F4ECD0AE0A14B5FABE7D8E5 /* Non-Card Payment Examples */ = {
			isa = PBXGroup;
			children = (
				E59C7706B356781B83ACBA3F /* Resources */,
				1282A6CFB51F4F3D2CE92B22 /* AffirmExampleViewController.swift */,
				B9A0E6ABAC9BED6D249FA96E /* AfterpayClearpayExampleViewController.swift */,
				CED93B66CA3A5F01511EE804 /* AlipayExampleViewController.swift */,
				61951FBA2B8674EC005F90BE /* AmazonPayExampleViewController.swift */,
				617C1C812BB4940500B10AC5 /* AlmaExampleViewController.swift */,
				61E1CA222BD6B9DE00A421AE /* MultibancoExampleViewController.swift */,
				6BA4B9172BF3E2AF00D1F21D /* MobilePayExampleViewController.swift */,
				05FF02CFBFA8863282D020E0 /* AppDelegate.h */,
				A83C61D70652D6E6ED09230B /* AppDelegate.m */,
				C2D98BF0E8488281BB3607A6 /* ApplePayExampleViewController.h */,
				2F6FFC2DA74C47C8941205CB /* ApplePayExampleViewController.m */,
				A73E41374C21F809EAD34035 /* AUBECSDebitExampleViewController.h */,
				E1C73C37A4DC7815C328BE12 /* AUBECSDebitExampleViewController.m */,
				D9CDC799C1D02448461C5B97 /* BacsDebitViewController.swift */,
				AC50AD86AA934979B23494CE /* BancontactExampleViewController.h */,
				9C4D6ECA899F3348A844E370 /* BancontactExampleViewController.m */,
				ABD4A8C07A1D8B651413DF43 /* BlikExampleViewController.swift */,
				CD73BDD44CF574D1957C3FFA /* BoletoExampleViewController.swift */,
				934226D0B321DB46199AF4F2 /* BrowseExamplesViewController.h */,
				A433EDC5906D77ED94937E64 /* BrowseExamplesViewController.m */,
				2BB1F320D089C55C6013B2E7 /* CashAppExampleViewController.swift */,
				287AF410BE4A7CD331E65114 /* Constants.h */,
				BC2E15A342CA3A2EA76EE1D6 /* Constants.m */,
				8246202E37E84C97DB160C87 /* EPSExampleViewController.h */,
				4C003C0154CCBA34AF5CAC43 /* EPSExampleViewController.m */,
				311E3343A1F8432A0B56CEA5 /* GrabPayExampleViewController.swift */,
				BDC64032D2A1C5A064CE9FFB /* iDEALExampleViewController.h */,
				052F9CDA0D4546CC1E5FF77C /* iDEALExampleViewController.m */,
				673900BEF4553912511DBFE3 /* Info.plist */,
				9ED911EC3E3C3C06B6909C18 /* KeyboardAvoidingScrollView.swift */,
				4C7C09286B3FF62A1562B3FB /* KlarnaExampleViewController.swift */,
				F74D08CE9A94C0D55EB3618A /* KlarnaSourcesExampleViewController.swift */,
				5D8F3D727489A14C470D62C6 /* main.m */,
				B9466FA637EB865C98AAA7B4 /* MyAPIClient.h */,
				0AA7CAC14165BD4EFB39E7C5 /* MyAPIClient.m */,
				C0E970717191DBCD3BD5EC12 /* Non-Card Payment Examples-Bridging-Header.h */,
				479C1F3AC76FF0DAF749DA69 /* Non-Card Payment Examples.entitlements */,
				F2F0E1A3A75AC9C2C8E9C01B /* OXXOExampleViewController.h */,
				DBE0A963151D165736F24450 /* OXXOExampleViewController.m */,
				C2E5EE3426E4E27739E36F5A /* PaymentExampleViewController.h */,
				DF98C4542C942B8BE99AF2AE /* PaymentExampleViewController.m */,
				5B7DEBB2735CF9537D464127 /* PayPalExampleViewController.h */,
				B0D62F7B5288E04FB14DBFFF /* PayPalExampleViewController.m */,
				B6D91FAFADED8EDDDE39E12C /* Przelewy24ExampleViewController.h */,
				EB7E01F379079D28383E8559 /* Przelewy24ExampleViewController.m */,
				0264EC61EF4DE12DD4D075A0 /* RevolutPayExampleViewController.swift */,
				F185553AA1B3E2D0C80B8424 /* SEPADebitExampleViewController.h */,
				AAF2CAB29E82F232B3F1FD47 /* SEPADebitExampleViewController.m */,
				54FC82B45AF4D84F4A87C0AD /* ShippingManager.h */,
				15F68FCA537974E451A03C00 /* ShippingManager.m */,
				990E6E75D5D7776609A82157 /* SofortExampleViewController.h */,
				B9E0327F7A35DC353A823690 /* SofortExampleViewController.m */,
				0D9290D2C037196B3A240121 /* SofortSourcesExampleViewController.h */,
				58E87A8E1AE06AA97A3310C1 /* SofortSourcesExampleViewController.m */,
				81BB6D6CEDC23FD2A8F3FB5A /* SwishExampleViewController.swift */,
				32C7B53B74E206CF2A2DF38C /* USBankAccountConnectionsExampleViewController.swift */,
				EE78B2BB1747FC2994ADC48C /* USBankAccountExampleViewController.swift */,
				E3EC1F5B37D8AD554396A3D7 /* WeChatPayExampleViewController.h */,
				F1A0CF82AB6742C41BA5C19C /* WeChatPayExampleViewController.m */,
				CAC3A0312C2F1184007BC888 /* SunbitExampleViewController.swift */,
				CAC3A0392C2F2AB5007BC888 /* BillieExampleViewController.swift */,
				CAC80EBA2C333164001E3D0D /* SatispayExampleViewController.swift */,
				F60858F12CEF052100D62278 /* CryptoExampleViewController.swift */,
			);
			path = "Non-Card Payment Examples";
			sourceTree = "<group>";
		};
=======
>>>>>>> a68599b2
		C17C8844C1C4AA7C978FAACA = {
			isa = PBXGroup;
			children = (
				670E6163C2D7487764AD3130 /* Project */,
				FDB5D8AADEA5CB1BFB647FA2 /* Frameworks */,
				71256FBFCCEDBFAD63691213 /* Products */,
			);
			sourceTree = "<group>";
		};
		C9918E2A43A3DF3C304A2F2A /* BuildConfigurations */ = {
			isa = PBXGroup;
			children = (
				8B4FE9E774494C148EBFDD0F /* Non-Card-Payment-Examples-Debug.xcconfig */,
				7EB5EE88F3BCE3D52302C896 /* Non-Card-Payment-Examples-Release.xcconfig */,
			);
			path = BuildConfigurations;
			sourceTree = "<group>";
		};
		FDB5D8AADEA5CB1BFB647FA2 /* Frameworks */ = {
			isa = PBXGroup;
			children = (
			);
			name = Frameworks;
			sourceTree = "<group>";
		};
/* End PBXGroup section */

/* Begin PBXNativeTarget section */
		DE450755991F3CA74F8D20D3 /* Non-Card Payment Examples */ = {
			isa = PBXNativeTarget;
			buildConfigurationList = AE24749C1E8F5894F3A00C02 /* Build configuration list for PBXNativeTarget "Non-Card Payment Examples" */;
			buildPhases = (
				3DD18BEAF21A510750FA2DA3 /* Sources */,
				9CCC36253414F9D8742AAEE9 /* Resources */,
				C9D95B2C87C32307355629BF /* Embed Frameworks */,
				E9B18222C481BE1B96B9702A /* Frameworks */,
			);
			buildRules = (
			);
			dependencies = (
			);
			fileSystemSynchronizedGroups = (
				31C5F6D12EB2AD86005770FA /* Non-Card Payment Examples */,
			);
			name = "Non-Card Payment Examples";
			productName = NonCardPaymentExamples;
			productReference = 39FD1595EB5ACDAB0DFB4A7E /* NonCardPaymentExamples.app */;
			productType = "com.apple.product-type.application";
		};
/* End PBXNativeTarget section */

/* Begin PBXProject section */
		7F051CD17181A2F8EF3D5787 /* Project object */ = {
			isa = PBXProject;
			attributes = {
			};
			buildConfigurationList = 1128037F4B608EA6ECCCD8E4 /* Build configuration list for PBXProject "Non-Card Payment Examples" */;
			compatibilityVersion = "Xcode 13.0";
			developmentRegion = en;
			hasScannedForEncodings = 0;
			knownRegions = (
				Base,
				de,
				en,
				es,
				fi,
				fr,
				it,
				ja,
				nb,
				nl,
				"zh-Hans",
			);
			mainGroup = C17C8844C1C4AA7C978FAACA;
			productRefGroup = 71256FBFCCEDBFAD63691213 /* Products */;
			projectDirPath = "";
			projectRoot = "";
			targets = (
				DE450755991F3CA74F8D20D3 /* Non-Card Payment Examples */,
			);
		};
/* End PBXProject section */

/* Begin PBXResourcesBuildPhase section */
		9CCC36253414F9D8742AAEE9 /* Resources */ = {
			isa = PBXResourcesBuildPhase;
			buildActionMask = 2147483647;
			files = (
			);
			runOnlyForDeploymentPostprocessing = 0;
		};
/* End PBXResourcesBuildPhase section */

/* Begin PBXSourcesBuildPhase section */
		3DD18BEAF21A510750FA2DA3 /* Sources */ = {
			isa = PBXSourcesBuildPhase;
			buildActionMask = 2147483647;
			files = (
<<<<<<< HEAD
				61E1CA232BD6B9DF00A421AE /* MultibancoExampleViewController.swift in Sources */,
				F60858F22CEF052100D62278 /* CryptoExampleViewController.swift in Sources */,
				09470488B2A3383D39A9445C /* AUBECSDebitExampleViewController.m in Sources */,
				11E6BDE8B898A7215AE679F6 /* AffirmExampleViewController.swift in Sources */,
				2BFF43283D3D33B24CCCB073 /* AfterpayClearpayExampleViewController.swift in Sources */,
				4AF27F18E74A5AB8B6C65D08 /* AlipayExampleViewController.swift in Sources */,
				009A2D1283604AA415298E81 /* AppDelegate.m in Sources */,
				CAC3A03A2C2F2AB5007BC888 /* BillieExampleViewController.swift in Sources */,
				4E2D4579B9171CAD4FCC7849 /* ApplePayExampleViewController.m in Sources */,
				87B301C11D0C2E1C8299B971 /* BacsDebitViewController.swift in Sources */,
				AA09261F606AFE3124912983 /* BancontactExampleViewController.m in Sources */,
				E29BEECD69C041C085EFDEA9 /* BlikExampleViewController.swift in Sources */,
				85FA10E8A45C4B0A5433C0DC /* BoletoExampleViewController.swift in Sources */,
				2A69E8181D591533B0F9E09B /* BrowseExamplesViewController.m in Sources */,
				E13F276E0F55F333EDF31545 /* CashAppExampleViewController.swift in Sources */,
				0AC26F0F597E114044E9A15A /* Constants.m in Sources */,
				2965738ADB4C4325D7BDEB97 /* EPSExampleViewController.m in Sources */,
				CAC80EBB2C333164001E3D0D /* SatispayExampleViewController.swift in Sources */,
				80466B86A1F4896FE7811E9D /* GrabPayExampleViewController.swift in Sources */,
				61951FBB2B8674EC005F90BE /* AmazonPayExampleViewController.swift in Sources */,
				0B69B9B4DEB17B393C5E4CD1 /* KeyboardAvoidingScrollView.swift in Sources */,
				59551D92F75526B6E0789570 /* KlarnaExampleViewController.swift in Sources */,
				A2728A537E75F4AF46AC4152 /* KlarnaSourcesExampleViewController.swift in Sources */,
				D46A05D88420B85C1B275640 /* MyAPIClient.m in Sources */,
				4B618821707204173527D0F2 /* OXXOExampleViewController.m in Sources */,
				CF0983C679CA4196DF4DA37D /* PayPalExampleViewController.m in Sources */,
				C9DCB32902B62F3E8F3F9052 /* PaymentExampleViewController.m in Sources */,
				86D45F9D2555695B63FF63BF /* Przelewy24ExampleViewController.m in Sources */,
				8B633F20FB291C6D40A74C89 /* RevolutPayExampleViewController.swift in Sources */,
				1654F692662A7E7534E916C5 /* SEPADebitExampleViewController.m in Sources */,
				1EFD2CA666EA80AB86B3C3E6 /* ShippingManager.m in Sources */,
				86C982DF1DC60CB160DA0FBB /* SofortExampleViewController.m in Sources */,
				617C1C822BB4940500B10AC5 /* AlmaExampleViewController.swift in Sources */,
				E25C6341B4F787932711D689 /* SofortSourcesExampleViewController.m in Sources */,
				88AE1CED5467E828AE738B62 /* SwishExampleViewController.swift in Sources */,
				7347961ABF706602E2915A53 /* USBankAccountConnectionsExampleViewController.swift in Sources */,
				07E1B52EA12E4F9789013E8C /* USBankAccountExampleViewController.swift in Sources */,
				6BA4B9182BF3E2AF00D1F21D /* MobilePayExampleViewController.swift in Sources */,
				CAC3A0322C2F1184007BC888 /* SunbitExampleViewController.swift in Sources */,
				616358522C3A1FCD579F2B37 /* WeChatPayExampleViewController.m in Sources */,
				975D189CB2E61E7C1871F0DA /* iDEALExampleViewController.m in Sources */,
				4331C8C4F8BA76E560F420DF /* main.m in Sources */,
=======
>>>>>>> a68599b2
			);
			runOnlyForDeploymentPostprocessing = 0;
		};
/* End PBXSourcesBuildPhase section */

/* Begin XCBuildConfiguration section */
		65B3387F6208CC8D181645A4 /* Debug */ = {
			isa = XCBuildConfiguration;
			baseConfigurationReference = AECFE22E44BC2764379FB9C1 /* Project-Debug.xcconfig */;
			buildSettings = {
			};
			name = Debug;
		};
		7B85D1A9D6F99D42966DC170 /* Release */ = {
			isa = XCBuildConfiguration;
			baseConfigurationReference = 7EB5EE88F3BCE3D52302C896 /* Non-Card-Payment-Examples-Release.xcconfig */;
			buildSettings = {
				CODE_SIGN_ENTITLEMENTS = "$(SRCROOT)/Non-Card Payment Examples/Non-Card Payment Examples.entitlements";
				INFOPLIST_FILE = "Non-Card Payment Examples/Info.plist";
				PRODUCT_BUNDLE_IDENTIFIER = com.stripe.CustomSDKExample;
				PRODUCT_NAME = NonCardPaymentExamples;
				SDKROOT = iphoneos;
			};
			name = Release;
		};
		8EAF8E1552E34C2EE27311A1 /* Debug */ = {
			isa = XCBuildConfiguration;
			baseConfigurationReference = 8B4FE9E774494C148EBFDD0F /* Non-Card-Payment-Examples-Debug.xcconfig */;
			buildSettings = {
				CODE_SIGN_ENTITLEMENTS = "$(SRCROOT)/Non-Card Payment Examples/Non-Card Payment Examples.entitlements";
				INFOPLIST_FILE = "Non-Card Payment Examples/Info.plist";
				PRODUCT_BUNDLE_IDENTIFIER = com.stripe.CustomSDKExample;
				PRODUCT_NAME = NonCardPaymentExamples;
				SDKROOT = iphoneos;
			};
			name = Debug;
		};
		B382BC2BC4C65AC6648E1571 /* Release */ = {
			isa = XCBuildConfiguration;
			baseConfigurationReference = EC269156D60D875784B0E074 /* Project-Release.xcconfig */;
			buildSettings = {
			};
			name = Release;
		};
/* End XCBuildConfiguration section */

/* Begin XCConfigurationList section */
		1128037F4B608EA6ECCCD8E4 /* Build configuration list for PBXProject "Non-Card Payment Examples" */ = {
			isa = XCConfigurationList;
			buildConfigurations = (
				65B3387F6208CC8D181645A4 /* Debug */,
				B382BC2BC4C65AC6648E1571 /* Release */,
			);
			defaultConfigurationIsVisible = 0;
			defaultConfigurationName = Release;
		};
		AE24749C1E8F5894F3A00C02 /* Build configuration list for PBXNativeTarget "Non-Card Payment Examples" */ = {
			isa = XCConfigurationList;
			buildConfigurations = (
				8EAF8E1552E34C2EE27311A1 /* Debug */,
				7B85D1A9D6F99D42966DC170 /* Release */,
			);
			defaultConfigurationIsVisible = 0;
			defaultConfigurationName = Release;
		};
/* End XCConfigurationList section */
	};
	rootObject = 7F051CD17181A2F8EF3D5787 /* Project object */;
}<|MERGE_RESOLUTION|>--- conflicted
+++ resolved
@@ -23,18 +23,6 @@
 		C16B397FC306A8B0025D5AFF /* Stripe3DS2.framework in Frameworks */ = {isa = PBXBuildFile; fileRef = 3300883AEEEF23265C6CA4BE /* Stripe3DS2.framework */; };
 		C1F0577CD62C2569EEEAD1E1 /* StripePayments.framework in Embed Frameworks */ = {isa = PBXBuildFile; fileRef = 64F13592DB0CDD803283B035 /* StripePayments.framework */; settings = {ATTRIBUTES = (CodeSignOnCopy, RemoveHeadersOnCopy, ); }; };
 		C5C612D49748599F5A09421D /* StripePayments.framework in Frameworks */ = {isa = PBXBuildFile; fileRef = 64F13592DB0CDD803283B035 /* StripePayments.framework */; };
-<<<<<<< HEAD
-		C9DCB32902B62F3E8F3F9052 /* PaymentExampleViewController.m in Sources */ = {isa = PBXBuildFile; fileRef = DF98C4542C942B8BE99AF2AE /* PaymentExampleViewController.m */; };
-		CAC3A0322C2F1184007BC888 /* SunbitExampleViewController.swift in Sources */ = {isa = PBXBuildFile; fileRef = CAC3A0312C2F1184007BC888 /* SunbitExampleViewController.swift */; };
-		CAC3A03A2C2F2AB5007BC888 /* BillieExampleViewController.swift in Sources */ = {isa = PBXBuildFile; fileRef = CAC3A0392C2F2AB5007BC888 /* BillieExampleViewController.swift */; };
-		CAC80EBB2C333164001E3D0D /* SatispayExampleViewController.swift in Sources */ = {isa = PBXBuildFile; fileRef = CAC80EBA2C333164001E3D0D /* SatispayExampleViewController.swift */; };
-		CF0983C679CA4196DF4DA37D /* PayPalExampleViewController.m in Sources */ = {isa = PBXBuildFile; fileRef = B0D62F7B5288E04FB14DBFFF /* PayPalExampleViewController.m */; };
-		D46A05D88420B85C1B275640 /* MyAPIClient.m in Sources */ = {isa = PBXBuildFile; fileRef = 0AA7CAC14165BD4EFB39E7C5 /* MyAPIClient.m */; };
-		E13F276E0F55F333EDF31545 /* CashAppExampleViewController.swift in Sources */ = {isa = PBXBuildFile; fileRef = 2BB1F320D089C55C6013B2E7 /* CashAppExampleViewController.swift */; };
-		E25C6341B4F787932711D689 /* SofortSourcesExampleViewController.m in Sources */ = {isa = PBXBuildFile; fileRef = 58E87A8E1AE06AA97A3310C1 /* SofortSourcesExampleViewController.m */; };
-		E29BEECD69C041C085EFDEA9 /* BlikExampleViewController.swift in Sources */ = {isa = PBXBuildFile; fileRef = ABD4A8C07A1D8B651413DF43 /* BlikExampleViewController.swift */; };
-=======
->>>>>>> a68599b2
 		E88340F6DFAA14F6772159E7 /* Stripe.framework in Frameworks */ = {isa = PBXBuildFile; fileRef = 6CA51E7BD0D4D1E0B94075FE /* Stripe.framework */; };
 		F635434F095301C541789E1C /* StripePaymentSheet.framework in Frameworks */ = {isa = PBXBuildFile; fileRef = 2ADDFFDCAC5AF682FC6648E8 /* StripePaymentSheet.framework */; };
 /* End PBXBuildFile section */
@@ -65,28 +53,11 @@
 		173B34E97F92E48FBB42E82B /* StripePaymentsUI.framework */ = {isa = PBXFileReference; explicitFileType = wrapper.framework; includeInIndex = 0; path = StripePaymentsUI.framework; sourceTree = BUILT_PRODUCTS_DIR; };
 		295A6C099422195DEA070B92 /* README.md */ = {isa = PBXFileReference; lastKnownFileType = net.daringfireball.markdown; path = README.md; sourceTree = "<group>"; };
 		2ADDFFDCAC5AF682FC6648E8 /* StripePaymentSheet.framework */ = {isa = PBXFileReference; explicitFileType = wrapper.framework; includeInIndex = 0; path = StripePaymentSheet.framework; sourceTree = BUILT_PRODUCTS_DIR; };
-<<<<<<< HEAD
-		2B63B545FE4AB802ED1904A5 /* de */ = {isa = PBXFileReference; lastKnownFileType = text.plist.strings; name = de; path = de.lproj/Localizable.strings; sourceTree = "<group>"; };
-		2BB1F320D089C55C6013B2E7 /* CashAppExampleViewController.swift */ = {isa = PBXFileReference; lastKnownFileType = sourcecode.swift; path = CashAppExampleViewController.swift; sourceTree = "<group>"; };
-		2F6FFC2DA74C47C8941205CB /* ApplePayExampleViewController.m */ = {isa = PBXFileReference; lastKnownFileType = sourcecode.c.objc; path = ApplePayExampleViewController.m; sourceTree = "<group>"; };
-		311E3343A1F8432A0B56CEA5 /* GrabPayExampleViewController.swift */ = {isa = PBXFileReference; lastKnownFileType = sourcecode.swift; path = GrabPayExampleViewController.swift; sourceTree = "<group>"; };
-		32C7B53B74E206CF2A2DF38C /* USBankAccountConnectionsExampleViewController.swift */ = {isa = PBXFileReference; lastKnownFileType = sourcecode.swift; path = USBankAccountConnectionsExampleViewController.swift; sourceTree = "<group>"; };
-=======
->>>>>>> a68599b2
 		3300883AEEEF23265C6CA4BE /* Stripe3DS2.framework */ = {isa = PBXFileReference; explicitFileType = wrapper.framework; includeInIndex = 0; path = Stripe3DS2.framework; sourceTree = BUILT_PRODUCTS_DIR; };
 		39FD1595EB5ACDAB0DFB4A7E /* NonCardPaymentExamples.app */ = {isa = PBXFileReference; explicitFileType = wrapper.application; includeInIndex = 0; path = NonCardPaymentExamples.app; sourceTree = BUILT_PRODUCTS_DIR; };
 		64F13592DB0CDD803283B035 /* StripePayments.framework */ = {isa = PBXFileReference; explicitFileType = wrapper.framework; includeInIndex = 0; path = StripePayments.framework; sourceTree = BUILT_PRODUCTS_DIR; };
 		6CA51E7BD0D4D1E0B94075FE /* Stripe.framework */ = {isa = PBXFileReference; explicitFileType = wrapper.framework; includeInIndex = 0; path = Stripe.framework; sourceTree = BUILT_PRODUCTS_DIR; };
 		7EB5EE88F3BCE3D52302C896 /* Non-Card-Payment-Examples-Release.xcconfig */ = {isa = PBXFileReference; lastKnownFileType = text.xcconfig; path = "Non-Card-Payment-Examples-Release.xcconfig"; sourceTree = "<group>"; };
-<<<<<<< HEAD
-		7F068CC4E3F81CB0E96CED03 /* es */ = {isa = PBXFileReference; lastKnownFileType = text.plist.strings; name = es; path = es.lproj/Localizable.strings; sourceTree = "<group>"; };
-		7FA81CB0282D03CEE0CCDBD5 /* fr */ = {isa = PBXFileReference; lastKnownFileType = text.plist.strings; name = fr; path = fr.lproj/Localizable.strings; sourceTree = "<group>"; };
-		81BB6D6CEDC23FD2A8F3FB5A /* SwishExampleViewController.swift */ = {isa = PBXFileReference; lastKnownFileType = sourcecode.swift; path = SwishExampleViewController.swift; sourceTree = "<group>"; };
-		8246202E37E84C97DB160C87 /* EPSExampleViewController.h */ = {isa = PBXFileReference; lastKnownFileType = sourcecode.c.h; path = EPSExampleViewController.h; sourceTree = "<group>"; };
-		8362394DC688A6D8AEE1A006 /* zh-Hans */ = {isa = PBXFileReference; lastKnownFileType = text.plist.strings; name = "zh-Hans"; path = "zh-Hans.lproj/Localizable.strings"; sourceTree = "<group>"; };
-		8B425785CB5AE1A15209D100 /* nb */ = {isa = PBXFileReference; lastKnownFileType = text.plist.strings; name = nb; path = nb.lproj/Localizable.strings; sourceTree = "<group>"; };
-=======
->>>>>>> a68599b2
 		8B4FE9E774494C148EBFDD0F /* Non-Card-Payment-Examples-Debug.xcconfig */ = {isa = PBXFileReference; lastKnownFileType = text.xcconfig; path = "Non-Card-Payment-Examples-Debug.xcconfig"; sourceTree = "<group>"; };
 		951B76B22A5088E944157C23 /* StripeApplePay.framework */ = {isa = PBXFileReference; explicitFileType = wrapper.framework; includeInIndex = 0; path = StripeApplePay.framework; sourceTree = BUILT_PRODUCTS_DIR; };
 		9BDD4885AE1CEEEC3A45EC34 /* StripeUICore.framework */ = {isa = PBXFileReference; explicitFileType = wrapper.framework; includeInIndex = 0; path = StripeUICore.framework; sourceTree = BUILT_PRODUCTS_DIR; };
@@ -168,80 +139,6 @@
 			path = ../../BuildConfigurations;
 			sourceTree = "<group>";
 		};
-<<<<<<< HEAD
-		9F4ECD0AE0A14B5FABE7D8E5 /* Non-Card Payment Examples */ = {
-			isa = PBXGroup;
-			children = (
-				E59C7706B356781B83ACBA3F /* Resources */,
-				1282A6CFB51F4F3D2CE92B22 /* AffirmExampleViewController.swift */,
-				B9A0E6ABAC9BED6D249FA96E /* AfterpayClearpayExampleViewController.swift */,
-				CED93B66CA3A5F01511EE804 /* AlipayExampleViewController.swift */,
-				61951FBA2B8674EC005F90BE /* AmazonPayExampleViewController.swift */,
-				617C1C812BB4940500B10AC5 /* AlmaExampleViewController.swift */,
-				61E1CA222BD6B9DE00A421AE /* MultibancoExampleViewController.swift */,
-				6BA4B9172BF3E2AF00D1F21D /* MobilePayExampleViewController.swift */,
-				05FF02CFBFA8863282D020E0 /* AppDelegate.h */,
-				A83C61D70652D6E6ED09230B /* AppDelegate.m */,
-				C2D98BF0E8488281BB3607A6 /* ApplePayExampleViewController.h */,
-				2F6FFC2DA74C47C8941205CB /* ApplePayExampleViewController.m */,
-				A73E41374C21F809EAD34035 /* AUBECSDebitExampleViewController.h */,
-				E1C73C37A4DC7815C328BE12 /* AUBECSDebitExampleViewController.m */,
-				D9CDC799C1D02448461C5B97 /* BacsDebitViewController.swift */,
-				AC50AD86AA934979B23494CE /* BancontactExampleViewController.h */,
-				9C4D6ECA899F3348A844E370 /* BancontactExampleViewController.m */,
-				ABD4A8C07A1D8B651413DF43 /* BlikExampleViewController.swift */,
-				CD73BDD44CF574D1957C3FFA /* BoletoExampleViewController.swift */,
-				934226D0B321DB46199AF4F2 /* BrowseExamplesViewController.h */,
-				A433EDC5906D77ED94937E64 /* BrowseExamplesViewController.m */,
-				2BB1F320D089C55C6013B2E7 /* CashAppExampleViewController.swift */,
-				287AF410BE4A7CD331E65114 /* Constants.h */,
-				BC2E15A342CA3A2EA76EE1D6 /* Constants.m */,
-				8246202E37E84C97DB160C87 /* EPSExampleViewController.h */,
-				4C003C0154CCBA34AF5CAC43 /* EPSExampleViewController.m */,
-				311E3343A1F8432A0B56CEA5 /* GrabPayExampleViewController.swift */,
-				BDC64032D2A1C5A064CE9FFB /* iDEALExampleViewController.h */,
-				052F9CDA0D4546CC1E5FF77C /* iDEALExampleViewController.m */,
-				673900BEF4553912511DBFE3 /* Info.plist */,
-				9ED911EC3E3C3C06B6909C18 /* KeyboardAvoidingScrollView.swift */,
-				4C7C09286B3FF62A1562B3FB /* KlarnaExampleViewController.swift */,
-				F74D08CE9A94C0D55EB3618A /* KlarnaSourcesExampleViewController.swift */,
-				5D8F3D727489A14C470D62C6 /* main.m */,
-				B9466FA637EB865C98AAA7B4 /* MyAPIClient.h */,
-				0AA7CAC14165BD4EFB39E7C5 /* MyAPIClient.m */,
-				C0E970717191DBCD3BD5EC12 /* Non-Card Payment Examples-Bridging-Header.h */,
-				479C1F3AC76FF0DAF749DA69 /* Non-Card Payment Examples.entitlements */,
-				F2F0E1A3A75AC9C2C8E9C01B /* OXXOExampleViewController.h */,
-				DBE0A963151D165736F24450 /* OXXOExampleViewController.m */,
-				C2E5EE3426E4E27739E36F5A /* PaymentExampleViewController.h */,
-				DF98C4542C942B8BE99AF2AE /* PaymentExampleViewController.m */,
-				5B7DEBB2735CF9537D464127 /* PayPalExampleViewController.h */,
-				B0D62F7B5288E04FB14DBFFF /* PayPalExampleViewController.m */,
-				B6D91FAFADED8EDDDE39E12C /* Przelewy24ExampleViewController.h */,
-				EB7E01F379079D28383E8559 /* Przelewy24ExampleViewController.m */,
-				0264EC61EF4DE12DD4D075A0 /* RevolutPayExampleViewController.swift */,
-				F185553AA1B3E2D0C80B8424 /* SEPADebitExampleViewController.h */,
-				AAF2CAB29E82F232B3F1FD47 /* SEPADebitExampleViewController.m */,
-				54FC82B45AF4D84F4A87C0AD /* ShippingManager.h */,
-				15F68FCA537974E451A03C00 /* ShippingManager.m */,
-				990E6E75D5D7776609A82157 /* SofortExampleViewController.h */,
-				B9E0327F7A35DC353A823690 /* SofortExampleViewController.m */,
-				0D9290D2C037196B3A240121 /* SofortSourcesExampleViewController.h */,
-				58E87A8E1AE06AA97A3310C1 /* SofortSourcesExampleViewController.m */,
-				81BB6D6CEDC23FD2A8F3FB5A /* SwishExampleViewController.swift */,
-				32C7B53B74E206CF2A2DF38C /* USBankAccountConnectionsExampleViewController.swift */,
-				EE78B2BB1747FC2994ADC48C /* USBankAccountExampleViewController.swift */,
-				E3EC1F5B37D8AD554396A3D7 /* WeChatPayExampleViewController.h */,
-				F1A0CF82AB6742C41BA5C19C /* WeChatPayExampleViewController.m */,
-				CAC3A0312C2F1184007BC888 /* SunbitExampleViewController.swift */,
-				CAC3A0392C2F2AB5007BC888 /* BillieExampleViewController.swift */,
-				CAC80EBA2C333164001E3D0D /* SatispayExampleViewController.swift */,
-				F60858F12CEF052100D62278 /* CryptoExampleViewController.swift */,
-			);
-			path = "Non-Card Payment Examples";
-			sourceTree = "<group>";
-		};
-=======
->>>>>>> a68599b2
 		C17C8844C1C4AA7C978FAACA = {
 			isa = PBXGroup;
 			children = (
@@ -340,51 +237,6 @@
 			isa = PBXSourcesBuildPhase;
 			buildActionMask = 2147483647;
 			files = (
-<<<<<<< HEAD
-				61E1CA232BD6B9DF00A421AE /* MultibancoExampleViewController.swift in Sources */,
-				F60858F22CEF052100D62278 /* CryptoExampleViewController.swift in Sources */,
-				09470488B2A3383D39A9445C /* AUBECSDebitExampleViewController.m in Sources */,
-				11E6BDE8B898A7215AE679F6 /* AffirmExampleViewController.swift in Sources */,
-				2BFF43283D3D33B24CCCB073 /* AfterpayClearpayExampleViewController.swift in Sources */,
-				4AF27F18E74A5AB8B6C65D08 /* AlipayExampleViewController.swift in Sources */,
-				009A2D1283604AA415298E81 /* AppDelegate.m in Sources */,
-				CAC3A03A2C2F2AB5007BC888 /* BillieExampleViewController.swift in Sources */,
-				4E2D4579B9171CAD4FCC7849 /* ApplePayExampleViewController.m in Sources */,
-				87B301C11D0C2E1C8299B971 /* BacsDebitViewController.swift in Sources */,
-				AA09261F606AFE3124912983 /* BancontactExampleViewController.m in Sources */,
-				E29BEECD69C041C085EFDEA9 /* BlikExampleViewController.swift in Sources */,
-				85FA10E8A45C4B0A5433C0DC /* BoletoExampleViewController.swift in Sources */,
-				2A69E8181D591533B0F9E09B /* BrowseExamplesViewController.m in Sources */,
-				E13F276E0F55F333EDF31545 /* CashAppExampleViewController.swift in Sources */,
-				0AC26F0F597E114044E9A15A /* Constants.m in Sources */,
-				2965738ADB4C4325D7BDEB97 /* EPSExampleViewController.m in Sources */,
-				CAC80EBB2C333164001E3D0D /* SatispayExampleViewController.swift in Sources */,
-				80466B86A1F4896FE7811E9D /* GrabPayExampleViewController.swift in Sources */,
-				61951FBB2B8674EC005F90BE /* AmazonPayExampleViewController.swift in Sources */,
-				0B69B9B4DEB17B393C5E4CD1 /* KeyboardAvoidingScrollView.swift in Sources */,
-				59551D92F75526B6E0789570 /* KlarnaExampleViewController.swift in Sources */,
-				A2728A537E75F4AF46AC4152 /* KlarnaSourcesExampleViewController.swift in Sources */,
-				D46A05D88420B85C1B275640 /* MyAPIClient.m in Sources */,
-				4B618821707204173527D0F2 /* OXXOExampleViewController.m in Sources */,
-				CF0983C679CA4196DF4DA37D /* PayPalExampleViewController.m in Sources */,
-				C9DCB32902B62F3E8F3F9052 /* PaymentExampleViewController.m in Sources */,
-				86D45F9D2555695B63FF63BF /* Przelewy24ExampleViewController.m in Sources */,
-				8B633F20FB291C6D40A74C89 /* RevolutPayExampleViewController.swift in Sources */,
-				1654F692662A7E7534E916C5 /* SEPADebitExampleViewController.m in Sources */,
-				1EFD2CA666EA80AB86B3C3E6 /* ShippingManager.m in Sources */,
-				86C982DF1DC60CB160DA0FBB /* SofortExampleViewController.m in Sources */,
-				617C1C822BB4940500B10AC5 /* AlmaExampleViewController.swift in Sources */,
-				E25C6341B4F787932711D689 /* SofortSourcesExampleViewController.m in Sources */,
-				88AE1CED5467E828AE738B62 /* SwishExampleViewController.swift in Sources */,
-				7347961ABF706602E2915A53 /* USBankAccountConnectionsExampleViewController.swift in Sources */,
-				07E1B52EA12E4F9789013E8C /* USBankAccountExampleViewController.swift in Sources */,
-				6BA4B9182BF3E2AF00D1F21D /* MobilePayExampleViewController.swift in Sources */,
-				CAC3A0322C2F1184007BC888 /* SunbitExampleViewController.swift in Sources */,
-				616358522C3A1FCD579F2B37 /* WeChatPayExampleViewController.m in Sources */,
-				975D189CB2E61E7C1871F0DA /* iDEALExampleViewController.m in Sources */,
-				4331C8C4F8BA76E560F420DF /* main.m in Sources */,
-=======
->>>>>>> a68599b2
 			);
 			runOnlyForDeploymentPostprocessing = 0;
 		};
