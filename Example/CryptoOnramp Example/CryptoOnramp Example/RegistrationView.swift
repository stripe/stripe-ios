//
//  RegistrationView.swift
//  CryptoOnramp Example
//
//  Created by Michael Liberatore on 7/28/25.
//

import StripeCore
import SwiftUI

@_spi(STP)
import StripeCryptoOnramp

@_spi(STP)
import StripePaymentSheet

/// A view used to collect additional account registration information.
struct RegistrationView: View {

    /// The coordinator to use to perform registration.
    let coordinator: CryptoOnrampCoordinator

    /// The email address associated with the new account being registered.
    let email: String

    /// The OAuth scopes selected for authentication.
    let selectedScopes: [OAuthScopes]

    /// Whether the app is running in livemode or testmode.
    let livemode: Bool

    /// Called when registration and authentication succeed. Provides the crypto customer id.
    let onCompleted: (_ customerId: String) -> Void

    @State private var fullName: String = ""
    @State private var phoneNumber: String = ""
    @State private var country: String = "US"
    @State private var errorMessage: String?
    @State private var isRegistrationComplete: Bool = false
    @State private var showUpdatePhoneNumberSheet: Bool = false
    @State private var updatePhoneNumberInput: String = ""

    @Environment(\.isLoading) private var isLoading

    @FocusState private var isFullNameFieldFocused: Bool
    @FocusState private var isPhoneNumberFieldFocused: Bool
    @FocusState private var isCountryFieldFocused: Bool

    private var isRegisterButtonDisabled: Bool {
        isLoading.wrappedValue || phoneNumber.isEmpty
    }

    private var isUpdatePhoneNumberButtonDisabled: Bool {
        isLoading.wrappedValue || !isRegistrationComplete
    }

    private var isAuthenticateButtonDisabled: Bool {
        isLoading.wrappedValue
    }

    // MARK: - View

    var body: some View {
        ScrollView {
            VStack(spacing: 20) {
                VStack(alignment: .leading, spacing: 8) {
                    Text("Finish setting up your new account")
                        .font(.subheadline)
                        .foregroundColor(.secondary)
                        .frame(maxWidth: .infinity, alignment: .leading)
                }

                FormField("Email") {
                    Text(email)
                        .frame(maxWidth: .infinity, alignment: .leading)
                        .padding()
                        .background(Color.gray.opacity(0.1))
                        .cornerRadius(8)
                        .foregroundColor(.secondary)
                }

                FormField("Full Name (optional)") {
                    TextField("Enter your full name", text: $fullName)
                        .textFieldStyle(RoundedBorderTextFieldStyle())
                        .autocapitalization(.words)
                        .focused($isFullNameFieldFocused)
                }

                FormField("Phone Number") {
                    TextField("Enter phone number (e.g., +12125551234)", text: $phoneNumber)
                        .textFieldStyle(RoundedBorderTextFieldStyle())
                        .keyboardType(.phonePad)
                        .focused($isPhoneNumberFieldFocused)
                }

                FormField("Country") {
                    TextField("Country code", text: $country)
                        .textFieldStyle(RoundedBorderTextFieldStyle())
                        .autocapitalization(.allCharacters)
                        .focused($isCountryFieldFocused)
                }

                if isRegistrationComplete {
                    Button("Authenticate") {
                        resetFocusState()
                        Task {
                            try await verify()
                        }
                    }
                    .buttonStyle(PrimaryButtonStyle())
                    .disabled(isAuthenticateButtonDisabled)
                    .opacity(isAuthenticateButtonDisabled ? 0.5 : 1)
                } else {
                    Button("Register") {
                        resetFocusState()
                        registerUser()
                    }
                    .buttonStyle(PrimaryButtonStyle())
                    .disabled(isRegisterButtonDisabled)
                    .opacity(isRegisterButtonDisabled ? 0.5 : 1)
                }

                Button("Update Phone Number") {
                    resetFocusState()
                    updatePhoneNumberInput = phoneNumber
                    showUpdatePhoneNumberSheet = true
                }
                .buttonStyle(PrimaryButtonStyle())
                .disabled(isUpdatePhoneNumberButtonDisabled)
                .opacity(isUpdatePhoneNumberButtonDisabled ? 0.5 : 1)

                if let errorMessage {
                    ErrorMessageView(message: errorMessage)
                }

            }
            .padding()
        }
        .navigationTitle("Registration")
        .navigationBarTitleDisplayMode(.inline)
        .alert("Update phone number", isPresented: $showUpdatePhoneNumberSheet) {
            TextField("New phone number", text: $updatePhoneNumberInput)
                .textContentType(.telephoneNumber)
                .keyboardType(.phonePad)
            Button("Submit") {
                updatePhoneNumber(to: updatePhoneNumberInput)
            }
            Button("Cancel", role: .cancel) {
                updatePhoneNumberInput = ""
            }
        }
    }

    private func registerUser() {
        isLoading.wrappedValue = true
        errorMessage = nil

        Task {
            do {
                try await coordinator.registerLinkUser(
                    email: email,
                    fullName: fullName.isEmpty ? nil : fullName,
                    phone: phoneNumber,
                    country: country
                )

                await MainActor.run {
                    isLoading.wrappedValue = false
                    isRegistrationComplete = true
                }
            } catch {
                await MainActor.run {
                    isLoading.wrappedValue = false
                    isRegistrationComplete = false
                    if let cryptoError = error as? CryptoOnrampCoordinator.Error, case .invalidPhoneFormat = cryptoError {
                        errorMessage = "Invalid phone format. Please use E.164 format (e.g., +12125551234)"
                    } else {
                        errorMessage = "Registration failed: \(error.localizedDescription)"
                    }
                }
            }
        }
    }

    private func verify() async throws {
        // Authenticate with the demo merchant backend as well.
        let response = try await APIClient.shared.authenticateUser(
            with: email,
            oauthScopes: selectedScopes,
            livemode: livemode
        )
        let laiId = response.data.id

        await MainActor.run {
            isLoading.wrappedValue = true
            errorMessage = nil
        }

        if let customerId = await presentAuthorization(laiId: laiId, using: coordinator) {
            await MainActor.run {
                isLoading.wrappedValue = false
                onCompleted(customerId)
            }
        } else {
            await MainActor.run {
                isLoading.wrappedValue = false
            }
        }
    }

    private func presentAuthorization(laiId: String, using coordinator: CryptoOnrampCoordinator) async -> String? {
        if let viewController = UIApplication.shared.findTopNavigationController() {
            do {
                let result = try await coordinator.authorize(linkAuthIntentId: laiId, from: viewController)

                switch result {
                case .consented(let customerId):
                    return customerId
                case .denied:
                    await MainActor.run {
                        errorMessage = "Consent rejected"
                    }
                    return nil
                case .canceled:
                    return nil
                @unknown default:
                    return nil
                }
            } catch {
                await MainActor.run {
                    errorMessage = error.localizedDescription
                }
                return nil
            }
        } else {
            await MainActor.run {
                errorMessage = "Unable to find view controller to present from."
            }
            return nil
        }
    }

    private func updatePhoneNumber(to phoneNumber: String) {
        isLoading.wrappedValue = true
        Task {
            do {
                try await coordinator.updatePhoneNumber(to: phoneNumber)
                await MainActor.run {
                    isLoading.wrappedValue = false
                    updatePhoneNumberInput = ""
                    self.phoneNumber = phoneNumber
                }
            } catch {
                await MainActor.run {
                    isLoading.wrappedValue = false
                    errorMessage = "Updating phone number failed: \(error.localizedDescription)"
                }
            }
        }
    }

    private func resetFocusState() {
        isFullNameFieldFocused = false
        isPhoneNumberFieldFocused = false
        isCountryFieldFocused = false
    }
}

#Preview {
    PreviewWrapperView { coordinator in
        RegistrationView(
            coordinator: coordinator,
            email: "test@example.com",
<<<<<<< HEAD
            selectedScopes: OAuthScopes.requiredScopes,
=======
            selectedScopes: OAuthScopes.onrampScope,
>>>>>>> 6836229f
            livemode: false,
            onCompleted: { _ in }
        )
    }
}<|MERGE_RESOLUTION|>--- conflicted
+++ resolved
@@ -271,11 +271,7 @@
         RegistrationView(
             coordinator: coordinator,
             email: "test@example.com",
-<<<<<<< HEAD
             selectedScopes: OAuthScopes.requiredScopes,
-=======
-            selectedScopes: OAuthScopes.onrampScope,
->>>>>>> 6836229f
             livemode: false,
             onCompleted: { _ in }
         )
