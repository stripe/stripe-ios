//
//  CryptoOnrampExampleView.swift
//  CryptoOnramp Example
//
//  Created by Michael Liberatore on 7/24/25.
//

import StripeCore
import SwiftUI

@_spi(CryptoOnrampSDKPreview)
import StripeCryptoOnramp

@_spi(STP)
import StripePaymentSheet

/// The main content view of the example CryptoOnramp app.
struct CryptoOnrampExampleView: View {
    @State private var coordinator: CryptoOnrampCoordinator?
    @State private var errorMessage: String?
    @State private var email: String = ""
    @State private var showRegistration: Bool = false
    @State private var showAuthenticatedView: Bool = false
    @State private var authenticationCustomerId: String?

    @Environment(\.isLoading) private var isLoading
    @FocusState private var isEmailFieldFocused: Bool

    private var isNextButtonDisabled: Bool {
        isLoading.wrappedValue || email.isEmpty || coordinator == nil
    }

    // MARK: - View

    var body: some View {
        NavigationView {
            ScrollView {
                VStack(spacing: 20) {
                    FormField("Email") {
                        TextField("Enter email address", text: $email)
                            .textFieldStyle(RoundedBorderTextFieldStyle())
                            .keyboardType(.emailAddress)
                            .autocapitalization(.none)
                            .disableAutocorrection(true)
                            .focused($isEmailFieldFocused)
                            .submitLabel(.go)
                            .onSubmit {
                                if !isNextButtonDisabled {
                                    lookupConsumerAndContinue()
                                }
                            }
                    }

                    Button("Next") {
                        isEmailFieldFocused = false
                        lookupConsumerAndContinue()
                    }
                    .buttonStyle(PrimaryButtonStyle())
                    .disabled(isNextButtonDisabled)
                    .opacity(isNextButtonDisabled ? 0.5 : 1)

                    if let errorMessage {
                        ErrorMessageView(message: errorMessage)
                    }

                    if let coordinator {
                        HiddenNavigationLink(
                            destination: RegistrationView(coordinator: coordinator, email: email),
                            isActive: $showRegistration
                        )

                        if let customerId = authenticationCustomerId {
                            HiddenNavigationLink(
                                destination: AuthenticatedView(
                                    coordinator: coordinator,
                                    customerId: customerId
                                ),
                                isActive: $showAuthenticatedView
                            )
                        }
                    }
                }
                .padding()
            }
            .navigationTitle("CryptoOnramp Example")
            .navigationBarTitleDisplayMode(.inline)
        }
        .navigationViewStyle(.stack)
        .onAppear {
            guard coordinator == nil else {
                return
            }
            initializeCoordinator()
        }
    }

    private func initializeCoordinator() {
        STPAPIClient.shared.setUpPublishableKey()

        isLoading.wrappedValue = true
        Task {
            do {
                let lavenderColor = UIColor(
                    red: 171/255.0,
                    green: 159/255.0,
                    blue: 242/255.0,
                    alpha: 1.0
                )
                let appearance = LinkAppearance(
                    colors: .init(primary: lavenderColor, selectedBorder: .label),
                    primaryButton: .init(cornerRadius: 16, height: 56),
                    style: .automatic,
                    reduceLinkBranding: true
                )
                let coordinator = try await CryptoOnrampCoordinator.create(appearance: appearance)

                await MainActor.run {
                    self.coordinator = coordinator
                    self.isLoading.wrappedValue = false
                }
            } catch {
                await MainActor.run {
                    self.isLoading.wrappedValue = false
                    self.errorMessage = "Failed to initialize CryptoOnrampCoordinator: \(error.localizedDescription)"
                }
            }
        }
    }

    private func lookupConsumerAndContinue() {
        guard let coordinator else { return }
        isLoading.wrappedValue = true
        Task {
            do {
<<<<<<< HEAD
                let lookupResult = try await coordinator.lookupConsumer(with: email)
                if lookupResult {
                    // Authenticate with the demo merchant backend as well.
                    let laiId = try await APIClient.shared.authenticateUser(with: email).data.id
                    print( "Successfully authenticated user with demo backend. Id: \(laiId)")
                }
=======
                let lookupResult = try await coordinator.hasLinkAccount(with: email)
>>>>>>> 2aaa65d1
                await MainActor.run {
                    errorMessage = nil
                    isLoading.wrappedValue = false

                    if lookupResult {
                        presentVerification(using: coordinator)
                    } else {
                        showRegistration = true
                    }
                }
            } catch {
                await MainActor.run {
                    isLoading.wrappedValue = false
                    errorMessage = "Customer lookup failed. Ensure the email address is properly formatted. (Underlying error: \(error.localizedDescription))"
                }
            }
        }
    }

    private func presentVerification(using coordinator: CryptoOnrampCoordinator) {
        if let viewController = UIApplication.shared.findTopNavigationController() {
            Task {
                do {
                    let result = try await coordinator.authenticateUser(from: viewController)
                    switch result {
                    case .completed(customerId: let customerId):
                        await MainActor.run {
                            authenticationCustomerId = customerId

                            // Delay so the navigation link animation doesn’t get canceled.
                            DispatchQueue.main.asyncAfter(deadline: .now() + 0.3) {
                                showAuthenticatedView = true
                            }
                        }
                    case .canceled:
                        // do nothing, verification canceled.
                        break
                    @unknown default:
                        // do nothing, verification canceled.
                        break
                    }
                } catch {
                    errorMessage = error.localizedDescription
                }
            }
        } else {
            errorMessage = "Unable to find view controller to present from."
        }
    }
}

#Preview {
    CryptoOnrampExampleView()
}<|MERGE_RESOLUTION|>--- conflicted
+++ resolved
@@ -132,16 +132,12 @@
         isLoading.wrappedValue = true
         Task {
             do {
-<<<<<<< HEAD
-                let lookupResult = try await coordinator.lookupConsumer(with: email)
+                let lookupResult = try await coordinator.hasLinkAccount(with: email)
                 if lookupResult {
                     // Authenticate with the demo merchant backend as well.
                     let laiId = try await APIClient.shared.authenticateUser(with: email).data.id
                     print( "Successfully authenticated user with demo backend. Id: \(laiId)")
                 }
-=======
-                let lookupResult = try await coordinator.hasLinkAccount(with: email)
->>>>>>> 2aaa65d1
                 await MainActor.run {
                     errorMessage = nil
                     isLoading.wrappedValue = false
