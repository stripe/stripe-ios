--- conflicted
+++ resolved
@@ -33,12 +33,8 @@
 		0BED9B662E255FD7009FFF76 /* StripePaymentSheet.framework in Frameworks */ = {isa = PBXBuildFile; fileRef = 0BED9B652E255FD7009FFF76 /* StripePaymentSheet.framework */; };
 		0BED9B682E255FE8009FFF76 /* StripeIdentity.framework in Frameworks */ = {isa = PBXBuildFile; fileRef = 0BED9B672E255FE8009FFF76 /* StripeIdentity.framework */; };
 		0BED9B6A2E255FF1009FFF76 /* StripeFinancialConnections.framework in Frameworks */ = {isa = PBXBuildFile; fileRef = 0BED9B692E255FF1009FFF76 /* StripeFinancialConnections.framework */; };
-<<<<<<< HEAD
-		0BED9B6C2E25796B009FFF76 /* Appearance.swift in Sources */ = {isa = PBXBuildFile; fileRef = 0BED9B6B2E257965009FFF76 /* Appearance.swift */; };
 		0BF41E892E3AB82E00CA4171 /* KycInfo.swift in Sources */ = {isa = PBXBuildFile; fileRef = 0BF41E882E3AB82E00CA4171 /* KycInfo.swift */; };
 		0BF41E8B2E3AB84800CA4171 /* IdType.swift in Sources */ = {isa = PBXBuildFile; fileRef = 0BF41E8A2E3AB84800CA4171 /* IdType.swift */; };
-=======
->>>>>>> 262ce2c9
 /* End PBXBuildFile section */
 
 /* Begin PBXContainerItemProxy section */
@@ -92,12 +88,8 @@
 		0BED9B652E255FD7009FFF76 /* StripePaymentSheet.framework */ = {isa = PBXFileReference; explicitFileType = wrapper.framework; path = StripePaymentSheet.framework; sourceTree = BUILT_PRODUCTS_DIR; };
 		0BED9B672E255FE8009FFF76 /* StripeIdentity.framework */ = {isa = PBXFileReference; explicitFileType = wrapper.framework; path = StripeIdentity.framework; sourceTree = BUILT_PRODUCTS_DIR; };
 		0BED9B692E255FF1009FFF76 /* StripeFinancialConnections.framework */ = {isa = PBXFileReference; explicitFileType = wrapper.framework; path = StripeFinancialConnections.framework; sourceTree = BUILT_PRODUCTS_DIR; };
-<<<<<<< HEAD
-		0BED9B6B2E257965009FFF76 /* Appearance.swift */ = {isa = PBXFileReference; lastKnownFileType = sourcecode.swift; path = Appearance.swift; sourceTree = "<group>"; };
 		0BF41E882E3AB82E00CA4171 /* KycInfo.swift */ = {isa = PBXFileReference; lastKnownFileType = sourcecode.swift; path = KycInfo.swift; sourceTree = "<group>"; };
 		0BF41E8A2E3AB84800CA4171 /* IdType.swift */ = {isa = PBXFileReference; lastKnownFileType = sourcecode.swift; path = IdType.swift; sourceTree = "<group>"; };
-=======
->>>>>>> 262ce2c9
 /* End PBXFileReference section */
 
 /* Begin PBXFrameworksBuildPhase section */
@@ -375,12 +367,8 @@
 				0BA705082E4132640044B483 /* KYCDataCollectionResponse.swift in Sources */,
 				0B6DF34B2E297E0A008B1800 /* CustomerRequest.swift in Sources */,
 				0B6DF34D2E297E27008B1800 /* CustomerResponse.swift in Sources */,
-<<<<<<< HEAD
 				0BF41E8B2E3AB84800CA4171 /* IdType.swift in Sources */,
 				0BA7050C2E413DA40044B483 /* Credentials.swift in Sources */,
-				0BED9B6C2E25796B009FFF76 /* Appearance.swift in Sources */,
-=======
->>>>>>> 262ce2c9
 				0B83D9912E1EF6EF004F0115 /* Docs.docc in Sources */,
 				0B6DF3492E296E41008B1800 /* STPAPIClient+CryptoOnramp.swift in Sources */,
 				0BA7050A2E413D6B0044B483 /* KYCDataCollectionRequest.swift in Sources */,
