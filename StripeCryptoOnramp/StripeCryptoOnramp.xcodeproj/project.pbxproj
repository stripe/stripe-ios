// !$*UTF8*$!
{
	archiveVersion = 1;
	classes = {
	};
	objectVersion = 77;
	objects = {

/* Begin PBXBuildFile section */
		0B089E692E5378F7007D160E /* PaymentMethodType.swift in Sources */ = {isa = PBXBuildFile; fileRef = 0B089E682E5378F7007D160E /* PaymentMethodType.swift */; };
		0B089E6B2E5386C9007D160E /* SelectedPaymentSource.swift in Sources */ = {isa = PBXBuildFile; fileRef = 0B089E6A2E5386C9007D160E /* SelectedPaymentSource.swift */; };
		0B20053F2E318235008FCF8D /* VerificationResult.swift in Sources */ = {isa = PBXBuildFile; fileRef = 0B20053E2E318231008FCF8D /* VerificationResult.swift */; };
		0B34E23F2E2020E20072FC89 /* StripeCore.framework in Frameworks */ = {isa = PBXBuildFile; fileRef = 0B34E23E2E2020E20072FC89 /* StripeCore.framework */; };
		0B4292912E1EC57700012FB8 /* StripeCryptoOnramp.framework in Frameworks */ = {isa = PBXBuildFile; fileRef = 0B4292852E1EC57600012FB8 /* StripeCryptoOnramp.framework */; };
		0B49B6B52E4A9213003E6393 /* PaymentMethodPreview.swift in Sources */ = {isa = PBXBuildFile; fileRef = 0B49B6B42E4A9213003E6393 /* PaymentMethodPreview.swift */; };
		0B63C98A2E4CEE04005D8BD2 /* Stripe.framework in Frameworks */ = {isa = PBXBuildFile; fileRef = 0B63C9892E4CEE04005D8BD2 /* Stripe.framework */; };
		0B63C98E2E4CF8CD005D8BD2 /* ApplePayPaymentStatus.swift in Sources */ = {isa = PBXBuildFile; fileRef = 0B63C98D2E4CF8C1005D8BD2 /* ApplePayPaymentStatus.swift */; };
		0B649EDE2E428F5A00AFAFB1 /* StartIdentityVerificationRequest.swift in Sources */ = {isa = PBXBuildFile; fileRef = 0B649EDD2E428F5A00AFAFB1 /* StartIdentityVerificationRequest.swift */; };
		0B649EE02E428F6400AFAFB1 /* StartIdentityVerificationResponse.swift in Sources */ = {isa = PBXBuildFile; fileRef = 0B649EDF2E428F6400AFAFB1 /* StartIdentityVerificationResponse.swift */; };
		0B649EE22E4293AB00AFAFB1 /* IdentityVerificationResult.swift in Sources */ = {isa = PBXBuildFile; fileRef = 0B649EE12E4293AB00AFAFB1 /* IdentityVerificationResult.swift */; };
		0B6DF3492E296E41008B1800 /* STPAPIClient+CryptoOnramp.swift in Sources */ = {isa = PBXBuildFile; fileRef = 0B6DF3482E296E38008B1800 /* STPAPIClient+CryptoOnramp.swift */; };
		0B6DF34B2E297E0A008B1800 /* CustomerRequest.swift in Sources */ = {isa = PBXBuildFile; fileRef = 0B6DF34A2E297E0A008B1800 /* CustomerRequest.swift */; };
		0B6DF34D2E297E27008B1800 /* CustomerResponse.swift in Sources */ = {isa = PBXBuildFile; fileRef = 0B6DF34C2E297E22008B1800 /* CustomerResponse.swift */; };
		0B6DF34F2E2988F4008B1800 /* STPAPIClient+CryptoOnrampTests.swift in Sources */ = {isa = PBXBuildFile; fileRef = 0B6DF34E2E2988F4008B1800 /* STPAPIClient+CryptoOnrampTests.swift */; };
		0B6DF3512E298AB6008B1800 /* StripeCoreTestUtils.framework in Frameworks */ = {isa = PBXBuildFile; fileRef = 0B6DF3502E298AB6008B1800 /* StripeCoreTestUtils.framework */; };
		0B6DF3522E298AB6008B1800 /* StripeCoreTestUtils.framework in Embed Frameworks */ = {isa = PBXBuildFile; fileRef = 0B6DF3502E298AB6008B1800 /* StripeCoreTestUtils.framework */; settings = {ATTRIBUTES = (CodeSignOnCopy, RemoveHeadersOnCopy, ); }; };
		0B83D9802E1EF6D2004F0115 /* Project-Debug.xcconfig in Resources */ = {isa = PBXBuildFile; fileRef = 0B83D9752E1EF6D2004F0115 /* Project-Debug.xcconfig */; };
		0B83D9812E1EF6D2004F0115 /* Project-Release.xcconfig in Resources */ = {isa = PBXBuildFile; fileRef = 0B83D9762E1EF6D2004F0115 /* Project-Release.xcconfig */; };
		0B83D9832E1EF6D2004F0115 /* StripeiOS Tests-Debug.xcconfig in Resources */ = {isa = PBXBuildFile; fileRef = 0B83D9782E1EF6D2004F0115 /* StripeiOS Tests-Debug.xcconfig */; };
		0B83D9842E1EF6D2004F0115 /* StripeiOS Tests-Release.xcconfig in Resources */ = {isa = PBXBuildFile; fileRef = 0B83D9792E1EF6D2004F0115 /* StripeiOS Tests-Release.xcconfig */; };
		0B83D9862E1EF6D2004F0115 /* StripeiOS-Debug.xcconfig in Resources */ = {isa = PBXBuildFile; fileRef = 0B83D97B2E1EF6D2004F0115 /* StripeiOS-Debug.xcconfig */; };
		0B83D9872E1EF6D2004F0115 /* StripeiOS-Release.xcconfig in Resources */ = {isa = PBXBuildFile; fileRef = 0B83D97C2E1EF6D2004F0115 /* StripeiOS-Release.xcconfig */; };
		0B83D9912E1EF6EF004F0115 /* Docs.docc in Sources */ = {isa = PBXBuildFile; fileRef = 0B83D98E2E1EF6EF004F0115 /* Docs.docc */; };
		0B83D9922E1EF6EF004F0115 /* StripeCryptoOnramp.h in Headers */ = {isa = PBXBuildFile; fileRef = 0B83D98D2E1EF6EF004F0115 /* StripeCryptoOnramp.h */; settings = {ATTRIBUTES = (Public, ); }; };
		0B83D99A2E1EF8B7004F0115 /* XCTest.framework in Frameworks */ = {isa = PBXBuildFile; fileRef = 0B83D9992E1EF8B7004F0115 /* XCTest.framework */; platformFilter = ios; };
		0BA705082E4132640044B483 /* KYCDataCollectionResponse.swift in Sources */ = {isa = PBXBuildFile; fileRef = 0BA705072E4132640044B483 /* KYCDataCollectionResponse.swift */; };
		0BA7050A2E413D6B0044B483 /* KYCDataCollectionRequest.swift in Sources */ = {isa = PBXBuildFile; fileRef = 0BA705092E413D6B0044B483 /* KYCDataCollectionRequest.swift */; };
		0BA7050C2E413DA40044B483 /* Credentials.swift in Sources */ = {isa = PBXBuildFile; fileRef = 0BA7050B2E413DA40044B483 /* Credentials.swift */; };
		0BB716442E4A5BCC002F17B8 /* Address.swift in Sources */ = {isa = PBXBuildFile; fileRef = 0BB716432E4A5BCC002F17B8 /* Address.swift */; };
		0BED9B622E255BC2009FFF76 /* CryptoOnrampCoordinator.swift in Sources */ = {isa = PBXBuildFile; fileRef = 0BED9B612E255BC2009FFF76 /* CryptoOnrampCoordinator.swift */; };
		0BED9B642E255FB8009FFF76 /* StripeUICore.framework in Frameworks */ = {isa = PBXBuildFile; fileRef = 0BED9B632E255FB8009FFF76 /* StripeUICore.framework */; };
		0BED9B662E255FD7009FFF76 /* StripePaymentSheet.framework in Frameworks */ = {isa = PBXBuildFile; fileRef = 0BED9B652E255FD7009FFF76 /* StripePaymentSheet.framework */; };
		0BED9B682E255FE8009FFF76 /* StripeIdentity.framework in Frameworks */ = {isa = PBXBuildFile; fileRef = 0BED9B672E255FE8009FFF76 /* StripeIdentity.framework */; };
		0BED9B6A2E255FF1009FFF76 /* StripeFinancialConnections.framework in Frameworks */ = {isa = PBXBuildFile; fileRef = 0BED9B692E255FF1009FFF76 /* StripeFinancialConnections.framework */; };
		0BF41E892E3AB82E00CA4171 /* KycInfo.swift in Sources */ = {isa = PBXBuildFile; fileRef = 0BF41E882E3AB82E00CA4171 /* KycInfo.swift */; };
		0BF41E8B2E3AB84800CA4171 /* IdType.swift in Sources */ = {isa = PBXBuildFile; fileRef = 0BF41E8A2E3AB84800CA4171 /* IdType.swift */; };
		49D233A82E439EB900F51263 /* CryptoNetwork.swift in Sources */ = {isa = PBXBuildFile; fileRef = 49D233A72E439EB900F51263 /* CryptoNetwork.swift */; };
		49D233AA2E439FAA00F51263 /* RegisterWalletRequest.swift in Sources */ = {isa = PBXBuildFile; fileRef = 49D233A92E439FAA00F51263 /* RegisterWalletRequest.swift */; };
		49D233AC2E439FB200F51263 /* RegisterWalletResponse.swift in Sources */ = {isa = PBXBuildFile; fileRef = 49D233AB2E439FB200F51263 /* RegisterWalletResponse.swift */; };
		49D73DF32E4E499F00E35F1F /* StripeCryptoOnrampBundleLocator.swift in Sources */ = {isa = PBXBuildFile; fileRef = 49D73DF22E4E499F00E35F1F /* StripeCryptoOnrampBundleLocator.swift */; };
		49D73DF52E4E49C300E35F1F /* STPLocalizedString+StripeCryptoOnramp.swift in Sources */ = {isa = PBXBuildFile; fileRef = 49D73DF42E4E49C300E35F1F /* STPLocalizedString+StripeCryptoOnramp.swift */; };
		49D73DF92E4E49EC00E35F1F /* String+Localized.swift in Sources */ = {isa = PBXBuildFile; fileRef = 49D73DF82E4E49EC00E35F1F /* String+Localized.swift */; };
/* End PBXBuildFile section */

/* Begin PBXContainerItemProxy section */
		0B4292922E1EC57700012FB8 /* PBXContainerItemProxy */ = {
			isa = PBXContainerItemProxy;
			containerPortal = 0B42927C2E1EC57600012FB8 /* Project object */;
			proxyType = 1;
			remoteGlobalIDString = 0B4292842E1EC57600012FB8;
			remoteInfo = StripeCryptoOnramp;
		};
/* End PBXContainerItemProxy section */

/* Begin PBXCopyFilesBuildPhase section */
		0B6DF3532E298AB6008B1800 /* Embed Frameworks */ = {
			isa = PBXCopyFilesBuildPhase;
			buildActionMask = 2147483647;
			dstPath = "";
			dstSubfolderSpec = 10;
			files = (
				0B6DF3522E298AB6008B1800 /* StripeCoreTestUtils.framework in Embed Frameworks */,
			);
			name = "Embed Frameworks";
			runOnlyForDeploymentPostprocessing = 0;
		};
/* End PBXCopyFilesBuildPhase section */

/* Begin PBXFileReference section */
		0B089E682E5378F7007D160E /* PaymentMethodType.swift */ = {isa = PBXFileReference; lastKnownFileType = sourcecode.swift; path = PaymentMethodType.swift; sourceTree = "<group>"; };
		0B089E6A2E5386C9007D160E /* SelectedPaymentSource.swift */ = {isa = PBXFileReference; lastKnownFileType = sourcecode.swift; path = SelectedPaymentSource.swift; sourceTree = "<group>"; };
		0B20053E2E318231008FCF8D /* VerificationResult.swift */ = {isa = PBXFileReference; lastKnownFileType = sourcecode.swift; path = VerificationResult.swift; sourceTree = "<group>"; };
		0B34E23E2E2020E20072FC89 /* StripeCore.framework */ = {isa = PBXFileReference; explicitFileType = wrapper.framework; path = StripeCore.framework; sourceTree = BUILT_PRODUCTS_DIR; };
		0B4292852E1EC57600012FB8 /* StripeCryptoOnramp.framework */ = {isa = PBXFileReference; explicitFileType = wrapper.framework; includeInIndex = 0; path = StripeCryptoOnramp.framework; sourceTree = BUILT_PRODUCTS_DIR; };
		0B4292902E1EC57700012FB8 /* StripeCryptoOnrampTests.xctest */ = {isa = PBXFileReference; explicitFileType = wrapper.cfbundle; includeInIndex = 0; path = StripeCryptoOnrampTests.xctest; sourceTree = BUILT_PRODUCTS_DIR; };
		0B49B6B42E4A9213003E6393 /* PaymentMethodPreview.swift */ = {isa = PBXFileReference; lastKnownFileType = sourcecode.swift; path = PaymentMethodPreview.swift; sourceTree = "<group>"; };
		0B63C9892E4CEE04005D8BD2 /* Stripe.framework */ = {isa = PBXFileReference; explicitFileType = wrapper.framework; path = Stripe.framework; sourceTree = BUILT_PRODUCTS_DIR; };
		0B63C98D2E4CF8C1005D8BD2 /* ApplePayPaymentStatus.swift */ = {isa = PBXFileReference; lastKnownFileType = sourcecode.swift; path = ApplePayPaymentStatus.swift; sourceTree = "<group>"; };
		0B649EDD2E428F5A00AFAFB1 /* StartIdentityVerificationRequest.swift */ = {isa = PBXFileReference; lastKnownFileType = sourcecode.swift; path = StartIdentityVerificationRequest.swift; sourceTree = "<group>"; };
		0B649EDF2E428F6400AFAFB1 /* StartIdentityVerificationResponse.swift */ = {isa = PBXFileReference; lastKnownFileType = sourcecode.swift; path = StartIdentityVerificationResponse.swift; sourceTree = "<group>"; };
		0B649EE12E4293AB00AFAFB1 /* IdentityVerificationResult.swift */ = {isa = PBXFileReference; lastKnownFileType = sourcecode.swift; path = IdentityVerificationResult.swift; sourceTree = "<group>"; };
		0B6DF3482E296E38008B1800 /* STPAPIClient+CryptoOnramp.swift */ = {isa = PBXFileReference; lastKnownFileType = sourcecode.swift; path = "STPAPIClient+CryptoOnramp.swift"; sourceTree = "<group>"; };
		0B6DF34A2E297E0A008B1800 /* CustomerRequest.swift */ = {isa = PBXFileReference; lastKnownFileType = sourcecode.swift; path = CustomerRequest.swift; sourceTree = "<group>"; };
		0B6DF34C2E297E22008B1800 /* CustomerResponse.swift */ = {isa = PBXFileReference; lastKnownFileType = sourcecode.swift; path = CustomerResponse.swift; sourceTree = "<group>"; };
		0B6DF34E2E2988F4008B1800 /* STPAPIClient+CryptoOnrampTests.swift */ = {isa = PBXFileReference; lastKnownFileType = sourcecode.swift; path = "STPAPIClient+CryptoOnrampTests.swift"; sourceTree = "<group>"; };
		0B6DF3502E298AB6008B1800 /* StripeCoreTestUtils.framework */ = {isa = PBXFileReference; explicitFileType = wrapper.framework; path = StripeCoreTestUtils.framework; sourceTree = BUILT_PRODUCTS_DIR; };
		0B83D9752E1EF6D2004F0115 /* Project-Debug.xcconfig */ = {isa = PBXFileReference; lastKnownFileType = text.xcconfig; path = "Project-Debug.xcconfig"; sourceTree = "<group>"; };
		0B83D9762E1EF6D2004F0115 /* Project-Release.xcconfig */ = {isa = PBXFileReference; lastKnownFileType = text.xcconfig; path = "Project-Release.xcconfig"; sourceTree = "<group>"; };
		0B83D9782E1EF6D2004F0115 /* StripeiOS Tests-Debug.xcconfig */ = {isa = PBXFileReference; lastKnownFileType = text.xcconfig; path = "StripeiOS Tests-Debug.xcconfig"; sourceTree = "<group>"; };
		0B83D9792E1EF6D2004F0115 /* StripeiOS Tests-Release.xcconfig */ = {isa = PBXFileReference; lastKnownFileType = text.xcconfig; path = "StripeiOS Tests-Release.xcconfig"; sourceTree = "<group>"; };
		0B83D97B2E1EF6D2004F0115 /* StripeiOS-Debug.xcconfig */ = {isa = PBXFileReference; lastKnownFileType = text.xcconfig; path = "StripeiOS-Debug.xcconfig"; sourceTree = "<group>"; };
		0B83D97C2E1EF6D2004F0115 /* StripeiOS-Release.xcconfig */ = {isa = PBXFileReference; lastKnownFileType = text.xcconfig; path = "StripeiOS-Release.xcconfig"; sourceTree = "<group>"; };
		0B83D98D2E1EF6EF004F0115 /* StripeCryptoOnramp.h */ = {isa = PBXFileReference; lastKnownFileType = sourcecode.c.h; path = StripeCryptoOnramp.h; sourceTree = "<group>"; };
		0B83D98E2E1EF6EF004F0115 /* Docs.docc */ = {isa = PBXFileReference; lastKnownFileType = folder.documentationcatalog; path = Docs.docc; sourceTree = "<group>"; };
		0B83D9992E1EF8B7004F0115 /* XCTest.framework */ = {isa = PBXFileReference; lastKnownFileType = wrapper.framework; name = XCTest.framework; path = Platforms/iPhoneOS.platform/Developer/Library/Frameworks/XCTest.framework; sourceTree = DEVELOPER_DIR; };
		0BA705072E4132640044B483 /* KYCDataCollectionResponse.swift */ = {isa = PBXFileReference; lastKnownFileType = sourcecode.swift; path = KYCDataCollectionResponse.swift; sourceTree = "<group>"; };
		0BA705092E413D6B0044B483 /* KYCDataCollectionRequest.swift */ = {isa = PBXFileReference; lastKnownFileType = sourcecode.swift; path = KYCDataCollectionRequest.swift; sourceTree = "<group>"; };
		0BA7050B2E413DA40044B483 /* Credentials.swift */ = {isa = PBXFileReference; lastKnownFileType = sourcecode.swift; path = Credentials.swift; sourceTree = "<group>"; };
		0BB716432E4A5BCC002F17B8 /* Address.swift */ = {isa = PBXFileReference; lastKnownFileType = sourcecode.swift; path = Address.swift; sourceTree = "<group>"; };
		0BED9B612E255BC2009FFF76 /* CryptoOnrampCoordinator.swift */ = {isa = PBXFileReference; lastKnownFileType = sourcecode.swift; path = CryptoOnrampCoordinator.swift; sourceTree = "<group>"; };
		0BED9B632E255FB8009FFF76 /* StripeUICore.framework */ = {isa = PBXFileReference; explicitFileType = wrapper.framework; path = StripeUICore.framework; sourceTree = BUILT_PRODUCTS_DIR; };
		0BED9B652E255FD7009FFF76 /* StripePaymentSheet.framework */ = {isa = PBXFileReference; explicitFileType = wrapper.framework; path = StripePaymentSheet.framework; sourceTree = BUILT_PRODUCTS_DIR; };
		0BED9B672E255FE8009FFF76 /* StripeIdentity.framework */ = {isa = PBXFileReference; explicitFileType = wrapper.framework; path = StripeIdentity.framework; sourceTree = BUILT_PRODUCTS_DIR; };
		0BED9B692E255FF1009FFF76 /* StripeFinancialConnections.framework */ = {isa = PBXFileReference; explicitFileType = wrapper.framework; path = StripeFinancialConnections.framework; sourceTree = BUILT_PRODUCTS_DIR; };
		0BF41E882E3AB82E00CA4171 /* KycInfo.swift */ = {isa = PBXFileReference; lastKnownFileType = sourcecode.swift; path = KycInfo.swift; sourceTree = "<group>"; };
		0BF41E8A2E3AB84800CA4171 /* IdType.swift */ = {isa = PBXFileReference; lastKnownFileType = sourcecode.swift; path = IdType.swift; sourceTree = "<group>"; };
		49D233A72E439EB900F51263 /* CryptoNetwork.swift */ = {isa = PBXFileReference; lastKnownFileType = sourcecode.swift; path = CryptoNetwork.swift; sourceTree = "<group>"; };
		49D233A92E439FAA00F51263 /* RegisterWalletRequest.swift */ = {isa = PBXFileReference; lastKnownFileType = sourcecode.swift; path = RegisterWalletRequest.swift; sourceTree = "<group>"; };
		49D233AB2E439FB200F51263 /* RegisterWalletResponse.swift */ = {isa = PBXFileReference; lastKnownFileType = sourcecode.swift; path = RegisterWalletResponse.swift; sourceTree = "<group>"; };
		49D73DF22E4E499F00E35F1F /* StripeCryptoOnrampBundleLocator.swift */ = {isa = PBXFileReference; lastKnownFileType = sourcecode.swift; path = StripeCryptoOnrampBundleLocator.swift; sourceTree = "<group>"; };
		49D73DF42E4E49C300E35F1F /* STPLocalizedString+StripeCryptoOnramp.swift */ = {isa = PBXFileReference; lastKnownFileType = sourcecode.swift; path = "STPLocalizedString+StripeCryptoOnramp.swift"; sourceTree = "<group>"; };
		49D73DF82E4E49EC00E35F1F /* String+Localized.swift */ = {isa = PBXFileReference; lastKnownFileType = sourcecode.swift; path = "String+Localized.swift"; sourceTree = "<group>"; };
/* End PBXFileReference section */

/* Begin PBXFileSystemSynchronizedRootGroup section */
		0B7D05742E4A4D8200EE6BE2 /* Resources */ = {
			isa = PBXFileSystemSynchronizedRootGroup;
			path = Resources;
			sourceTree = "<group>";
		};
/* End PBXFileSystemSynchronizedRootGroup section */

/* Begin PBXFrameworksBuildPhase section */
		0B4292822E1EC57600012FB8 /* Frameworks */ = {
			isa = PBXFrameworksBuildPhase;
			buildActionMask = 2147483647;
			files = (
				0BED9B642E255FB8009FFF76 /* StripeUICore.framework in Frameworks */,
				0BED9B6A2E255FF1009FFF76 /* StripeFinancialConnections.framework in Frameworks */,
				0BED9B682E255FE8009FFF76 /* StripeIdentity.framework in Frameworks */,
				0B34E23F2E2020E20072FC89 /* StripeCore.framework in Frameworks */,
				0BED9B662E255FD7009FFF76 /* StripePaymentSheet.framework in Frameworks */,
				0B63C98A2E4CEE04005D8BD2 /* Stripe.framework in Frameworks */,
			);
			runOnlyForDeploymentPostprocessing = 0;
		};
		0B42928D2E1EC57700012FB8 /* Frameworks */ = {
			isa = PBXFrameworksBuildPhase;
			buildActionMask = 2147483647;
			files = (
				0B6DF3512E298AB6008B1800 /* StripeCoreTestUtils.framework in Frameworks */,
				0B4292912E1EC57700012FB8 /* StripeCryptoOnramp.framework in Frameworks */,
				0B83D99A2E1EF8B7004F0115 /* XCTest.framework in Frameworks */,
			);
			runOnlyForDeploymentPostprocessing = 0;
		};
/* End PBXFrameworksBuildPhase section */

/* Begin PBXGroup section */
		0B42927B2E1EC57600012FB8 = {
			isa = PBXGroup;
			children = (
				0B83D99D2E1EF8C8004F0115 /* Project */,
				0B83D9982E1EF8B7004F0115 /* Frameworks */,
				0B4292862E1EC57600012FB8 /* Products */,
			);
			sourceTree = "<group>";
		};
		0B4292862E1EC57600012FB8 /* Products */ = {
			isa = PBXGroup;
			children = (
				0B4292852E1EC57600012FB8 /* StripeCryptoOnramp.framework */,
				0B4292902E1EC57700012FB8 /* StripeCryptoOnrampTests.xctest */,
			);
			name = Products;
			sourceTree = "<group>";
		};
		0B6DF3462E296DBB008B1800 /* Internal */ = {
			isa = PBXGroup;
			children = (
				0B63C98D2E4CF8C1005D8BD2 /* ApplePayPaymentStatus.swift */,
				0B089E6A2E5386C9007D160E /* SelectedPaymentSource.swift */,
				0B6DF3472E296E2F008B1800 /* API Bindings */,
				49D73DF22E4E499F00E35F1F /* StripeCryptoOnrampBundleLocator.swift */,
				49D73DF42E4E49C300E35F1F /* STPLocalizedString+StripeCryptoOnramp.swift */,
				49D73DF82E4E49EC00E35F1F /* String+Localized.swift */,
			);
			path = Internal;
			sourceTree = "<group>";
		};
		0B6DF3472E296E2F008B1800 /* API Bindings */ = {
			isa = PBXGroup;
			children = (
				0B6DF3482E296E38008B1800 /* STPAPIClient+CryptoOnramp.swift */,
				0B6DF34C2E297E22008B1800 /* CustomerResponse.swift */,
				0B6DF34A2E297E0A008B1800 /* CustomerRequest.swift */,
				0BA705072E4132640044B483 /* KYCDataCollectionResponse.swift */,
				0BA705092E413D6B0044B483 /* KYCDataCollectionRequest.swift */,
				0BA7050B2E413DA40044B483 /* Credentials.swift */,
				0B649EDD2E428F5A00AFAFB1 /* StartIdentityVerificationRequest.swift */,
				0B649EDF2E428F6400AFAFB1 /* StartIdentityVerificationResponse.swift */,
				49D233A92E439FAA00F51263 /* RegisterWalletRequest.swift */,
				49D233AB2E439FB200F51263 /* RegisterWalletResponse.swift */,
			);
			path = "API Bindings";
			sourceTree = "<group>";
		};
		0B83D97F2E1EF6D2004F0115 /* BuildConfigurations */ = {
			isa = PBXGroup;
			children = (
				0B83D9752E1EF6D2004F0115 /* Project-Debug.xcconfig */,
				0B83D9762E1EF6D2004F0115 /* Project-Release.xcconfig */,
				0B83D9782E1EF6D2004F0115 /* StripeiOS Tests-Debug.xcconfig */,
				0B83D9792E1EF6D2004F0115 /* StripeiOS Tests-Release.xcconfig */,
				0B83D97B2E1EF6D2004F0115 /* StripeiOS-Debug.xcconfig */,
				0B83D97C2E1EF6D2004F0115 /* StripeiOS-Release.xcconfig */,
			);
			name = BuildConfigurations;
			path = ../BuildConfigurations;
			sourceTree = "<group>";
		};
		0B83D98C2E1EF6EF004F0115 /* Source */ = {
			isa = PBXGroup;
			children = (
				0B7D05742E4A4D8200EE6BE2 /* Resources */,
				0BED9B602E255BB1009FFF76 /* Components */,
				0B6DF3462E296DBB008B1800 /* Internal */,
			);
			path = Source;
			sourceTree = "<group>";
		};
		0B83D98F2E1EF6EF004F0115 /* StripeCryptoOnramp */ = {
			isa = PBXGroup;
			children = (
				0B83D98C2E1EF6EF004F0115 /* Source */,
				0B83D98D2E1EF6EF004F0115 /* StripeCryptoOnramp.h */,
				0B83D98E2E1EF6EF004F0115 /* Docs.docc */,
			);
			path = StripeCryptoOnramp;
			sourceTree = "<group>";
		};
		0B83D9942E1EF6F8004F0115 /* Unit */ = {
			isa = PBXGroup;
			children = (
				0B6DF34E2E2988F4008B1800 /* STPAPIClient+CryptoOnrampTests.swift */,
			);
			path = Unit;
			sourceTree = "<group>";
		};
		0B83D9952E1EF6F8004F0115 /* StripeCryptoOnrampTests */ = {
			isa = PBXGroup;
			children = (
				0B83D9942E1EF6F8004F0115 /* Unit */,
			);
			path = StripeCryptoOnrampTests;
			sourceTree = "<group>";
		};
		0B83D9982E1EF8B7004F0115 /* Frameworks */ = {
			isa = PBXGroup;
			children = (
				0B63C9892E4CEE04005D8BD2 /* Stripe.framework */,
				0B6DF3502E298AB6008B1800 /* StripeCoreTestUtils.framework */,
				0BED9B692E255FF1009FFF76 /* StripeFinancialConnections.framework */,
				0BED9B672E255FE8009FFF76 /* StripeIdentity.framework */,
				0BED9B652E255FD7009FFF76 /* StripePaymentSheet.framework */,
				0BED9B632E255FB8009FFF76 /* StripeUICore.framework */,
				0B34E23E2E2020E20072FC89 /* StripeCore.framework */,
				0B83D9992E1EF8B7004F0115 /* XCTest.framework */,
			);
			name = Frameworks;
			sourceTree = "<group>";
		};
		0B83D99D2E1EF8C8004F0115 /* Project */ = {
			isa = PBXGroup;
			children = (
				0B83D97F2E1EF6D2004F0115 /* BuildConfigurations */,
				0B83D98F2E1EF6EF004F0115 /* StripeCryptoOnramp */,
				0B83D9952E1EF6F8004F0115 /* StripeCryptoOnrampTests */,
			);
			name = Project;
			sourceTree = "<group>";
		};
		0BED9B602E255BB1009FFF76 /* Components */ = {
			isa = PBXGroup;
			children = (
				0B20053E2E318231008FCF8D /* VerificationResult.swift */,
				0BED9B612E255BC2009FFF76 /* CryptoOnrampCoordinator.swift */,
				0BF41E882E3AB82E00CA4171 /* KycInfo.swift */,
				0BF41E8A2E3AB84800CA4171 /* IdType.swift */,
				0B649EE12E4293AB00AFAFB1 /* IdentityVerificationResult.swift */,
				49D233A72E439EB900F51263 /* CryptoNetwork.swift */,
				0BB716432E4A5BCC002F17B8 /* Address.swift */,
				0B49B6B42E4A9213003E6393 /* PaymentMethodPreview.swift */,
				0B089E682E5378F7007D160E /* PaymentMethodType.swift */,
			);
			path = Components;
			sourceTree = "<group>";
		};
/* End PBXGroup section */

/* Begin PBXHeadersBuildPhase section */
		0B4292802E1EC57600012FB8 /* Headers */ = {
			isa = PBXHeadersBuildPhase;
			buildActionMask = 2147483647;
			files = (
				0B83D9922E1EF6EF004F0115 /* StripeCryptoOnramp.h in Headers */,
			);
			runOnlyForDeploymentPostprocessing = 0;
		};
/* End PBXHeadersBuildPhase section */

/* Begin PBXNativeTarget section */
		0B4292842E1EC57600012FB8 /* StripeCryptoOnramp */ = {
			isa = PBXNativeTarget;
			buildConfigurationList = 0B4292992E1EC57700012FB8 /* Build configuration list for PBXNativeTarget "StripeCryptoOnramp" */;
			buildPhases = (
				0B4292802E1EC57600012FB8 /* Headers */,
				0B4292812E1EC57600012FB8 /* Sources */,
				0B4292822E1EC57600012FB8 /* Frameworks */,
				0B4292832E1EC57600012FB8 /* Resources */,
			);
			buildRules = (
			);
			dependencies = (
			);
			fileSystemSynchronizedGroups = (
				0B7D05742E4A4D8200EE6BE2 /* Resources */,
			);
			name = StripeCryptoOnramp;
			packageProductDependencies = (
			);
			productName = StripeCryptoOnramp;
			productReference = 0B4292852E1EC57600012FB8 /* StripeCryptoOnramp.framework */;
			productType = "com.apple.product-type.framework";
		};
		0B42928F2E1EC57700012FB8 /* StripeCryptoOnrampTests */ = {
			isa = PBXNativeTarget;
			buildConfigurationList = 0B42929C2E1EC57700012FB8 /* Build configuration list for PBXNativeTarget "StripeCryptoOnrampTests" */;
			buildPhases = (
				0B42928C2E1EC57700012FB8 /* Sources */,
				0B42928D2E1EC57700012FB8 /* Frameworks */,
				0B42928E2E1EC57700012FB8 /* Resources */,
				0B6DF3532E298AB6008B1800 /* Embed Frameworks */,
			);
			buildRules = (
			);
			dependencies = (
				0B4292932E1EC57700012FB8 /* PBXTargetDependency */,
			);
			name = StripeCryptoOnrampTests;
			packageProductDependencies = (
			);
			productName = StripeCryptoOnrampTests;
			productReference = 0B4292902E1EC57700012FB8 /* StripeCryptoOnrampTests.xctest */;
			productType = "com.apple.product-type.bundle.unit-test";
		};
/* End PBXNativeTarget section */

/* Begin PBXProject section */
		0B42927C2E1EC57600012FB8 /* Project object */ = {
			isa = PBXProject;
			attributes = {
				BuildIndependentTargetsInParallel = 1;
				LastSwiftUpdateCheck = 1640;
				LastUpgradeCheck = 1640;
				TargetAttributes = {
					0B4292842E1EC57600012FB8 = {
						CreatedOnToolsVersion = 16.4;
					};
					0B42928F2E1EC57700012FB8 = {
						CreatedOnToolsVersion = 16.4;
					};
				};
			};
			buildConfigurationList = 0B42927F2E1EC57600012FB8 /* Build configuration list for PBXProject "StripeCryptoOnramp" */;
			developmentRegion = en;
			hasScannedForEncodings = 0;
			knownRegions = (
				en,
				Base,
			);
			mainGroup = 0B42927B2E1EC57600012FB8;
			minimizedProjectReferenceProxies = 1;
			preferredProjectObjectVersion = 77;
			productRefGroup = 0B4292862E1EC57600012FB8 /* Products */;
			projectDirPath = "";
			projectRoot = "";
			targets = (
				0B4292842E1EC57600012FB8 /* StripeCryptoOnramp */,
				0B42928F2E1EC57700012FB8 /* StripeCryptoOnrampTests */,
			);
		};
/* End PBXProject section */

/* Begin PBXResourcesBuildPhase section */
		0B4292832E1EC57600012FB8 /* Resources */ = {
			isa = PBXResourcesBuildPhase;
			buildActionMask = 2147483647;
			files = (
				0B83D9802E1EF6D2004F0115 /* Project-Debug.xcconfig in Resources */,
				0B83D9812E1EF6D2004F0115 /* Project-Release.xcconfig in Resources */,
				0B83D9832E1EF6D2004F0115 /* StripeiOS Tests-Debug.xcconfig in Resources */,
				0B83D9842E1EF6D2004F0115 /* StripeiOS Tests-Release.xcconfig in Resources */,
				0B83D9862E1EF6D2004F0115 /* StripeiOS-Debug.xcconfig in Resources */,
				0B83D9872E1EF6D2004F0115 /* StripeiOS-Release.xcconfig in Resources */,
			);
			runOnlyForDeploymentPostprocessing = 0;
		};
		0B42928E2E1EC57700012FB8 /* Resources */ = {
			isa = PBXResourcesBuildPhase;
			buildActionMask = 2147483647;
			files = (
			);
			runOnlyForDeploymentPostprocessing = 0;
		};
/* End PBXResourcesBuildPhase section */

/* Begin PBXSourcesBuildPhase section */
		0B4292812E1EC57600012FB8 /* Sources */ = {
			isa = PBXSourcesBuildPhase;
			buildActionMask = 2147483647;
			files = (
				0BB716442E4A5BCC002F17B8 /* Address.swift in Sources */,
				0B649EE22E4293AB00AFAFB1 /* IdentityVerificationResult.swift in Sources */,
				0BED9B622E255BC2009FFF76 /* CryptoOnrampCoordinator.swift in Sources */,
				49D233AA2E439FAA00F51263 /* RegisterWalletRequest.swift in Sources */,
				0B63C98E2E4CF8CD005D8BD2 /* ApplePayPaymentStatus.swift in Sources */,
				0BF41E892E3AB82E00CA4171 /* KycInfo.swift in Sources */,
				0BA705082E4132640044B483 /* KYCDataCollectionResponse.swift in Sources */,
				49D233AC2E439FB200F51263 /* RegisterWalletResponse.swift in Sources */,
				0B6DF34B2E297E0A008B1800 /* CustomerRequest.swift in Sources */,
<<<<<<< HEAD
				0B089E692E5378F7007D160E /* PaymentMethodType.swift in Sources */,
				0B089E6B2E5386C9007D160E /* SelectedPaymentSource.swift in Sources */,
=======
				49D73DF52E4E49C300E35F1F /* STPLocalizedString+StripeCryptoOnramp.swift in Sources */,
>>>>>>> d3dedf7c
				0B6DF34D2E297E27008B1800 /* CustomerResponse.swift in Sources */,
				0BF41E8B2E3AB84800CA4171 /* IdType.swift in Sources */,
				0BA7050C2E413DA40044B483 /* Credentials.swift in Sources */,
				0B83D9912E1EF6EF004F0115 /* Docs.docc in Sources */,
				0B6DF3492E296E41008B1800 /* STPAPIClient+CryptoOnramp.swift in Sources */,
				49D73DF92E4E49EC00E35F1F /* String+Localized.swift in Sources */,
				0B649EDE2E428F5A00AFAFB1 /* StartIdentityVerificationRequest.swift in Sources */,
				0BA7050A2E413D6B0044B483 /* KYCDataCollectionRequest.swift in Sources */,
				49D73DF32E4E499F00E35F1F /* StripeCryptoOnrampBundleLocator.swift in Sources */,
				0B649EE02E428F6400AFAFB1 /* StartIdentityVerificationResponse.swift in Sources */,
				49D233A82E439EB900F51263 /* CryptoNetwork.swift in Sources */,
				0B49B6B52E4A9213003E6393 /* PaymentMethodPreview.swift in Sources */,
				0B20053F2E318235008FCF8D /* VerificationResult.swift in Sources */,
			);
			runOnlyForDeploymentPostprocessing = 0;
		};
		0B42928C2E1EC57700012FB8 /* Sources */ = {
			isa = PBXSourcesBuildPhase;
			buildActionMask = 2147483647;
			files = (
				0B6DF34F2E2988F4008B1800 /* STPAPIClient+CryptoOnrampTests.swift in Sources */,
			);
			runOnlyForDeploymentPostprocessing = 0;
		};
/* End PBXSourcesBuildPhase section */

/* Begin PBXTargetDependency section */
		0B4292932E1EC57700012FB8 /* PBXTargetDependency */ = {
			isa = PBXTargetDependency;
			target = 0B4292842E1EC57600012FB8 /* StripeCryptoOnramp */;
			targetProxy = 0B4292922E1EC57700012FB8 /* PBXContainerItemProxy */;
		};
/* End PBXTargetDependency section */

/* Begin XCBuildConfiguration section */
		0B4292972E1EC57700012FB8 /* Debug */ = {
			isa = XCBuildConfiguration;
			baseConfigurationReference = 0B83D9752E1EF6D2004F0115 /* Project-Debug.xcconfig */;
			buildSettings = {
				ALWAYS_SEARCH_USER_PATHS = NO;
				ASSETCATALOG_COMPILER_GENERATE_SWIFT_ASSET_SYMBOL_EXTENSIONS = YES;
				CLANG_ANALYZER_NONNULL = YES;
				CLANG_ANALYZER_NUMBER_OBJECT_CONVERSION = YES_AGGRESSIVE;
				CLANG_CXX_LANGUAGE_STANDARD = "gnu++20";
				CLANG_ENABLE_MODULES = YES;
				CLANG_ENABLE_OBJC_ARC = YES;
				CLANG_ENABLE_OBJC_WEAK = YES;
				CLANG_WARN_BLOCK_CAPTURE_AUTORELEASING = YES;
				CLANG_WARN_BOOL_CONVERSION = YES;
				CLANG_WARN_COMMA = YES;
				CLANG_WARN_CONSTANT_CONVERSION = YES;
				CLANG_WARN_DEPRECATED_OBJC_IMPLEMENTATIONS = YES;
				CLANG_WARN_DIRECT_OBJC_ISA_USAGE = YES_ERROR;
				CLANG_WARN_DOCUMENTATION_COMMENTS = YES;
				CLANG_WARN_EMPTY_BODY = YES;
				CLANG_WARN_ENUM_CONVERSION = YES;
				CLANG_WARN_INFINITE_RECURSION = YES;
				CLANG_WARN_INT_CONVERSION = YES;
				CLANG_WARN_NON_LITERAL_NULL_CONVERSION = YES;
				CLANG_WARN_OBJC_IMPLICIT_RETAIN_SELF = YES;
				CLANG_WARN_OBJC_LITERAL_CONVERSION = YES;
				CLANG_WARN_OBJC_ROOT_CLASS = YES_ERROR;
				CLANG_WARN_QUOTED_INCLUDE_IN_FRAMEWORK_HEADER = YES;
				CLANG_WARN_RANGE_LOOP_ANALYSIS = YES;
				CLANG_WARN_STRICT_PROTOTYPES = YES;
				CLANG_WARN_SUSPICIOUS_MOVE = YES;
				CLANG_WARN_UNGUARDED_AVAILABILITY = YES_AGGRESSIVE;
				CLANG_WARN_UNREACHABLE_CODE = YES;
				CLANG_WARN__DUPLICATE_METHOD_MATCH = YES;
				COPY_PHASE_STRIP = NO;
				CURRENT_PROJECT_VERSION = 1;
				DEBUG_INFORMATION_FORMAT = dwarf;
				ENABLE_STRICT_OBJC_MSGSEND = YES;
				ENABLE_TESTABILITY = YES;
				ENABLE_USER_SCRIPT_SANDBOXING = YES;
				GCC_C_LANGUAGE_STANDARD = gnu17;
				GCC_DYNAMIC_NO_PIC = NO;
				GCC_NO_COMMON_BLOCKS = YES;
				GCC_OPTIMIZATION_LEVEL = 0;
				GCC_PREPROCESSOR_DEFINITIONS = (
					"DEBUG=1",
					"$(inherited)",
				);
				GCC_WARN_64_TO_32_BIT_CONVERSION = YES;
				GCC_WARN_ABOUT_RETURN_TYPE = YES_ERROR;
				GCC_WARN_UNDECLARED_SELECTOR = YES;
				GCC_WARN_UNINITIALIZED_AUTOS = YES_AGGRESSIVE;
				GCC_WARN_UNUSED_FUNCTION = YES;
				GCC_WARN_UNUSED_VARIABLE = YES;
				IPHONEOS_DEPLOYMENT_TARGET = 13.0;
				LOCALIZATION_PREFERS_STRING_CATALOGS = YES;
				MTL_ENABLE_DEBUG_INFO = INCLUDE_SOURCE;
				MTL_FAST_MATH = YES;
				ONLY_ACTIVE_ARCH = YES;
				SDKROOT = iphoneos;
				SWIFT_ACTIVE_COMPILATION_CONDITIONS = "DEBUG $(inherited)";
				SWIFT_OPTIMIZATION_LEVEL = "-Onone";
				VERSIONING_SYSTEM = "apple-generic";
				VERSION_INFO_PREFIX = "";
			};
			name = Debug;
		};
		0B4292982E1EC57700012FB8 /* Release */ = {
			isa = XCBuildConfiguration;
			baseConfigurationReference = 0B83D9762E1EF6D2004F0115 /* Project-Release.xcconfig */;
			buildSettings = {
				ALWAYS_SEARCH_USER_PATHS = NO;
				ASSETCATALOG_COMPILER_GENERATE_SWIFT_ASSET_SYMBOL_EXTENSIONS = YES;
				CLANG_ANALYZER_NONNULL = YES;
				CLANG_ANALYZER_NUMBER_OBJECT_CONVERSION = YES_AGGRESSIVE;
				CLANG_CXX_LANGUAGE_STANDARD = "gnu++20";
				CLANG_ENABLE_MODULES = YES;
				CLANG_ENABLE_OBJC_ARC = YES;
				CLANG_ENABLE_OBJC_WEAK = YES;
				CLANG_WARN_BLOCK_CAPTURE_AUTORELEASING = YES;
				CLANG_WARN_BOOL_CONVERSION = YES;
				CLANG_WARN_COMMA = YES;
				CLANG_WARN_CONSTANT_CONVERSION = YES;
				CLANG_WARN_DEPRECATED_OBJC_IMPLEMENTATIONS = YES;
				CLANG_WARN_DIRECT_OBJC_ISA_USAGE = YES_ERROR;
				CLANG_WARN_DOCUMENTATION_COMMENTS = YES;
				CLANG_WARN_EMPTY_BODY = YES;
				CLANG_WARN_ENUM_CONVERSION = YES;
				CLANG_WARN_INFINITE_RECURSION = YES;
				CLANG_WARN_INT_CONVERSION = YES;
				CLANG_WARN_NON_LITERAL_NULL_CONVERSION = YES;
				CLANG_WARN_OBJC_IMPLICIT_RETAIN_SELF = YES;
				CLANG_WARN_OBJC_LITERAL_CONVERSION = YES;
				CLANG_WARN_OBJC_ROOT_CLASS = YES_ERROR;
				CLANG_WARN_QUOTED_INCLUDE_IN_FRAMEWORK_HEADER = YES;
				CLANG_WARN_RANGE_LOOP_ANALYSIS = YES;
				CLANG_WARN_STRICT_PROTOTYPES = YES;
				CLANG_WARN_SUSPICIOUS_MOVE = YES;
				CLANG_WARN_UNGUARDED_AVAILABILITY = YES_AGGRESSIVE;
				CLANG_WARN_UNREACHABLE_CODE = YES;
				CLANG_WARN__DUPLICATE_METHOD_MATCH = YES;
				COPY_PHASE_STRIP = NO;
				CURRENT_PROJECT_VERSION = 1;
				DEBUG_INFORMATION_FORMAT = "dwarf-with-dsym";
				ENABLE_NS_ASSERTIONS = NO;
				ENABLE_STRICT_OBJC_MSGSEND = YES;
				ENABLE_USER_SCRIPT_SANDBOXING = YES;
				GCC_C_LANGUAGE_STANDARD = gnu17;
				GCC_NO_COMMON_BLOCKS = YES;
				GCC_WARN_64_TO_32_BIT_CONVERSION = YES;
				GCC_WARN_ABOUT_RETURN_TYPE = YES_ERROR;
				GCC_WARN_UNDECLARED_SELECTOR = YES;
				GCC_WARN_UNINITIALIZED_AUTOS = YES_AGGRESSIVE;
				GCC_WARN_UNUSED_FUNCTION = YES;
				GCC_WARN_UNUSED_VARIABLE = YES;
				IPHONEOS_DEPLOYMENT_TARGET = 13.0;
				LOCALIZATION_PREFERS_STRING_CATALOGS = YES;
				MTL_ENABLE_DEBUG_INFO = NO;
				MTL_FAST_MATH = YES;
				SDKROOT = iphoneos;
				SWIFT_COMPILATION_MODE = wholemodule;
				VALIDATE_PRODUCT = YES;
				VERSIONING_SYSTEM = "apple-generic";
				VERSION_INFO_PREFIX = "";
			};
			name = Release;
		};
		0B42929A2E1EC57700012FB8 /* Debug */ = {
			isa = XCBuildConfiguration;
			baseConfigurationReference = 0B83D97B2E1EF6D2004F0115 /* StripeiOS-Debug.xcconfig */;
			buildSettings = {
				BUILD_LIBRARY_FOR_DISTRIBUTION = YES;
				CODE_SIGN_STYLE = Manual;
				CURRENT_PROJECT_VERSION = 1;
				DYLIB_COMPATIBILITY_VERSION = 1;
				DYLIB_CURRENT_VERSION = 1;
				DYLIB_INSTALL_NAME_BASE = "@rpath";
				ENABLE_MODULE_VERIFIER = YES;
				GENERATE_INFOPLIST_FILE = YES;
				INFOPLIST_KEY_NSHumanReadableCopyright = "";
				INSTALL_PATH = "$(LOCAL_LIBRARY_DIR)/Frameworks";
				LD_RUNPATH_SEARCH_PATHS = (
					"$(inherited)",
					"@executable_path/Frameworks",
					"@loader_path/Frameworks",
				);
				MARKETING_VERSION = 1.0;
				MODULE_VERIFIER_SUPPORTED_LANGUAGES = "objective-c objective-c++";
				MODULE_VERIFIER_SUPPORTED_LANGUAGE_STANDARDS = "gnu17 gnu++20";
				PRODUCT_BUNDLE_IDENTIFIER = "com.stripe.stripe-crypto-onramp";
				PRODUCT_NAME = "$(TARGET_NAME:c99extidentifier)";
				SKIP_INSTALL = YES;
				SWIFT_EMIT_LOC_STRINGS = YES;
				SWIFT_INSTALL_MODULE = YES;
				SWIFT_INSTALL_OBJC_HEADER = NO;
				SWIFT_VERSION = 5.0;
				TARGETED_DEVICE_FAMILY = "1,2";
			};
			name = Debug;
		};
		0B42929B2E1EC57700012FB8 /* Release */ = {
			isa = XCBuildConfiguration;
			baseConfigurationReference = 0B83D97C2E1EF6D2004F0115 /* StripeiOS-Release.xcconfig */;
			buildSettings = {
				BUILD_LIBRARY_FOR_DISTRIBUTION = YES;
				CODE_SIGN_STYLE = Manual;
				CURRENT_PROJECT_VERSION = 1;
				DYLIB_COMPATIBILITY_VERSION = 1;
				DYLIB_CURRENT_VERSION = 1;
				DYLIB_INSTALL_NAME_BASE = "@rpath";
				ENABLE_MODULE_VERIFIER = YES;
				GENERATE_INFOPLIST_FILE = YES;
				INFOPLIST_KEY_NSHumanReadableCopyright = "";
				INSTALL_PATH = "$(LOCAL_LIBRARY_DIR)/Frameworks";
				LD_RUNPATH_SEARCH_PATHS = (
					"$(inherited)",
					"@executable_path/Frameworks",
					"@loader_path/Frameworks",
				);
				MARKETING_VERSION = 1.0;
				MODULE_VERIFIER_SUPPORTED_LANGUAGES = "objective-c objective-c++";
				MODULE_VERIFIER_SUPPORTED_LANGUAGE_STANDARDS = "gnu17 gnu++20";
				PRODUCT_BUNDLE_IDENTIFIER = "com.stripe.stripe-crypto-onramp";
				PRODUCT_NAME = "$(TARGET_NAME:c99extidentifier)";
				SKIP_INSTALL = YES;
				SWIFT_EMIT_LOC_STRINGS = YES;
				SWIFT_INSTALL_MODULE = YES;
				SWIFT_INSTALL_OBJC_HEADER = NO;
				SWIFT_VERSION = 5.0;
				TARGETED_DEVICE_FAMILY = "1,2";
			};
			name = Release;
		};
		0B42929D2E1EC57700012FB8 /* Debug */ = {
			isa = XCBuildConfiguration;
			baseConfigurationReference = 0B83D9782E1EF6D2004F0115 /* StripeiOS Tests-Debug.xcconfig */;
			buildSettings = {
				CODE_SIGN_STYLE = Automatic;
				CURRENT_PROJECT_VERSION = 1;
				GENERATE_INFOPLIST_FILE = YES;
				MARKETING_VERSION = 1.0;
				PRODUCT_BUNDLE_IDENTIFIER = com.stripe.StripeCryptoOnrampTests;
				PRODUCT_NAME = "$(TARGET_NAME)";
				SWIFT_EMIT_LOC_STRINGS = NO;
				SWIFT_VERSION = 5.0;
				TARGETED_DEVICE_FAMILY = "1,2";
			};
			name = Debug;
		};
		0B42929E2E1EC57700012FB8 /* Release */ = {
			isa = XCBuildConfiguration;
			baseConfigurationReference = 0B83D9792E1EF6D2004F0115 /* StripeiOS Tests-Release.xcconfig */;
			buildSettings = {
				CODE_SIGN_STYLE = Automatic;
				CURRENT_PROJECT_VERSION = 1;
				GENERATE_INFOPLIST_FILE = YES;
				MARKETING_VERSION = 1.0;
				PRODUCT_BUNDLE_IDENTIFIER = com.stripe.StripeCryptoOnrampTests;
				PRODUCT_NAME = "$(TARGET_NAME)";
				SWIFT_EMIT_LOC_STRINGS = NO;
				SWIFT_VERSION = 5.0;
				TARGETED_DEVICE_FAMILY = "1,2";
			};
			name = Release;
		};
/* End XCBuildConfiguration section */

/* Begin XCConfigurationList section */
		0B42927F2E1EC57600012FB8 /* Build configuration list for PBXProject "StripeCryptoOnramp" */ = {
			isa = XCConfigurationList;
			buildConfigurations = (
				0B4292972E1EC57700012FB8 /* Debug */,
				0B4292982E1EC57700012FB8 /* Release */,
			);
			defaultConfigurationIsVisible = 0;
			defaultConfigurationName = Release;
		};
		0B4292992E1EC57700012FB8 /* Build configuration list for PBXNativeTarget "StripeCryptoOnramp" */ = {
			isa = XCConfigurationList;
			buildConfigurations = (
				0B42929A2E1EC57700012FB8 /* Debug */,
				0B42929B2E1EC57700012FB8 /* Release */,
			);
			defaultConfigurationIsVisible = 0;
			defaultConfigurationName = Release;
		};
		0B42929C2E1EC57700012FB8 /* Build configuration list for PBXNativeTarget "StripeCryptoOnrampTests" */ = {
			isa = XCConfigurationList;
			buildConfigurations = (
				0B42929D2E1EC57700012FB8 /* Debug */,
				0B42929E2E1EC57700012FB8 /* Release */,
			);
			defaultConfigurationIsVisible = 0;
			defaultConfigurationName = Release;
		};
/* End XCConfigurationList section */
	};
	rootObject = 0B42927C2E1EC57600012FB8 /* Project object */;
}<|MERGE_RESOLUTION|>--- conflicted
+++ resolved
@@ -429,12 +429,9 @@
 				0BA705082E4132640044B483 /* KYCDataCollectionResponse.swift in Sources */,
 				49D233AC2E439FB200F51263 /* RegisterWalletResponse.swift in Sources */,
 				0B6DF34B2E297E0A008B1800 /* CustomerRequest.swift in Sources */,
-<<<<<<< HEAD
 				0B089E692E5378F7007D160E /* PaymentMethodType.swift in Sources */,
 				0B089E6B2E5386C9007D160E /* SelectedPaymentSource.swift in Sources */,
-=======
 				49D73DF52E4E49C300E35F1F /* STPLocalizedString+StripeCryptoOnramp.swift in Sources */,
->>>>>>> d3dedf7c
 				0B6DF34D2E297E27008B1800 /* CustomerResponse.swift in Sources */,
 				0BF41E8B2E3AB84800CA4171 /* IdType.swift in Sources */,
 				0BA7050C2E413DA40044B483 /* Credentials.swift in Sources */,
