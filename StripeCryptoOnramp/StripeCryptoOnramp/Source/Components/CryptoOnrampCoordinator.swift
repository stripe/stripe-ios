//
//  CryptoOnrampCoordinator.swift
//  StripeCryptoOnramp
//
//  Created by Michael Liberatore on 7/14/25.
//

import Foundation
import PassKit
import Stripe

@_spi(STP) import StripeApplePay
@_spi(STP) import StripeCore
@_spi(STP) import StripeIdentity
@_spi(STP) import StripePayments
@_spi(STP) import StripePaymentSheet
@_spi(STP) import StripePaymentsUI

import UIKit

/// A coordinator that facilitates the crypto onramp process including user authentication, identity verification, payment collection, and checkouts.
protocol CryptoOnrampCoordinatorProtocol {

    /// Creates a `CryptoOnrampCoordinator` to facilitate authentication, identity verification, payment collection, and checkouts.
    ///
    /// - Parameter apiClient: The `STPAPIClient` instance for this coordinator. Defaults to `.shared`.
    /// - Parameter appearance: Customizable appearance-related configuration for any Stripe-provided UI.
    /// - Returns: A configured `CryptoOnrampCoordinator`.
    static func create(apiClient: STPAPIClient, appearance: LinkAppearance) async throws -> Self

    /// Whether or not the provided email is associated with an existing Link consumer.
    ///
    /// - Parameter email: The email address to look up.
    /// - Returns: Returns `true` if the email is associated with an existing Link consumer, or `false` otherwise.
    func hasLinkAccount(with email: String) async throws -> Bool

    /// Registers a new Link user with the provided details.
    ///
    /// - Parameter email: The user's email to be used for signup.
    /// - Parameter fullName: The full name of the user. A name should be collected if the user is located outside of the US, otherwise it is optional.
    /// - Parameter phone: The phone number of the user. Phone number must be in E.164 format (e.g., +12125551234), otherwise an error will be thrown.
    /// - Parameter country: The two-letter country code of the user (ISO 3166-1 alpha-2).
    /// - Returns: The crypto customer ID.
    /// Throws if email is already associated with a Link user, or an API error occurs.
    func registerLinkUser(
        email: String,
        fullName: String?,
        phone: String,
        country: String
    ) async throws -> String

    /// Presents Link UI to authenticate an existing Link user.
    /// `hasLinkAccount` must be called before this.
    ///
    /// - Parameter viewController: The view controller from which to present the authentication flow.
    /// - Returns: A `AuthenticationResult` indicating whether authentication was completed or canceled.
    ///   If authentication completes, a crypto customer ID will be included in the result.
    /// Throws if `hasLinkAccount` was not called prior to this, or an API error occurs after the view controller is presented.
    func authenticateUser(from viewController: UIViewController) async throws -> AuthenticationResult

    /// Attaches the specific KYC info to the current Link user. Requires an authenticated Link user.
    ///
    /// - Parameter info: The KYC info to attach to the Link user.
    /// Throws if an authenticated Link user is not available, or an API error occurs.
    func attachKYCInfo(info: KycInfo) async throws

    /// Creates an identity verification session and launches the document verification flow.
    /// Requires an authenticated Link user.
    ///
    /// - Parameter viewController: The view controller from which to present the document verification flow.
    /// - Returns: An `IdentityVerificationResult` representing the outcome of the document verification process.
    /// Throws if an authenticated Link user is not available, or an API error occurs.
    func verifyIdentity(from viewController: UIViewController) async throws -> IdentityVerificationResult

    /// Registers the given crypto wallet address to the current Link account.
    /// Requires an authenticated Link user.
    ///
    /// - Parameter walletAddress: The crypto wallet address to register.
    /// - Parameter network: The crypto network for the wallet address.
    /// Throws if an authenticated Link user is not available, or an API error occurs.
    func registerWalletAddress(walletAddress: String, network: CryptoNetwork) async throws

    /// Presents UI to collect/select a payment method of the given type.
    ///
    /// - Parameters:
    ///   - type: The payment method type to collect. For `.card` and `.bankAccount`, this presents Link. For `.applePay(paymentRequest:)`, this presents Apple Pay using the provided `PKPaymentRequest`.
    ///   - viewController: The view controller from which to present the UI.
    /// - Returns: A `PaymentMethodDisplayData` describing the user’s selection, or `nil` if the user cancels.
    /// Throws an error if presentation or payment method collection fails.
    @MainActor
    func collectPaymentMethod(type: PaymentMethodType, from viewController: UIViewController) async throws -> PaymentMethodDisplayData?

    /// Creates a crypto payment token for the payment method currently selected on the coordinator.
    /// Call after a successful `collectPaymentMethod(...)`.
    ///
    /// - Returns: The crypto payment token ID.
    /// Throws an error if no payment method has been selected, the Link account is not verified, required session credentials are missing, the payment method creation fails, or a network/API error occurs.
    func createCryptoPaymentToken() async throws -> String

    /// Performs the checkout flow for a crypto onramp session, handling any required authentication steps.
    /// - Parameters:
    ///   - onrampSessionId: The onramp session identifier.
    ///   - authenticationContext: The authentication context used to handle any required next actions (e.g., 3DS authentication).
    ///   - onrampSessionClientSecretProvider: An async closure that calls your backend to perform a checkout.
<<<<<<< HEAD
    ///     Your backend should call Stripe's `/v1/crypto/onramp_sessions/:id/checkout` endpoint with the onramp session ID.
=======
    ///     Your backend should call Stripe's `/v1/crypto/onramp_sessions/:id/checkout` endpoint with the provided onramp session ID.
>>>>>>> 3ab9c181
    ///     The closure should return the onramp session client secret on success, or throw an Error on failure.
    ///     This closure may be called twice: once initially, and once more after handling any required authentication.
    /// - Returns: A `CheckoutResult` indicating whether the checkout succeeded or failed.
    func performCheckout(
        onrampSessionId: String,
        authenticationContext: STPAuthenticationContext,
<<<<<<< HEAD
        onrampSessionClientSecretProvider: @escaping () async throws -> String
=======
        onrampSessionClientSecretProvider: @escaping (_ onrampSessionId: String) async throws -> String
>>>>>>> 3ab9c181
    ) async -> CheckoutResult
}

/// Coordinates headless Link user authentication and identity verification, leaving most of the UI to the client.
@_spi(CryptoOnrampSDKPreview)
public final class CryptoOnrampCoordinator: NSObject, CryptoOnrampCoordinatorProtocol {

    /// A subset of errors that may be thrown by `CryptoOnrampCoordinator` APIs.
    public enum Error: Swift.Error {

        /// Phone number validation failed. Phone number should be in E.164 format (e.g., +12125551234).
        case invalidPhoneFormat

        /// A Link account already exists for the provided email address.
        case linkAccountAlreadyExists

        /// `ephemeralKey` is missing from the response after starting identity verification.
        case missingEphemeralKey

        /// An unexpected error occurred internally. `selectedPaymentSource` was not set to an expected value.
        case invalidSelectedPaymentSource
    }

    private let linkController: LinkController
    private let apiClient: STPAPIClient
    private let appearance: LinkAppearance
    private var applePayCompletionContinuation: CheckedContinuation<ApplePayPaymentStatus, Swift.Error>?
    private var selectedPaymentSource: SelectedPaymentSource?

    /// Dedicated API client configured with the platform publishable key
    private var platformApiClient: STPAPIClient?

    private var linkAccountInfo: PaymentSheetLinkAccountInfoProtocol {
        get async throws {
            guard let linkAccount = await linkController.linkAccount else {
                throw LinkController.IntegrationError.noActiveLinkConsumer
            }
            return linkAccount
        }
    }

    private static let linkConfiguration: LinkConfiguration = LinkConfiguration(
        hintMessage: String.Localized.debitIsMostLikelyToBeAccepted,
        allowLogout: false
    )

    private init(linkController: LinkController, apiClient: STPAPIClient = .shared, appearance: LinkAppearance) {
        self.linkController = linkController
        self.apiClient = apiClient
        self.appearance = appearance
    }

    // MARK: - CryptoOnrampCoordinatorProtocol

    public static func create(apiClient: STPAPIClient = .shared, appearance: LinkAppearance) async throws -> CryptoOnrampCoordinator {
        let linkController = try await LinkController.create(
            apiClient: apiClient,
            mode: .payment,
            appearance: appearance,
            linkConfiguration: Self.linkConfiguration,
            requestSurface: .cryptoOnramp
        )

        return CryptoOnrampCoordinator(
            linkController: linkController,
            apiClient: apiClient,
            appearance: appearance
        )
    }

    public func hasLinkAccount(with email: String) async throws -> Bool {
        return try await linkController.lookupConsumer(with: email)
    }

    public func registerLinkUser(
        email: String,
        fullName: String?,
        phone: String,
        country: String
    ) async throws -> String {
        // Short-circuit if a registered Link account is already available,
        // or a Link account already exists for the provided email.
        if let linkAccount = await linkController.linkAccount {
            if linkAccount.isRegistered {
                throw Error.linkAccountAlreadyExists
            }
        } else {
            let hasExistingAccount = try await hasLinkAccount(with: email)
            if hasExistingAccount {
                throw Error.linkAccountAlreadyExists
            }
        }

        do {
            try await linkController.registerLinkUser(
                fullName: fullName,
                phone: phone,
                country: country,
                consentAction: .entered_phone_number_email_clicked_signup_crypto_onramp
            )
        } catch {
            if let stripeError = (error as? StripeError),
               case let .apiError(stripeAPIError) = stripeError,
               stripeAPIError.type == .invalidRequestError,
               let message = stripeAPIError.message,
               message.hasPrefix("There was an issue parsing the phone number") {
                throw Error.invalidPhoneFormat
            } else {
                throw error
            }
        }
        return try await apiClient.grantPartnerMerchantPermissions(with: linkAccountInfo).id
    }

    public func authenticateUser(from viewController: UIViewController) async throws -> AuthenticationResult {
        let verificationResult = try await linkController.presentForVerification(from: viewController)
        switch verificationResult {
        case .canceled:
            return .canceled
        case .completed:
            let customerId = try await apiClient.grantPartnerMerchantPermissions(with: linkAccountInfo).id
            return .completed(customerId: customerId)
        }
    }

    public func attachKYCInfo(info: KycInfo) async throws {
        try await apiClient.collectKycInfo(info: info, linkAccountInfo: linkAccountInfo)
    }

    public func verifyIdentity(from viewController: UIViewController) async throws -> IdentityVerificationResult {
        let response = try await apiClient.startIdentityVerification(linkAccountInfo: linkAccountInfo)

        guard let ephemeralKey = response.ephemeralKey else {
            throw Error.missingEphemeralKey
        }

        let verificationSheet = IdentityVerificationSheet(
            verificationSessionId: response.id,
            ephemeralKeySecret: ephemeralKey,
            configuration: IdentityVerificationSheet.Configuration(
                brandLogo: await fetchMerchantImageWithFallback()
            )
        )

        return try await withCheckedThrowingContinuation { continuation in
            Task { @MainActor in
                verificationSheet.present(from: viewController) { result in
                    switch result {
                    case .flowCompleted:
                        continuation.resume(returning: IdentityVerificationResult.completed)
                    case .flowCanceled:
                        continuation.resume(returning: IdentityVerificationResult.canceled)
                    case .flowFailed(let error):
                        continuation.resume(throwing: error)
                    }
                }
            }
        }
    }

    public func registerWalletAddress(walletAddress: String, network: CryptoNetwork) async throws {
        try await apiClient.collectWalletAddress(
            walletAddress: walletAddress,
            network: network,
            linkAccountInfo: linkAccountInfo
        )
    }

    @MainActor
    public func collectPaymentMethod(
        type: PaymentMethodType,
        from viewController: UIViewController
    ) async throws -> PaymentMethodDisplayData? {
        switch type {
        case .card, .bankAccount:
            let email = try? await linkAccountInfo.email
            guard let supportedPaymentMethodType = type.linkPaymentMethodType else {
                return nil
            }

            guard let result = await linkController.collectPaymentMethod(
                from: viewController,
                with: email,
                supportedPaymentMethodTypes: [supportedPaymentMethodType]
            ) else {
                selectedPaymentSource = nil
                return nil
            }

            let preview = PaymentMethodDisplayData(
                icon: result.icon,
                label: result.label,
                sublabel: result.sublabel
            )
            selectedPaymentSource = .link
            return preview
        case .applePay(let paymentRequest):
            // This presents Apple Pay and fills `applePayPaymentMethod` + `paymentMethodPreview` in the delegate.
            let status = try await presentApplePay(using: paymentRequest, from: viewController)
            switch status {
            case .success:
                guard case let .applePay(paymentMethod) = selectedPaymentSource else {
                    throw Error.invalidSelectedPaymentSource
                }

                // Build a reasonable preview for the underlying Apple Pay payment method:
                let icon = STPImageLibrary.applePayCardImage()
                let label = String.Localized.apple_pay
                let sublabel: String? = {
                    if let card = paymentMethod.card {
                        return String.Localized.redactedCardDetails(using: card)
                    } else {
                        return nil
                    }
                }()

                let paymentMethodPreview = PaymentMethodDisplayData(
                    icon: icon,
                    label: label,
                    sublabel: sublabel
                )

                return paymentMethodPreview
            case .canceled:
                selectedPaymentSource = nil
                return nil
            }
        }
    }

    public func createCryptoPaymentToken() async throws -> String {
        guard let selectedPaymentSource else {
            throw Error.invalidSelectedPaymentSource
        }

        let paymentMethod: STPPaymentMethod = try await {
            switch selectedPaymentSource {
            case .link:
                let platformApiClient = try await getPlatformApiClient()
                return try await linkController.createPaymentMethod(
                    overridePublishableKey: platformApiClient.publishableKey
                )
            case .applePay(let applePayPaymentMethod):
                return applePayPaymentMethod
            }
        }()

        let token = try await apiClient.createPaymentToken(
            for: paymentMethod.stripeId,
            linkAccountInfo: linkAccountInfo
        )
        return token.id
    }

    public func performCheckout(
        onrampSessionId: String,
        authenticationContext: STPAuthenticationContext,
<<<<<<< HEAD
        onrampSessionClientSecretProvider: @escaping () async throws -> String
=======
        onrampSessionClientSecretProvider: @escaping (_ onrampSessionId: String) async throws -> String
>>>>>>> 3ab9c181
    ) async -> CheckoutResult {
        do {
            // First, attempt to check out and get the PaymentIntent
            let paymentIntent = try await performCheckoutAndRetrievePaymentIntent(
                onrampSessionId: onrampSessionId,
                onrampSessionClientSecretProvider: onrampSessionClientSecretProvider
            )

            // Check if the intent is already complete
            if let result = mapIntentToCheckoutResult(paymentIntent) {
                return result
            }

            // Handle any required next action (e.g., 3DS authentication)
            let handledIntentResult = await handleNextAction(
                for: paymentIntent,
                with: authenticationContext
            )

            switch handledIntentResult {
            case .success(let finalIntent):
                if finalIntent.status == .succeeded || finalIntent.status == .requiresCapture {
                    // After successful next_action handling, attempt checkout again to complete the payment
                    let finalPaymentIntent = try await performCheckoutAndRetrievePaymentIntent(
                        onrampSessionId: onrampSessionId,
                        onrampSessionClientSecretProvider: onrampSessionClientSecretProvider
                    )

                    // Map the final PaymentIntent status to a checkout result
                    if let checkoutResult = mapIntentToCheckoutResult(finalPaymentIntent) {
                        return checkoutResult
                    } else {
                        return .failed(CheckoutError.paymentFailed)
                    }
                } else {
                    return .failed(CheckoutError.paymentFailed)
                }
            case .failure(let error):
                return .failed(error)
            }
        } catch {
            return .failed(error)
        }
    }
}

extension CryptoOnrampCoordinator: STPApplePayContextDelegate {

    // MARK: - STPApplePayContextDelegate

    public func applePayContext(
        _ context: STPApplePayContext,
        didCreatePaymentMethod paymentMethod: STPPaymentMethod,
        paymentInformation: PKPayment,
        completion: @escaping STPIntentClientSecretCompletionBlock
    ) {
        selectedPaymentSource = .applePay(paymentMethod)

        completion(STPApplePayContext.COMPLETE_WITHOUT_CONFIRMING_INTENT, nil)
    }

    public func applePayContext(_ context: STPApplePayContext, didCompleteWith status: STPPaymentStatus, error: Swift.Error?) {
        switch status {
        case .success:
            applePayCompletionContinuation?.resume(returning: .success)
        case .userCancellation:
            applePayCompletionContinuation?.resume(returning: .canceled)
        case .error:
            applePayCompletionContinuation?.resume(throwing: error ?? ApplePayPaymentStatus.Error.applePayFallbackError)
        @unknown default:
            applePayCompletionContinuation?.resume(throwing: error ?? ApplePayPaymentStatus.Error.applePayFallbackError)
        }

        applePayCompletionContinuation = nil
    }
}

private extension CryptoOnrampCoordinator {
    func fetchMerchantImageWithFallback() async -> UIImage {
        guard let merchantLogoUrl = await linkController.merchantLogoUrl else {
            return .wallet
        }

        do {
            return try await DownloadManager.sharedManager.downloadImage(url: merchantLogoUrl)
        } catch {
            return .wallet
        }
    }

    @MainActor
    func presentApplePay(using paymentRequest: PKPaymentRequest, from viewController: UIViewController) async throws -> ApplePayPaymentStatus {
        try await withCheckedThrowingContinuation { (continuation: CheckedContinuation<ApplePayPaymentStatus, Swift.Error>) in
            guard let context = STPApplePayContext(paymentRequest: paymentRequest, delegate: self) else {
                continuation.resume(throwing: ApplePayPaymentStatus.Error.applePayFallbackError)
                return
            }

            Task {
                do {
                    // Configure Apple Pay context to use platform API client
                    let platformApiClient = try await getPlatformApiClient()
                    context.apiClient = platformApiClient

                    // Retain the continuation until we receive a completion delegate callback.
                    self.applePayCompletionContinuation = continuation
                    context.presentApplePay()
                } catch {
                    continuation.resume(throwing: error)
                }
            }
        }
    }

    /// Handles the next action for an `STPPaymentIntent` using `STPPaymentHandler`.
    func handleNextAction(
        for intent: STPPaymentIntent,
        with authenticationContext: STPAuthenticationContext
    ) async -> Result<STPPaymentIntent, Swift.Error> {
        return await withCheckedContinuation { continuation in
            let paymentHandler = STPPaymentHandler.sharedHandler

            paymentHandler.handleNextAction(
                for: intent,
                with: authenticationContext,
                returnURL: nil,
                shouldSendAnalytic: true
            ) { status, paymentIntent, error in
                switch status {
                case .succeeded:
                    if let paymentIntent {
                        continuation.resume(returning: .success(paymentIntent))
                    } else {
                        continuation.resume(returning: .failure(CheckoutError.unexpectedError))
                    }
                case .canceled:
                    continuation.resume(returning: .failure(CheckoutError.userCanceled))
                case .failed:
                    continuation.resume(returning: .failure(error ?? CheckoutError.paymentFailed))
                @unknown default:
                    continuation.resume(returning: .failure(CheckoutError.unexpectedError))
                }
            }
        }
    }

<<<<<<< HEAD
    /// Performs checkout and retrieves the resulting PaymentIntent.
    private func performCheckoutAndRetrievePaymentIntent(
        onrampSessionId: String,
        onrampSessionClientSecretProvider: @escaping () async throws -> String
    ) async throws -> STPPaymentIntent {
        let onrampSessionClientSecret = try await onrampSessionClientSecretProvider()
=======
    /// Returns a dedicated API client configured with the platform publishable key.
    /// Caches the API client after first creation to avoid repeated API calls.
    private func getPlatformApiClient() async throws -> STPAPIClient {
        if let platformApiClient {
            return platformApiClient
        }

        // Fetch platform settings and create API client
        let platformSettings = try await apiClient.getPlatformSettings(linkAccountInfo: linkAccountInfo)
        let newPlatformApiClient = STPAPIClient(publishableKey: platformSettings.publishableKey)
        platformApiClient = newPlatformApiClient
        return newPlatformApiClient
    }

    /// Performs checkout and retrieves the resulting PaymentIntent.
    private func performCheckoutAndRetrievePaymentIntent(
        onrampSessionId: String,
        onrampSessionClientSecretProvider: @escaping (_ onrampSessionId: String) async throws -> String
    ) async throws -> STPPaymentIntent {
        let onrampSessionClientSecret = try await onrampSessionClientSecretProvider(onrampSessionId)
>>>>>>> 3ab9c181

        // Get the onramp session to extract the payment_intent_client_secret
        let onrampSession = try await apiClient.getOnrampSession(
            sessionId: onrampSessionId,
            sessionClientSecret: onrampSessionClientSecret
        )

        // Retrieve and return the PaymentIntent
        return try await retrievePaymentIntent(withClientSecret: onrampSession.paymentIntentClientSecret)
    }

    /// Retrieves a PaymentIntent using the provided client secret.
    private func retrievePaymentIntent(withClientSecret clientSecret: String) async throws -> STPPaymentIntent {
<<<<<<< HEAD
        return try await withCheckedThrowingContinuation { continuation in
            apiClient.retrievePaymentIntent(withClientSecret: clientSecret) { paymentIntent, error in
=======
        let platformApiClient = try await getPlatformApiClient()

        return try await withCheckedThrowingContinuation { continuation in
            platformApiClient.retrievePaymentIntent(withClientSecret: clientSecret) { paymentIntent, error in
>>>>>>> 3ab9c181
                if let error = error {
                    continuation.resume(throwing: error)
                } else if let paymentIntent = paymentIntent {
                    continuation.resume(returning: paymentIntent)
                } else {
                    continuation.resume(throwing: CheckoutError.unexpectedError)
                }
            }
        }
    }

    /// Maps a PaymentIntent status to a CheckoutResult, or returns nil if more handling is needed.
    func mapIntentToCheckoutResult(_ intent: STPPaymentIntent) -> CheckoutResult? {
        switch intent.status {
        case .succeeded:
            .completed
        case .requiresPaymentMethod:
            .failed(CheckoutError.paymentFailed)
        case .requiresAction:
            nil
        default:
            .failed(CheckoutError.paymentFailed)
        }
    }
}<|MERGE_RESOLUTION|>--- conflicted
+++ resolved
@@ -102,22 +102,14 @@
     ///   - onrampSessionId: The onramp session identifier.
     ///   - authenticationContext: The authentication context used to handle any required next actions (e.g., 3DS authentication).
     ///   - onrampSessionClientSecretProvider: An async closure that calls your backend to perform a checkout.
-<<<<<<< HEAD
-    ///     Your backend should call Stripe's `/v1/crypto/onramp_sessions/:id/checkout` endpoint with the onramp session ID.
-=======
     ///     Your backend should call Stripe's `/v1/crypto/onramp_sessions/:id/checkout` endpoint with the provided onramp session ID.
->>>>>>> 3ab9c181
     ///     The closure should return the onramp session client secret on success, or throw an Error on failure.
     ///     This closure may be called twice: once initially, and once more after handling any required authentication.
     /// - Returns: A `CheckoutResult` indicating whether the checkout succeeded or failed.
     func performCheckout(
         onrampSessionId: String,
         authenticationContext: STPAuthenticationContext,
-<<<<<<< HEAD
-        onrampSessionClientSecretProvider: @escaping () async throws -> String
-=======
         onrampSessionClientSecretProvider: @escaping (_ onrampSessionId: String) async throws -> String
->>>>>>> 3ab9c181
     ) async -> CheckoutResult
 }
 
@@ -375,11 +367,7 @@
     public func performCheckout(
         onrampSessionId: String,
         authenticationContext: STPAuthenticationContext,
-<<<<<<< HEAD
-        onrampSessionClientSecretProvider: @escaping () async throws -> String
-=======
         onrampSessionClientSecretProvider: @escaping (_ onrampSessionId: String) async throws -> String
->>>>>>> 3ab9c181
     ) async -> CheckoutResult {
         do {
             // First, attempt to check out and get the PaymentIntent
@@ -526,14 +514,6 @@
         }
     }
 
-<<<<<<< HEAD
-    /// Performs checkout and retrieves the resulting PaymentIntent.
-    private func performCheckoutAndRetrievePaymentIntent(
-        onrampSessionId: String,
-        onrampSessionClientSecretProvider: @escaping () async throws -> String
-    ) async throws -> STPPaymentIntent {
-        let onrampSessionClientSecret = try await onrampSessionClientSecretProvider()
-=======
     /// Returns a dedicated API client configured with the platform publishable key.
     /// Caches the API client after first creation to avoid repeated API calls.
     private func getPlatformApiClient() async throws -> STPAPIClient {
@@ -554,7 +534,6 @@
         onrampSessionClientSecretProvider: @escaping (_ onrampSessionId: String) async throws -> String
     ) async throws -> STPPaymentIntent {
         let onrampSessionClientSecret = try await onrampSessionClientSecretProvider(onrampSessionId)
->>>>>>> 3ab9c181
 
         // Get the onramp session to extract the payment_intent_client_secret
         let onrampSession = try await apiClient.getOnrampSession(
@@ -568,15 +547,10 @@
 
     /// Retrieves a PaymentIntent using the provided client secret.
     private func retrievePaymentIntent(withClientSecret clientSecret: String) async throws -> STPPaymentIntent {
-<<<<<<< HEAD
-        return try await withCheckedThrowingContinuation { continuation in
-            apiClient.retrievePaymentIntent(withClientSecret: clientSecret) { paymentIntent, error in
-=======
         let platformApiClient = try await getPlatformApiClient()
 
         return try await withCheckedThrowingContinuation { continuation in
             platformApiClient.retrievePaymentIntent(withClientSecret: clientSecret) { paymentIntent, error in
->>>>>>> 3ab9c181
                 if let error = error {
                     continuation.resume(throwing: error)
                 } else if let paymentIntent = paymentIntent {
