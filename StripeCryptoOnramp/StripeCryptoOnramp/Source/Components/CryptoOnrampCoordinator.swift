--- conflicted
+++ resolved
@@ -58,17 +58,13 @@
     ///
     /// - Parameter viewController: The view controller from which to present the verification flow.
     /// - Returns: An `IdentityVerificationResult` representing the outcome of the verification process.
-<<<<<<< HEAD
     func promptForIdentityVerification(from viewController: UIViewController) async throws -> IdentityVerificationResult
-=======
-    func promptForIdentityVerification() async throws -> IdentityVerificationResult
 
     /// Registers the given crypto wallet address to the current Link account.
     ///
     /// - Parameter walletAddress: The crypto wallet address to register.
     /// - Parameter network: The crypto network for the wallet address.
     func collectWalletAddress(walletAddress: String, network: CryptoNetwork) async throws
->>>>>>> f4e2e9f6
 }
 
 /// Coordinates headless Link user authentication and identity verification, leaving most of the UI to the client.
