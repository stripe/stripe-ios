//
//  ConnectionsAPIClient.swift
//  StripeConnections
//
//  Created by Vardges Avetisyan on 12/1/21.
//

import Foundation
@_spi(STP) import StripeCore

protocol ConnectionsAPIClient {

    func generateLinkAccountSessionManifest(clientSecret: String) -> Promise<LinkAccountSessionManifest>

    func fetchLinkedAccounts(clientSecret: String,
                             startingAfterAccountId: String?) -> Promise<LinkedAccountList>
}

extension STPAPIClient: ConnectionsAPIClient {

<<<<<<< HEAD
    func fetchLinkedAccounts(clientSecret: String,
                             startingAfterAccountId: String?) -> Promise<LinkedAccountList> {
        var parameters = ["client_secret": clientSecret]
        if let startingAfterAccountId = startingAfterAccountId {
            parameters["starting_after"] = startingAfterAccountId
        }
        return self.get(resource: "link_account_sessions/list_accounts",
                        parameters: parameters)
=======
    func fetchLinkedAccounts(clientSecret: String) -> Promise<LinkedAccountList> {
        return self.get(resource: APIEndpointListAccounts, 
                        parameters: ["client_secret": clientSecret])
>>>>>>> c04940b4
    }

    func generateLinkAccountSessionManifest(clientSecret: String) -> Promise<LinkAccountSessionManifest> {
        return self.post(resource: APIEndpointGenerateHostedURL,
                         object: LinkAccountSessionsGenerateHostedUrlBody(clientSecret: clientSecret, _additionalParametersStorage: nil))
    }

}

fileprivate let APIEndpointListAccounts = "link_account_sessions/list_accounts"
fileprivate let APIEndpointGenerateHostedURL = "link_account_sessions/generate_hosted_url"<|MERGE_RESOLUTION|>--- conflicted
+++ resolved
@@ -18,20 +18,14 @@
 
 extension STPAPIClient: ConnectionsAPIClient {
 
-<<<<<<< HEAD
     func fetchLinkedAccounts(clientSecret: String,
                              startingAfterAccountId: String?) -> Promise<LinkedAccountList> {
         var parameters = ["client_secret": clientSecret]
         if let startingAfterAccountId = startingAfterAccountId {
             parameters["starting_after"] = startingAfterAccountId
         }
-        return self.get(resource: "link_account_sessions/list_accounts",
+        return self.get(resource: APIEndpointListAccounts,
                         parameters: parameters)
-=======
-    func fetchLinkedAccounts(clientSecret: String) -> Promise<LinkedAccountList> {
-        return self.get(resource: APIEndpointListAccounts, 
-                        parameters: ["client_secret": clientSecret])
->>>>>>> c04940b4
     }
 
     func generateLinkAccountSessionManifest(clientSecret: String) -> Promise<LinkAccountSessionManifest> {
