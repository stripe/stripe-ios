--- conflicted
+++ resolved
@@ -310,20 +310,11 @@
         STPLocalizedString("BLIK code", "Label for BLIK code number field on form")
     }
 
-<<<<<<< HEAD
-    static var invalid_blik_code: String {
-        STPLocalizedString("Your BLIK code is incomplete.", "Error message when BLIK code is invalid")
-    }
-
-    static var go_to_banking_app: String {
-        STPLocalizedString("Confirm the payment in your bank's app to complete the purchase.", "Text for alert message when user needs to confirm payment in their banking app")
-=======
     static var incomplete_blik_code: String {
         STPLocalizedString("Your BLIK code is incomplete.", "Error message when BLIK code is incomplete")
     }
 
     static var invalid_blik_code: String {
         STPLocalizedString("Your BLIK code is invalid.", "Error message when BLIK code is invalid")
->>>>>>> 00f1f935
     }
 }