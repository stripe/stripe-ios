--- conflicted
+++ resolved
@@ -27,14 +27,5 @@
 
         return fontMetrics.scaledFont(for: self, compatibleWith: traitCollection)
     }
-<<<<<<< HEAD
-
-    /// The default size category used to compute font size prior to scaling it.
-    ///
-    /// - seealso:
-    /// https://developer.apple.com/documentation/uikit/uifont/scaling_fonts_automatically
-    private static let defaultSizeCategory: UIContentSizeCategory = .large
-=======
->>>>>>> 579bcec2
 
 }