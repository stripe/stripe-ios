//
//  ElementsUI.swift
//  StripeUICore
//
//  Created by Mel Ludowise on 9/16/21.
//  Copyright © 2021 Stripe, Inc. All rights reserved.
//

import Foundation
@_spi(STP) import StripeCore
import UIKit

@_spi(STP) public enum ElementsUI {

    /// The distances between an Element's content and its containing view
    public static let contentViewInsets: NSDirectionalEdgeInsets = .insets(top: 4, leading: 11, bottom: 4, trailing: 11)
    public static let fieldBorderColor: UIColor = .systemGray3
    public static let fieldBorderWidth: CGFloat = 1
    public static let textFieldFont: UIFont = UIFontMetrics(forTextStyle: .body).scaledFont(for: .systemFont(ofSize: 14))
    public static let sectionTitleFont: UIFont = UIFontMetrics(forTextStyle: .body).scaledFont(for: .systemFont(ofSize: 13, weight: .semibold))
    /// The spacing between elements of a SectionElement
    public static let sectionSpacing: CGFloat = 4
    /// The spacing between elements of a FormElement
    public static let formSpacing: CGFloat = 12
    public static let defaultCornerRadius: CGFloat = 6
    public static let backgroundColor: UIColor = {
        // systemBackground has a 'base' and 'elevated' state; we don't want this behavior.
        return .dynamic(light: .systemBackground, dark: .secondarySystemBackground)
    }()

    public static let disabledBackgroundColor: UIColor = {
        return .dynamic(
            light: UIColor(red: 248.0 / 255.0, green: 248.0 / 255.0, blue: 248.0 / 255.0, alpha: 1),
            dark: UIColor(red: 116.0 / 255.0, green: 116.0 / 255.0, blue: 128.0 / 255.0, alpha: 0.18)
        )
    }()

    public static func makeErrorLabel(theme: ElementsAppearance) -> UILabel {
        let label = UILabel()
        label.font = theme.fonts.error
        label.textColor = theme.colors.danger
        label.numberOfLines = 0
        label.setContentHuggingPriority(.required, for: .vertical)
        return label
    }

    public static func makeSmallFootnote(theme: ElementsAppearance) -> UITextView {
        let textView = UITextView()
        textView.isScrollEnabled = false
        textView.isEditable = false
        textView.font = theme.fonts.smallFootnote
        textView.backgroundColor = .clear
        textView.textColor = theme.colors.secondaryText
        textView.linkTextAttributes = [.foregroundColor: theme.colors.primary]
        textView.isUserInteractionEnabled = false
        return textView
    }

    public static func makeNoticeTextField(theme: ElementsAppearance) -> UITextView {
        let textView = UITextView()
        textView.isScrollEnabled = false
        textView.isEditable = false
        textView.font = theme.fonts.footnote
        textView.backgroundColor = .clear
        textView.textColor = theme.colors.secondaryText
        textView.linkTextAttributes = [.foregroundColor: theme.colors.primary]
        return textView
    }

    public static func makeSectionTitleLabel(theme: ElementsAppearance) -> UILabel {
        let label = UILabel()
        label.font = theme.fonts.sectionHeader
        label.textColor = theme.colors.secondaryText
        label.accessibilityTraits = [.header]
        return label
    }
}

/// Describes the appearance of an Element
/// A superset of `StripePaymentSheet.PaymentSheetAppearance`. This exists b/c we can't see that type from `StripeUICore`, and we don't want to the public StripePaymentSheet API to be a typealias of this.
@_spi(STP) public struct ElementsAppearance {

    /// The default appearance used for Elements
    public static let `default` = ElementsAppearance()

    public var fonts = Font()
    public var colors = Color()

    public var borderWidth = ElementsUI.fieldBorderWidth
    public var cornerRadius = ElementsUI.defaultCornerRadius
    public var shadow: Shadow? = Shadow()

    public struct Font {
        public init() {}

        public var subheadline = ElementsUI.textFieldFont
        public var subheadlineBold = UIFontMetrics(forTextStyle: .body).scaledFont(for: .systemFont(ofSize: 14, weight: .bold))
        public var sectionHeader = ElementsUI.sectionTitleFont
        public var caption = UIFont.systemFont(ofSize: 12, weight: .regular).scaled(
                                            withTextStyle: .caption1,
                                            maximumPointSize: 20)
        public var footnote = UIFont.preferredFont(forTextStyle: .footnote, weight: .regular, maximumPointSize: 20)
<<<<<<< HEAD
        public var error = UIFont.preferredFont(forTextStyle: .caption2, weight: .regular)
        public var smallFootnote = UIFont.preferredFont(forTextStyle: .footnote, weight: .medium, maximumPointSize: 10)
=======
        public var smallFootnote = UIFont.preferredFont(forTextStyle: .caption2, weight: .medium)
>>>>>>> 4cbd6d4d
        public var footnoteEmphasis = UIFont.preferredFont(forTextStyle: .footnote, weight: .medium, maximumPointSize: 20)
    }

    public struct Color {
        public init() {}

        public var primary = UIColor.systemBlue
        public var parentBackground = UIColor.systemBackground
        public var componentBackground = ElementsUI.backgroundColor
        public var disabledBackground = ElementsUI.disabledBackgroundColor
        public var border = ElementsUI.fieldBorderColor
        public var divider = ElementsUI.fieldBorderColor
        public var textFieldText = UIColor.label
        public var bodyText = UIColor.label
        public var secondaryText = UIColor.secondaryLabel
        public var placeholderText = UIColor.secondaryLabel
        public var danger = UIColor.systemRed
    }

    public struct Shadow {

        public var color = UIColor.black
        public var opacity = CGFloat(0.05)
        public var offset = CGSize(width: 0, height: 2)
        public var radius = CGFloat(4)

        init () {}

        public init(color: UIColor, opacity: CGFloat, offset: CGSize, radius: CGFloat) {
            self.color = color
            self.opacity = opacity
            self.offset = offset
            self.radius = radius
        }
    }
}<|MERGE_RESOLUTION|>--- conflicted
+++ resolved
@@ -100,12 +100,8 @@
                                             withTextStyle: .caption1,
                                             maximumPointSize: 20)
         public var footnote = UIFont.preferredFont(forTextStyle: .footnote, weight: .regular, maximumPointSize: 20)
-<<<<<<< HEAD
         public var error = UIFont.preferredFont(forTextStyle: .caption2, weight: .regular)
-        public var smallFootnote = UIFont.preferredFont(forTextStyle: .footnote, weight: .medium, maximumPointSize: 10)
-=======
         public var smallFootnote = UIFont.preferredFont(forTextStyle: .caption2, weight: .medium)
->>>>>>> 4cbd6d4d
         public var footnoteEmphasis = UIFont.preferredFont(forTextStyle: .footnote, weight: .medium, maximumPointSize: 20)
     }
 
