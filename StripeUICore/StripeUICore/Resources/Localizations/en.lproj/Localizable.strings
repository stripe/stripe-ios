--- conflicted
+++ resolved
@@ -149,13 +149,11 @@
 /* Title of a button with a 🔍 (magnifying glass) icon that starts a search when tapped */
 "Search" = "Search";
 
-<<<<<<< HEAD
 /* Placeholder for Bacs sort code (a bank routing number used in the UK and Ireland) */
 "Sort code" = "Sort code";
-=======
+
 /* Message when a user is selecting a card brand in a dropdown */
 "Select card brand (optional)" = "Select card brand (optional)";
->>>>>>> 2fe7f864
 
 /* Caption for State field on address form (only countries that use state , like United States)
 Label of an address field */
