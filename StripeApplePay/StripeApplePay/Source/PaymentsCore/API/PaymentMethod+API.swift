//
//  PaymentMethod+API.swift
//  StripeApplePay
//
//  Created by David Estes on 8/10/21.
//  Copyright © 2021 Stripe, Inc. All rights reserved.
//

import Foundation
import PassKit
@_spi(STP) import StripeCore

extension StripeAPI.PaymentMethod {
    /// A callback to be run with a PaymentMethod response from the Stripe API.
    /// - Parameters:
    ///   - paymentMethod: The Stripe PaymentMethod from the response. Will be nil if an error occurs. - seealso: PaymentMethod
    ///   - error: The error returned from the response, or nil if none occurs. - seealso: StripeError.h for possible values.
    @_spi(STP) public typealias PaymentMethodCompletionBlock = (
        Result<StripeAPI.PaymentMethod, Error>
    ) -> Void

    static func create(
        apiClient: STPAPIClient = .shared,
        params: StripeAPI.PaymentMethodParams,
        additionalClientAttributionMetadata: [String: String],
        completion: @escaping PaymentMethodCompletionBlock
    ) {
        STPAnalyticsClient.sharedClient.logPaymentMethodCreationAttempt(
            paymentMethodType: params.type.rawValue
        )
<<<<<<< HEAD
        do {
            var parameters = try params.encodeJSONDictionary()
            parameters = STPAPIClient.paramsAddingClientAttributionMetadata(parameters, additionalClientAttributionMetadata: additionalClientAttributionMetadata)
            apiClient.post(resource: Resource, parameters: parameters, completion: completion)
        } catch {
            apiClient.post(resource: Resource, object: params, completion: completion)
        }
=======
        apiClient.post(resource: Resource, object: params, completion: completion)
>>>>>>> bf268b6e
    }

    /// Converts a PKPayment object into a Stripe Payment Method using the Stripe API.
    /// - Parameters:
    ///   - payment:     The user's encrypted payment information as returned from a PKPaymentAuthorizationController. Cannot be nil.
    ///   - completion:  The callback to run with the returned Stripe source (and any errors that may have occurred).
    @_spi(STP) public static func create(
        apiClient: STPAPIClient = .shared,
        payment: PKPayment,
        additionalClientAttributionMetadata: [String: String],
        completion: @escaping PaymentMethodCompletionBlock
    ) {
        StripeAPI.Token.create(apiClient: apiClient, payment: payment) { (result) in
            guard let token = try? result.get() else {
                if case .failure(let error) = result {
                    completion(.failure(error))
                } else {
                    completion(.failure(NSError.stp_genericConnectionError()))
                }
                return
            }
            var cardParams = StripeAPI.PaymentMethodParams.Card()
            cardParams.token = token.id
            let billingDetails = StripeAPI.BillingDetails(from: payment)
            var paymentMethodParams = StripeAPI.PaymentMethodParams(type: .card, card: cardParams)
            paymentMethodParams.billingDetails = billingDetails
            Self.create(apiClient: apiClient, params: paymentMethodParams, additionalClientAttributionMetadata: additionalClientAttributionMetadata, completion: completion)
        }
    }

    static let Resource = "payment_methods"
}<|MERGE_RESOLUTION|>--- conflicted
+++ resolved
@@ -22,23 +22,12 @@
     static func create(
         apiClient: STPAPIClient = .shared,
         params: StripeAPI.PaymentMethodParams,
-        additionalClientAttributionMetadata: [String: String],
         completion: @escaping PaymentMethodCompletionBlock
     ) {
         STPAnalyticsClient.sharedClient.logPaymentMethodCreationAttempt(
             paymentMethodType: params.type.rawValue
         )
-<<<<<<< HEAD
-        do {
-            var parameters = try params.encodeJSONDictionary()
-            parameters = STPAPIClient.paramsAddingClientAttributionMetadata(parameters, additionalClientAttributionMetadata: additionalClientAttributionMetadata)
-            apiClient.post(resource: Resource, parameters: parameters, completion: completion)
-        } catch {
-            apiClient.post(resource: Resource, object: params, completion: completion)
-        }
-=======
         apiClient.post(resource: Resource, object: params, completion: completion)
->>>>>>> bf268b6e
     }
 
     /// Converts a PKPayment object into a Stripe Payment Method using the Stripe API.
@@ -65,7 +54,8 @@
             let billingDetails = StripeAPI.BillingDetails(from: payment)
             var paymentMethodParams = StripeAPI.PaymentMethodParams(type: .card, card: cardParams)
             paymentMethodParams.billingDetails = billingDetails
-            Self.create(apiClient: apiClient, params: paymentMethodParams, additionalClientAttributionMetadata: additionalClientAttributionMetadata, completion: completion)
+            paymentMethodParams.clientAttributionMetadata = paymentMethodParams.clientAttributionMetadata.merging(additionalClientAttributionMetadata) { _, new in new }
+            Self.create(apiClient: apiClient, params: paymentMethodParams, completion: completion)
         }
     }
 
