//
//  STPApplePayContext.swift
//  StripeApplePay
//
//  Created by Yuki Tokuhiro on 2/20/20.
//  Copyright © 2020 Stripe, Inc. All rights reserved.
//

import Foundation
import ObjectiveC
import PassKit
@_spi(STP) import StripeCore

/// :nodoc:
@objc public protocol _stpinternal_STPApplePayContextDelegateBase: NSObjectProtocol {
    /// Called when the user selects a new shipping method.  The delegate should determine
    /// shipping costs based on the shipping method and either the shipping address supplied in the original
    /// PKPaymentRequest or the address fragment provided by the last call to paymentAuthorizationController:
    /// didSelectShippingContact:completion:.
    /// You must invoke the completion block with an updated array of PKPaymentSummaryItem objects.
    @objc(applePayContext:didSelectShippingMethod:handler:)
    optional func applePayContext(
        _ context: STPApplePayContext,
        didSelect shippingMethod: PKShippingMethod,
        handler: @escaping (_ update: PKPaymentRequestShippingMethodUpdate) -> Void
    )

    /// Called when the user has selected a new shipping address.  You should inspect the
    /// address and must invoke the completion block with an updated array of PKPaymentSummaryItem objects.
    /// @note To maintain privacy, the shipping information is anonymized. For example, in the United States it only includes the city, state, and zip code. This provides enough information to calculate shipping costs, without revealing sensitive information until the user actually approves the purchase.
    /// Receive full shipping information in the paymentInformation passed to `applePayContext:didCreatePaymentMethod:paymentInformation:completion:`
    @objc optional func applePayContext(
        _ context: STPApplePayContext,
        didSelectShippingContact contact: PKContact,
        handler: @escaping (_ update: PKPaymentRequestShippingContactUpdate) -> Void
    )

    /// Called when the user has entered or updated a coupon code. You should validate the
    /// coupon and must invoke the completion block with a PKPaymentRequestCouponCodeUpdate object.
    @available(iOS 15.0, *)
    @objc optional func applePayContext(
        _ context: STPApplePayContext,
        didChangeCouponCode couponCode: String,
        handler completion: @escaping (PKPaymentRequestCouponCodeUpdate) -> Void
    )

    /// Optionally configure additional information on your PKPaymentAuthorizationResult.
    /// This closure will be called after the PaymentIntent or SetupIntent is confirmed, but before
    /// the Apple Pay sheet has been closed.
    /// In your implementation, you can configure the PKPaymentAuthorizationResult to add custom fields, such as `orderDetails`.
    /// See https://developer.apple.com/documentation/passkit/pkpaymentauthorizationresult for all configuration options.
    /// This method is optional. If you implement this, you must call the handler block with the PKPaymentAuthorizationResult on the main queue.
    /// WARNING: If you do not call the completion handler, your app will hang until the Apple Pay sheet times out.
    @objc optional func applePayContext(
        _ context: STPApplePayContext,
        willCompleteWithResult authorizationResult: PKPaymentAuthorizationResult,
        handler: @escaping (_ authorizationResult: PKPaymentAuthorizationResult) -> Void
    )
}

/// Implement the required methods of this delegate to supply a PaymentIntent to ApplePayContext and be notified of the completion of the Apple Pay payment.
/// You may also implement the optional delegate methods to handle shipping methods and shipping address changes e.g. to verify you can ship to the address, or update the payment amount.
public protocol ApplePayContextDelegate: _stpinternal_STPApplePayContextDelegateBase {
    /// Called after the customer has authorized Apple Pay.  Implement this method to call the completion block with the client secret of a PaymentIntent or SetupIntent.
    /// - Parameters:
    ///   - paymentMethod:                 The PaymentMethod that represents the customer's Apple Pay payment method.
    /// If you create the PaymentIntent with confirmation_method=manual, pass `paymentMethod.id` as the payment_method and confirm=true. Otherwise, you can ignore this parameter.
    ///   - paymentInformation:      The underlying PKPayment created by Apple Pay.
    /// If you create the PaymentIntent with confirmation_method=manual, you can collect shipping information using its `shippingContact` and `shippingMethod` properties.
    ///   - completion:                        Call this with the PaymentIntent or SetupIntent client secret, or the error that occurred creating the PaymentIntent or SetupIntent.
    func applePayContext(
        _ context: STPApplePayContext,
        didCreatePaymentMethod paymentMethod: StripeAPI.PaymentMethod,
        paymentInformation: PKPayment,
        completion: @escaping STPIntentClientSecretCompletionBlock
    )

    /// Called after the Apple Pay sheet is dismissed with the result of the payment.
    /// Your implementation could stop a spinner and display a receipt view or error to the customer, for example.
    /// - Parameters:
    ///   - status: The status of the payment
    ///   - error: The error that occurred, if any.
    func applePayContext(
        _ context: STPApplePayContext,
        didCompleteWith status: STPApplePayContext.PaymentStatus,
        error: Error?
    )
}

/// A helper class that implements Apple Pay.
/// Usage looks like this:
/// 1. Initialize this class with a PKPaymentRequest describing the payment request (amount, line items, required shipping info, etc)
/// 2. Call presentApplePayOnViewController:completion: to present the Apple Pay sheet and begin the payment process
/// 3 (optional): If you need to respond to the user changing their shipping information/shipping method, implement the optional delegate methods
/// 4. When the user taps 'Buy', this class uses the PaymentIntent that you supply in the applePayContext:didCreatePaymentMethod:completion: delegate method to complete the payment
/// 5. After payment completes/errors and the sheet is dismissed, this class informs you in the applePayContext:didCompleteWithStatus: delegate method
/// - seealso: https://stripe.com/docs/apple-pay#native for a full guide
/// - seealso: ApplePayExampleViewController for an example
@objc(STPApplePayContext)
public class STPApplePayContext: NSObject, PKPaymentAuthorizationControllerDelegate {
    enum Error: Swift.Error {
        case invalidFinalState
    }
    /// A special string that can be passed in place of a intent client secret to force showing success and return a PaymentState of `success`.
    /// - Note: ⚠️ If provided, the SDK performs no action to complete the payment or setup - it doesn't confirm a PaymentIntent or SetupIntent or handle next actions.
    ///   You should only use this if your integration can't create a PaymentIntent or SetupIntent. It is your responsibility to ensure that you only pass this value if the payment or set up is successful. 
    @_spi(STP) public static let COMPLETE_WITHOUT_CONFIRMING_INTENT = "COMPLETE_WITHOUT_CONFIRMING_INTENT"

    internal var analyticsClient: STPAnalyticsClient = .sharedClient
    /// These indicate a programming error in STPApplePayContext. They are separate from the NSErrors vended to merchants; these errors are only reported to analytics and do not get vended to users of this class.
    enum InternalError: Swift.Error {
        case invalidState
    }
    /// Initializes this class.
    /// @note This may return nil if the request is invalid e.g. the user is restricted by parental controls, or can't make payments on any of the request's supported networks
    /// @note If using Swift, using ApplePayContextDelegate is recommended over STPApplePayContextDelegate.
    /// - Parameters:
    ///   - paymentRequest:      The payment request to use with Apple Pay.
    ///   - delegate:                    The delegate.
    @objc(initWithPaymentRequest:delegate:)
    public required init?(
        paymentRequest: PKPaymentRequest,
        delegate: _stpinternal_STPApplePayContextDelegateBase?
    ) {
        STPAnalyticsClient.sharedClient.addClass(toProductUsageIfNecessary: STPApplePayContext.self)
        let canMakePayments: Bool = {
            if #available(iOS 15.0, *) {
                // On iOS 15+, Apple Pay can be displayed even though there are no cards because Apple added the ability for customers to add cards in the payment sheet (see WWDC '21 "What's new in Wallet and Apple Pay")
                return PKPaymentAuthorizationController.canMakePayments()
            } else {
                return PKPaymentAuthorizationController.canMakePayments(usingNetworks: StripeAPI.supportedPKPaymentNetworks())
            }
        }()

        assert(!paymentRequest.merchantIdentifier.isEmpty, "You must set `merchantIdentifier` on your payment request.")

        // 1. Check if the device or user account supports Apple Pay
        guard canMakePayments else {
            print("STPApplePayContext init failed: Device or account is not configured for Apple Pay, or unsupported networks are used.")
            return nil
        }

        // 2. Check if merchantIdentifier is non-empty
        guard !paymentRequest.merchantIdentifier.isEmpty else {
            print("STPApplePayContext init failed: The `merchantIdentifier` on `PKPaymentRequest` is empty.")
            return nil
        }

        // 3. Check if creating a payment authorization view controller is possible
        // PKPaymentAuthorizationController's docs incorrectly state:
        // "If the user can’t make payments on any of the payment request’s supported networks, initialization fails and this method returns nil."
        // In actuality, this initializer is non-nullable. To make sure we return nil when the request is invalid, we'll use PKPaymentAuthorizationViewController's initializer, which *is* nullable.
        guard PKPaymentAuthorizationViewController(paymentRequest: paymentRequest) != nil else {
            print("STPApplePayContext init failed: `PKPaymentAuthorizationViewController` returned nil. The payment request might be invalid.")
            return nil
        }

        authorizationController = PKPaymentAuthorizationController(paymentRequest: paymentRequest)
        self.delegate = delegate

        super.init()
        authorizationController?.delegate = self
    }

    private var presentationWindow: UIWindow?

    /// Presents the Apple Pay sheet from the key window, starting the payment process.
    /// - Note: This method should only be called once; create a new instance of STPApplePayContext every time you present Apple Pay.
    /// - Parameters:
    ///   - completion:               Called after the Apple Pay sheet is presented
    @available(iOSApplicationExtension, unavailable)
    @available(macCatalystApplicationExtension, unavailable)
    @objc(presentApplePayWithCompletion:)
    public func presentApplePay(completion: STPVoidBlock? = nil) {
        #if os(visionOS)
        // This isn't great: We should encourage the use of presentApplePay(from window:) instead.
        let windows = UIApplication.shared.connectedScenes
            .compactMap { ($0 as? UIWindowScene)?.windows }
            .flatMap { $0 }
            .sorted { firstWindow, _ in firstWindow.isKeyWindow }
        let window = windows.first
        #else
        let window = UIApplication.shared.windows.first { $0.isKeyWindow }
        #endif
        self.presentApplePay(from: window, completion: completion)
    }

    /// Presents the Apple Pay sheet from the specified window, starting the payment process.
    /// - Note: This method should only be called once; create a new instance of STPApplePayContext every time you present Apple Pay.
    /// - Parameters:
    ///   - window:                   The UIWindow to host the Apple Pay sheet
    ///   - completion:               Called after the Apple Pay sheet is presented
    @objc(presentApplePayFromWindow:completion:)
    public func presentApplePay(from window: UIWindow?, completion: STPVoidBlock? = nil) {
        presentationWindow = window
        guard !didPresentApplePay, let applePayController = self.authorizationController else {
            assert(
                false,
                "This method should only be called once; create a new instance of STPApplePayContext every time you present Apple Pay."
            )
            return
        }
        didPresentApplePay = true

        // This instance (and the associated Objective-C bridge object, if any) must live so
        // that the apple pay sheet is dismissed; until then, the app is effectively frozen.
        objc_setAssociatedObject(
            applePayController,
            UnsafeRawPointer(&kApplePayContextAssociatedObjectKey),
            self,
            .OBJC_ASSOCIATION_RETAIN_NONATOMIC
        )

        applePayController.present { (_) in
            DispatchQueue.main.async {
                completion?()
            }
        }
    }

    /// Presents the Apple Pay sheet from the specified view controller, starting the payment process.
    /// @note This method should only be called once; create a new instance of STPApplePayContext every time you present Apple Pay.
    /// @deprecated A presenting UIViewController is no longer needed. Use presentApplePay(completion:) instead.
    /// - Parameters:
    ///   - viewController:      The UIViewController instance to present the Apple Pay sheet on
    ///   - completion:               Called after the Apple Pay sheet is presented
    @objc(presentApplePayOnViewController:completion:)
    @available(
        *,
        deprecated,
        message: "Use `presentApplePay(completion:)` instead.",
        renamed: "presentApplePay(completion:)"
    )
    public func presentApplePay(
        on viewController: UIViewController,
        completion: STPVoidBlock? = nil
    ) {
        let window = viewController.viewIfLoaded?.window
        presentApplePay(from: window, completion: completion)
    }

    /// Dismisses the Apple Pay sheet.
    /// - Parameter completion: Called after the Apple Pay sheet is dismissed.
    /// - Note: Does not call the `applePayContext:didCompleteWithStatus:` delegate method.
    /// - Note: You must create a new instance of ApplePayContext after using this method.
    @objc(dismissWithCompletion:)
    public func dismiss(completion: STPVoidBlock? = nil) {
        guard didPresentApplePay else {
            return
        }
        authorizationController?.dismiss {
            stpDispatchToMainThreadIfNecessary {
                completion?()
                self._end()
            }
        }
    }

    /// The API Client to use to make requests.
    /// Defaults to `STPAPIClient.shared`
    @objc public var apiClient: STPAPIClient = STPAPIClient.shared
    /// ApplePayContext passes this to the /confirm endpoint for PaymentIntents if it did not collect shipping details itself.
    /// :nodoc:
    @_spi(STP) public var shippingDetails: StripeAPI.ShippingDetails?
    private weak var delegate: _stpinternal_STPApplePayContextDelegateBase?
    @objc var authorizationController: PKPaymentAuthorizationController?
    @_spi(STP) public var returnUrl: String?

    @_spi(STP) @frozen public enum ConfirmType {
        case client
        case server
        /// The merchant backend used the special string instead of a intent client secret, so we completed the payment without confirming an intent.
        case none
    }
    /// Tracks where the call to confirm the PaymentIntent or SetupIntent happened.
    @_spi(STP) public var confirmType: ConfirmType?
<<<<<<< HEAD
    /// The site key for HCaptcha
    @_spi(STP) public var hcaptchaSiteKey: String?
    /// The rqdata for HCaptcha
    @_spi(STP) public var hcaptchaRqdata: String?
=======
    /// Contains metadata with identifiers for the session and information about the integration
    @_spi(STP) public var clientAttributionMetadata: STPClientAttributionMetadata = STPClientAttributionMetadata()

>>>>>>> fa09071f
    // Internal state
    private var paymentState: PaymentState = .notStarted
    private var error: Swift.Error?
    /// YES if the flow cancelled or timed out.  This toggles which delegate method (didFinish or didAuthorize) calls our didComplete delegate method
    private var didCancelOrTimeoutWhilePending = false
    private var didPresentApplePay = false

    /// :nodoc:
    @objc public override func responds(to aSelector: Selector!) -> Bool {
        // ApplePayContextDelegate exposes methods that map 1:1 to PKPaymentAuthorizationControllerDelegate methods
        // We want this method to return YES for these methods IFF they are implemented by our delegate

        // Why not simply implement the methods to call their equivalents on self.delegate?
        // The implementation of e.g. didSelectShippingMethod must call the completion block.
        // If the user does not implement e.g. didSelectShippingMethod, we don't know the correct PKPaymentSummaryItems to pass to the completion block
        // (it may have changed since we were initialized due to another delegate method)
        if let equivalentDelegateSelector = _delegateToAppleDelegateMapping()[aSelector] {
            return delegate?.responds(to: equivalentDelegateSelector) ?? false
        } else {
            return super.responds(to: aSelector)
        }
    }

    // MARK: - Private Helper
    func _delegateToAppleDelegateMapping() -> [Selector: Selector] {
        typealias pkDidSelectShippingMethodSignature =
            (any PKPaymentAuthorizationControllerDelegate) -> (
                (
                    PKPaymentAuthorizationController,
                    PKShippingMethod,
                    @escaping (PKPaymentRequestShippingMethodUpdate) -> Void
                ) -> Void
            )?
        let pk_didSelectShippingMethod = #selector(
            (PKPaymentAuthorizationControllerDelegate.paymentAuthorizationController(
                _:
                didSelectShippingMethod:
                handler:
            )) as pkDidSelectShippingMethodSignature)
        let stp_didSelectShippingMethod = #selector(
            _stpinternal_STPApplePayContextDelegateBase.applePayContext(_:didSelect:handler:))
        let pk_didSelectShippingContact = #selector(
            PKPaymentAuthorizationControllerDelegate.paymentAuthorizationController(
                _:
                didSelectShippingContact:
                handler:
            ))
        let stp_didSelectShippingContact = #selector(
            _stpinternal_STPApplePayContextDelegateBase.applePayContext(
                _:
                didSelectShippingContact:
                handler:
            ))

        var delegateToAppleDelegateMapping = [
            pk_didSelectShippingMethod: stp_didSelectShippingMethod,
            pk_didSelectShippingContact: stp_didSelectShippingContact,
        ]

        if #available(iOS 15.0, *) {
            // On iOS 15+, Apple Pay can now accept coupon codes directly, so we need to broker the
            // new coupon delegate functions between the host app and Apple Pay.
            let pk_didChangeCouponCode = #selector(
                PKPaymentAuthorizationControllerDelegate.paymentAuthorizationController(
                    _:
                    didChangeCouponCode:
                    handler:
                ))
            let stp_didChangeCouponCode = #selector(
                _stpinternal_STPApplePayContextDelegateBase.applePayContext(
                    _:
                    didChangeCouponCode:
                    handler:
                ))

            delegateToAppleDelegateMapping[pk_didChangeCouponCode] = stp_didChangeCouponCode
        }

        return delegateToAppleDelegateMapping
    }

    func _end() {
        if let authorizationController = authorizationController {
            objc_setAssociatedObject(
                authorizationController,
                UnsafeRawPointer(&kApplePayContextAssociatedObjectKey),
                nil,
                .OBJC_ASSOCIATION_RETAIN_NONATOMIC
            )
        }
        authorizationController = nil
        delegate = nil
    }

    func _shippingDetails(from payment: PKPayment) -> StripeAPI.ShippingDetails? {
        guard let address = payment.shippingContact?.postalAddress,
            let name = payment.shippingContact?.name
        else {
            // The shipping address street and name are required parameters for a valid .ShippingDetails
            // Return `shippingDetails` instead
            return shippingDetails
        }

        let addressParams = StripeAPI.ShippingDetails.Address(
            city: address.city,
            country: address.isoCountryCode,
            line1: address.street,
            postalCode: address.postalCode,
            state: address.state
        )

        let formatter = PersonNameComponentsFormatter()
        formatter.style = .long
        let shippingParams = StripeAPI.ShippingDetails(
            address: addressParams,
            name: formatter.string(from: name),
            phone: payment.shippingContact?.phoneNumber?.stringValue
        )

        return shippingParams
    }

    // MARK: - PKPaymentAuthorizationControllerDelegate
    /// :nodoc:
    @objc(paymentAuthorizationController:didAuthorizePayment:handler:)
    public func paymentAuthorizationController(
        _ controller: PKPaymentAuthorizationController,
        didAuthorizePayment payment: PKPayment,
        handler completion: @escaping (PKPaymentAuthorizationResult) -> Void
    ) {
        // Some observations (on iOS 12 simulator):
        // - The docs say localizedDescription can be shown in the Apple Pay sheet, but I haven't seen this.
        // - If you call the completion block w/ a status of .failure and an error, the user is prompted to try again.

        _completePayment(with: payment) { status, error in
            let errors = [STPAPIClient.pkPaymentError(forStripeError: error)].compactMap({ $0 })
            let result = PKPaymentAuthorizationResult(status: status, errors: errors)
            if self.delegate?.responds(
                to: #selector(
                    _stpinternal_STPApplePayContextDelegateBase.applePayContext(
                        _:
                        willCompleteWithResult:
                        handler:
                    ))
            )
                ?? false
            {
                self.delegate?.applePayContext?(
                    self,
                    willCompleteWithResult: result,
                    handler: { newResult in
                        completion(newResult)
                    }
                )
            } else {
                completion(result)
            }
        }
    }

    /// :nodoc:
    @objc
    public func paymentAuthorizationController(
        _ controller: PKPaymentAuthorizationController,
        didSelectShippingMethod shippingMethod: PKShippingMethod,
        handler completion: @escaping (PKPaymentRequestShippingMethodUpdate) -> Void
    ) {
        if delegate?.responds(
            to: #selector(
                _stpinternal_STPApplePayContextDelegateBase.applePayContext(_:didSelect:handler:))
        )
            ?? false
        {
            delegate?.applePayContext?(self, didSelect: shippingMethod, handler: completion)
        }
    }

    /// :nodoc:
    @objc
    public func paymentAuthorizationController(
        _ controller: PKPaymentAuthorizationController,
        didSelectShippingContact contact: PKContact,
        handler completion: @escaping (PKPaymentRequestShippingContactUpdate) -> Void
    ) {
        if delegate?.responds(
            to: #selector(
                _stpinternal_STPApplePayContextDelegateBase.applePayContext(
                    _:
                    didSelectShippingContact:
                    handler:
                ))
        ) ?? false {
            delegate?.applePayContext?(self, didSelectShippingContact: contact, handler: completion)
        }
    }

    /// :nodoc:
    @available(iOS 15.0, *)
    @objc
    public func paymentAuthorizationController(
        _ controller: PKPaymentAuthorizationController,
        didChangeCouponCode couponCode: String,
        handler completion: @escaping (PKPaymentRequestCouponCodeUpdate) -> Void) {

        if delegate?.responds(
            to: #selector(
                _stpinternal_STPApplePayContextDelegateBase.applePayContext(_:didChangeCouponCode:handler:))
        ) ?? false {
            delegate?.applePayContext?(self, didChangeCouponCode: couponCode, handler: completion)
        }
    }

    /// :nodoc:
    @objc public func paymentAuthorizationControllerDidFinish(
        _ controller: PKPaymentAuthorizationController
    ) {
        // Note: If you don't dismiss the VC, the UI disappears, the VC blocks interaction, and this method gets called again.
        // Note: This method is called if the user cancels (taps outside the sheet) or Apple Pay times out (empirically 30 seconds)
        switch paymentState {
        case .notStarted:
            controller.dismiss {
                stpDispatchToMainThreadIfNecessary {
                    self.callDidCompleteDelegate(status: .userCancellation, error: nil)
                    self._end()
                }
            }
        case .pending:
            // We can't cancel a pending payment. If we dismiss the VC now, the customer might interact with the app and miss seeing the result of the payment - risking a double charge, chargeback, etc.
            // Instead, we'll dismiss and notify our delegate when the payment finishes.
            didCancelOrTimeoutWhilePending = true
        case .error:
            controller.dismiss {
                stpDispatchToMainThreadIfNecessary {
                    self.callDidCompleteDelegate(status: .error, error: self.error)
                    self._end()
                }
            }
        case .success:
            controller.dismiss {
                stpDispatchToMainThreadIfNecessary {
                    self.callDidCompleteDelegate(status: .success, error: nil)
                    self._end()
                }
            }
        }
    }

    /// :nodoc:
    @objc public func presentationWindow(
        for controller: PKPaymentAuthorizationController
    ) -> UIWindow? {
        return presentationWindow
    }

    // MARK: - Helpers
    func _completePayment(
        with payment: PKPayment,
        completion: @escaping (PKPaymentAuthorizationStatus, Swift.Error?) -> Void
    ) {
        // Helper to handle annoying logic around "Do I call completion block or dismiss + call delegate?"
        let handleFinalState: ((PaymentState, Swift.Error?, StripeCore.Analytic) -> Void) = { state, error, analytic in
            switch state {
            case .error:
                self.paymentState = .error
                self.error = error
                self.analyticsClient.log(analytic: analytic, apiClient: self.apiClient)
                if self.didCancelOrTimeoutWhilePending {
                    self.authorizationController?.dismiss {
                        DispatchQueue.main.async {
                            self.callDidCompleteDelegate(status: .error, error: self.error)
                            self._end()
                        }
                    }
                } else {
                    completion(PKPaymentAuthorizationStatus.failure, error)
                }
                return
            case .success:
                self.paymentState = .success
                self.analyticsClient.log(analytic: analytic, apiClient: self.apiClient)
                if self.didCancelOrTimeoutWhilePending {
                    self.authorizationController?.dismiss {
                        DispatchQueue.main.async {
                            self.callDidCompleteDelegate(status: .success, error: nil)
                            self._end()
                        }
                    }
                } else {
                    completion(PKPaymentAuthorizationStatus.success, nil)
                }
                return
            case .pending, .notStarted:
                let errorAnalytic = ErrorAnalytic(event: .unexpectedApplePayError,
                                                  error: Error.invalidFinalState)
                self.analyticsClient.log(analytic: errorAnalytic)
                stpAssertionFailure("Invalid final state")
                return
            }
        }

        // 1. Create PaymentMethod
<<<<<<< HEAD
        StripeAPI.PaymentMethod.create(apiClient: apiClient, payment: payment, hcaptchaSiteKey: hcaptchaSiteKey, hcaptchaRqdata: hcaptchaRqdata) { result in
=======
        StripeAPI.PaymentMethod.create(apiClient: apiClient, payment: payment, clientAttributionMetadata: clientAttributionMetadata) { result in
>>>>>>> fa09071f
            guard let paymentMethod = try? result.get(), self.authorizationController != nil else {
                if case .failure(let error) = result {
                    let errorMessage = "Failed on token creation"
                    let errorAnalytic = ErrorAnalytic(event: .unexpectedApplePayError,
                                                      error: error,
                                                      additionalNonPIIParams: [
                                                        "error_message": errorMessage
                                                      ])
                    handleFinalState(.error, error, errorAnalytic)
                } else {
                    let errorMessage = "Failed while creating paymentMethod due to internal error"
                    let errorAnalytic = ErrorAnalytic(event: .unexpectedApplePayError,
                                                      error: InternalError.invalidState,
                                                      additionalNonPIIParams: [
                                                        "error_message": errorMessage
                                                      ])

                    self.analyticsClient.log(analytic: errorAnalytic, apiClient: self.apiClient)
                    handleFinalState(.error, nil, errorAnalytic)
                }
                return
            }

            let paymentMethodCompletion: STPIntentClientSecretCompletionBlock = {
                clientSecret,
                intentCreationError in
                guard let clientSecret = clientSecret, intentCreationError == nil,
                    self.authorizationController != nil
                else {
                    let errorMessage = "Failed on payment method completion"
                    let errorAnalytic = ErrorAnalytic(event: .unexpectedApplePayError,
                                                      error: InternalError.invalidState,
                                                      additionalNonPIIParams: [
                                                        "error_message": errorMessage,
                                                      ])
                    handleFinalState(.error, intentCreationError, errorAnalytic)
                    return
                }

                guard clientSecret != STPApplePayContext.COMPLETE_WITHOUT_CONFIRMING_INTENT else {
                    self.confirmType = STPApplePayContext.ConfirmType.none
                    let analytic = Analytic(event: .applePayContextCompletePaymentFinished)
                    handleFinalState(.success, nil, analytic)
                    return
                }

                if StripeAPI.SetupIntentConfirmParams.isClientSecretValid(clientSecret) {
                    // 3a. Retrieve the SetupIntent and see if we need to confirm it client-side
                    StripeAPI.SetupIntent.get(apiClient: self.apiClient, clientSecret: clientSecret)
                    {
                        result in
                        guard let setupIntent = try? result.get(),
                            self.authorizationController != nil
                        else {
                            let errorMessage = "Failed on retrieving setup intent"
                            if case .failure(let error) = result {
                                let errorAnalytic = ErrorAnalytic(event: .unexpectedApplePayError,
                                                                  error: error,
                                                                  additionalNonPIIParams: [
                                                                    "error_message": errorMessage,
                                                                  ])
                                handleFinalState(.error, error, errorAnalytic)
                            } else {
                                let errorAnalytic = ErrorAnalytic(event: .unexpectedApplePayError,
                                                                  error: InternalError.invalidState,
                                                                  additionalNonPIIParams: [
                                                                    "error_message": errorMessage,
                                                                  ])
                                handleFinalState(.error, nil, errorAnalytic)
                            }
                            return
                        }

                        switch setupIntent.status {
                        case .requiresConfirmation, .requiresAction, .requiresPaymentMethod:
                            self.confirmType = .client
                            // 4a. Confirm the SetupIntent
                            self.paymentState = .pending  // After this point, we can't cancel
                            var confirmParams = StripeAPI.SetupIntentConfirmParams(
                                clientSecret: clientSecret
                            )
                            confirmParams.paymentMethod = paymentMethod.id
                            confirmParams.useStripeSdk = true
                            confirmParams.returnUrl = self.returnUrl

                            StripeAPI.SetupIntent.confirm(
                                apiClient: self.apiClient,
                                params: confirmParams
                            ) {
                                result in
                                guard let setupIntent = try? result.get(),
                                    self.authorizationController != nil,
                                    setupIntent.status == .succeeded
                                else {
                                    let errorMessage = "Failed on confirming setup intent"
                                    if case .failure(let error) = result {
                                        let errorAnalytic = ErrorAnalytic(event: .unexpectedApplePayError,
                                                                          error: error,
                                                                          additionalNonPIIParams: [
                                                                            "error_message": errorMessage,
                                                                          ])
                                        handleFinalState(.error, error, errorAnalytic)
                                    } else {
                                        let errorAnalytic = ErrorAnalytic(event: .unexpectedApplePayError,
                                                                          error: InternalError.invalidState,
                                                                          additionalNonPIIParams: [
                                                                            "error_message": errorMessage,
                                                                          ])
                                        handleFinalState(.error, nil, errorAnalytic)
                                    }
                                    return
                                }
                                handleFinalState(.success, nil, Analytic(event: .applePayContextCompletePaymentFinished))
                            }
                        case .succeeded:
                            self.confirmType = .server
                            handleFinalState(.success, nil, Analytic(event: .applePayContextCompletePaymentFinished))
                        case .canceled, .processing, .unknown, .unparsable, .none:
                            let errorMessage = "The SetupIntent is in an unexpected state: \(setupIntent.status!)"
                            let errorAnalytic = ErrorAnalytic(event: .unexpectedApplePayError,
                                                              error: InternalError.invalidState,
                                                              additionalNonPIIParams: [
                                                                "error_message": errorMessage,
                                                              ])
                            handleFinalState(.error, Self.makeUnknownError(message: errorMessage), errorAnalytic)
                        }
                    }
                } else {
                    let paymentIntentClientSecret = clientSecret
                    // 3b. Retrieve the PaymentIntent and see if we need to confirm it client-side
                    StripeAPI.PaymentIntent.get(
                        apiClient: self.apiClient,
                        clientSecret: paymentIntentClientSecret
                    ) { result in
                        guard let paymentIntent = try? result.get(),
                            self.authorizationController != nil
                        else {
                            let errorMessage = "Failed on retrieving payment intent"
                            if case .failure(let error) = result {
                                let errorAnalytic = ErrorAnalytic(event: .unexpectedApplePayError,
                                                                  error: error,
                                                                  additionalNonPIIParams: [
                                                                    "error_message": errorMessage,
                                                                  ])
                                handleFinalState(.error, error, errorAnalytic)
                            } else {
                                let errorAnalytic = ErrorAnalytic(event: .unexpectedApplePayError,
                                                                  error: InternalError.invalidState,
                                                                  additionalNonPIIParams: [
                                                                    "error_message": errorMessage,
                                                                  ])
                                handleFinalState(.error, nil, errorAnalytic)
                            }
                            return
                        }

                        if paymentIntent.confirmationMethod == .automatic
                            && (paymentIntent.status == .requiresPaymentMethod
                                || paymentIntent.status == .requiresConfirmation)
                        {
                            self.confirmType = .client
                            // 4b. Confirm the PaymentIntent

                            var paymentIntentParams = StripeAPI.PaymentIntentParams(
                                clientSecret: paymentIntentClientSecret
                            )
                            paymentIntentParams.paymentMethod = paymentMethod.id
                            paymentIntentParams.useStripeSdk = true
                            // If a merchant attaches shipping to the PI on their server, the /confirm endpoint will error if we update shipping with a “requires secret key” error message.
                            // To accommodate this, don't attach if our shipping is the same as the PI's shipping
                            if paymentIntent.shipping != self._shippingDetails(from: payment) {
                                paymentIntentParams.shipping = self._shippingDetails(from: payment)
                            }

                            self.paymentState = .pending  // After this point, we can't cancel

                            // We don't use PaymentHandler because we can't handle next actions as-is - we'd need to dismiss the Apple Pay VC.
                            StripeAPI.PaymentIntent.confirm(
                                apiClient: self.apiClient,
                                params: paymentIntentParams
                            ) {
                                result in
                                guard let postConfirmPI = try? result.get(),
                                    postConfirmPI.status == .succeeded
                                        || postConfirmPI.status == .requiresCapture
                                else {
                                    let errorMessage = "Failed on confirming payment intent"
                                    if case .failure(let error) = result {
                                        let errorAnalytic = ErrorAnalytic(event: .unexpectedApplePayError,
                                                                          error: error,
                                                                          additionalNonPIIParams: [
                                                                            "error_message": errorMessage,
                                                                          ])
                                        handleFinalState(.error, error, errorAnalytic)
                                    } else {
                                        let errorAnalytic = ErrorAnalytic(event: .unexpectedApplePayError,
                                                                          error: InternalError.invalidState,
                                                                          additionalNonPIIParams: [
                                                                            "error_message": errorMessage,
                                                                          ])
                                        handleFinalState(.error, nil, errorAnalytic)
                                    }
                                    return
                                }
                                handleFinalState(.success, nil, Analytic(event: .applePayContextCompletePaymentFinished))
                            }
                        } else if paymentIntent.status == .succeeded
                            || paymentIntent.status == .requiresCapture
                        {
                            self.confirmType = .server
                            handleFinalState(.success, nil, Analytic(event: .applePayContextCompletePaymentFinished))
                        } else {
                            let errorMessage = "The PaymentIntent is in an unexpected state. If you pass confirmation_method = manual when creating the PaymentIntent, also pass confirm = true.  If server-side confirmation fails, double check you are passing the error back to the client."
                            let errorAnalytic = ErrorAnalytic(event: .unexpectedApplePayError,
                                                              error: InternalError.invalidState,
                                                              additionalNonPIIParams: [
                                                                "error_message": errorMessage,
                                                              ])
                            let unknownError = Self.makeUnknownError(message: errorMessage)
                            handleFinalState(.error, unknownError, errorAnalytic)
                        }
                    }
                }
            }
            // 2. Fetch PaymentIntent/SetupIntent client secret from delegate
            let legacyDelegateSelector = NSSelectorFromString(
                "applePayContext:didCreatePaymentMethod:paymentInformation:completion:"
            )
            if let delegate = self.delegate {
                if let delegate = delegate as? ApplePayContextDelegate {
                    delegate.applePayContext(
                        self,
                        didCreatePaymentMethod: paymentMethod,
                        paymentInformation: payment,
                        completion: paymentMethodCompletion
                    )
                } else if delegate.responds(to: legacyDelegateSelector),
                    let helperClass = NSClassFromString("STPApplePayContextLegacyHelper")
                {
                    let legacyStorage = _stpinternal_ApplePayContextDidCreatePaymentMethodStorage(
                        delegate: delegate,
                        context: self,
                        paymentMethod: paymentMethod,
                        paymentInformation: payment,
                        completion: paymentMethodCompletion
                    )
                    helperClass.performDidCreatePaymentMethod(legacyStorage)
                } else {
                    assertionFailure(
                        "An STPApplePayContext's delegate must conform to ApplePayContextDelegate or STPApplePayContextDelegate."
                    )
                }
            }
        }
    }

    func callDidCompleteDelegate(status: PaymentStatus, error: Swift.Error?) {
        if let delegate = self.delegate {
            if let delegate = delegate as? ApplePayContextDelegate {
                delegate.applePayContext(self, didCompleteWith: status, error: error)
            } else if delegate.responds(
                to: NSSelectorFromString("applePayContext:didCompleteWithStatus:error:")
            ) {
                if let helperClass = NSClassFromString("STPApplePayContextLegacyHelper") {
                    let legacyStorage = _stpinternal_ApplePayContextDidCompleteStorage(
                        delegate: delegate,
                        context: self,
                        status: status,
                        error: error
                    )
                    helperClass.performDidComplete(legacyStorage)
                }
            } else {
                assertionFailure(
                    "An STPApplePayContext's delegate must conform to ApplePayContextDelegate or STPApplePayContextDelegate."
                )
            }
        }

    }

    @_spi(STP) public static func makeUnknownError(message: String) -> NSError {
        let userInfo = [
            NSLocalizedDescriptionKey: NSError.stp_unexpectedErrorMessage(),
            STPError.errorMessageKey: message,
        ]
        return NSError(
            domain: STPError.STPPaymentHandlerErrorDomain,
            code: STPPaymentHandlerErrorCodeIntentStatusErrorCode,
            userInfo: userInfo
        )
    }

    /// This is STPPaymentHandlerErrorCode.intentStatusErrorCode.rawValue, which we don't want to vend from this framework.
    fileprivate static let STPPaymentHandlerErrorCodeIntentStatusErrorCode = 3

    enum PaymentState {
        case notStarted
        case pending
        case error
        case success
    }

    /// An enum representing the status of a payment requested from the user.
    @frozen public enum PaymentStatus {
        /// The payment succeeded.
        case success
        /// The payment failed due to an unforeseen error, such as the user's Internet connection being offline.
        case error
        /// The user cancelled the payment (for example, by hitting "cancel" in the Apple Pay dialog).
        case userCancellation
    }
}

/// :nodoc:
@_spi(STP) extension STPApplePayContext: STPAnalyticsProtocol {
    @_spi(STP) public static var stp_analyticsIdentifier: String {
        return "STPApplePayContext"
    }
}

extension STPApplePayContext {
    struct Analytic: StripeCore.Analytic {
        let event: StripeCore.STPAnalyticEvent
        var params: [String: Any] {
            return [:]
        }
    }
}

/// :nodoc:
class ModernApplePayContext: STPAnalyticsProtocol {
    @_spi(STP) public static var stp_analyticsIdentifier: String {
        return "ModernApplePayContext"
    }
}

private var kSTPApplePayContextAssociatedObjectKey = 0
enum STPPaymentState: Int {
    case notStarted
    case pending
    case error
    case success
}

private class _stpinternal_STPApplePayContextLegacyHelper: NSObject {
    @objc class func performDidCreatePaymentMethod(
        _ storage: _stpinternal_ApplePayContextDidCreatePaymentMethodStorage
    ) {
        // Placeholder to allow this to be called on AnyObject
    }
    @objc class func performDidComplete(_ storage: _stpinternal_ApplePayContextDidCompleteStorage) {
        // Placeholder to allow this to be called on AnyObject
    }
}

private var kApplePayContextAssociatedObjectKey = 0<|MERGE_RESOLUTION|>--- conflicted
+++ resolved
@@ -10,6 +10,7 @@
 import ObjectiveC
 import PassKit
 @_spi(STP) import StripeCore
+@_spi(STP) import StripePayments
 
 /// :nodoc:
 @objc public protocol _stpinternal_STPApplePayContextDelegateBase: NSObjectProtocol {
@@ -274,16 +275,11 @@
     }
     /// Tracks where the call to confirm the PaymentIntent or SetupIntent happened.
     @_spi(STP) public var confirmType: ConfirmType?
-<<<<<<< HEAD
-    /// The site key for HCaptcha
+    /// The passive HCaptcha token
     @_spi(STP) public var hcaptchaSiteKey: String?
-    /// The rqdata for HCaptcha
-    @_spi(STP) public var hcaptchaRqdata: String?
-=======
     /// Contains metadata with identifiers for the session and information about the integration
     @_spi(STP) public var clientAttributionMetadata: STPClientAttributionMetadata = STPClientAttributionMetadata()
 
->>>>>>> fa09071f
     // Internal state
     private var paymentState: PaymentState = .notStarted
     private var error: Swift.Error?
@@ -584,263 +580,261 @@
             }
         }
 
-        // 1. Create PaymentMethod
-<<<<<<< HEAD
-        StripeAPI.PaymentMethod.create(apiClient: apiClient, payment: payment, hcaptchaSiteKey: hcaptchaSiteKey, hcaptchaRqdata: hcaptchaRqdata) { result in
-=======
-        StripeAPI.PaymentMethod.create(apiClient: apiClient, payment: payment, clientAttributionMetadata: clientAttributionMetadata) { result in
->>>>>>> fa09071f
-            guard let paymentMethod = try? result.get(), self.authorizationController != nil else {
-                if case .failure(let error) = result {
-                    let errorMessage = "Failed on token creation"
-                    let errorAnalytic = ErrorAnalytic(event: .unexpectedApplePayError,
-                                                      error: error,
-                                                      additionalNonPIIParams: [
-                                                        "error_message": errorMessage
-                                                      ])
-                    handleFinalState(.error, error, errorAnalytic)
-                } else {
-                    let errorMessage = "Failed while creating paymentMethod due to internal error"
-                    let errorAnalytic = ErrorAnalytic(event: .unexpectedApplePayError,
-                                                      error: InternalError.invalidState,
-                                                      additionalNonPIIParams: [
-                                                        "error_message": errorMessage
-                                                      ])
-
-                    self.analyticsClient.log(analytic: errorAnalytic, apiClient: self.apiClient)
-                    handleFinalState(.error, nil, errorAnalytic)
-                }
-                return
-            }
-
-            let paymentMethodCompletion: STPIntentClientSecretCompletionBlock = {
-                clientSecret,
-                intentCreationError in
-                guard let clientSecret = clientSecret, intentCreationError == nil,
-                    self.authorizationController != nil
-                else {
-                    let errorMessage = "Failed on payment method completion"
-                    let errorAnalytic = ErrorAnalytic(event: .unexpectedApplePayError,
-                                                      error: InternalError.invalidState,
-                                                      additionalNonPIIParams: [
-                                                        "error_message": errorMessage,
-                                                      ])
-                    handleFinalState(.error, intentCreationError, errorAnalytic)
+        startPassiveHCaptchaChallengeIfNecessary(siteKey: hcaptchaSiteKey, rqdata: nil) { hcaptchaToken in
+            // 1. Create PaymentMethod
+            StripeAPI.PaymentMethod.create(apiClient: self.apiClient, payment: payment, hcaptchaToken: hcaptchaToken, clientAttributionMetadata: self.clientAttributionMetadata) { result in
+                guard let paymentMethod = try? result.get(), self.authorizationController != nil else {
+                    if case .failure(let error) = result {
+                        let errorMessage = "Failed on token creation"
+                        let errorAnalytic = ErrorAnalytic(event: .unexpectedApplePayError,
+                                                          error: error,
+                                                          additionalNonPIIParams: [
+                                                            "error_message": errorMessage
+                                                          ])
+                        handleFinalState(.error, error, errorAnalytic)
+                    } else {
+                        let errorMessage = "Failed while creating paymentMethod due to internal error"
+                        let errorAnalytic = ErrorAnalytic(event: .unexpectedApplePayError,
+                                                          error: InternalError.invalidState,
+                                                          additionalNonPIIParams: [
+                                                            "error_message": errorMessage
+                                                          ])
+                        
+                        self.analyticsClient.log(analytic: errorAnalytic, apiClient: self.apiClient)
+                        handleFinalState(.error, nil, errorAnalytic)
+                    }
                     return
                 }
-
-                guard clientSecret != STPApplePayContext.COMPLETE_WITHOUT_CONFIRMING_INTENT else {
-                    self.confirmType = STPApplePayContext.ConfirmType.none
-                    let analytic = Analytic(event: .applePayContextCompletePaymentFinished)
-                    handleFinalState(.success, nil, analytic)
-                    return
-                }
-
-                if StripeAPI.SetupIntentConfirmParams.isClientSecretValid(clientSecret) {
-                    // 3a. Retrieve the SetupIntent and see if we need to confirm it client-side
-                    StripeAPI.SetupIntent.get(apiClient: self.apiClient, clientSecret: clientSecret)
-                    {
-                        result in
-                        guard let setupIntent = try? result.get(),
-                            self.authorizationController != nil
-                        else {
-                            let errorMessage = "Failed on retrieving setup intent"
-                            if case .failure(let error) = result {
-                                let errorAnalytic = ErrorAnalytic(event: .unexpectedApplePayError,
-                                                                  error: error,
-                                                                  additionalNonPIIParams: [
-                                                                    "error_message": errorMessage,
-                                                                  ])
-                                handleFinalState(.error, error, errorAnalytic)
-                            } else {
+                
+                let paymentMethodCompletion: STPIntentClientSecretCompletionBlock = {
+                    clientSecret,
+                    intentCreationError in
+                    guard let clientSecret = clientSecret, intentCreationError == nil,
+                          self.authorizationController != nil
+                    else {
+                        let errorMessage = "Failed on payment method completion"
+                        let errorAnalytic = ErrorAnalytic(event: .unexpectedApplePayError,
+                                                          error: InternalError.invalidState,
+                                                          additionalNonPIIParams: [
+                                                            "error_message": errorMessage,
+                                                          ])
+                        handleFinalState(.error, intentCreationError, errorAnalytic)
+                        return
+                    }
+                    
+                    guard clientSecret != STPApplePayContext.COMPLETE_WITHOUT_CONFIRMING_INTENT else {
+                        self.confirmType = STPApplePayContext.ConfirmType.none
+                        let analytic = Analytic(event: .applePayContextCompletePaymentFinished)
+                        handleFinalState(.success, nil, analytic)
+                        return
+                    }
+                    
+                    if StripeAPI.SetupIntentConfirmParams.isClientSecretValid(clientSecret) {
+                        // 3a. Retrieve the SetupIntent and see if we need to confirm it client-side
+                        StripeAPI.SetupIntent.get(apiClient: self.apiClient, clientSecret: clientSecret)
+                        {
+                            result in
+                            guard let setupIntent = try? result.get(),
+                                  self.authorizationController != nil
+                            else {
+                                let errorMessage = "Failed on retrieving setup intent"
+                                if case .failure(let error) = result {
+                                    let errorAnalytic = ErrorAnalytic(event: .unexpectedApplePayError,
+                                                                      error: error,
+                                                                      additionalNonPIIParams: [
+                                                                        "error_message": errorMessage,
+                                                                      ])
+                                    handleFinalState(.error, error, errorAnalytic)
+                                } else {
+                                    let errorAnalytic = ErrorAnalytic(event: .unexpectedApplePayError,
+                                                                      error: InternalError.invalidState,
+                                                                      additionalNonPIIParams: [
+                                                                        "error_message": errorMessage,
+                                                                      ])
+                                    handleFinalState(.error, nil, errorAnalytic)
+                                }
+                                return
+                            }
+                            
+                            switch setupIntent.status {
+                            case .requiresConfirmation, .requiresAction, .requiresPaymentMethod:
+                                self.confirmType = .client
+                                // 4a. Confirm the SetupIntent
+                                self.paymentState = .pending  // After this point, we can't cancel
+                                var confirmParams = StripeAPI.SetupIntentConfirmParams(
+                                    clientSecret: clientSecret
+                                )
+                                confirmParams.paymentMethod = paymentMethod.id
+                                confirmParams.useStripeSdk = true
+                                confirmParams.returnUrl = self.returnUrl
+                                
+                                StripeAPI.SetupIntent.confirm(
+                                    apiClient: self.apiClient,
+                                    params: confirmParams
+                                ) {
+                                    result in
+                                    guard let setupIntent = try? result.get(),
+                                          self.authorizationController != nil,
+                                          setupIntent.status == .succeeded
+                                    else {
+                                        let errorMessage = "Failed on confirming setup intent"
+                                        if case .failure(let error) = result {
+                                            let errorAnalytic = ErrorAnalytic(event: .unexpectedApplePayError,
+                                                                              error: error,
+                                                                              additionalNonPIIParams: [
+                                                                                "error_message": errorMessage,
+                                                                              ])
+                                            handleFinalState(.error, error, errorAnalytic)
+                                        } else {
+                                            let errorAnalytic = ErrorAnalytic(event: .unexpectedApplePayError,
+                                                                              error: InternalError.invalidState,
+                                                                              additionalNonPIIParams: [
+                                                                                "error_message": errorMessage,
+                                                                              ])
+                                            handleFinalState(.error, nil, errorAnalytic)
+                                        }
+                                        return
+                                    }
+                                    handleFinalState(.success, nil, Analytic(event: .applePayContextCompletePaymentFinished))
+                                }
+                            case .succeeded:
+                                self.confirmType = .server
+                                handleFinalState(.success, nil, Analytic(event: .applePayContextCompletePaymentFinished))
+                            case .canceled, .processing, .unknown, .unparsable, .none:
+                                let errorMessage = "The SetupIntent is in an unexpected state: \(setupIntent.status!)"
                                 let errorAnalytic = ErrorAnalytic(event: .unexpectedApplePayError,
                                                                   error: InternalError.invalidState,
                                                                   additionalNonPIIParams: [
                                                                     "error_message": errorMessage,
                                                                   ])
-                                handleFinalState(.error, nil, errorAnalytic)
+                                handleFinalState(.error, Self.makeUnknownError(message: errorMessage), errorAnalytic)
                             }
-                            return
                         }
-
-                        switch setupIntent.status {
-                        case .requiresConfirmation, .requiresAction, .requiresPaymentMethod:
-                            self.confirmType = .client
-                            // 4a. Confirm the SetupIntent
-                            self.paymentState = .pending  // After this point, we can't cancel
-                            var confirmParams = StripeAPI.SetupIntentConfirmParams(
-                                clientSecret: clientSecret
-                            )
-                            confirmParams.paymentMethod = paymentMethod.id
-                            confirmParams.useStripeSdk = true
-                            confirmParams.returnUrl = self.returnUrl
-
-                            StripeAPI.SetupIntent.confirm(
-                                apiClient: self.apiClient,
-                                params: confirmParams
-                            ) {
-                                result in
-                                guard let setupIntent = try? result.get(),
-                                    self.authorizationController != nil,
-                                    setupIntent.status == .succeeded
-                                else {
-                                    let errorMessage = "Failed on confirming setup intent"
-                                    if case .failure(let error) = result {
-                                        let errorAnalytic = ErrorAnalytic(event: .unexpectedApplePayError,
-                                                                          error: error,
-                                                                          additionalNonPIIParams: [
-                                                                            "error_message": errorMessage,
-                                                                          ])
-                                        handleFinalState(.error, error, errorAnalytic)
-                                    } else {
-                                        let errorAnalytic = ErrorAnalytic(event: .unexpectedApplePayError,
-                                                                          error: InternalError.invalidState,
-                                                                          additionalNonPIIParams: [
-                                                                            "error_message": errorMessage,
-                                                                          ])
-                                        handleFinalState(.error, nil, errorAnalytic)
+                    } else {
+                        let paymentIntentClientSecret = clientSecret
+                        // 3b. Retrieve the PaymentIntent and see if we need to confirm it client-side
+                        StripeAPI.PaymentIntent.get(
+                            apiClient: self.apiClient,
+                            clientSecret: paymentIntentClientSecret
+                        ) { result in
+                            guard let paymentIntent = try? result.get(),
+                                  self.authorizationController != nil
+                            else {
+                                let errorMessage = "Failed on retrieving payment intent"
+                                if case .failure(let error) = result {
+                                    let errorAnalytic = ErrorAnalytic(event: .unexpectedApplePayError,
+                                                                      error: error,
+                                                                      additionalNonPIIParams: [
+                                                                        "error_message": errorMessage,
+                                                                      ])
+                                    handleFinalState(.error, error, errorAnalytic)
+                                } else {
+                                    let errorAnalytic = ErrorAnalytic(event: .unexpectedApplePayError,
+                                                                      error: InternalError.invalidState,
+                                                                      additionalNonPIIParams: [
+                                                                        "error_message": errorMessage,
+                                                                      ])
+                                    handleFinalState(.error, nil, errorAnalytic)
+                                }
+                                return
+                            }
+                            
+                            if paymentIntent.confirmationMethod == .automatic
+                                && (paymentIntent.status == .requiresPaymentMethod
+                                    || paymentIntent.status == .requiresConfirmation)
+                            {
+                                self.confirmType = .client
+                                // 4b. Confirm the PaymentIntent
+                                
+                                var paymentIntentParams = StripeAPI.PaymentIntentParams(
+                                    clientSecret: paymentIntentClientSecret
+                                )
+                                paymentIntentParams.paymentMethod = paymentMethod.id
+                                paymentIntentParams.useStripeSdk = true
+                                // If a merchant attaches shipping to the PI on their server, the /confirm endpoint will error if we update shipping with a “requires secret key” error message.
+                                // To accommodate this, don't attach if our shipping is the same as the PI's shipping
+                                if paymentIntent.shipping != self._shippingDetails(from: payment) {
+                                    paymentIntentParams.shipping = self._shippingDetails(from: payment)
+                                }
+                                
+                                self.paymentState = .pending  // After this point, we can't cancel
+                                
+                                // We don't use PaymentHandler because we can't handle next actions as-is - we'd need to dismiss the Apple Pay VC.
+                                StripeAPI.PaymentIntent.confirm(
+                                    apiClient: self.apiClient,
+                                    params: paymentIntentParams
+                                ) {
+                                    result in
+                                    guard let postConfirmPI = try? result.get(),
+                                          postConfirmPI.status == .succeeded
+                                            || postConfirmPI.status == .requiresCapture
+                                    else {
+                                        let errorMessage = "Failed on confirming payment intent"
+                                        if case .failure(let error) = result {
+                                            let errorAnalytic = ErrorAnalytic(event: .unexpectedApplePayError,
+                                                                              error: error,
+                                                                              additionalNonPIIParams: [
+                                                                                "error_message": errorMessage,
+                                                                              ])
+                                            handleFinalState(.error, error, errorAnalytic)
+                                        } else {
+                                            let errorAnalytic = ErrorAnalytic(event: .unexpectedApplePayError,
+                                                                              error: InternalError.invalidState,
+                                                                              additionalNonPIIParams: [
+                                                                                "error_message": errorMessage,
+                                                                              ])
+                                            handleFinalState(.error, nil, errorAnalytic)
+                                        }
+                                        return
                                     }
-                                    return
+                                    handleFinalState(.success, nil, Analytic(event: .applePayContextCompletePaymentFinished))
                                 }
+                            } else if paymentIntent.status == .succeeded
+                                        || paymentIntent.status == .requiresCapture
+                            {
+                                self.confirmType = .server
                                 handleFinalState(.success, nil, Analytic(event: .applePayContextCompletePaymentFinished))
-                            }
-                        case .succeeded:
-                            self.confirmType = .server
-                            handleFinalState(.success, nil, Analytic(event: .applePayContextCompletePaymentFinished))
-                        case .canceled, .processing, .unknown, .unparsable, .none:
-                            let errorMessage = "The SetupIntent is in an unexpected state: \(setupIntent.status!)"
-                            let errorAnalytic = ErrorAnalytic(event: .unexpectedApplePayError,
-                                                              error: InternalError.invalidState,
-                                                              additionalNonPIIParams: [
-                                                                "error_message": errorMessage,
-                                                              ])
-                            handleFinalState(.error, Self.makeUnknownError(message: errorMessage), errorAnalytic)
-                        }
-                    }
-                } else {
-                    let paymentIntentClientSecret = clientSecret
-                    // 3b. Retrieve the PaymentIntent and see if we need to confirm it client-side
-                    StripeAPI.PaymentIntent.get(
-                        apiClient: self.apiClient,
-                        clientSecret: paymentIntentClientSecret
-                    ) { result in
-                        guard let paymentIntent = try? result.get(),
-                            self.authorizationController != nil
-                        else {
-                            let errorMessage = "Failed on retrieving payment intent"
-                            if case .failure(let error) = result {
-                                let errorAnalytic = ErrorAnalytic(event: .unexpectedApplePayError,
-                                                                  error: error,
-                                                                  additionalNonPIIParams: [
-                                                                    "error_message": errorMessage,
-                                                                  ])
-                                handleFinalState(.error, error, errorAnalytic)
                             } else {
+                                let errorMessage = "The PaymentIntent is in an unexpected state. If you pass confirmation_method = manual when creating the PaymentIntent, also pass confirm = true.  If server-side confirmation fails, double check you are passing the error back to the client."
                                 let errorAnalytic = ErrorAnalytic(event: .unexpectedApplePayError,
                                                                   error: InternalError.invalidState,
                                                                   additionalNonPIIParams: [
                                                                     "error_message": errorMessage,
                                                                   ])
-                                handleFinalState(.error, nil, errorAnalytic)
+                                let unknownError = Self.makeUnknownError(message: errorMessage)
+                                handleFinalState(.error, unknownError, errorAnalytic)
                             }
-                            return
-                        }
-
-                        if paymentIntent.confirmationMethod == .automatic
-                            && (paymentIntent.status == .requiresPaymentMethod
-                                || paymentIntent.status == .requiresConfirmation)
-                        {
-                            self.confirmType = .client
-                            // 4b. Confirm the PaymentIntent
-
-                            var paymentIntentParams = StripeAPI.PaymentIntentParams(
-                                clientSecret: paymentIntentClientSecret
-                            )
-                            paymentIntentParams.paymentMethod = paymentMethod.id
-                            paymentIntentParams.useStripeSdk = true
-                            // If a merchant attaches shipping to the PI on their server, the /confirm endpoint will error if we update shipping with a “requires secret key” error message.
-                            // To accommodate this, don't attach if our shipping is the same as the PI's shipping
-                            if paymentIntent.shipping != self._shippingDetails(from: payment) {
-                                paymentIntentParams.shipping = self._shippingDetails(from: payment)
-                            }
-
-                            self.paymentState = .pending  // After this point, we can't cancel
-
-                            // We don't use PaymentHandler because we can't handle next actions as-is - we'd need to dismiss the Apple Pay VC.
-                            StripeAPI.PaymentIntent.confirm(
-                                apiClient: self.apiClient,
-                                params: paymentIntentParams
-                            ) {
-                                result in
-                                guard let postConfirmPI = try? result.get(),
-                                    postConfirmPI.status == .succeeded
-                                        || postConfirmPI.status == .requiresCapture
-                                else {
-                                    let errorMessage = "Failed on confirming payment intent"
-                                    if case .failure(let error) = result {
-                                        let errorAnalytic = ErrorAnalytic(event: .unexpectedApplePayError,
-                                                                          error: error,
-                                                                          additionalNonPIIParams: [
-                                                                            "error_message": errorMessage,
-                                                                          ])
-                                        handleFinalState(.error, error, errorAnalytic)
-                                    } else {
-                                        let errorAnalytic = ErrorAnalytic(event: .unexpectedApplePayError,
-                                                                          error: InternalError.invalidState,
-                                                                          additionalNonPIIParams: [
-                                                                            "error_message": errorMessage,
-                                                                          ])
-                                        handleFinalState(.error, nil, errorAnalytic)
-                                    }
-                                    return
-                                }
-                                handleFinalState(.success, nil, Analytic(event: .applePayContextCompletePaymentFinished))
-                            }
-                        } else if paymentIntent.status == .succeeded
-                            || paymentIntent.status == .requiresCapture
-                        {
-                            self.confirmType = .server
-                            handleFinalState(.success, nil, Analytic(event: .applePayContextCompletePaymentFinished))
-                        } else {
-                            let errorMessage = "The PaymentIntent is in an unexpected state. If you pass confirmation_method = manual when creating the PaymentIntent, also pass confirm = true.  If server-side confirmation fails, double check you are passing the error back to the client."
-                            let errorAnalytic = ErrorAnalytic(event: .unexpectedApplePayError,
-                                                              error: InternalError.invalidState,
-                                                              additionalNonPIIParams: [
-                                                                "error_message": errorMessage,
-                                                              ])
-                            let unknownError = Self.makeUnknownError(message: errorMessage)
-                            handleFinalState(.error, unknownError, errorAnalytic)
                         }
                     }
                 }
-            }
-            // 2. Fetch PaymentIntent/SetupIntent client secret from delegate
-            let legacyDelegateSelector = NSSelectorFromString(
-                "applePayContext:didCreatePaymentMethod:paymentInformation:completion:"
-            )
-            if let delegate = self.delegate {
-                if let delegate = delegate as? ApplePayContextDelegate {
-                    delegate.applePayContext(
-                        self,
-                        didCreatePaymentMethod: paymentMethod,
-                        paymentInformation: payment,
-                        completion: paymentMethodCompletion
-                    )
-                } else if delegate.responds(to: legacyDelegateSelector),
-                    let helperClass = NSClassFromString("STPApplePayContextLegacyHelper")
-                {
-                    let legacyStorage = _stpinternal_ApplePayContextDidCreatePaymentMethodStorage(
-                        delegate: delegate,
-                        context: self,
-                        paymentMethod: paymentMethod,
-                        paymentInformation: payment,
-                        completion: paymentMethodCompletion
-                    )
-                    helperClass.performDidCreatePaymentMethod(legacyStorage)
-                } else {
-                    assertionFailure(
-                        "An STPApplePayContext's delegate must conform to ApplePayContextDelegate or STPApplePayContextDelegate."
-                    )
+                // 2. Fetch PaymentIntent/SetupIntent client secret from delegate
+                let legacyDelegateSelector = NSSelectorFromString(
+                    "applePayContext:didCreatePaymentMethod:paymentInformation:completion:"
+                )
+                if let delegate = self.delegate {
+                    if let delegate = delegate as? ApplePayContextDelegate {
+                        delegate.applePayContext(
+                            self,
+                            didCreatePaymentMethod: paymentMethod,
+                            paymentInformation: payment,
+                            completion: paymentMethodCompletion
+                        )
+                    } else if delegate.responds(to: legacyDelegateSelector),
+                              let helperClass = NSClassFromString("STPApplePayContextLegacyHelper")
+                    {
+                        let legacyStorage = _stpinternal_ApplePayContextDidCreatePaymentMethodStorage(
+                            delegate: delegate,
+                            context: self,
+                            paymentMethod: paymentMethod,
+                            paymentInformation: payment,
+                            completion: paymentMethodCompletion
+                        )
+                        helperClass.performDidCreatePaymentMethod(legacyStorage)
+                    } else {
+                        assertionFailure(
+                            "An STPApplePayContext's delegate must conform to ApplePayContextDelegate or STPApplePayContextDelegate."
+                        )
+                    }
                 }
             }
         }
