<<<<<<< HEAD
## x.x.x x-x-x
### PaymentSheet
* [Fixed] Fixed an animation glitch when dismissing PaymentSheet in React Native.
=======
## 24.1.0 2024-11-25
### Payments
* [Added] Support for Crypto bindings.

### PaymentSheet
* [Fixed] US Bank Account now shows the correct mandate when using the `instant_or_skip` verification method.
>>>>>>> cb9f7b95

## 24.0.2 2024-11-21
### PaymentSheet
* [Fixed] A bug where PaymentSheet would cause layout issues when nested within certain navigation stacks.

## 24.0.1 2024-11-18
### PaymentSheet
* [Added] Instant Bank Payments are now available when using deferred intents.
* [Fixed] Fixed an issue with the vertical list with 3 or more saved payment methods where tapping outside the screen sometimes drops changes that were made (e.g. removal or update of PMs).
* [Fixed] Fixed an issue where the dialog when removing a co-branded card may show the incorrect card brand.
* [Fixed] Fixed issue preventing users to enter in 4 digit account numbers for AU Becs.

## 24.0.0 2024-11-04
### PaymentSheet
* [Changed] The default value of `PaymentSheet.Configuration.paymentMethodLayout` has changed from `.horizontal` to `.automatic`. See [MIGRATING.md](https://github.com/stripe/stripe-ios/blob/master/MIGRATING.md) for more details.
* [Fixed] Fixed an animation glitch when dismissing PaymentSheet in React Native.
* [Fixed] Fixed an issue with FlowController in vertical layout where the payment method could incorrectly be preserved across a call to `update` when it's no longer valid.
* [Fixed] Fixed a potential deadlock when `paymentOption` is accessed from Swift concurrency.
* [Fixed] Fixed deferred intent validation to handle cloned payment methods ([#4195](https://github.com/stripe/stripe-ios/issues/4195)

### Basic Integration
* [Removed] Basic Integration has been removed. [Please use Mobile Payment Element instead](https://docs.stripe.com/payments/mobile/migrating-to-mobile-payment-element-from-basic-integration).

## 23.32.0 2024-10-21
### PaymentSheet
* [Added] Added `PaymentSheet.Configuration.paymentMethodLayout`. Configure the layout of payment methods in the sheet using `paymentMethodLayout` to display them either horizontally, vertically, or let Stripe optimize the layout automatically.

## 23.31.1 2024-10-08
### PaymentSheet
* [Fixed] Fixed an issue where ISK was not correctly formatted as a zero-decimal currency when using PaymentSheet or Apple Pay. (Thanks [@Thithip](https://github.com/Thithip)!)
* [Fixed] Fixed an issue where US Bank Account forms would drop form field input when `FlowController.update` is called.

## 23.31.0 2024-09-23
### PaymentSheet
* [Added] The ability to customize the disabled colors of the primary button with `PaymentSheetAppearance.primaryButton.disabledBackgroundColor` and `PaymentSheetAppearance.primaryButton.disabledTextColor`.
* [Added] CVC Recollection is now in GA. For more information see our docs for [here](https://docs.stripe.com/payments/accept-a-payment?platform=ios#ios-cvc-recollection) for intent first integrations or [here](https://docs.stripe.com/payments/accept-a-payment-deferred?platform=ios&type=payment#ios-cvc-recollection) for deferred intent integrations.
* [Fixed] Fixed an issue where checkboxes were not visible when `appearance.colors.componentBorder` was transparent.

### CardScan
* [Fixed] The 0.5x lens is now used when scanning cards, if available. (Thanks [@akhmedovgg](https://github.com/akhmedovgg)!)

## 23.30.0 2024-09-09
### PaymentSheet
* [Added] CustomerSessions is now in private beta.
* [Fixed] PaymentSheet now uses a border width of 1.5 instead of 0 when `PaymentSheet.Appearance.borderWidth' is 0.
* [Fixed] The 0.5x lens is now used when scanning cards, if available. (Thanks [@akhmedovgg](https://github.com/akhmedovgg)!)

## 23.29.2 2024-08-19
### PaymentSheet
* [Fixed] Avoid multiple calls to CVC Recollection callback for deferred intent integrations
* [Fixed] Fixed an issue in SwiftUI where setting `isPresented=false` wouldn't dismiss the sheet.

## 23.29.1 2024-08-12
### PaymentSheet
* [Fixed] Fixed an issue where signing up with Link and paying would vend an empty `STPPaymentMethod` object to an `IntentConfiguration` confirmHandler callback.
* [Fixed] Fixed PaymentSheet.FlowController returning unlocalized labels for certain payment methods e.g. "AfterPay ClearPay" instead of "Afterpay" or "Clearpay" depending on locale.
* [Added] `PaymentSheet.IntentConfiguration` now validates that its `amount` is non-zero.

### PaymentsUI
* [Fixed] Fixed an issue where STPPaymentCardTextField wouldn't call its delegate `paymentCardTextFieldDidChange` method when the preferred card network changed.

## 23.29.0 2024-08-05
### PaymentSheet
* [Fixed] Fixed a scroll issue with native 3DS2 authentication screen when the keyboard appears.
* [Added] When a card is saved (ie you're using a PaymentIntent + setup_future_usage or SetupIntent), legal disclaimer text now appears below the form indicating the card can be charged for future payments.
* [Fixed] iOS 18 Compatibility with removing multiple saved payment methods
* [Fixed] Fixed an issue where the keyboard could focus on a hidden phone number field.
* [Added] Support for Sunbit (Private Beta) with PaymentIntents.
* [Added] Support for Billie (Private Beta) with PaymentIntents.
* [Fixed] Fixed an issue where saved payment method UI wouldn't respect `PaymentSheet.Configuration.style` when selected.
* [Added] Support for Satispay (Private Beta) with PaymentIntents.

### Payments
* [Added] Support for Sunbit (Private Beta) bindings.
* [Added] Support for Billie (Private Beta) bindings.
* [Added] Support for Satispay (Private Beta) bindings.

## 23.28.3 2024-09-03
This release was made in error, and contains changes from 23.29.0, 23.29.1, and 23.29.2.

## 23.28.1 2024-07-16
### Payments
* [Fixed] Improved reliability when paying or setting up with Cash App Pay.
* [Fixed] Pass stripeAccount context when presenting PayWithLinkWebController for connected accounts

## 23.28.0 2024-07-08

### Payments
* [Fixed] An issue where the correct card brand was not being displayed for card brand choice in STPPaymentOptionsViewController and STPPaymentContext.
* [Added] Adds coupon support to STPApplePayContext with a new `didChangeCouponCode` delegate method (h/t @JoeyLeeMEA).
* [Fixed] Fixed an issue where successful TWINT payments were sometimes incorrectly considered 'canceled'.

### PaymentSheet
* [Fixed] Fixed an issue where certain cobranded cards showed a generic card icon instead of using the other card brand.
* [Fixed] Fixed an issue where amounts with currency=IDR were displayed as-is, instead of dropping the last two digits.
* [Fixed] Fixed an issue where some payment method images in the horizontal scrollview could briefly flash.

## 23.27.6 2024-06-25
### All
* [Fixed] Improved reliability when paying with Swish.

## 23.27.5 2024-06-20
### PaymentSheet
* [Fixed] An issue that was preventing users from completing checkout with SetupIntents and PaymentIntents using `setup_future_usage` for the following payment method types: Amazon Pay, Cash App Pay, PayPal, and Revolut Pay.

## 23.27.4 2024-06-18
### PaymentSheet
* [Fixed] Fixed an issue where when displaying an LPM with no input fields, the sheet would take up the entire height of the screen.

## 23.27.3 2024-06-14
### PaymentSheet
* [Fixed] Fixed an issue where changing the country of a phone number would not update the UI when the phone number's validity changed.
* [Changed] The "save this card" checkbox is now unchecked by default. To change this behavior, set your PaymentSheet.Configuration.savePaymentMethodOptInBehavior to `.requiresOptOut`.
* [Fixed] Fixed an issue where PaymentSheet would not present in the iOS 18 beta when using SwiftUI.
* [Fixed] Fixed an issue in PaymentSheet.FlowController that could lead to the CVC recollection form being shown on presentPaymentOptions()

### CustomerSheet
* [Fixed] Fixed an issue where CustomerSheet would not present in the iOS 18 beta when using SwiftUI.

### Payments
* [Added] Updated support for MobilePay bindings.
* [Changed] Some Payment Methods (including Klarna and PayPal) may now authenticate using ASWebAuthenticationSession, enabling these payment methods to share session storage across apps.
* [Fixed] Fixed printing spurious STPAssertionFailure warnings.

## 23.27.2 2024-05-06
### CardScan
* [Changed] ScannedCard to allow access for expiryMonth, expiryYear and name.

### PaymentSheet
* [Added] Support for Multibanco with PaymentIntents.
* [Fixed] Fixed an issue where STPPaymentHandler sometimes reported errors using `unexpectedErrorCode` instead of a more specific error when customers fail a next action.
* [Changed] PaymentSheet displays Apple Pay as a button when there are saved payment methods and Link isn't available instead of within the list of saved payment methods.
* [Fixed] Expiration dates more than 50 years in the past (e.g. `95`) are now blocked.

### Payments
* [Added] Support for Multibanco bindings.
* [Fixed] Expiration dates more than 50 years in the past (e.g. `95`) are now blocked.

## 23.27.1 2024-04-22
### Payments
* [Fixed] An issue where the PrivacyInfo.xcprivacy was not bundled with StripePayments when installing with Cocoapods.

### Apple Pay
* [Changed] Apple Pay additionalEnabledApplePayNetworks are now in front of the supported network list.

### PaymentsUI
* [Added] Added support for `onBehalfOf` to STPPaymentCardTextField and STPCardFormView. This parameter may be required when setting a connected account as the merchant of record for a payment. For more information, see the [Connect docs](https://docs.stripe.com/connect/charges#on_behalf_of).

## 23.27.0 2024-04-08
### Payments
* [Added] Support for Alma bindings.
* [Fixed] STPBankAccountCollector errors now use "STPBankAccountCollectorErrorDomain" instead of "STPPaymentHandlerErrorDomain".

### All
* [Fixed] Fixed an issue with generating App Privacy reports.

## 23.26.0 2024-03-25
### PaymentSheet
* [Fixed] When confirming a SetupIntent with Link, "Set up" will be shown as the confirm button text instead of "Pay".

### CustomerSheet
* [Fixed] Fixed an issue dismissing the sheet when Link is the default payment method.

### Financial Connections
* [Fixed] Improved the UX of an edge case in Financial Connections authentication flow.

### All
* Added a [Privacy Manifest](https://developer.apple.com/documentation/bundleresources/privacy_manifest_files).

## 23.25.1 2024-03-18
### All
* Xcode 14 is [no longer supported by Apple](https://developer.apple.com/news/upcoming-requirements/). Please upgrade to Xcode 15 or later.

### PaymentSheet
* [Fixed] A bug where `PaymentSheet.FlowController` was not respecting `PaymentSheet.Configuration.primaryButtonLabel`.
* [Added] Support for Klarna with SetupIntents and PaymentIntents with `setup_future_usage`.

### Financial Connections
* [Changed] Updated the design of Financial Connections authentication flow.

## 23.25.0 2024-03-11
### CustomerSheet
* [Added] Added `paymentMethodTypes` in `CustomerAdapter` to control what payment methods are displayed.

### PaymentSheet
* [Fixed] The rotating [card brand view](https://docs.stripe.com/co-badged-cards-compliance) is now shown when card brand choice is enabled if the card number is empty.

## 23.24.1 2024-03-05
### PaymentSheet
* [Fixed] Fixed an assertionFailure that happens when using FlowController and switching between saved payment methods

## 23.24.0 2024-03-04
### PaymentSheet
* [Added] Added support for [Link](https://docs.stripe.com/payments/link/mobile-payment-element-link) in PaymentSheet. Enabling Link in your [payment method settings](https://dashboard.stripe.com/settings/payment_methods) will enable Link in PaymentSheet. To choose different Link availability settings on web and mobile, use a custom [payment method configuration](https://docs.stripe.com/payments/multiple-payment-method-configs).
* [Fixed] Fixed an issue where some 3DS2 payments may fail to complete successfully.

### Payments
* [Added] Support for Amazon Pay bindings.

## 23.23.0 2024-02-26
### PaymentSheet
* [Added] Added support for [payment method configurations](https://docs.stripe.com/payments/multiple-payment-method-configs) when using the deferred intent integration path.

### CustomerSheet
* [Fixed] Fixed a bug where if an exception is thrown in detachPaymentMethod(), the payment method was removed in the UI [#3309](https://github.com/stripe/stripe-ios/pull/3309)

## 23.22.0 2024-02-12
### PaymentSheet
* [Changed] The separator text under the Apple Pay button from "Or pay with a card" to "Or use a card" when using a SetupIntent.
* [Fixed] Fixed a bug where deleting the last saved payment method in PaymentSheet wouldn't automatically transition to the "Add a payment method" screen.
* [Added] Support for CVC recollection in PaymentSheet and PaymentSheet.FlowController (client-side confirmation)

* [Changed] Make STPPinManagementService still usable from Swift.

## 23.21.2 2024-02-05
### Payments
* [Changed] We now auto append `mandate_data` when using Klarna with a SetupIntent. If you are interested in using Klarna with SetupIntents you sign up for the beta [here](https://stripe.com/docs/payments/klarna/accept-a-payment).

## 23.21.1 2024-01-22
### Payments
* [Changed] Increased the maximum number of status update retries when waiting for an intent to update to a terminal state. This impacts Cash App Pay and 3DS2.

## 23.21.0 2024-01-16
### PaymentSheet
* [Fixed] Fixed a few design issues on visionOS.
* [Added] Added billing details and type properties to [`PaymentSheet.FlowController.PaymentOptionDisplayData`](https://stripe.dev/stripe-ios/stripepaymentsheet/documentation/stripepaymentsheet/paymentsheet/flowcontroller/paymentoptiondisplaydata).

## 23.20.0 2023-12-18
### PaymentSheet
* [Added] Support for [card brand choice](https://stripe.com/docs/card-brand-choice). To set default preferred networks, use the new configuration option `PaymentSheet.Configuration.preferredNetworks`.
* [Fixed] Fixed visionOS support in Swift Package Manager and Cocoapods.

### CustomerSheet
* [Added] Support for [card brand choice](https://stripe.com/docs/card-brand-choice). To set default preferred networks, use the new configuration option `PaymentSheet.Configuration.preferredNetworks`.

### PaymentsUI
* [Added] Adds support for [card brand choice](https://stripe.com/docs/card-brand-choice) to STPPaymentCardTextField and STPCardFormView. To set a default preferred network for these UI elements, use the new `preferredNetworks` parameter.

* [Changed] Mark STPPinManagementService deprecated & suggest alternative.

## 23.19.0 2023-12-11
### Apple Pay
* [Fixed] STPApplePayContext initializer returns nil in more cases where the request is invalid.
* [Fixed] STPApplePayContext now allows Apple Pay when the customer doesn’t have saved cards but can set them up in the Apple Pay sheet (iOS 15+).

### PaymentSheet
* [Fixed] PaymentSheet sets newly saved payment methods as the default so that they're pre-selected the next time the customer pays.
* [Added] PaymentSheet now supports external payment methods. See https://stripe.com/docs/payments/external-payment-methods?platform=ios

### CustomerSheet
* [Added] Saved SEPA payment methods are now displayed to the customer for reuse, similar to saved cards.


## 23.18.3 2023-11-28
### PaymentSheet
* [Fixed] Visual bug where re-presenting PaymentSheet wouldn't show a spinner while it reloads.
* [Added] If PaymentSheet fails to load a deferred intent configuration, we fall back to displaying cards (or the intent configuration payment method types) instead of failing.
* [Fixed] Fixed an issue where PaymentSheet wouldn't accept valid Mexican phone numbers.
* [Added] The ability to customize the success colors of the primary button with `PaymentSheetAppearance.primaryButton.successBackgroundColor` and `PaymentSheetAppearance.primaryButton.successTextColor`.

## 23.18.2 2023-11-06
### CustomerSheet
* [Fixed] CustomerSheet no longer displays saved cards that originated from Apple Pay or Google Pay.

## 23.18.1 2023-10-30
### PaymentSheet
* [Fixed] Added a public initializer for `PaymentSheet.BillingDetails`.
* [Fixed] Fixed some payment method icons not updating to use the latest assets.
* [Fixed] PaymentSheet no longer displays saved cards that originated from Apple Pay or Google Pay.

### PaymentsUI
* [Fixed] Fixed an issue with `STPPaymentCardTextField` where the `paymentCardTextFieldDidEndEditing` delegate method was not called.

### PaymentSheet
* [Fixed] Fixed some payment method icons not updating to use the latest assets.

## 23.18.0 2023-10-23
### PaymentSheet
* [Added] Saved SEPA payment methods are now displayed to the customer for reuse, similar to saved cards.

### PaymentsUI
* [Fixed] Fixed an issue where the unknown card icon would sometimes pick up the view's tint color.

## 23.17.2 2023-10-16
### PaymentsUI
* [Fixed] An issue with `STPPaymentCardTextField`, where the card params were not updated after deleting an empty sub field.
* [Fixed] Switched to Asset Catalogs and updated to the latest card brand logos.

### Payments
* [Added] Support for MobilePay bindings.

## 23.17.1 2023-10-09
### PaymentSheet
* [Fixed] Fixed an issue when advancing from the country dropdown that prevented user's' from typing in their postal code. ([#2936](https://github.com/stripe/stripe-ios/issues/2936))

### PaymentsUI
* [Fixed] An issue with `STPPaymentCardTextField`, where the `paymentCardTextFieldDidChange` delegate method wasn't being called after deleting an empty sub field.

## 23.17.0 2023-10-02
### PaymentSheet
* [Fixed] Fixed an issue with selecting from lists on macOS Catalyst. Note that only macOS 11 or later is supported: We do not recommend releasing a Catalyst app targeting macOS 10.15.
* [Fixed] Fixed an issue with scanning card expiration dates.
* [Fixed] Fixed an issue where billing address collection configuration was not passed to Apple Pay.
* [Added] Support for Swish with PaymentIntents.
* [Added] Support for Bacs Direct Debit with PaymentIntents.

### Basic Integration
* [Fixed] Fixed an issue with scanning card expiration dates.

### Payments
* [Fixed] Fixed an issue where amounts in Serbian Dinar were displayed incorrectly.
* [Fixed] Fixed an issue where the SDK could hang in macOS Catalyst.
* [Added] Support for Swish bindings.

## 23.16.0 2023-09-18
### Payments
* [Added] Properties of STPConnectAccountParams are now mutable.
* [Fixed] Fixed STPConnectAccountCompanyParams.address being force unwrapped. It's now optional.
* [Added] Support for RevolutPay bindings

### PaymentSheet
* [Added] Support for Alipay with PaymentIntents.
* [Added] Support for Cash App Pay with SetupIntents and PaymentIntents with `setup_future_usage`.
* [Added] Support for AU BECS Debit with SetupIntents.
* [Added] Support for OXXO with PaymentIntents.
* [Added] Support for Konbini with PaymentIntents.
* [Added] Support for PayNow with PaymentIntents.
* [Added] Support for PromptPay with PaymentIntents.
* [Added] Support for Boleto with PaymentIntents and SetupIntets.
* [Added] Support for External Payment Method as an invite-only private beta.
* [Added] Support for RevolutPay with SetupIntents and PaymentIntents with setup_future_usage (private beta). Note: PaymentSheet doesn't display this as a saved payment method yet.
* [Added] Support for Alma (Private Beta) with PaymentIntents.

## 23.15.0 2023-08-28
### PaymentSheet
* [Added] Support for AmazonPay (private beta), BLIK, and FPX with PaymentIntents.
* [Fixed] A bug where payment amounts were not displayed correctly for LAK currency.

### StripeApplePay
* Fixed a compile-time issue with using StripeApplePay in an App Extension. ([#2853](https://github.com/stripe/stripe-ios/issues/2853))

### CustomerSheet
* [Added] `CustomerSheet`(https://stripe.com/docs/elements/customer-sheet?platform=ios) API, a prebuilt UI component that lets your customers manage their saved payment methods.

## 23.14.0 2023-08-21
### All
* Improved redirect UX when using Cash App Pay.

### PaymentSheet
* [Added] Support for GrabPay with PaymentIntents.

### Payments
* [Added] You can now create an STPConnectAccountParams without specifying a business type.

### Basic Integration
* [Added] Adds `applePayLaterAvailability` to `STPPaymentContext`, a property that mirrors `PKPaymentRequest.applePayLaterAvailability`. This is useful if you need to disable Apple Pay Later. Note: iOS 17+.


## 23.13.0 2023-08-07
### All
* [Fixed] Fixed compatibility with Xcode 15 beta 3. visionOS is now supported in iPadOS compatibility mode.
### PaymentSheet
* [Added] Enable bancontact and sofort for SetupIntents and PaymentIntents with setup_future_usage. Note: PaymentSheet doesn't display saved SEPA Debit payment methods yet.
### CustomerSheet
* [Added] `us_bank_account` PaymentMethod is now available in CustomerSheet

## 23.12.0 2023-07-31
### PaymentSheet
* [Added] Enable SEPA Debit and iDEAL for SetupIntents and PaymentIntents with setup_future_usage. Note: PaymentSheet doesn't display saved SEPA Debit payment methods yet.
* [Added] Add removeSavedPaymentMethodMessage to PaymentSheet.Configuration and CustomerSheet.Configuration.

### Identity
* [Added] Supports [phone verification](https://stripe.com/docs/identity/phone) in Identity mobile SDK.


## 23.11.2 2023-07-24
### PaymentSheet
* [Fixed] Update stp_icon_add@3x.png to 8bit color depth (Thanks @jszumski)

### CustomerSheet
* [Fixed] Ability to removing payment method immediately after adding it.
* [Fixed] Re-init addPaymentMethodViewController after adding payment method to allow for adding another payment method

## 23.11.1 2023-07-18
### PaymentSheet
* [Fixed] Fixed various bugs in Link private beta.

## 23.11.0 2023-07-17
### CustomerSheet
* [Changed] Breaking interface change for `CustomerSheetResult`. `CustomerSheetResult.canceled` now has a nullable associated value signifying that there is no selected payment method. Please use both `.canceled(StripeOptionSelection?)` and `.selected(PaymentOptionSelection?)` to update your UI to show the latest selected payment method.

## 23.10.0 2023-07-10
### Payments
* [Fixed] A bug where `mandate_data` was not being properly attached to PayPal SetupIntent's.
### PaymentSheet
* [Added] You can now collect payment details before creating a PaymentIntent or SetupIntent. See [our docs](https://stripe.com/docs/payments/accept-a-payment-deferred) for more info. This integration also allows you to [confirm the Intent on the server](https://stripe.com/docs/payments/finalize-payments-on-the-server).

## 23.9.4 2023-07-05
### PaymentSheet
* [Added] US bank accounts are now supported when initializing with an IntentConfiguration.

## 23.9.3 2023-06-26
### PaymentSheet
* [Fixed] Affirm no longer requires shipping details.

### CustomerSheet
* [Added] Added `billingDetailsCollectionConfiguration` to configure how you want to collect billing details (private beta).

## 23.9.2 2023-06-20
### Payments
* [Fixed] Fixed a bug causing Cash App Pay SetupIntents to incorrectly state they were canceled when they succeeded.

### AddressElement
* [Fixed] A bug that was causing `addressViewControllerDidFinish` to return a non-nil `AddressDetails` when the user cancels out of the AddressElement when default values are provided.
* [Fixed] A bug that prevented the auto complete view from being presented when the AddressElement was created with default values.

## 23.9.1 2023-06-12
### PaymentSheet
* [Fixed] Fixed validating the IntentConfiguration matches the PaymentIntent/SetupIntent when it was already confirmed on the server. Note: server-side confirmation is in private beta.
### CustomerSheet
* [Fixed] Fixed bug with removing multiple saved payment methods

## 23.9.0 2023-05-30
### PaymentSheet
* [Changed] The private beta API for https://stripe.com/docs/payments/finalize-payments-on-the-server has changed:
  * If you use `IntentConfiguration(..., confirmHandler:)`, the confirm handler now has an additional `shouldSavePaymentMethod: Bool` parameter that you should ignore.
  * If you use `IntentConfiguration(..., confirmHandlerForServerSideConfirmation:)`, use `IntentConfiguration(..., confirmHandler:)` instead. Additionally, the confirm handler's first parameter is now an `STPPaymentMethod` object instead of a String id. Use `paymentMethod.stripeId` to get its id and send it to your server.
* [Fixed] Fixed PKR currency formatting.

### CustomerSheet
* [Added] [CustomerSheet](https://stripe.com/docs/elements/customer-sheet?platform=ios) is now available (private beta)

## 23.8.0 2023-05-08
### Identity
* [Added] Added test mode M1 for the SDK.

## 23.7.1 2023-05-02
### Payments
* [Fixed] STPPaymentHandler.handleNextAction allows payment methods that are delayed or require further customer action like like SEPA Debit or OXXO.

## 23.7.0 2023-04-24
### PaymentSheet
* [Fixed] Fixed disabled text color, using a lower opacity version of the original color instead of the previous `.tertiaryLabel`.

### Identity
* [Added] Added test mode for the SDK.

## 23.6.2 2023-04-20

### Payments
* [Fixed] Fixed UnionPay cards appearing as invalid in some cases.

### PaymentSheet
* [Fixed] Fixed a bug that prevents users from using SEPA Debit w/ PaymentIntents or SetupIntents and Paypal in PaymentIntent+setup_future_usage or SetupIntent.

## 23.6.1 2023-04-17
### All
* Xcode 13 is [no longer supported by Apple](https://developer.apple.com/news/upcoming-requirements/). Please upgrade to Xcode 14.1 or later.
### PaymentSheet
* [Fixed] Visual bug of the delete icon when deleting saved payment methods reported in [#2461](https://github.com/stripe/stripe-ios/issues/2461).

## 23.6.0 2023-03-27
### PaymentSheet
* [Added] Added `billingDetailsCollectionConfiguration` to configure how you want to collect billing details. See the docs [here](https://stripe.com/docs/payments/accept-a-payment?platform=ios&ui=payment-sheet#billing-details-collection).

## 23.5.1 2023-03-20
### Payments
* [Fixed] Fixed amounts in COP being formatted incorrectly.
* [Fixed] Fixed BLIK payment bindings not handling next actions correctly.
* [Changed] Removed usage of `UIDevice.currentDevice.name`.

### Identity
* [Added] Added a retake photo button on selfie scanning screen.

## 23.5.0 2023-03-13
### Payments
* [Added] API bindings support for Cash App Pay. See the docs [here](https://stripe.com/docs/payments/cash-app-pay/accept-a-payment?platform=mobile).
* [Added] Added `STPCardValidator.possibleBrands(forCard:completion:)`, which returns the list of available networks for a card.

### PaymentSheet
* [Added] Support for Cash App Pay in PaymentSheet.

## 23.4.2 2023-03-06
### Identity
* [Added] ID/Address verification.

## 23.4.1 2023-02-27
### PaymentSheet
* [Added] Debug logging to help identify why specific payment methods are not showing up in PaymentSheet.

### Basic Integration
* [Fixed] Race condition reported in #2302

## 23.4.0 2023-02-21
### PaymentSheet
* [Added] Adds support for setting up PayPal using a SetupIntent or a PaymentIntent w/ setup_future_usage=off_session. Note: PayPal is in beta.

## 23.3.4 2023-02-13
### Financial Connections
* [Changed] Polished Financial Connections UI.

## 23.3.3 2023-01-30
### Payments
* [Changed] Updated image asset for AFFIN bank.

### Financial Connections
* [Fixed] Double encoding of GET parameters.

## 23.3.2 2023-01-09
* [Changed] Using [Tuist](https://tuist.io) to generate Xcode projects. From now on, only release versions of the SDK will include Xcode project files, in case you want to build a non release revision from source, you can follow [these instructions](https://docs.tuist.io/tutorial/get-started) to generate the project files. For Carthage users, this also means that you will only be able to depend on release versions.

### PaymentSheet
* [Added] `PaymentSheetError` now conforms to `CustomDebugStringConvertible` and has a more useful description when no payment method types are available.
* [Changed] Customers can now re-enter the autocomplete flow of `AddressViewController` by tapping an icon in the line 1 text field.

## 23.3.1 2022-12-12
* [Fixed] Fixed a bug where 3 decimal place currencies were not being formatted properly.

### PaymentSheet
* [Fixed] Fixed an issue that caused animations of the card logos in the Card input field to glitch.
* [Fixed] Fixed a layout issue in the "Save my info" checkbox.

### CardScan
* [Fixed] Fixed UX model loading from the wrong bundle. [#2078](https://github.com/stripe/stripe-ios/issues/2078) (Thanks [nickm01](https://github.com/nickm01))

## 23.3.0 2022-12-05
### PaymentSheet
* [Added] Added logos of accepted card brands on Card input field.
* [Fixed] Fixed erroneously displaying the card scan button when card scanning is not available.

### Financial Connections
* [Changed] FinancialConnectionsSheet methods now require to be called from non-extensions.
* [Changed] BankAccountToken.bankAccount was changed to an optional.

## 23.2.0 2022-11-14
### PaymentSheet
* [Added] Added `AddressViewController`, a customizable view controller that collects local and international addresses for your customers. See https://stripe.com/docs/elements/address-element?platform=ios.
* [Added] Added `PaymentSheet.Configuration.allowsPaymentMethodsRequiringShippingAddress`. Previously, to allow payment methods that require a shipping address (e.g. Afterpay and Affirm) in PaymentSheet, you attached a shipping address to the PaymentIntent before initializing PaymentSheet. Now, you can instead set this property to `true` and set `PaymentSheet.Configuration.shippingDetails` to a closure that returns your customers' shipping address. The shipping address will be attached to the PaymentIntent when the customer completes the checkout.
* [Fixed] Fixed user facing error messages for card related errors.
* [Fixed] Fixed `setup_future_usage` value being set when there's no customer.

## 23.1.1 2022-11-07
### Payments
* [Fixed] Fixed an issue with linking the StripePayments SDK in certain configurations.

## 23.1.0 2022-10-31
### CardScan
* [Added] Added a README.md for the `CardScanSheet` integration.

### PaymentSheet
* [Added] Added parameters to customize the primary button and Apple Pay button labels. They can be found under `PaymentSheet.Configuration.primaryButtonLabel` and `PaymentSheet.ApplePayConfiguration.buttonType` respectively.

## 23.0.0 2022-10-24
### Payments
* [Changed] Reduced the size of the SDK by splitting the `Stripe` module into `StripePaymentSheet`, `StripePayments`, and `StripePaymentsUI`. Some manual changes may be required. Migration instructions are available at [https://stripe.com/docs/mobile/ios/sdk-23-migration](https://stripe.com/docs/mobile/ios/sdk-23-migration).

|Module|Description|Compressed|Uncompressed|
|------|-----------|----------|------------|
|StripePaymentSheet|Stripe's [prebuilt payment UI](https://stripe.com/docs/payments/accept-a-payment?platform=ios&ui=payment-sheet).|2.7MB|6.3MB|
|Stripe|Contains all the below frameworks, plus [Issuing](https://stripe.com/docs/issuing/cards/digital-wallets?platform=iOS) and [Basic Integration](/docs/mobile/ios/basic).|2.3MB|5.1MB|
|StripeApplePay|[Apple Pay support](/docs/apple-pay), including `STPApplePayContext`.|0.4MB|1.0MB|
|StripePayments|Bindings for the Stripe Payments API.|1.0MB|2.6MB|
|StripePaymentsUI|Bindings for the Stripe Payments API, [STPPaymentCardTextField](https://stripe.com/docs/payments/accept-a-payment?platform=ios&ui=custom), STPCardFormView, and other UI elements.|1.7MB|3.9MB|

* [Changed] The minimum iOS version is now 13.0. If you'd like to deploy for iOS 12.0, please use Stripe SDK 22.8.4.
* [Changed] STPPaymentCardTextField's `cardParams` parameter has been deprecated in favor of `paymentMethodParams`, making it easier to include the postal code from the card field. If you need to access the `STPPaymentMethodCardParams`, use `.paymentMethodParams.card`.

### PaymentSheet
* [Fixed] Fixed a validation issue where cards expiring at the end of the current month were incorrectly treated as expired.
* [Fixed] Fixed a visual bug in iOS 16 where advancing between text fields would momentarily dismiss the keyboard.

## 22.8.4 2022-10-12
### PaymentSheet
* [Fixed] Use `.formSheet` modal presentation in Mac Catalyst. [#2023](https://github.com/stripe/stripe-ios/issues/2023) (Thanks [sergiocampama](https://github.com/sergiocampama)!)

## 22.8.3 2022-10-03
### CardScan
* [Fixed] [Garbled privacy link text in Card Scan UI](https://github.com/stripe/stripe-ios/issues/2015)

## 22.8.2 2022-09-19
### Identity
* [Changed] Support uploading single side documents.
* [Fixed] Fixed Xcode 14 support.
### Financial Connections
* [Fixed] Fixes an issue of returning canceled result from FinancialConnections if user taps cancel on the manual entry success screen.
### CardScan
* [Added] Added a new parameter to CardScanSheet.present() to specify if the presentation should be done animated or not. Defaults to true.
* [Changed] Changed card scan ML model loading to be async.
* [Changed] Changed minimum deployment target for card scan to iOS 13.

## 22.8.1 2022-09-12
### PaymentSheet
* [Fixed] Fixed potential crash when using Link in Mac Catalyst.
* [Fixed] Fixed Right-to-Left (RTL) layout issues.

### Apple Pay
* [Fixed] Fixed an issue where `applePayContext:willCompleteWithResult:authorizationResult:handler:` may not be called in Objective-C implementations of `STPApplePayContextDelegate`.

## 22.8.0 2022-09-06
### PaymentSheet
* [Changed] Renamed `PaymentSheet.reset()` to `PaymentSheet.resetCustomer()`. See `MIGRATING.md` for more info.
* [Added] You can now set closures in `PaymentSheet.ApplePayConfiguration.customHandlers` to configure the PKPaymentRequest and PKPaymentAuthorizationResult during a transaction. This enables you to build support for [Merchant Tokens](https://developer.apple.com/documentation/passkit/pkpaymentrequest/3916053-recurringpaymentrequest) and [Order Tracking](https://developer.apple.com/documentation/passkit/pkpaymentorderdetails) in iOS 16.

### Apple Pay
* [Added] You can now implement the `applePayContext(_:willCompleteWithResult:handler:)` function in your `ApplePayContextDelegate` to configure the PKPaymentAuthorizationResult during a transaction. This enables you to build support for [Order Tracking](https://developer.apple.com/documentation/passkit/pkpaymentorderdetails) in iOS 16.

## 22.7.1 2022-08-31
* [Fixed] Fixed Mac Catalyst support in Xcode 14. [#2001](https://github.com/stripe/stripe-ios/issues/2001)

### PaymentSheet
* [Fixed] PaymentSheet now uses configuration.apiClient for Apple Pay instead of always using STPAPIClient.shared.
* [Fixed] Fixed a layout issue with PaymentSheet in landscape.

## 22.7.0 2022-08-15
### PaymentSheet
* [Fixed] Fixed a layout issue on iPad.
* [Changed] Improved Link support in custom flow (`PaymentSheet.FlowController`).

## 22.6.0 2022-07-05
### PaymentSheet
* [Added] PaymentSheet now supports Link payment method.
* [Changed] Change behavior of Afterpay/Clearpay: Charge in 3 for GB, FR, and ES

### STPCardFormView
* [Changed] Postal code is no longer collected for billing addresses in Japan.

### Identity
* [Added] The ability to capture Selfie images in the native component flow.
* [Fixed] Fixed an issue where the welcome and confirmation screens were not correctly decoding non-ascii characters.
* [Fixed] Fixed an issue where, if a manually uploaded document could not be decoded on the server, there was no way to select a new image to upload.
* [Fixed] Fixed an issue where the IdentityVerificationSheet completion block was called early when manually uploading a document image instead of using auto-capture.

## 22.5.1 2022-06-21
* [Fixed] Fixed an issue with `STPPaymentHandler` where returning an app redirect could cause a crash.

## 22.5.0 2022-06-13
### PaymentSheet
* [Added] You can now use `PaymentSheet.ApplePayConfiguration.paymentSummaryItems` to directly configure the payment summary items displayed in the Apple Pay sheet. This is useful for recurring payments.

## 22.4.0 2022-05-23
### PaymentSheet
* [Added] The ability to customize the appearance of the PaymentSheet using `PaymentSheet.Appearance`.
* [Added] Support for collecting payments from customers in 54 additional countries within PaymentSheet. Most of these countries are located in Africa and the Middle East.
* [Added] `affirm` and `AUBECSDebit` payment methods are now available in PaymentSheet

## 22.3.2 2022-05-18
### CardScan
* [Added] Added privacy text to the CardImageVerification Sheet UI

## 22.3.1 2022-05-16
* [Fixed] Fixed an issue where ApplePayContext failed to parse an API response if the funding source was unknown.
* [Fixed] Fixed an issue where PaymentIntent confirmation could fail when the user closes the challenge window immediately after successfully completing a challenge

### Identity
* [Fixed] Fixed an issue where the verification flow would get stuck in a document upload loop when verifying with a passport and uploading an image manually.

## 22.3.0 2022-05-03

### PaymentSheet
* [Added] `us_bank_account` PaymentMethod is now available in payment sheet

## 22.2.0 2022-04-25

### Connections
* [Changed] `StripeConnections` SDK has been renamed to `StripeFinancialConnections`. See `MIGRATING.md` for more info.

### PaymentSheet
* [Fixed] Fixed an issue where `source_cancel` API requests were being made for non-3DS payment method types.
* [Fixed] Fixed an issue where certain error messages were not being localized.
* [Added] `us_bank_account` PaymentMethod is now available in PaymentSheet.

### Identity
* [Fixed] Minor UI fixes when using `IdentityVerificationSheet` with native components
* [Changed] Improvements to native component `IdentityVerificationSheet` document detection

## 22.1.1 2022-04-11

### Identity
* [Fixed] Fixes VerificationClientSecret (Thanks [Masataka-n](https://github.com/Masataka-n)!)

## 22.1.0 2022-04-04
* [Changed] Localization improvements.
### Identity
* [Added] `IdentityVerificationSheet` can now be used with native iOS components.

## 22.0.0 2022-03-28
* [Changed] The minimum iOS version is now 12.0. If you'd like to deploy for iOS 11.0, please use Stripe SDK 21.12.0.
* [Added] `us_bank_account` PaymentMethod is now available for ACH Direct Debit payments, including APIs to collect customer bank information (requires `StripeConnections`) and verify microdeposits.
* [Added] `StripeConnections` SDK can be optionally included to support ACH Direct Debit payments.

### PaymentSheet
* [Changed] PaymentSheet now uses light and dark mode agnostic icons for payment method types.
* [Changed] Link payment method (private beta) UX improvements.

### Identity
* [Changed] `IdentityVerificationSheet` now has an availability requirement of iOS 14.3 on its initializer instead of the `present` method.

## 21.13.0 2022-03-15
* [Changed] Binary framework distribution now requires Xcode 13. Carthage users using Xcode 12 need to add the `--no-use-binaries` flag.

### PaymentSheet
* [Fixed] Fixed potential crash when using PaymentSheet custom flow with SwiftUI.
* [Fixed] Fixed being unable to cancel native 3DS2 in PaymentSheet.
* [Fixed] The payment method icons will now use the correct colors when PaymentSheet is configured with `alwaysLight` or `alwaysDark`.
* [Fixed] A race condition when setting the `primaryButtonColor` on `PaymentSheet.Configuration`.
* [Added] PaymentSheet now supports Link (private beta).

### CardScan
* [Added] The `CardImageVerificationSheet` initializer can now take an additional `Configuration` object.

## 21.12.0 2022-02-14
* [Added] We now offer a 1MB Apple Pay SDK module intended for use in an App Clip. Visit [our App Clips docs](https://stripe.com/docs/apple-pay#app-clips) for details.
* `Stripe` now requires `StripeApplePay`. See `MIGRATING.md` for more info.
* [Added] Added a convenience initializer to create an STPCardParams from an STPPaymentMethodParams.

### PaymentSheet
* [Changed] The "save this card" checkbox in PaymentSheet is now unchecked by default in non-US countries.
* [Fixed] Fixes issue that could cause symbol name collisions when using Objective-C
* [Fixed] Fixes potential crash when using PaymentSheet with SwiftUI

## 21.11.1 2022-01-10
* Fixes a build warning in SPM caused by an invalid Package.swift file.

## 21.11.0 2022-01-04
* [Changed] The maximum `identity_document` file upload size has been increased, improving the quality of compressed images. See https://stripe.com/docs/file-upload
* [Fixed] The maximum `dispute_evidence` file upload size has been decreased to match server requirements, preventing the server from rejecting uploads that exceeded 5MB. See https://stripe.com/docs/file-upload
* [Added] PaymentSheet now supports Afterpay / Clearpay, EPS, Giropay, Klarna, Paypal (private beta), and P24.

## 21.10.0 2021-12-14
* Added API bindings for Klarna
* `StripeIdentity` now requires `StripeCameraCore`. See `MIGRATING.md` for more info.
* Releasing `StripeCardScan` Beta iOS SDK
* Fixes a bug where the text field would cause a crash when typing a space (U+0020) followed by pressing the backspace key on iPad. [#1907](https://github.com/stripe/stripe-ios/issues/1907) (Thanks [buhikon](https://github.com/buhikon)!)

## 21.9.1 2021-12-02
* Fixes a build warning caused by a duplicate NSURLComponents+Stripe.swift file.

## 21.9.0 2021-10-18
### PaymentSheet
This release adds several new features to PaymentSheet, our drop-in UI integration:

#### More supported payment methods
The list of supported payment methods depends on your integration.
If you’re using a PaymentIntent, we support:
- Card
- SEPA Debit, bancontact, iDEAL, sofort

If you’re using a PaymentIntent with `setup_future_usage` or a SetupIntent, we support:
- Card
- Apple/GooglePay

Note: To enable SEPA Debit and sofort, set `PaymentSheet.configuration.allowsDelayedPaymentMethods` to `true` on the client.
These payment methods can't guarantee you will receive funds from your customer at the end of the checkout because they take time to settle. Don't enable these if your business requires immediate payment (e.g., an on-demand service). See https://stripe.com/payments/payment-methods-guide

#### Pre-fill billing details
PaymentSheet collects billing details like name and email for certain payment methods. Pre-fill these fields to save customers time by setting `PaymentSheet.Configuration.defaultBillingDetails`.

#### Save payment methods on payment
> This is currently only available for cards + Apple/Google Pay.

PaymentSheet supports PaymentIntents with `setup_future_usage` set. This property tells us to save the payment method for future use (e.g., taking initial payment of a recurring subscription).
When set, PaymentSheet hides the 'Save this card for future use' checkbox and always saves.

#### SetupIntent support
> This is currently only available for cards + Apple/Google Pay.

Initialize PaymentSheet with a SetupIntent to set up cards for future use without charging.

#### Smart payment method ordering
When a customer is adding a new payment method, PaymentSheet uses information like the customers region to show the most relevant payment methods first.

#### Other changes
* Postal code collection for cards is now limited to US, CA, UK
* Fixed SwiftUI memory leaks [Issue #1881](https://github.com/stripe/stripe-ios/issues/1881)
* Added "hint" for error messages
* Adds many new localizations. The SDK now localizes in the following languages: bg-BG,ca-ES,cs-CZ,da,de,el-GR,en-GB,es-419,es,et-EE,fi,fil,fr-CA,fr,hr,hu,id,it,ja,ko,lt-LT,lv-LV,ms-MY,mt,nb,nl,nn-NO,pl-PL,pt-BR,pt-PT,ro-RO,ru,sk-SK,sl-SI,sv,tk,tr,vi,zh-Hans,zh-Hant,zh-HK
* `Stripe` and `StripeIdentity` now require `StripeUICore`. See `MIGRATING.md` for more info.

## 21.8.1 2021-08-10
* Fixes an issue with image loading when using Swift Package Manager.
* Temporarily disabled WeChat Pay support in PaymentMethods.
* The `Stripe` module now requires `StripeCore`. See `MIGRATING.md` for more info.

## 21.8.0 2021-08-04
* Fixes broken card scanning links. (Thanks [ricsantos](https://github.com/ricsantos))
* Fixes accessibilityLabel for postal code field. (Thanks [romanilchyshyndepop](https://github.com/romanilchyshyndepop))
* Improves compile time by 30% [#1846](https://github.com/stripe/stripe-ios/pull/1846) (Thanks [JonathanDowning](https://github.com/JonathanDowning)!)
* Releasing `StripeIdentity` iOS SDK for use with [Stripe Identity](https://stripe.com/identity).

## 21.7.0 2021-07-07
* Fixes an issue with `additionaDocument` field typo [#1833](https://github.com/stripe/stripe-ios/issues/1833)
* Adds support for WeChat Pay to PaymentMethods
* Weak-links SwiftUI [#1828](https://github.com/stripe/stripe-ios/issues/1828)
* Adds 3DS2 support for Cartes Bancaires
* Fixes an issue with camera rotation during card scanning on iPad
* Fixes an issue where PaymentSheet could cause conflicts when included in an app that also includes PanModal [#1818](https://github.com/stripe/stripe-ios/issues/1818)
* Fixes an issue with building on Xcode 13 [#1822](https://github.com/stripe/stripe-ios/issues/1822)
* Fixes an issue where overriding STPPaymentCardTextField's `brandImage()` func had no effect [#1827](https://github.com/stripe/stripe-ios/issues/1827)
* Fixes documentation typo. (Thanks [iAugux](https://github.com/iAugux))

## 21.6.0 2021-05-27
* Adds `STPCardFormView`, a UI component that collects card details
* Adds 'STPRadarSession'. Note this requires additional Stripe permissions to use.

## 21.5.1 2021-05-07
* Fixes the `PaymentSheet` API not being public.
* Fixes an issue with missing headers. (Thanks [jctrouble](https://github.com/jctrouble)!)

## 21.5.0 2021-05-06
* Adds the `PaymentSheet`(https://stripe.dev/stripe-ios/docs/Classes/PaymentSheet.html) API, a prebuilt payment UI.
* Fixes Mac Catalyst support in Xcode 12.5 [#1797](https://github.com/stripe/stripe-ios/issues/1797)
* Fixes `STPPaymentCardTextField` not being open [#1768](https://github.com/stripe/stripe-ios/issues/1797)

## 21.4.0 2021-04-08
* Fixed warnings in Xcode 12.5. [#1772](https://github.com/stripe/stripe-ios/issues/1772)
* Fixes a layout issue when confirming payments in SwiftUI. [#1761](https://github.com/stripe/stripe-ios/issues/1761) (Thanks [mvarie](https://github.com/mvarie)!)
* Fixes a potential race condition when finalizing 3DS2 confirmations.
* Fixes an issue where a 3DS2 transaction could result in an incorrect error message when the card number is incorrect. [#1778](https://github.com/stripe/stripe-ios/issues/1778)
* Fixes an issue where `STPPaymentHandler.shared().handleNextAction` sometimes didn't return a `handleActionError`. [#1769](https://github.com/stripe/stripe-ios/issues/1769)
* Fixes a layout issue when confirming payments in SwiftUI. [#1761](https://github.com/stripe/stripe-ios/issues/1761) (Thanks [mvarie](https://github.com/mvarie)!)
* Fixes an issue with opening URLs on Mac Catalyst
* Fixes an issue where OXXO next action is mistaken for a cancel in STPPaymentHandler
* SetupIntents for iDEAL, Bancontact, EPS, and Sofort will now send the required mandate information.
* Adds support for BLIK.
* Adds `decline_code` information to STPError. [#1755](https://github.com/stripe/stripe-ios/issues/1755)
* Adds support for SetupIntents to STPApplePayContext
* Allows STPPaymentCardTextField to be subclassed. [#1768](https://github.com/stripe/stripe-ios/issues/1768)

## 21.3.1 2021-03-25
* Adds support for Maestro in Apple Pay on iOS 12 or later.

## 21.3.0 2021-02-18
* Adds support for SwiftUI in custom integration using the `STPPaymentCardTextField.Representable` View and the `.paymentConfirmationSheet()` ViewModifier. See `IntegrationTester` for usage examples.
* Removes the UIViewController requirement from STPApplePayContext, allowing it to be used in SwiftUI.
* Fixes an issue where `STPPaymentOptionsViewController` could fail to register a card. [#1758](https://github.com/stripe/stripe-ios/issues/1758)
* Fixes an issue where some UnionPay test cards were marked as invalid. [#1759](https://github.com/stripe/stripe-ios/issues/1759)
* Updates tests to run on Carthage 0.37 with .xcframeworks.


## 21.2.1 2021-01-29
* Fixed an issue where a payment card text field could resize incorrectly on smaller devices or with certain languages. [#1600](https://github.com/stripe/stripe-ios/issues/1600)
* Fixed an issue where the SDK could always return English strings in certain situations. [#1677](https://github.com/stripe/stripe-ios/pull/1677) (Thanks [glaures-ioki](https://github.com/glaures-ioki)!)
* Fixed an issue where an STPTheme had no effect on the navigation bar. [#1753](https://github.com/stripe/stripe-ios/pull/1753) (Thanks  [@rbenna](https://github.com/rbenna)!)
* Fixed handling of nil region codes. [#1752](https://github.com/stripe/stripe-ios/issues/1752)
* Fixed an issue preventing card scanning from being disabled. [#1751](https://github.com/stripe/stripe-ios/issues/1751)
* Fixed an issue with enabling card scanning in an app with a localized Info.plist.[#1745](https://github.com/stripe/stripe-ios/issues/1745)
* Added a missing additionalDocument parameter to STPConnectAccountIndividualVerification.
* Added support for Afterpay/Clearpay.

## 21.2.0 2021-01-06
* Stripe3DS2 is now open source software under the MIT License.
* Fixed various issues with bundling Stripe3DS2 in Cocoapods and Swift Package Manager. All binary dependencies have been removed.
* Fixed an infinite loop during layout on small screen sizes. [#1731](https://github.com/stripe/stripe-ios/issues/1731)
* Fixed issues with missing image assets when using Cocoapods. [#1655](https://github.com/stripe/stripe-ios/issues/1655) [#1722](https://github.com/stripe/stripe-ios/issues/1722)
* Fixed an issue which resulted in unnecessary queries to the BIN information service.
* Adds the ability to `attach` and `detach` PaymentMethod IDs to/from a CustomerContext. [#1729](https://github.com/stripe/stripe-ios/issues/1729)
* Adds support for NetBanking.

## 21.1.0 2020-12-07
* Fixes a crash during manual confirmation of a 3DS2 payment. [#1725](https://github.com/stripe/stripe-ios/issues/1725)
* Fixes an issue that could cause some image assets to be missing in certain configurations. [#1722](https://github.com/stripe/stripe-ios/issues/1722)
* Fixes an issue with confirming Alipay transactions.
* Re-exposes `cardNumber` parameter in `STPPaymentCardTextField`.
* Adds support for UPI.

## 21.0.1 2020-11-19
* Fixes an issue with some initializers not being exposed publicly following the [conversion to Swift](https://stripe.com/docs/mobile/ios/sdk-21-migration).
* Updates GrabPay integration to support synchronous updates.

## 21.0.0 2020-11-18
* The SDK is now written in Swift, and some manual changes are required. Migration instructions are available at [https://stripe.com/docs/mobile/ios/sdk-21-migration](https://stripe.com/docs/mobile/ios/sdk-21-migration).
* Adds full support for Apple silicon.
* Xcode 12.2 is now required.

## 20.1.1 2020-10-23
* Fixes an issue when using Cocoapods 1.10 and Xcode 12. [#1683](https://github.com/stripe/stripe-ios/pull/1683)
* Fixes a warning when using Swift Package Manager. [#1675](https://github.com/stripe/stripe-ios/pull/1675)

## 20.1.0 2020-10-15
* Adds support for OXXO. [#1592](https://github.com/stripe/stripe-ios/pull/1592)
* Applies a workaround for various bugs in Swift Package Manager. [#1671](https://github.com/stripe/stripe-ios/pull/1671) Please see [#1673](https://github.com/stripe/stripe-ios/issues/1673) for additional notes when using Xcode 12.0.
* Card scanning now works when the device's orientation is unknown. [#1659](https://github.com/stripe/stripe-ios/issues/1659)
* The expiration date field's Simplified Chinese localization has been corrected. (Thanks [cythb](https://github.com/cythb)!) [#1654](https://github.com/stripe/stripe-ios/pull/1654)

## 20.0.0 2020-09-14
* [Card scanning](https://github.com/stripe/stripe-ios#card-scanning) is now built into STPAddCardViewController. Card.io support has been removed. [#1629](https://github.com/stripe/stripe-ios/pull/1629)
* Shrunk the SDK from 1.3MB when compressed & thinned to 0.7MB, allowing for easier App Clips integration. [#1643](https://github.com/stripe/stripe-ios/pull/1643)
* Swift Package Manager, Apple Silicon, and Catalyst are now fully supported on Xcode 12. [#1644](https://github.com/stripe/stripe-ios/pull/1644)
* Adds support for 19-digit cards. [#1608](https://github.com/stripe/stripe-ios/pull/1608)
* Adds GrabPay and Sofort as PaymentMethod. [#1627](https://github.com/stripe/stripe-ios/pull/1627)
* Drops support for iOS 10. [#1643](https://github.com/stripe/stripe-ios/pull/1643)

## 19.4.0 2020-08-13
* `pkPaymentErrorForStripeError` no longer returns PKPaymentUnknownErrors. Instead, it returns the original NSError back, resulting in dismissal of the Apple Pay sheet. This means ApplePayContext dismisses the Apple Pay sheet for all errors that aren't specifically PKPaymentError types.
* `metadata` fields are no longer populated on retrieved Stripe API objects and must be fetched on your server using your secret key. If this is causing issues with your deployed app versions please reach out to [Stripe Support](https://support.stripe.com/?contact=true). These fields have been marked as deprecated and will be removed in a future SDK version.

## 19.3.0 2020-05-28
* Adds giropay PaymentMethod bindings [#1569](https://github.com/stripe/stripe-ios/pull/1569)
* Adds Przelewy24 (P24) PaymentMethod bindings [#1556](https://github.com/stripe/stripe-ios/pull/1556)
* Adds Bancontact PaymentMethod bindings [#1565](https://github.com/stripe/stripe-ios/pull/1565)
* Adds EPS PaymentMethod bindings [#1578](https://github.com/stripe/stripe-ios/pull/1578)
* Replaces es-AR localization with es-419 for full Latin American Spanish support and updates multiple localizations [#1549](https://github.com/stripe/stripe-ios/pull/1549) [#1570](https://github.com/stripe/stripe-ios/pull/1570)
* Fixes missing custom number placeholder in `STPPaymentCardTextField` [#1576](https://github.com/stripe/stripe-ios/pull/1576)
* Adds tabbing on external keyboard support to `STPAUBECSFormView` and correctly types it as a `UIView` instead of `UIControl` [#1580](https://github.com/stripe/stripe-ios/pull/1580)

## 19.2.0 2020-05-01
* Adds ability to attach shipping details when confirming PaymentIntents [#1558](https://github.com/stripe/stripe-ios/pull/1558)
* `STPApplePayContext` now provides shipping details in the `applePayContext:didCreatePaymentMethod:paymentInformation:completion:` delegate method and automatically attaches shipping details to PaymentIntents (unless manual confirmation)[#1561](https://github.com/stripe/stripe-ios/pull/1561)
* Adds support for the BECS Direct Debit payment method for Stripe users in Australia [#1547](https://github.com/stripe/stripe-ios/pull/1547)

## 19.1.1 2020-04-28
* Add advancedFraudSignalsEnabled property [#1560](https://github.com/stripe/stripe-ios/pull/1560)

## 19.1.0 2020-04-15
* Relaxes need for dob for full name connect account (`STPConnectAccountIndividualParams`). [#1539](https://github.com/stripe/stripe-ios/pull/1539)
* Adds Chinese (Traditional) and Chinese (Hong Kong) localizations [#1536](https://github.com/stripe/stripe-ios/pull/1536)
* Adds `STPApplePayContext`, a helper class for Apple Pay. [#1499](https://github.com/stripe/stripe-ios/pull/1499)
* Improves accessibility [#1513](https://github.com/stripe/stripe-ios/pull/1513), [#1504](https://github.com/stripe/stripe-ios/pull/1504)
* Adds support for the Bacs Direct Debit payment method [#1487](https://github.com/stripe/stripe-ios/pull/1487)
* Adds support for 16 digit Diners Club cards [#1498](https://github.com/stripe/stripe-ios/pull/1498)

## 19.0.1 2020-03-24
* Fixes an issue building with Xcode 11.4 [#1526](https://github.com/stripe/stripe-ios/pull/1526)

## 19.0.0 2020-02-12
* Deprecates the `STPAPIClient` `initWithConfiguration:` method. Set the `configuration` property on the `STPAPIClient` instance instead. [#1474](https://github.com/stripe/stripe-ios/pull/1474)
* Deprecates `publishableKey` and `stripeAccount` properties of `STPPaymentConfiguration`. See [MIGRATING.md](https://github.com/stripe/stripe-ios/blob/master/MIGRATING.md) for more details. [#1474](https://github.com/stripe/stripe-ios/pull/1474)
* Adds explicit STPAPIClient properties on all SDK components that make API requests. These default to `[STPAPIClient sharedClient]`. This is a breaking change for some users of `stripeAccount`. See [MIGRATING.md](https://github.com/stripe/stripe-ios/blob/master/MIGRATING.md) for more details. [#1469](https://github.com/stripe/stripe-ios/pull/1469)
* The user's postal code is now collected by default in countries that support postal codes. We always recommend collecting a postal code to increase card acceptance rates and reduce fraud. See [MIGRATING.md](https://github.com/stripe/stripe-ios/blob/master/MIGRATING.md) for more details. [#1479](https://github.com/stripe/stripe-ios/pull/1479)

## 18.4.0 2020-01-15
* Adds support for Klarna Pay on Sources API [#1444](https://github.com/stripe/stripe-ios/pull/1444)
* Compresses images using `pngcrush` to reduce SDK size [#1471](https://github.com/stripe/stripe-ios/pull/1471)
* Adds support for CVC recollection in PaymentIntent confirm [#1473](https://github.com/stripe/stripe-ios/pull/1473)
* Fixes a race condition when setting `defaultPaymentMethod` on `STPPaymentOptionsViewController` [#1476](https://github.com/stripe/stripe-ios/pull/1476)

## 18.3.0 2019-12-3
* STPAddCardViewControllerDelegate methods previously removed in v16.0.0 are now marked as deprecated, to help migrating users [#1439](https://github.com/stripe/stripe-ios/pull/1439)
* Fixes an issue where canceling 3DS authentication could leave PaymentIntents in an inaccurate `requires_action` state [#1443](https://github.com/stripe/stripe-ios/pull/1443)
* Fixes text color for large titles [#1446](https://github.com/stripe/stripe-ios/pull/1446)
* Re-adds support for pre-selecting the last selected payment method in STPPaymentContext and STPPaymentOptionsViewController. [#1445](https://github.com/stripe/stripe-ios/pull/1445)
* Fix crash when adding/removing postal code cells [#1450](https://github.com/stripe/stripe-ios/pull/1450)

## 18.2.0 2019-10-31
* Adds support for creating tokens with the last 4 digits of an SSN [#1432](https://github.com/stripe/stripe-ios/pull/1432)
* Renames Standard Integration to Basic Integration

## 18.1.0 2019-10-29
* Adds localizations for English (Great Britain), Korean, Russian, and Turkish [#1373](https://github.com/stripe/stripe-ios/pull/1373)
* Adds support for SEPA Debit as a PaymentMethod [#1415](https://github.com/stripe/stripe-ios/pull/1415)
* Adds support for custom SEPA Debit Mandate params with PaymentMethod [#1420](https://github.com/stripe/stripe-ios/pull/1420)
* Improves postal code UI for users with mismatched regions [#1302](https://github.com/stripe/stripe-ios/issues/1302)
* Fixes a potential crash when presenting the add card view controller [#1426](https://github.com/stripe/stripe-ios/issues/1426)
* Adds offline status checking to FPX payment flows [#1422](https://github.com/stripe/stripe-ios/pull/1422)
* Adds support for push provisions for Issuing users [#1396](https://github.com/stripe/stripe-ios/pull/1396)

## 18.0.0 2019-10-04
* Adds support for building on macOS 10.15 with Catalyst. Use the .xcframework file attached to the release in GitHub. Cocoapods support is coming soon. [#1364](https://github.com/stripe/stripe-ios/issues/1364)
* Errors from the Payment Intents API are now localized by default. See [MIGRATING.md](https://github.com/stripe/stripe-ios/blob/master/MIGRATING.md) for details.
* Adds support for FPX in Standard Integration. [#1390](https://github.com/stripe/stripe-ios/pull/1390)
* Simplified Apple Pay integration when using 3DS2. [#1386](https://github.com/stripe/stripe-ios/pull/1386)
* Improved autocomplete behavior for some STPPaymentHandler blocks. [#1403](https://github.com/stripe/stripe-ios/pull/1403)
* Fixed spurious `keyboardWillAppear` messages triggered by STPPaymentTextCard. [#1393](https://github.com/stripe/stripe-ios/pull/1393)
* Fixed an issue with non-numeric placeholders in STPPaymentTextCard. [#1394](https://github.com/stripe/stripe-ios/pull/1394)
* Dropped support for iOS 9. Please continue to use 17.0.2 if you need to support iOS 9.

## 17.0.2 2019-09-24
* Fixes an error that could prevent a 3D Secure 2 challenge dialog from appearing in certain situations.
* Improved VoiceOver support. [#1384](https://github.com/stripe/stripe-ios/pull/1384)
* Updated Apple Pay and Mastercard branding. [#1374](https://github.com/stripe/stripe-ios/pull/1374)
* Updated the Standard Integration example app to use automatic confirmation. [#1363](https://github.com/stripe/stripe-ios/pull/1363)
* Added support for collecting email addresses and phone numbers from Apple Pay. [#1372](https://github.com/stripe/stripe-ios/pull/1372)
* Introduced support for FPX payments. (Invite-only Beta) [#1375](https://github.com/stripe/stripe-ios/pull/1375)

## 17.0.1 2019-09-09
* Cancellation during the 3DS2 flow will no longer cause an unexpected error. [#1353](https://github.com/stripe/stripe-ios/pull/1353)
* Large Title UIViewControllers will no longer have a transparent background in iOS 13. [#1362](https://github.com/stripe/stripe-ios/pull/1362)
* Adds an `availableCountries` option to STPPaymentConfiguration, allowing one to limit the list of countries in the address entry view. [#1327](https://github.com/stripe/stripe-ios/pull/1327)
* Fixes a crash when using card.io. [#1357](https://github.com/stripe/stripe-ios/pull/1357)
* Fixes an issue with birthdates when creating a Connect account. [#1361](https://github.com/stripe/stripe-ios/pull/1361)
* Updates example code to Swift 5. [#1354](https://github.com/stripe/stripe-ios/pull/1354)
* The default value of `[STPTheme translucentNavigationBar]` is now `YES`. [#1367](https://github.com/stripe/stripe-ios/pull/1367)

## 17.0.0 2019-09-04
* Adds support for iOS 13, including Dark Mode and minor bug fixes. [#1307](https://github.com/stripe/stripe-ios/pull/1307)
* Updates API version from 2015-10-12 to 2019-05-16 [#1254](https://github.com/stripe/stripe-ios/pull/1254)
  * Adds `STPSourceRedirectStatusNotRequired` to `STPSourceRedirectStatus`.  Previously, optional redirects were marked as `STPSourceRedirectStatusSucceeded`.
  * Adds `STPSourceCard3DSecureStatusRecommended` to `STPSourceCard3DSecureStatus`.
  * Removes `STPLegalEntityParams`.  Initialize an `STPConnectAccountParams` with an `individual` or `company` dictionary instead. See https://stripe.com/docs/api/tokens/create_account#create_account_token-account
* Changes the `STPPaymentContextDelegate paymentContext:didCreatePaymentResult:completion:` completion block type to `STPPaymentStatusBlock`, to let you inform the context that the user canceled.
* Adds initial support for WeChat Pay. [#1326](https://github.com/stripe/stripe-ios/pull/1326)
* The user's billing address will now be included when creating a PaymentIntent from an Apple Pay token. [#1334](https://github.com/stripe/stripe-ios/pull/1334)


## 16.0.7 2019-08-23
* Fixes STPThreeDSUICustomization not initializing defaults correctly. [#1303](https://github.com/stripe/stripe-ios/pull/1303)
* Fixes STPPaymentHandler treating post-authentication errors as authentication errors [#1291](https://github.com/stripe/stripe-ios/pull/1291)
* Removes preferredStatusBarStyle from STPThreeDSUICustomization, see STPThreeDSNavigationBarCustomization.barStyle instead [#1308](https://github.com/stripe/stripe-ios/pull/1308)

## 16.0.6 2019-08-13
* Adds a method to STPAuthenticationContext allowing you to configure the SFSafariViewController presented for web-based authentication.
* Adds STPAddress initializer that takes STPPaymentMethodBillingDetails. [#1278](https://github.com/stripe/stripe-ios/pull/1278)
* Adds convenience method to populate STPUserInformation with STPPaymentMethodBillingDetails. [#1278](https://github.com/stripe/stripe-ios/pull/1278)
* STPShippingAddressViewController prefills billing address for PaymentMethods too now, not just Card. [#1278](https://github.com/stripe/stripe-ios/pull/1278)
* Update libStripe3DS2.a to avoid a conflict with Firebase. [#1293](https://github.com/stripe/stripe-ios/issues/1293)

## 16.0.5 2019-08-09
* Fixed an compatibility issue when building with certain Cocoapods configurations. [#1288](https://github.com/stripe/stripe-ios/issues/1288)

## 16.0.4 2019-08-08
* Improved compatibility with other OpenSSL-using libraries. [#1265](https://github.com/stripe/stripe-ios/issues/1265)
* Fixed compatibility with Xcode 10.1. [#1273](https://github.com/stripe/stripe-ios/issues/1273)
* Fixed an issue where STPPaymentContext could be left in a bad state when cancelled. [#1284](https://github.com/stripe/stripe-ios/pull/1284)

## 16.0.3 2019-08-01
* Changes to code obfuscation, resolving an issue with App Store review [#1269](https://github.com/stripe/stripe-ios/pull/1269)
* Adds Apple Pay support to STPPaymentHandler [#1264](https://github.com/stripe/stripe-ios/pull/1264)

## 16.0.2 2019-07-29
* Adds API to let users set a default payment option for Standard Integration [#1252](https://github.com/stripe/stripe-ios/pull/1252)
* Removes querying the Advertising Identifier (IDFA).
* Adds customizable UIStatusBarStyle to STDSUICustomization.

## 16.0.1 2019-07-25
* Migrates Stripe3DS2.framework to libStripe3DS2.a, resolving an issue with App Store validation. [#1246](https://github.com/stripe/stripe-ios/pull/1246)
* Fixes a crash in STPPaymentHandler. [#1244](https://github.com/stripe/stripe-ios/pull/1244)

## 16.0.0 2019-07-18
* Migrates STPPaymentCardTextField.cardParams property type from STPCardParams to STPPaymentMethodCardParams
* STPAddCardViewController:
    * Migrates addCardViewController:didCreateSource:completion: and addCardViewController:didCreateToken:completion: to addCardViewController:didCreatePaymentMethod:completion
    * Removes managedAccountCurrency property - there’s no equivalent parameter necessary for PaymentMethods.
* STPPaymentOptionViewController now shows, adds, removes PaymentMethods instead of Source/Tokens.
* STPCustomerContext, STPBackendAPIAdapter:
    * Removes selectDefaultCustomerSource:completion: -  Users must explicitly select their Payment Method of choice.
    * Migrates detachSourceFromCustomer:completion:, attachSourceToCustomer:completion to detachPaymentMethodFromCustomer:completion:, attachPaymentMethodToCustomer:completion:
    * Adds listPaymentMethodsForCustomerWithCompletion: - the Customer object doesn’t contain attached Payment Methods; you must fetch it from the Payment Methods API.
* STPPaymentContext now uses the new Payment Method APIs listed above instead of Source/Token, and returns the reworked STPPaymentResult containing a PaymentMethod.
* Migrates STPPaymentResult.source to paymentMethod of type STPPaymentMethod
* Deprecates STPPaymentIntentAction* types, replaced by STPIntentAction*. [#1208](https://github.com/stripe/stripe-ios/pull/1208)
  * Deprecates `STPPaymentIntentAction`, replaced by `STPIntentAction`
  * Deprecates `STPPaymentIntentActionType`, replaced by `STPIntentActionType`
  * Deprecates `STPPaymentIntentActionRedirectToURL`, replaced by `STPIntentActionTypeRedirectToURL`
* Adds support for SetupIntents.  See https://stripe.com/docs/payments/cards/saving-cards#saving-card-without-payment
* Adds support for 3DS2 authentication.  See https://stripe.com/docs/mobile/ios/authentication

## 15.0.1 2019-04-16
* Adds configurable support for JCB (Apple Pay). [#1158](https://github.com/stripe/stripe-ios/pull/1158)
* Updates sample apps to use `PaymentIntents` and `PaymentMethods` where available. [#1159](https://github.com/stripe/stripe-ios/pull/1159)
* Changes `STPPaymentMethodCardParams` `expMonth` and `expYear` property types to `NSNumber *` to fix a bug using Apple Pay. [#1161](https://github.com/stripe/stripe-ios/pull/1161)

## 15.0.0 2019-3-19
* Renames all former references to 'PaymentMethod' to 'PaymentOption'. See [MIGRATING.md](/MIGRATING.md) for more details. [#1139](https://github.com/stripe/stripe-ios/pull/1139)
  * Renames `STPPaymentMethod` to `STPPaymentOption`
  * Renames `STPPaymentMethodType` to `STPPaymentOptionType`
  * Renames `STPApplePaymentMethod` to `STPApplePayPaymentOption`
  * Renames `STPPaymentMethodTuple` to `STPPaymentOptionTuple`
  * Renames `STPPaymentMethodsViewController` to `STPPaymentOptionsViewController`
  * Renames all properties, methods, comments referencing 'PaymentMethod' to 'PaymentOption'
* Rewrites `STPaymentMethod` and `STPPaymentMethodType` to match the [Stripe API](https://stripe.com/docs/api/payment_methods/object). [#1140](https://github.com/stripe/stripe-ios/pull/1140).
* Adds `[STPAPI createPaymentMethodWithParams:completion:]`, which creates a PaymentMethod. [#1141](https://github.com/stripe/stripe-ios/pull/1141)
* Adds `paymentMethodParams` and `paymentMethodId` to `STPPaymentIntentParams`.  You can now confirm a PaymentIntent with a PaymentMethod. [#1142](https://github.com/stripe/stripe-ios/pull/1142)
* Adds `paymentMethodTypes` to `STPPaymentIntent`.
* Deprecates several Source-named properties, based on changes to the [Stripe API](https://stripe.com/docs/upgrades#2019-02-11). [#1146](https://github.com/stripe/stripe-ios/pull/1146)
  * Deprecates `STPPaymentIntentParams.saveSourceToCustomer`, replaced by `savePaymentMethod`
  * Deprecates `STPPaymentIntentsStatusRequiresSource`, replaced by `STPPaymentIntentsStatusRequiresPaymentMethod`
  * Deprecates `STPPaymentIntentsStatusRequiresSourceAction`, replaced by `STPPaymentIntentsStatusRequiresAction`
  * Deprecates `STPPaymentIntentSourceAction`, replaced by `STPPaymentIntentAction`
  * Deprecates `STPPaymentSourceActionAuthorizeWithURL`, replaced by `STPPaymentActionRedirectToURL`
  * Deprecates `STPPaymentIntent.nextSourceAction`, replaced by `nextAction`
* Added new localizations for the following languages [#1050](https://github.com/stripe/stripe-ios/pull/1050)
  * Danish
  * Spanish (Argentina/Latin America)
  * French (Canada)
  * Norwegian
  * Portuguese (Brazil)
  * Portuguese (Portugal)
  * Swedish
* Deprecates `STPEphemeralKeyProvider`, replaced by `STPCustomerEphemeralKeyProvider`.  We now allow for ephemeral keys that are not customer [#1131](https://github.com/stripe/stripe-ios/pull/1131)
* Adds CVC image for Amex cards [#1046](https://github.com/stripe/stripe-ios/pull/1046)
* Fixed `STPPaymentCardTextField.nextFirstResponderField` to never return nil [#1059](https://github.com/stripe/stripe-ios/pull/1059)
* Improves return key functionality for `STPPaymentCardTextField`, `STPAddCardViewController` [#1059](https://github.com/stripe/stripe-ios/pull/1059)
* Add postal code support for Saudi Arabia [#1127](https://github.com/stripe/stripe-ios/pull/1127)
* CVC field updates validity if card number/brand change [#1128](https://github.com/stripe/stripe-ios/pull/1128)

## 14.0.0 2018-11-14
* Changes `STPPaymentCardTextField`, which now copies the `cardParams` property. See [MIGRATING.md](/MIGRATING.md) for more details. [#1031](https://github.com/stripe/stripe-ios/pull/1031)
* Renames `STPPaymentIntentParams.returnUrl` to `STPPaymentIntentParams.returnURL`. [#1037](https://github.com/stripe/stripe-ios/pull/1037)
* Removes `STPPaymentIntent.returnUrl` and adds `STPPaymentIntent.nextSourceAction`, based on changes to the [Stripe API](https://stripe.com/docs/upgrades#2018-11-08). [#1038](https://github.com/stripe/stripe-ios/pull/1038)
* Adds `STPVerificationParams.document_back` property. [#1017](https://github.com/stripe/stripe-ios/pull/1017)
* Fixes bug in `STPPaymentMethodsViewController` where selected payment method changes back if it wasn't dismissed in the `didFinish` delegate method. [#1020](https://github.com/stripe/stripe-ios/pull/1020)

## 13.2.0 2018-08-14
* Adds `STPPaymentMethod` protocol implementation for `STPSource`. You can now call `image`/`templatedImage`/`label` on a source. [#976](https://github.com/stripe/stripe-ios/pull/976)
* Fixes crash in `STPAddCardViewController` with some prefilled billing addresses [#1004](https://github.com/stripe/stripe-ios/pull/1004)
* Fixes `STPPaymentCardTextField` layout issues on small screens [#1009](https://github.com/stripe/stripe-ios/pull/1009)
* Fixes hidden text fields in `STPPaymentCardTextField` from being read by VoiceOver [#1012](https://github.com/stripe/stripe-ios/pull/1012)
* Updates example app to add client-side metadata `charge_request_id` to requests to `example-ios-backend` [#1008](https://github.com/stripe/stripe-ios/pull/1008)

## 13.1.0 2018-07-13
* Adds `STPPaymentIntent` to support PaymentIntents. [#985](https://github.com/stripe/stripe-ios/pull/985), [#986](https://github.com/stripe/stripe-ios/pull/986), [#987](https://github.com/stripe/stripe-ios/pull/987), [#988](https://github.com/stripe/stripe-ios/pull/988)
* Reduce `NSURLSession` memory footprint. [#969](https://github.com/stripe/stripe-ios/pull/969)
* Fixes invalid JSON error when deleting `Card` from a `Customer`. [#992](https://github.com/stripe/stripe-ios/pull/992)

## 13.0.3 2018-06-11
* Fixes payment method label overlapping the checkmark, for Amex on small devices [#952](https://github.com/stripe/stripe-ios/pull/952)
* Adds EPS and Multibanco support to `STPSourceParams` [#961](https://github.com/stripe/stripe-ios/pull/961)
* Adds `STPBillingAddressFieldsName` option to `STPBillingAddressFields` [#964](https://github.com/stripe/stripe-ios/pull/964)
* Fixes crash in `STPColorUtils.perceivedBrightnessForColor` [#954](https://github.com/stripe/stripe-ios/pull/954)
* Applies recommended project changes for Xcode 9.4 [#963](https://github.com/stripe/stripe-ios/pull/963)
* Fixes `[Stripe handleStripeURLCallbackWithURL:url]` incorrectly returning `NO` [#962](https://github.com/stripe/stripe-ios/pull/962)

## 13.0.2 2018-05-24
* Makes iDEAL `name` parameter optional, also accepts empty string as `nil` [#940](https://github.com/stripe/stripe-ios/pull/940)
* Adjusts scroll view content offset behavior when focusing on a text field [#943](https://github.com/stripe/stripe-ios/pull/943)

## 13.0.1 2018-05-17
* Fixes an issue in `STPRedirectContext` causing some redirecting sources to fail in live mode due to prematurely dismissing the `SFSafariViewController` during the initial redirects. [#937](https://github.com/stripe/stripe-ios/pull/937)

## 13.0.0 2018-04-26
* Removes Bitcoin source support. See MIGRATING.md. [#931](https://github.com/stripe/stripe-ios/pull/931)
* Adds Masterpass support to `STPSourceParams` [#928](https://github.com/stripe/stripe-ios/pull/928)
* Adds community submitted Norwegian (nb) translation. Thank @Nailer!
* Fixes example app usage of localization files (they were not able to be tested in Finnish and Norwegian before)
* Silences STPAddress deprecation warnings we ignore to stay compatible with older iOS versions
* Fixes "Card IO" link in full SDK reference [#913](https://github.com/stripe/stripe-ios/pull/913)

## 12.1.2 2018-03-16
* Updated the "62..." credit card number BIN range to show a UnionPay icon

## 12.1.1 2018-02-22
* Fix issue with apple pay token creation in PaymentContext, introduced by 12.1.0. [#899](https://github.com/stripe/stripe-ios/pull/899)
* Now matches clang static analyzer settings with Cocoapods, so you won't see any more analyzer issues. [#897](https://github.com/stripe/stripe-ios/pull/897)

## 12.1.0 2018-02-05
* Adds `createCardSources` to `STPPaymentConfiguration`. If you enable this option, when your user adds a card in the SDK's UI, a card source will be created and attached to their Stripe Customer. If this option is disabled (the default), a card token is created. For more information on card sources, see https://stripe.com/docs/sources/cards

## 12.0.1 2018-01-31
* Adding Visa Checkout support to `STPSourceParams` [#889](https://github.com/stripe/stripe-ios/pull/889)

## 12.0.0 2018-01-16
* Minimum supported iOS version is now 9.0.
  * If you need to support iOS 8, the last supported version is [11.5.0](https://github.com/stripe/stripe-ios/releases/tag/v11.5.0)
* Minimum supported Xcode version is now 9.0
* `AddressBook` framework support has been removed.
* `STPRedirectContext` will no longer retain itself for the duration of the redirect, you must explicitly maintain a reference to it yourself. [#846](https://github.com/stripe/stripe-ios/pull/846)
* `STPPaymentConfiguration.requiredShippingAddress` now is a set of `STPContactField` objects instead of a `PKAddressField` bitmask. [#848](https://github.com/stripe/stripe-ios/pull/848)
* See MIGRATING.md for more information on any of the previously mentioned breaking API changes.
* Pre-built view controllers now layout properly on iPhone X in landscape orientation, respecting `safeAreaInsets`. [#854](https://github.com/stripe/stripe-ios/pull/854)
* Fixes a bug in `STPAddCardViewController` that prevented users in countries without postal codes from adding a card when `requiredBillingFields = .Zip`. [#853](https://github.com/stripe/stripe-ios/pull/853)
* Fixes a bug in `STPPaymentCardTextField`. When completely filled out, it ignored calls to `becomeFirstResponder`. [#855](https://github.com/stripe/stripe-ios/pull/855)
* `STPPaymentContext` now has a `largeTitleDisplayMode` property, which you can use to control the title display mode in the navigation bar of our pre-built view controllers. [#849](https://github.com/stripe/stripe-ios/pull/849)
* Fixes a bug where `STPPaymentContext`'s `retryLoading` method would not re-retrieve the customer object, even after calling `STPCustomerContext`'s `clearCachedCustomer` method. [#863](https://github.com/stripe/stripe-ios/pull/863)
* `STPPaymentContext`'s `retryLoading` method will now always attempt to retrieve a new customer object, regardless of whether a cached customer object is available. Previously, this method was only intended for recovery from a loading error; if a customer had already been retrieved, `retryLoading` would do nothing. [#863](https://github.com/stripe/stripe-ios/pull/863)
* `STPCustomerContext` has a new property: `includeApplePaySources`. It is turned off by default. [#864](https://github.com/stripe/stripe-ios/pull/864)
* Adds `UITextContentType` support. This turns on QuickType suggestions for the name, email, and address fields; and uses a better keyboard for Payment Card fields. [#870](https://github.com/stripe/stripe-ios/pull/870)
* Fixes a bug that prevented redirects to the 3D Secure authentication flow when it was optional. [#878](https://github.com/stripe/stripe-ios/pull/878)
* `STPPaymentConfiguration` now has a `stripeAccount` property, which can be used to make API requests on behalf of a Connected account. [#875](https://github.com/stripe/stripe-ios/pull/875)
* Adds `- [STPAPIClient createTokenWithConnectAccount:completion:]`, which creates Tokens for Connect Accounts: (optionally) accepting the Terms of Service, and sending information about the legal entity. [#876](https://github.com/stripe/stripe-ios/pull/876)
* Fixes an iOS 11 bug in `STPPaymentCardTextField` that blocked tapping on the number field while editing the expiration or CVC on narrow devices (4" screens). [#883](https://github.com/stripe/stripe-ios/pull/883)

## 11.5.0 2017-11-09
* Adds a new helper method to `STPSourceParams` for creating reusable Alipay sources. [#811](https://github.com/stripe/stripe-ios/pull/811)
* Silences spurious availability warnings when using Xcode9 [#823](https://github.com/stripe/stripe-ios/pull/823)
* Auto capitalizes currency code when using `paymentRequestWithMerchantIdentifier ` to improve compatibility with iOS 11 `PKPaymentAuthorizationViewController` [#829](https://github.com/stripe/stripe-ios/pull/829)
* Fixes a bug in `STPRedirectContext` which caused `SFSafariViewController`-based redirects to incorrectly dismiss when switching apps. [#833](https://github.com/stripe/stripe-ios/pull/833)
* Fixes a bug that incorrectly offered users the option to "Use Billing Address" on the shipping address screen when there was no existing billing address to fill in. [#834](https://github.com/stripe/stripe-ios/pull/834)

## 11.4.0 2017-10-20
* Restores `[STPCard brandFromString:]` method which was marked as deprecated in a recent version [#801](https://github.com/stripe/stripe-ios/pull/801)
* Adds `[STPBankAccount metadata]` and `[STPCard metadata]` read-only accessors and improves annotation for `[STPSource metadata]` [#808](https://github.com/stripe/stripe-ios/pull/808)
* Un-deprecates `STPBackendAPIAdapter` and all associated methods. [#813](https://github.com/stripe/stripe-ios/pull/813)
* The `STPBackendAPIAdapter` protocol now includes two optional methods, `detachSourceFromCustomer` and `updateCustomerWithShipping`. If you've implemented a class conforming to `STPBackendAPIAdapter`, you may add implementations of these methods to support deleting cards from a customer and saving shipping info to a customer. [#813](https://github.com/stripe/stripe-ios/pull/813)
* Adds the ability to set custom footers on view controllers managed by the SDK. [#792](https://github.com/stripe/stripe-ios/pull/792)
* `STPPaymentMethodsViewController` will now display saved card sources in addition to saved card tokens. [#810](https://github.com/stripe/stripe-ios/pull/810)
* Fixes a bug where certain requests would return a generic failed to parse response error instead of the actual API error. [#809](https://github.com/stripe/stripe-ios/pull/809)

## 11.3.0 2017-09-13
* Adds support for creating `STPSourceParams` for P24 source [#779](https://github.com/stripe/stripe-ios/pull/779)
* Adds support for native app-to-app Alipay redirects [#783](https://github.com/stripe/stripe-ios/pull/783)
* Fixes crash when `paymentContext.hostViewController` is set to a `UINavigationController` [#786](https://github.com/stripe/stripe-ios/pull/786)
* Improves support and compatibility with iOS 11
  * Explicitly disable code coverage generation for compatibility with Carthage in Xcode 9 [#795](https://github.com/stripe/stripe-ios/pull/795)
  * Restore use of native "Back" buttons [#789](https://github.com/stripe/stripe-ios/pull/789)
* Changes and fixes methods on `STPCard`, `STPCardParams`, `STPBankAccount`, and `STPBankAccountParams` to bring card objects more in line with the rest of the API. See MIGRATING for further details.
  * `STPCard` and `STPCardParams` [#760](https://github.com/stripe/stripe-ios/pull/760)
  * `STPBankAccount` and `STPBankAccountParams` [#761](https://github.com/stripe/stripe-ios/pull/761)
* Adds nullability annotations to `STPPaymentMethod` protocol [#753](https://github.com/stripe/stripe-ios/pull/753)
* Improves the `[STPAPIResponseDecodable allResponseFields]` by removing all instances of `[NSNull null]` including ones that are nested. See MIGRATING.md. [#747](https://github.com/stripe/stripe-ios/pull/747)

## 11.2.0 2017-07-27
* Adds an option to allow users to delete payment methods from the `STPPaymentMethodsViewController`. Enabled by default but can disabled using the `canDeletePaymentMethods` property of `STPPaymentConfiguration`.
  * Screenshots: https://user-images.githubusercontent.com/28276156/28131357-7a353474-66ee-11e7-846c-b38277d111fd.png
* Adds a postal code field to `STPPaymentCardTextField`, configurable with `postalCodeEntryEnabled` and `postalCodePlaceholder`. Disabled by default.
* `STPCustomer`'s `shippingAddress` property is now correctly annotated as nullable.
* Removed `STPCheckoutUnknownError`, `STPCheckoutTooManyAttemptsError`, and `STPCustomerContextMissingKeyProviderError`. These errors will no longer occur.

## 11.1.0 2017-07-12
* Adds stripeAccount property to `STPAPIClient`, set this to perform API requests on behalf of a connected account
* Fixes the `routingNumber` property of `STPBankAccount` so that it is populated when the information is available
* Adds iOS Objective-C Style Guide

## 11.0.0 2017-06-27
* We've greatly simplified the integration for `STPPaymentContext`. See MIGRATING.md.
* As part of this new integration, we've added a new class, `STPCustomerContext`, which will automatically prefetch your customer and cache it for a brief interval. We recommend initializing your `STPCustomerContext` before your user enters your checkout flow so their payment methods are loaded in advance. If in addition to using `STPPaymentContext`, you create a separate `STPPaymentMethodsViewController` to let your customer manage their payment methods outside of your checkout flow, you can use the same instance of `STPCustomerContext` for both.
* We've added a `shippingAddress` property to `STPUserInformation`, which you can use to pre-fill your user's shipping information.
* `STPPaymentContext` will now save your user's shipping information to their Stripe customer object. Shipping information will automatically be pre-filled from the customer object for subsequent checkouts.
* Fixes nullability annotation for `[STPFile stringFromPurpose:]`. See MIGRATING.md.
* Adds description implementations to all public models, for easier logging and debugging.
* The card autofill via SMS feature of `STPPaymentContext` has been removed. See MIGRATING.md.

## 10.2.0 2017-06-19
* We've added a `paymentCountry` property to `STPPaymentContext`. This affects the countryCode of Apple Pay payments, and defaults to "US". You should set this to the country your Stripe account is in.
* `paymentRequestWithMerchantIdentifier:` has been deprecated. See MIGRATING.md
* If the card.io framework is present in your app, `STPPaymentContext` and `STPAddCardViewController` will show a "scan card" button.
* `STPAddCardViewController` will now attempt to auto-fill the users city and state from their entered Zip code (United States only)
* Polling for source object updates is deprecated. Check https://stripe.com/docs for the latest best practices on how to integrate with the sources API using webhooks.
* Fixes a crash in `STPCustomerDeserializer` when both data and error are nil.
* `paymentMethodsViewController:didSelectPaymentMethod:` is now optional.
* Updates the example apps to use Alamofire.

## 10.1.0 2017-05-05
* Adds STPRedirectContext, a helper class for handling redirect sources.
* STPAPIClient now supports tokenizing a PII number and uploading images.
* Updates STPPaymentCardTextField's icons to match Elements on the web. When the card number is invalid, the field will now display an error icon.
* The alignment of the new brand icons has changed to match the new CVC and error icons. If you use these icons via `STPImageLibrary`, you may need to adjust your layout.
* STPPaymentCardTextField's isValid property is now KVO-observable.
* When creating STPSourceParams for a SEPA debit source, address fields are now optional.
* `STPPaymentMethodsViewControllerDelegate` now has a separate `paymentMethodsViewControllerDidCancel:` callback, differentiating from successful method selections. You should make sure to also dismiss the view controller in that callback
* Because collecting some basic data on tokenization helps us detect fraud, we've removed the ability to disable analytics collection using `[Stripe disableAnalytics]`.

## 10.0.1 2017-03-16
* Fixes a bug where card sources didn't include the card owner's name.
* Fixes an issue where STPPaymentMethodsViewController didn't reload after adding a new payment method.

## 10.0.0 2017-03-06
* Adds support for creating, retrieving, and polling Sources. You can enable any payment methods available to you in the Dashboard.
  * https://stripe.com/docs/mobile/ios/sources
  * https://dashboard.stripe.com/account/payments/settings
* Updates the Objective-C example app to include example integrations using several different payment methods.
* Updates `STPCustomer` to include `STPSource` objects in its `sources` array if a customer has attached sources.
* Removes methods deprecated in Version 6.0.
* Fixes property declarations missing strong/nullable identifiers.

## 9.4.0 2017-02-03
* Adds button to billing/shipping entry screens to fill address information from the other one.
* Fixes and unifies view controller behavior around theming and nav bars.
* Adds month validity check to `validationStateForExpirationYear`
* Changes some Apple Pay images to better conform to official guidelines.
* Changes STPPaymentCardTextField's card number placeholder to "4242..."
* Updates STPPaymentCardTextField's CVC placeholder so that it changes to "CVV" for Amex cards

## 9.3.0 2017-01-05
* Fixes a regression introduced in v9.0.0 in which color in STPTheme is used as the background color for UINavigationBar
  * Note: This will cause navigation bar theming to work properly as described in the Stripe iOS docs, but you may need to audit your custom theme settings if you based them on the actual behavior of 9.0-9.2
* If the navigation bar has a theme different than the view controller's theme, STP view controllers will use the bar's theme to style it's UIBarButtonItems
* Adds a fallback to using main bundle for localized strings lookup if locale is set to a language the SDK doesn't support
* Adds method to get a string of a card brand from `STPCardBrand`
* Updated description of how to run tests in README
* Fixes crash when user cancels payment before STPBackendAPIAdapter methods finish
* Fixes bug where country picker wouldn't update when first selected.


## 9.2.0 2016-11-14
* Moves FBSnapshotTestCase dependency to Cartfile.private. No changes if you are not using Carthage.
* Adds prebuilt UI for collecting shipping information.

## 9.1.0 2016-11-01
* Adds localized strings for 7 languages: de, es, fr, it, ja, nl, zh-Hans.
* Slight redesign to card/billing address entry screen.
* Improved internationalization for State/Province/County address field.
* Adds new Mastercard 2-series BIN ranges.
* Fixes an issue where callbacks may be run on the wrong thread.
* Fixes UIAppearance compatibility in STPPaymentCardTextField.
* Fixes a crash when changing application language via an Xcode scheme.

## 9.0.0 2016-10-04
* Change minimum requirements to iOS 8 and Xcode 8
* Adds "app extension API only" support.
* Updates Swift example app to Swift 3
* Various fixes to ObjC example app

## 8.0.7 2016-09-15
* Add ability to set currency for managed accounts when adding card
* Fix broken links for Privacy Policy/Terms of Service for Remember Me feature
* Sort countries in picker alphabetically by name instead of ISO code
* Make "County" field optional on billing address screen.
* PKPayment-related methods are now annotated as available in iOS8+ only
* Optimized speed of input sanitation methods (thanks @kballard!)

## 8.0.6 2016-09-01
* Improved internationalization on billing address forms
  * Users in countries that don't use postal codes will no longer see that field.
  * The country field is now auto filled in with the phone's region
  * Changing the selected country will now live update other fields on the form (such as State/County or Zip/Postal Code).
* Fixed an issue where certain Cocoapods configurations could result in Stripe resource files being used in place of other frameworks' or the app's resources.
* Fixed an issue where when using Apple Pay, STPPaymentContext would fire two `didFinishWithStatus` messages.
* Fixed the `deviceSupportsApplePay` method to also check for Discover cards.
* Removed keys from Stripe.bundle's Info.plist that were causing iTunes Connect to sometimes error on app submission.

## 8.0.5 2016-08-26
* You can now optionally use an array of PKPaymentSummaryItems to set your payment amount, if you would like more control over how Apple Pay forms are rendered.
* Updated credit card and Apple Pay icons.
* Fixed some images not being included in the resources bundle target.
* Non-US locales now have an alphanumeric keyboard for postal code entry.
* Modals now use UIModalPresentationStyleFormSheet.
* Added more accessibility labels.
* STPPaymentCardTextField now conforms to UIKeyInput (thanks @theill).

## 8.0.4 2016-08-01
* Fixed an issue with Apple Pay payments not using the correct currency.
* View controllers now update their status bar and scroll view indicator styles based on their theme.
* SMS code screen now offers to paste copied codes.

## 8.0.3 2016-07-25
* Fixed an issue with some Cocoapods installations

## 8.0.2 2016-07-09
* Fixed an issue with custom theming of Stripe UI

## 8.0.1 2016-07-06
* Fixed error handling in STPAddCardViewController

## 8.0.0 2016-06-30
* Added prebuilt UI for collecting and managing card information.

## 7.0.2 2016-05-24
* Fixed an issue with validating certain Visa cards.

## 7.0.1 2016-04-29
* Added Discover support for Apple Pay
* Add the now-required `accountHolderName` and `accountHolderType` properties to STPBankAccountParams
* We now record performance metrics for the /v1/tokens API - to disable this behavior, call [Stripe disableAnalytics].
* You can now demo the SDK more easily by running `pod try stripe`.
* This release also removes the deprecated Checkout functionality from the SDK.

## 6.2.0 2016-02-05
* Added an `additionalAPIParameters` field to STPCardParams and STPBankAccountParams for sending additional values to the API - useful for beta features. Similarly, added an `allResponseFields` property to STPToken, STPCard, and STPBankAccount for accessing fields in the response that are not yet reflected in those classes' @properties.

## 6.1.0 2016-01-21
* Renamed card on STPPaymentCardTextField to cardParams.
* You can now set an STPPaymentCardTextField's contents programmatically by setting cardParams to an STPCardParams object.
* Added delegate methods for responding to didBeginEditing events in STPPaymentCardTextField.
* Added a UIImage category for accessing our card icon images
* Fixed deprecation warnings for deployment targets >= iOS 9.0

## 6.0.0 2015-10-19
* Splits logic in STPCard into 2 classes - STPCard and STPCardParams. STPCardParams is for making requests to the Stripe API, while STPCard represents the response (you'll almost certainly want just to replace any usage of STPCard in your app with STPCardParams). This also applies to STPBankAccount and the newly-created STPBankAccountParams.
* Version 6.0.1 fixes a minor Cocoapods issue.

## 5.1.0 2015-08-17
* Adds STPPaymentCardTextField, a new version of github.com/stripe/PaymentKit featuring many bugfixes. It's useful if you need a pre-built credit card entry form.
* Adds the currency param to STPCard for those using managed accounts & debit card payouts.
* Versions 5.1.1 and 5.1.2 fix minor issues with CocoaPods installation
* Version 5.1.3 contains bug fixes for STPPaymentCardTextField.
* Version 5.1.4 improves compatibility with iOS 9.

## 5.0.0 2015-08-06
* Fix an issue with Carthage installation
* Fix an issue with CocoaPods frameworks
* Deprecate native Stripe Checkout

## 4.0.1 2015-05-06
* Fix a compiler warning
* Versions 4.0.1 and 4.0.2 fix minor issues with CocoaPods and Carthage installation.

## 4.0.0 2015-05-06
* Remove STPPaymentPresenter
* Support for latest ApplePayStubs
* Add nullability annotations to improve Swift support (note: this now requires Swift 1.2)
* Bug fixes

## 3.1.0 2015-01-19
* Add support for native Stripe Checkout, as well as STPPaymentPresenter for automatically using Checkout as a fallback for Apple Pay
* Add OSX support, including Checkout
* Add framework targets and Carthage support
* It's safe to remove the STRIPE_ENABLE_APPLEPAY compiler flag after this release.

## 3.0.0 2015-01-05
* Migrate code into STPAPIClient
* Add 'brand' and 'funding' properties to STPCard

## 2.2.2 2014-11-17
* Add bank account tokenization methods

## 2.2.1 2014-10-27
* Add billing address fields to our Apple Pay API
* Various bug fixes and code improvements

## 2.2.0 2014-10-08
* Move Apple Pay testing functionality into a separate project, ApplePayStubs. For more info, see github.com/stripe/ApplePayStubs.
* Improve the provided example app

## 2.1.0 2014-10-07
* Remove token retrieval API method
* Refactor functional tests to use new XCTestCase functionality

## 2.0.3 2014-09-24
* Group ApplePay code in a CocoaPods subspec

## 2.0.2 2014-09-24
* Move ApplePay code behind a compiler flag to avoid warnings from Apple when accidentally including it

## 2.0.1 2014-09-18
* Fix some small bugs related to ApplePay and iOS8

## 2.0 2014-09-09
* Add support for native payments via Pay

## 1.2 2014-08-21
* Removed PaymentKit as a dependency. If you'd like to use it, you may still do so by including it separately.
* Removed STPView. PaymentKit provides a near-identical version of this functionality if you need to migrate.
* Improve example project
* Various code fixes

## 1.1.4 2014-05-22
* Fixed an issue where tokenization requests would fail under iOS 6 due to SSL certificate verification

## 1.1.3 2014-05-12
* Send some basic version and device details with requests for debugging.
* Added -description to STPToken
* Fixed some minor code nits
* Modernized code

## 1.1.2 2014-04-21
* Added test suite for SSL certificate expiry/revocation
* You can now set STPView's delegate from Interface Builder

## 1.1.1 2014-04-14
* API methods now verify the server's SSL certificate against a preset blacklist.
* Fixed some bugs with SSL verification.
* Note: This version now requires the `Security` framework. You will need to add this to your app if you're not using CocoaPods.

## 1.0.4 2014-03-24

* Upgraded tests from OCUnit to XCTest
* Fixed an issue with the SenTestingKit dependency
* Removed some dead code

## 1.0.3 2014-03-21

* Fixed: Some example files had target memberships set for StripeiOS and iOSTest.
* Fixed: The example publishable key was expired.
* Fixed: Podspec did not pass linting.
* Some fixes for 64-bit.
* Many improvements to the README.
* Fixed example under iOS 7
* Some source code cleaning and modernization.

## 1.0.2 2013-09-09

* Add exceptions for null successHandler and errorHandler.
* Added the ability to POST the created token to a URL.
* Made STPCard properties nonatomic.
* Moved PaymentKit to be a submodule; added to Podfile as a dependency.
* Fixed some warnings caught by the static analyzer (thanks to jcjimenez!)

## 1.0.1 2012-11-16

* Add CocoaPods support
* Change directory structure of bindings to make it easier to install

## 1.0.0 2012-11-16

* Initial release

Special thanks to: Todd Heasley, jcjimenez.<|MERGE_RESOLUTION|>--- conflicted
+++ resolved
@@ -1,15 +1,13 @@
-<<<<<<< HEAD
 ## x.x.x x-x-x
 ### PaymentSheet
 * [Fixed] Fixed an animation glitch when dismissing PaymentSheet in React Native.
-=======
+
 ## 24.1.0 2024-11-25
 ### Payments
 * [Added] Support for Crypto bindings.
 
 ### PaymentSheet
 * [Fixed] US Bank Account now shows the correct mandate when using the `instant_or_skip` verification method.
->>>>>>> cb9f7b95
 
 ## 24.0.2 2024-11-21
 ### PaymentSheet
