--- conflicted
+++ resolved
@@ -1,12 +1,7 @@
-<<<<<<< HEAD
-## X.X.X X-X-X
-### PaymentSheet
+## x.x.x yyyy-yy-yy
+### PaymentSheet
+* [Added] Ability to update saved cards when using CustomerSessions (private preview)
 * [Added] Added payment method options setup future usage to deferred API.
-=======
-## x.x.x yyyy-yy-yy
-### PaymentSheet
-* [Added] Ability to update saved cards when using CustomerSessions (private preview)
->>>>>>> 62dc2874
 
 ## 24.11.1 2025-04-14
 ### PaymentSheet
