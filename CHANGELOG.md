--- conflicted
+++ resolved
@@ -1,11 +1,8 @@
 ## x.x.x x-x-x
 ### PaymentSheet
 * [Added] Added `rowSelectionBehavior` API to Embedded Payment Element (private preview).
-<<<<<<< HEAD
+* [Changed] The native Link experience (private preview) is now available as a payment method even if you collect billing details via `billingDetailsCollectionConfiguration`.
 * [Changed] Updated Afterpay branding in the US to be Cash App Afterpay.
-=======
-* [Changed] The native Link experience (private preview) is now available as a payment method even if you collect billing details via `billingDetailsCollectionConfiguration`.
->>>>>>> 163eb565
 
 ## 24.10.0 2025-03-31
 ### PaymentSheet
