<<<<<<< HEAD
## x.x.x x-x-x
### StripeApplePay
* Fixed a compile-time issue with using StripeApplePay in an App Extension. ([#2853](https://github.com/stripe/stripe-ios/issues/2853))
=======
## 23.14.0 2023-08-21
>>>>>>> 9df04f70

### All
* Improved redirect UX when using Cash App Pay.

### PaymentSheet
* [Added] Support for GrabPay with PaymentIntents.

### Payments
* [Added] You can now create an STPConnectAccountParams without specifying a business type.

### Basic Integration
* [Added] Adds `applePayLaterAvailability` to `STPPaymentContext`, a property that mirrors `PKPaymentRequest.applePayLaterAvailability`. This is useful if you need to disable Apple Pay Later. Note: iOS 17+.


## 23.13.0 2023-08-07
### All
* [Fixed] Fixed compatibility with Xcode 15 beta 3. visionOS is now supported in iPadOS compatibility mode.
### PaymentSheet
* [Added] Enable bancontact and sofort for SetupIntents and PaymentIntents with setup_future_usage. Note: PaymentSheet doesn't display saved SEPA Debit payment methods yet.
### CustomerSheet
* [Added] `us_bank_account` PaymentMethod is now available in CustomerSheet

## 23.12.0 2023-07-31
### PaymentSheet
* [Added] Enable SEPA Debit and iDEAL for SetupIntents and PaymentIntents with setup_future_usage. Note: PaymentSheet doesn't display saved SEPA Debit payment methods yet.
* [Added] Add removeSavedPaymentMethodMessage to PaymentSheet.Configuration and CustomerSheet.Configuration. 

### Identity
* [Added] Supports [phone verification](https://stripe.com/docs/identity/phone) in Identity mobile SDK.


## 23.11.2 2023-07-24
### PaymentSheet
* [Fixed] Update stp_icon_add@3x.png to 8bit color depth (Thanks @jszumski)

### CustomerSheet
* [Fixed] Ability to removing payment method immediately after adding it.
* [Fixed] Re-init addPaymentMethodViewController after adding payment method to allow for adding another payment method

## 23.11.1 2023-07-18
### PaymentSheet
* [Fixed] Fixed various bugs in Link private beta.

## 23.11.0 2023-07-17
### CustomerSheet
* [Changed] Breaking interface change for `CustomerSheetResult`. `CustomerSheetResult.canceled` now has a nullable associated value signifying that there is no selected payment method. Please use both `.canceled(StripeOptionSelection?)` and `.selected(PaymentOptionSelection?)` to update your UI to show the latest selected payment method.

## 23.10.0 2023-07-10
### Payments
* [Fixed] A bug where `mandate_data` was not being properly attached to PayPal SetupIntent's.
### PaymentSheet
* [Added] You can now collect payment details before creating a PaymentIntent or SetupIntent. See [our docs](https://stripe.com/docs/payments/accept-a-payment-deferred) for more info. This integration also allows you to [confirm the Intent on the server](https://stripe.com/docs/payments/finalize-payments-on-the-server).

## 23.9.4 2023-07-05
### PaymentSheet
* [Added] US bank accounts are now supported when initializing with an IntentConfiguration.

## 23.9.3 2023-06-26
### PaymentSheet
* [Fixed] Affirm no longer requires shipping details.

### CustomerSheet
* [Added] Added `billingDetailsCollectionConfiguration` to configure how you want to collect billing details (private beta).

## 23.9.2 2023-06-20
### Payments
* [Fixed] Fixed a bug causing Cash App Pay SetupIntents to incorrectly state they were canceled when they succeeded.

### AddressElement
* [Fixed] A bug that was causing `addressViewControllerDidFinish` to return a non-nil `AddressDetails` when the user cancels out of the AddressElement when default values are provided.
* [Fixed] A bug that prevented the auto complete view from being presented when the AddressElement was created with default values.

## 23.9.1 2023-06-12
### PaymentSheet
* [Fixed] Fixed validating the IntentConfiguration matches the PaymentIntent/SetupIntent when it was already confirmed on the server. Note: server-side confirmation is in private beta.
### CustomerSheet
* [Fixed] Fixed bug with removing multiple saved payment methods

## 23.9.0 2023-05-30
### PaymentSheet
* [Changed] The private beta API for https://stripe.com/docs/payments/finalize-payments-on-the-server has changed:
  * If you use `IntentConfiguration(..., confirmHandler:)`, the confirm handler now has an additional `shouldSavePaymentMethod: Bool` parameter that you should ignore.
  * If you use `IntentConfiguration(..., confirmHandlerForServerSideConfirmation:)`, use `IntentConfiguration(..., confirmHandler:)` instead. Additionally, the confirm handler's first parameter is now an `STPPaymentMethod` object instead of a String id. Use `paymentMethod.stripeId` to get its id and send it to your server.
* [Fixed] Fixed PKR currency formatting.

### CustomerSheet
* [Added] [CustomerSheet](https://stripe.com/docs/elements/customer-sheet?platform=ios) is now available (private beta)

## 23.8.0 2023-05-08
### Identity
* [Added] Added test mode M1 for the SDK.

## 23.7.1 2023-05-02
### Payments
* [Fixed] STPPaymentHandler.handleNextAction allows payment methods that are delayed or require further customer action like like SEPA Debit or OXXO.

## 23.7.0 2023-04-24
### PaymentSheet
* [Fixed] Fixed disabled text color, using a lower opacity version of the original color instead of the previous `.tertiaryLabel`.

### Identity
* [Added] Added test mode for the SDK.

## 23.6.2 2023-04-20

### Payments
* [Fixed] Fixed UnionPay cards appearing as invalid in some cases.

### PaymentSheet
* [Fixed] Fixed a bug that prevents users from using SEPA Debit w/ PaymentIntents or SetupIntents and Paypal in PaymentIntent+setup_future_usage or SetupIntent.

## 23.6.1 2023-04-17
### All
* Xcode 13 is [no longer supported by Apple](https://developer.apple.com/news/upcoming-requirements/). Please upgrade to Xcode 14.1 or later.
### PaymentSheet
* [Fixed] Visual bug of the delete icon when deleting saved payment methods reported in [#2461](https://github.com/stripe/stripe-ios/issues/2461).

## 23.6.0 2023-03-27
### PaymentSheet
* [Added] Added `billingDetailsCollectionConfiguration` to configure how you want to collect billing details. See the docs [here](https://stripe.com/docs/payments/accept-a-payment?platform=ios&ui=payment-sheet#billing-details-collection).

## 23.5.1 2023-03-20
### Payments
* [Fixed] Fixed amounts in COP being formatted incorrectly.
* [Fixed] Fixed BLIK payment bindings not handling next actions correctly.
* [Changed] Removed usage of `UIDevice.currentDevice.name`.

### Identity
* [Added] Added a retake photo button on selfie scanning screen.

## 23.5.0 2023-03-13
### Payments
* [Added] API bindings support for Cash App Pay. See the docs [here](https://stripe.com/docs/payments/cash-app-pay/accept-a-payment?platform=mobile).
* [Added] Added `STPCardValidator.possibleBrands(forCard:completion:)`, which returns the list of available networks for a card.

### PaymentSheet
* [Added] Support for Cash App Pay in PaymentSheet.

## 23.4.2 2023-03-06
### Identity
* [Added] ID/Address verification.

## 23.4.1 2023-02-27
### PaymentSheet
* [Added] Debug logging to help identify why specific payment methods are not showing up in PaymentSheet.

### Basic Integration
* [Fixed] Race condition reported in #2302

## 23.4.0 2023-02-21
### PaymentSheet
* [Added] Adds support for setting up PayPal using a SetupIntent or a PaymentIntent w/ setup_future_usage=off_session. Note: PayPal is in beta.

## 23.3.4 2023-02-13
### Financial Connections
* [Changed] Polished Financial Connections UI.

## 23.3.3 2023-01-30
### Payments
* [Changed] Updated image asset for AFFIN bank.

### Financial Connections
* [Fixed] Double encoding of GET parameters.

## 23.3.2 2023-01-09
* [Changed] Using [Tuist](https://tuist.io) to generate Xcode projects. From now on, only release versions of the SDK will include Xcode project files, in case you want to build a non release revision from source, you can follow [these instructions](https://docs.tuist.io/tutorial/get-started) to generate the project files. For Carthage users, this also means that you will only be able to depend on release versions.

### PaymentSheet
* [Added] `PaymentSheetError` now conforms to `CustomDebugStringConvertible` and has a more useful description when no payment method types are available.
* [Changed] Customers can now re-enter the autocomplete flow of `AddressViewController` by tapping an icon in the line 1 text field.

## 23.3.1 2022-12-12
* [Fixed] Fixed a bug where 3 decimal place currencies were not being formatted properly.

### PaymentSheet
* [Fixed] Fixed an issue that caused animations of the card logos in the Card input field to glitch.
* [Fixed] Fixed a layout issue in the "Save my info" checkbox.

### CardScan
* [Fixed] Fixed UX model loading from the wrong bundle. [#2078](https://github.com/stripe/stripe-ios/issues/2078) (Thanks [nickm01](https://github.com/nickm01))

## 23.3.0 2022-12-05
### PaymentSheet
* [Added] Added logos of accepted card brands on Card input field.
* [Fixed] Fixed erroneously displaying the card scan button when card scanning is not available.

### Financial Connections
* [Changed] FinancialConnectionsSheet methods now require to be called from non-extensions.
* [Changed] BankAccountToken.bankAccount was changed to an optional.

## 23.2.0 2022-11-14
### PaymentSheet
* [Added] Added `AddressViewController`, a customizable view controller that collects local and international addresses for your customers. See https://stripe.com/docs/elements/address-element?platform=ios.
* [Added] Added `PaymentSheet.Configuration.allowsPaymentMethodsRequiringShippingAddress`. Previously, to allow payment methods that require a shipping address (e.g. Afterpay and Affirm) in PaymentSheet, you attached a shipping address to the PaymentIntent before initializing PaymentSheet. Now, you can instead set this property to `true` and set `PaymentSheet.Configuration.shippingDetails` to a closure that returns your customers' shipping address. The shipping address will be attached to the PaymentIntent when the customer completes the checkout.
* [Fixed] Fixed user facing error messages for card related errors.
* [Fixed] Fixed `setup_future_usage` value being set when there's no customer.

## 23.1.1 2022-11-07
### Payments
* [Fixed] Fixed an issue with linking the StripePayments SDK in certain configurations.

## 23.1.0 2022-10-31
### CardScan
* [Added] Added a README.md for the `CardScanSheet` integration.

### PaymentSheet
* [Added] Added parameters to customize the primary button and Apple Pay button labels. They can be found under `PaymentSheet.Configuration.primaryButtonLabel` and `PaymentSheet.ApplePayConfiguration.buttonType` respectively.

## 23.0.0 2022-10-24
### Payments
* [Changed] Reduced the size of the SDK by splitting the `Stripe` module into `StripePaymentSheet`, `StripePayments`, and `StripePaymentsUI`. Some manual changes may be required. Migration instructions are available at [https://stripe.com/docs/mobile/ios/sdk-23-migration](https://stripe.com/docs/mobile/ios/sdk-23-migration).

|Module|Description|Compressed|Uncompressed|
|------|-----------|----------|------------|
|StripePaymentSheet|Stripe's [prebuilt payment UI](https://stripe.com/docs/payments/accept-a-payment?platform=ios&ui=payment-sheet).|2.7MB|6.3MB|
|Stripe|Contains all the below frameworks, plus [Issuing](https://stripe.com/docs/issuing/cards/digital-wallets?platform=iOS) and [Basic Integration](/docs/mobile/ios/basic).|2.3MB|5.1MB|
|StripeApplePay|[Apple Pay support](/docs/apple-pay), including `STPApplePayContext`.|0.4MB|1.0MB|
|StripePayments|Bindings for the Stripe Payments API.|1.0MB|2.6MB|
|StripePaymentsUI|Bindings for the Stripe Payments API, [STPPaymentCardTextField](https://stripe.com/docs/payments/accept-a-payment?platform=ios&ui=custom), STPCardFormView, and other UI elements.|1.7MB|3.9MB|

* [Changed] The minimum iOS version is now 13.0. If you'd like to deploy for iOS 12.0, please use Stripe SDK 22.8.4.
* [Changed] STPPaymentCardTextField's `cardParams` parameter has been deprecated in favor of `paymentMethodParams`, making it easier to include the postal code from the card field. If you need to access the `STPPaymentMethodCardParams`, use `.paymentMethodParams.card`.

### PaymentSheet
* [Fixed] Fixed a validation issue where cards expiring at the end of the current month were incorrectly treated as expired.
* [Fixed] Fixed a visual bug in iOS 16 where advancing between text fields would momentarily dismiss the keyboard.

## 22.8.4 2022-10-12
### PaymentSheet
* [Fixed] Use `.formSheet` modal presentation in Mac Catalyst. [#2023](https://github.com/stripe/stripe-ios/issues/2023) (Thanks [sergiocampama](https://github.com/sergiocampama)!)

## 22.8.3 2022-10-03
### CardScan
* [Fixed] [Garbled privacy link text in Card Scan UI](https://github.com/stripe/stripe-ios/issues/2015)

## 22.8.2 2022-09-19
### Identity
* [Changed] Support uploading single side documents.
* [Fixed] Fixed Xcode 14 support.
### Financial Connections
* [Fixed] Fixes an issue of returning canceled result from FinancialConnections if user taps cancel on the manual entry success screen.
### CardScan
* [Added] Added a new parameter to CardScanSheet.present() to specify if the presentation should be done animated or not. Defaults to true.
* [Changed] Changed card scan ML model loading to be async.
* [Changed] Changed minimum deployment target for card scan to iOS 13.

## 22.8.1 2022-09-12
### PaymentSheet
* [Fixed] Fixed potential crash when using Link in Mac Catalyst.
* [Fixed] Fixed Right-to-Left (RTL) layout issues.

### Apple Pay
* [Fixed] Fixed an issue where `applePayContext:willCompleteWithResult:authorizationResult:handler:` may not be called in Objective-C implementations of `STPApplePayContextDelegate`.

## 22.8.0 2022-09-06
### PaymentSheet
* [Changed] Renamed `PaymentSheet.reset()` to `PaymentSheet.resetCustomer()`. See `MIGRATING.md` for more info.
* [Added] You can now set closures in `PaymentSheet.ApplePayConfiguration.customHandlers` to configure the PKPaymentRequest and PKPaymentAuthorizationResult during a transaction. This enables you to build support for [Merchant Tokens](https://developer.apple.com/documentation/passkit/pkpaymentrequest/3916053-recurringpaymentrequest) and [Order Tracking](https://developer.apple.com/documentation/passkit/pkpaymentorderdetails) in iOS 16.

### Apple Pay
* [Added] You can now implement the `applePayContext(_:willCompleteWithResult:handler:)` function in your `ApplePayContextDelegate` to configure the PKPaymentAuthorizationResult during a transaction. This enables you to build support for [Order Tracking](https://developer.apple.com/documentation/passkit/pkpaymentorderdetails) in iOS 16.

## 22.7.1 2022-08-31
* [Fixed] Fixed Mac Catalyst support in Xcode 14. [#2001](https://github.com/stripe/stripe-ios/issues/2001)

### PaymentSheet
* [Fixed] PaymentSheet now uses configuration.apiClient for Apple Pay instead of always using STPAPIClient.shared.
* [Fixed] Fixed a layout issue with PaymentSheet in landscape.

## 22.7.0 2022-08-15
### PaymentSheet
* [Fixed] Fixed a layout issue on iPad.
* [Changed] Improved Link support in custom flow (`PaymentSheet.FlowController`).

## 22.6.0 2022-07-05
### PaymentSheet
* [Added] PaymentSheet now supports Link payment method.
* [Changed] Change behavior of Afterpay/Clearpay: Charge in 3 for GB, FR, and ES

### STPCardFormView
* [Changed] Postal code is no longer collected for billing addresses in Japan.

### Identity
* [Added] The ability to capture Selfie images in the native component flow.
* [Fixed] Fixed an issue where the welcome and confirmation screens were not correctly decoding non-ascii characters.
* [Fixed] Fixed an issue where, if a manually uploaded document could not be decoded on the server, there was no way to select a new image to upload.
* [Fixed] Fixed an issue where the IdentityVerificationSheet completion block was called early when manually uploading a document image instead of using auto-capture.

## 22.5.1 2022-06-21
* [Fixed] Fixed an issue with `STPPaymentHandler` where returning an app redirect could cause a crash.

## 22.5.0 2022-06-13
### PaymentSheet
* [Added] You can now use `PaymentSheet.ApplePayConfiguration.paymentSummaryItems` to directly configure the payment summary items displayed in the Apple Pay sheet. This is useful for recurring payments.

## 22.4.0 2022-05-23
### PaymentSheet
* [Added] The ability to customize the appearance of the PaymentSheet using `PaymentSheet.Appearance`.
* [Added] Support for collecting payments from customers in 54 additional countries within PaymentSheet. Most of these countries are located in Africa and the Middle East.
* [Added] `affirm` and `AUBECSDebit` payment methods are now available in PaymentSheet

## 22.3.2 2022-05-18
### CardScan
* [Added] Added privacy text to the CardImageVerification Sheet UI

## 22.3.1 2022-05-16
* [Fixed] Fixed an issue where ApplePayContext failed to parse an API response if the funding source was unknown.
* [Fixed] Fixed an issue where PaymentIntent confirmation could fail when the user closes the challenge window immediately after successfully completing a challenge

### Identity
* [Fixed] Fixed an issue where the verification flow would get stuck in a document upload loop when verifying with a passport and uploading an image manually.

## 22.3.0 2022-05-03

### PaymentSheet
* [Added] `us_bank_account` PaymentMethod is now available in payment sheet

## 22.2.0 2022-04-25

### Connections
* [Changed] `StripeConnections` SDK has been renamed to `StripeFinancialConnections`. See `MIGRATING.md` for more info.

### PaymentSheet
* [Fixed] Fixed an issue where `source_cancel` API requests were being made for non-3DS payment method types.
* [Fixed] Fixed an issue where certain error messages were not being localized.
* [Added] `us_bank_account` PaymentMethod is now available in PaymentSheet.

### Identity
* [Fixed] Minor UI fixes when using `IdentityVerificationSheet` with native components
* [Changed] Improvements to native component `IdentityVerificationSheet` document detection

## 22.1.1 2022-04-11

### Identity
* [Fixed] Fixes VerificationClientSecret (Thanks [Masataka-n](https://github.com/Masataka-n)!)

## 22.1.0 2022-04-04
* [Changed] Localization improvements.
### Identity
* [Added] `IdentityVerificationSheet` can now be used with native iOS components.

## 22.0.0 2022-03-28
* [Changed] The minimum iOS version is now 12.0. If you'd like to deploy for iOS 11.0, please use Stripe SDK 21.12.0.
* [Added] `us_bank_account` PaymentMethod is now available for ACH Direct Debit payments, including APIs to collect customer bank information (requires `StripeConnections`) and verify microdeposits.
* [Added] `StripeConnections` SDK can be optionally included to support ACH Direct Debit payments.

### PaymentSheet
* [Changed] PaymentSheet now uses light and dark mode agnostic icons for payment method types.
* [Changed] Link payment method (private beta) UX improvements.

### Identity
* [Changed] `IdentityVerificationSheet` now has an availability requirement of iOS 14.3 on its initializer instead of the `present` method.

## 21.13.0 2022-03-15
* [Changed] Binary framework distribution now requires Xcode 13. Carthage users using Xcode 12 need to add the `--no-use-binaries` flag.

### PaymentSheet
* [Fixed] Fixed potential crash when using PaymentSheet custom flow with SwiftUI.
* [Fixed] Fixed being unable to cancel native 3DS2 in PaymentSheet.
* [Fixed] The payment method icons will now use the correct colors when PaymentSheet is configured with `alwaysLight` or `alwaysDark`.
* [Fixed] A race condition when setting the `primaryButtonColor` on `PaymentSheet.Configuration`.
* [Added] PaymentSheet now supports Link (private beta).

### CardScan
* [Added] The `CardImageVerificationSheet` initializer can now take an additional `Configuration` object.

## 21.12.0 2022-02-14
* [Added] We now offer a 1MB Apple Pay SDK module intended for use in an App Clip. Visit [our App Clips docs](https://stripe.com/docs/apple-pay#app-clips) for details.
* `Stripe` now requires `StripeApplePay`. See `MIGRATING.md` for more info.
* [Added] Added a convenience initializer to create an STPCardParams from an STPPaymentMethodParams.

### PaymentSheet
* [Changed] The "save this card" checkbox in PaymentSheet is now unchecked by default in non-US countries.
* [Fixed] Fixes issue that could cause symbol name collisions when using Objective-C
* [Fixed] Fixes potential crash when using PaymentSheet with SwiftUI

## 21.11.1 2022-01-10
* Fixes a build warning in SPM caused by an invalid Package.swift file.

## 21.11.0 2022-01-04
* [Changed] The maximum `identity_document` file upload size has been increased, improving the quality of compressed images. See https://stripe.com/docs/file-upload
* [Fixed] The maximum `dispute_evidence` file upload size has been decreased to match server requirements, preventing the server from rejecting uploads that exceeded 5MB. See https://stripe.com/docs/file-upload
* [Added] PaymentSheet now supports Afterpay / Clearpay, EPS, Giropay, Klarna, Paypal (private beta), and P24.

## 21.10.0 2021-12-14
* Added API bindings for Klarna
* `StripeIdentity` now requires `StripeCameraCore`. See `MIGRATING.md` for more info.
* Releasing `StripeCardScan` Beta iOS SDK
* Fixes a bug where the text field would cause a crash when typing a space (U+0020) followed by pressing the backspace key on iPad. [#1907](https://github.com/stripe/stripe-ios/issues/1907) (Thanks [buhikon](https://github.com/buhikon)!)

## 21.9.1 2021-12-02
* Fixes a build warning caused by a duplicate NSURLComponents+Stripe.swift file.

## 21.9.0 2021-10-18
### PaymentSheet
This release adds several new features to PaymentSheet, our drop-in UI integration:

#### More supported payment methods
The list of supported payment methods depends on your integration.
If you’re using a PaymentIntent, we support:
- Card
- SEPA Debit, bancontact, iDEAL, sofort

If you’re using a PaymentIntent with `setup_future_usage` or a SetupIntent, we support:
- Card
- Apple/GooglePay

Note: To enable SEPA Debit and sofort, set `PaymentSheet.configuration.allowsDelayedPaymentMethods` to `true` on the client.
These payment methods can't guarantee you will receive funds from your customer at the end of the checkout because they take time to settle. Don't enable these if your business requires immediate payment (e.g., an on-demand service). See https://stripe.com/payments/payment-methods-guide

#### Pre-fill billing details
PaymentSheet collects billing details like name and email for certain payment methods. Pre-fill these fields to save customers time by setting `PaymentSheet.Configuration.defaultBillingDetails`.

#### Save payment methods on payment
> This is currently only available for cards + Apple/Google Pay.

PaymentSheet supports PaymentIntents with `setup_future_usage` set. This property tells us to save the payment method for future use (e.g., taking initial payment of a recurring subscription).
When set, PaymentSheet hides the 'Save this card for future use' checkbox and always saves.

#### SetupIntent support
> This is currently only available for cards + Apple/Google Pay.

Initialize PaymentSheet with a SetupIntent to set up cards for future use without charging.

#### Smart payment method ordering
When a customer is adding a new payment method, PaymentSheet uses information like the customers region to show the most relevant payment methods first.

#### Other changes
* Postal code collection for cards is now limited to US, CA, UK
* Fixed SwiftUI memory leaks [Issue #1881](https://github.com/stripe/stripe-ios/issues/1881)
* Added "hint" for error messages
* Adds many new localizations. The SDK now localizes in the following languages: bg-BG,ca-ES,cs-CZ,da,de,el-GR,en-GB,es-419,es,et-EE,fi,fil,fr-CA,fr,hr,hu,id,it,ja,ko,lt-LT,lv-LV,ms-MY,mt,nb,nl,nn-NO,pl-PL,pt-BR,pt-PT,ro-RO,ru,sk-SK,sl-SI,sv,tk,tr,vi,zh-Hans,zh-Hant,zh-HK
* `Stripe` and `StripeIdentity` now require `StripeUICore`. See `MIGRATING.md` for more info.

## 21.8.1 2021-08-10
* Fixes an issue with image loading when using Swift Package Manager.
* Temporarily disabled WeChat Pay support in PaymentMethods.
* The `Stripe` module now requires `StripeCore`. See `MIGRATING.md` for more info.

## 21.8.0 2021-08-04
* Fixes broken card scanning links. (Thanks [ricsantos](https://github.com/ricsantos))
* Fixes accessibilityLabel for postal code field. (Thanks [romanilchyshyndepop](https://github.com/romanilchyshyndepop))
* Improves compile time by 30% [#1846](https://github.com/stripe/stripe-ios/pull/1846) (Thanks [JonathanDowning](https://github.com/JonathanDowning)!)
* Releasing `StripeIdentity` iOS SDK for use with [Stripe Identity](https://stripe.com/identity).

## 21.7.0 2021-07-07
* Fixes an issue with `additionaDocument` field typo [#1833](https://github.com/stripe/stripe-ios/issues/1833)
* Adds support for WeChat Pay to PaymentMethods
* Weak-links SwiftUI [#1828](https://github.com/stripe/stripe-ios/issues/1828)
* Adds 3DS2 support for Cartes Bancaires
* Fixes an issue with camera rotation during card scanning on iPad
* Fixes an issue where PaymentSheet could cause conflicts when included in an app that also includes PanModal [#1818](https://github.com/stripe/stripe-ios/issues/1818)
* Fixes an issue with building on Xcode 13 [#1822](https://github.com/stripe/stripe-ios/issues/1822)
* Fixes an issue where overriding STPPaymentCardTextField's `brandImage()` func had no effect [#1827](https://github.com/stripe/stripe-ios/issues/1827)
* Fixes documentation typo. (Thanks [iAugux](https://github.com/iAugux))

## 21.6.0 2021-05-27
* Adds `STPCardFormView`, a UI component that collects card details
* Adds 'STPRadarSession'. Note this requires additional Stripe permissions to use.

## 21.5.1 2021-05-07
* Fixes the `PaymentSheet` API not being public.
* Fixes an issue with missing headers. (Thanks [jctrouble](https://github.com/jctrouble)!)

## 21.5.0 2021-05-06
* Adds the `PaymentSheet`(https://stripe.dev/stripe-ios/docs/Classes/PaymentSheet.html) API, a prebuilt payment UI.
* Fixes Mac Catalyst support in Xcode 12.5 [#1797](https://github.com/stripe/stripe-ios/issues/1797)
* Fixes `STPPaymentCardTextField` not being open [#1768](https://github.com/stripe/stripe-ios/issues/1797)

## 21.4.0 2021-04-08
* Fixed warnings in Xcode 12.5. [#1772](https://github.com/stripe/stripe-ios/issues/1772)
* Fixes a layout issue when confirming payments in SwiftUI. [#1761](https://github.com/stripe/stripe-ios/issues/1761) (Thanks [mvarie](https://github.com/mvarie)!)
* Fixes a potential race condition when finalizing 3DS2 confirmations.
* Fixes an issue where a 3DS2 transaction could result in an incorrect error message when the card number is incorrect. [#1778](https://github.com/stripe/stripe-ios/issues/1778)
* Fixes an issue where `STPPaymentHandler.shared().handleNextAction` sometimes didn't return a `handleActionError`. [#1769](https://github.com/stripe/stripe-ios/issues/1769)
* Fixes a layout issue when confirming payments in SwiftUI. [#1761](https://github.com/stripe/stripe-ios/issues/1761) (Thanks [mvarie](https://github.com/mvarie)!)
* Fixes an issue with opening URLs on Mac Catalyst
* Fixes an issue where OXXO next action is mistaken for a cancel in STPPaymentHandler
* SetupIntents for iDEAL, Bancontact, EPS, and Sofort will now send the required mandate information.
* Adds support for BLIK.
* Adds `decline_code` information to STPError. [#1755](https://github.com/stripe/stripe-ios/issues/1755)
* Adds support for SetupIntents to STPApplePayContext
* Allows STPPaymentCardTextField to be subclassed. [#1768](https://github.com/stripe/stripe-ios/issues/1768)

## 21.3.1 2021-03-25
* Adds support for Maestro in Apple Pay on iOS 12 or later.

## 21.3.0 2021-02-18
* Adds support for SwiftUI in custom integration using the `STPPaymentCardTextField.Representable` View and the `.paymentConfirmationSheet()` ViewModifier. See `IntegrationTester` for usage examples.
* Removes the UIViewController requirement from STPApplePayContext, allowing it to be used in SwiftUI.
* Fixes an issue where `STPPaymentOptionsViewController` could fail to register a card. [#1758](https://github.com/stripe/stripe-ios/issues/1758)
* Fixes an issue where some UnionPay test cards were marked as invalid. [#1759](https://github.com/stripe/stripe-ios/issues/1759)
* Updates tests to run on Carthage 0.37 with .xcframeworks.


## 21.2.1 2021-01-29
* Fixed an issue where a payment card text field could resize incorrectly on smaller devices or with certain languages. [#1600](https://github.com/stripe/stripe-ios/issues/1600)
* Fixed an issue where the SDK could always return English strings in certain situations. [#1677](https://github.com/stripe/stripe-ios/pull/1677) (Thanks [glaures-ioki](https://github.com/glaures-ioki)!)
* Fixed an issue where an STPTheme had no effect on the navigation bar. [#1753](https://github.com/stripe/stripe-ios/pull/1753) (Thanks  [@rbenna](https://github.com/rbenna)!)
* Fixed handling of nil region codes. [#1752](https://github.com/stripe/stripe-ios/issues/1752)
* Fixed an issue preventing card scanning from being disabled. [#1751](https://github.com/stripe/stripe-ios/issues/1751)
* Fixed an issue with enabling card scanning in an app with a localized Info.plist.[#1745](https://github.com/stripe/stripe-ios/issues/1745)
* Added a missing additionalDocument parameter to STPConnectAccountIndividualVerification.
* Added support for Afterpay/Clearpay.

## 21.2.0 2021-01-06
* Stripe3DS2 is now open source software under the MIT License.
* Fixed various issues with bundling Stripe3DS2 in Cocoapods and Swift Package Manager. All binary dependencies have been removed.
* Fixed an infinite loop during layout on small screen sizes. [#1731](https://github.com/stripe/stripe-ios/issues/1731)
* Fixed issues with missing image assets when using Cocoapods. [#1655](https://github.com/stripe/stripe-ios/issues/1655) [#1722](https://github.com/stripe/stripe-ios/issues/1722)
* Fixed an issue which resulted in unnecessary queries to the BIN information service.
* Adds the ability to `attach` and `detach` PaymentMethod IDs to/from a CustomerContext. [#1729](https://github.com/stripe/stripe-ios/issues/1729)
* Adds support for NetBanking.

## 21.1.0 2020-12-07
* Fixes a crash during manual confirmation of a 3DS2 payment. [#1725](https://github.com/stripe/stripe-ios/issues/1725)
* Fixes an issue that could cause some image assets to be missing in certain configurations. [#1722](https://github.com/stripe/stripe-ios/issues/1722)
* Fixes an issue with confirming Alipay transactions.
* Re-exposes `cardNumber` parameter in `STPPaymentCardTextField`.
* Adds support for UPI.

## 21.0.1 2020-11-19
* Fixes an issue with some initializers not being exposed publicly following the [conversion to Swift](https://stripe.com/docs/mobile/ios/sdk-21-migration).
* Updates GrabPay integration to support synchronous updates.

## 21.0.0 2020-11-18
* The SDK is now written in Swift, and some manual changes are required. Migration instructions are available at [https://stripe.com/docs/mobile/ios/sdk-21-migration](https://stripe.com/docs/mobile/ios/sdk-21-migration).
* Adds full support for Apple silicon.
* Xcode 12.2 is now required.

## 20.1.1 2020-10-23
* Fixes an issue when using Cocoapods 1.10 and Xcode 12. [#1683](https://github.com/stripe/stripe-ios/pull/1683)
* Fixes a warning when using Swift Package Manager. [#1675](https://github.com/stripe/stripe-ios/pull/1675)

## 20.1.0 2020-10-15
* Adds support for OXXO. [#1592](https://github.com/stripe/stripe-ios/pull/1592)
* Applies a workaround for various bugs in Swift Package Manager. [#1671](https://github.com/stripe/stripe-ios/pull/1671) Please see [#1673](https://github.com/stripe/stripe-ios/issues/1673) for additional notes when using Xcode 12.0.
* Card scanning now works when the device's orientation is unknown. [#1659](https://github.com/stripe/stripe-ios/issues/1659)
* The expiration date field's Simplified Chinese localization has been corrected. (Thanks [cythb](https://github.com/cythb)!) [#1654](https://github.com/stripe/stripe-ios/pull/1654)

## 20.0.0 2020-09-14
* [Card scanning](https://github.com/stripe/stripe-ios#card-scanning) is now built into STPAddCardViewController. Card.io support has been removed. [#1629](https://github.com/stripe/stripe-ios/pull/1629)
* Shrunk the SDK from 1.3MB when compressed & thinned to 0.7MB, allowing for easier App Clips integration. [#1643](https://github.com/stripe/stripe-ios/pull/1643)
* Swift Package Manager, Apple Silicon, and Catalyst are now fully supported on Xcode 12. [#1644](https://github.com/stripe/stripe-ios/pull/1644)
* Adds support for 19-digit cards. [#1608](https://github.com/stripe/stripe-ios/pull/1608)
* Adds GrabPay and Sofort as PaymentMethod. [#1627](https://github.com/stripe/stripe-ios/pull/1627)
* Drops support for iOS 10. [#1643](https://github.com/stripe/stripe-ios/pull/1643)

## 19.4.0 2020-08-13
* `pkPaymentErrorForStripeError` no longer returns PKPaymentUnknownErrors. Instead, it returns the original NSError back, resulting in dismissal of the Apple Pay sheet. This means ApplePayContext dismisses the Apple Pay sheet for all errors that aren't specifically PKPaymentError types.
* `metadata` fields are no longer populated on retrieved Stripe API objects and must be fetched on your server using your secret key. If this is causing issues with your deployed app versions please reach out to [Stripe Support](https://support.stripe.com/?contact=true). These fields have been marked as deprecated and will be removed in a future SDK version.

## 19.3.0 2020-05-28
* Adds giropay PaymentMethod bindings [#1569](https://github.com/stripe/stripe-ios/pull/1569)
* Adds Przelewy24 (P24) PaymentMethod bindings [#1556](https://github.com/stripe/stripe-ios/pull/1556)
* Adds Bancontact PaymentMethod bindings [#1565](https://github.com/stripe/stripe-ios/pull/1565)
* Adds EPS PaymentMethod bindings [#1578](https://github.com/stripe/stripe-ios/pull/1578)
* Replaces es-AR localization with es-419 for full Latin American Spanish support and updates multiple localizations [#1549](https://github.com/stripe/stripe-ios/pull/1549) [#1570](https://github.com/stripe/stripe-ios/pull/1570)
* Fixes missing custom number placeholder in `STPPaymentCardTextField` [#1576](https://github.com/stripe/stripe-ios/pull/1576)
* Adds tabbing on external keyboard support to `STPAUBECSFormView` and correctly types it as a `UIView` instead of `UIControl` [#1580](https://github.com/stripe/stripe-ios/pull/1580)

## 19.2.0 2020-05-01
* Adds ability to attach shipping details when confirming PaymentIntents [#1558](https://github.com/stripe/stripe-ios/pull/1558)
* `STPApplePayContext` now provides shipping details in the `applePayContext:didCreatePaymentMethod:paymentInformation:completion:` delegate method and automatically attaches shipping details to PaymentIntents (unless manual confirmation)[#1561](https://github.com/stripe/stripe-ios/pull/1561)
* Adds support for the BECS Direct Debit payment method for Stripe users in Australia [#1547](https://github.com/stripe/stripe-ios/pull/1547)

## 19.1.1 2020-04-28
* Add advancedFraudSignalsEnabled property [#1560](https://github.com/stripe/stripe-ios/pull/1560)

## 19.1.0 2020-04-15
* Relaxes need for dob for full name connect account (`STPConnectAccountIndividualParams`). [#1539](https://github.com/stripe/stripe-ios/pull/1539)
* Adds Chinese (Traditional) and Chinese (Hong Kong) localizations [#1536](https://github.com/stripe/stripe-ios/pull/1536)
* Adds `STPApplePayContext`, a helper class for Apple Pay. [#1499](https://github.com/stripe/stripe-ios/pull/1499)
* Improves accessibility [#1513](https://github.com/stripe/stripe-ios/pull/1513), [#1504](https://github.com/stripe/stripe-ios/pull/1504)
* Adds support for the Bacs Direct Debit payment method [#1487](https://github.com/stripe/stripe-ios/pull/1487)
* Adds support for 16 digit Diners Club cards [#1498](https://github.com/stripe/stripe-ios/pull/1498)

## 19.0.1 2020-03-24
* Fixes an issue building with Xcode 11.4 [#1526](https://github.com/stripe/stripe-ios/pull/1526)

## 19.0.0 2020-02-12
* Deprecates the `STPAPIClient` `initWithConfiguration:` method. Set the `configuration` property on the `STPAPIClient` instance instead. [#1474](https://github.com/stripe/stripe-ios/pull/1474)
* Deprecates `publishableKey` and `stripeAccount` properties of `STPPaymentConfiguration`. See [MIGRATING.md](https://github.com/stripe/stripe-ios/blob/master/MIGRATING.md) for more details. [#1474](https://github.com/stripe/stripe-ios/pull/1474)
* Adds explicit STPAPIClient properties on all SDK components that make API requests. These default to `[STPAPIClient sharedClient]`. This is a breaking change for some users of `stripeAccount`. See [MIGRATING.md](https://github.com/stripe/stripe-ios/blob/master/MIGRATING.md) for more details. [#1469](https://github.com/stripe/stripe-ios/pull/1469)
* The user's postal code is now collected by default in countries that support postal codes. We always recommend collecting a postal code to increase card acceptance rates and reduce fraud. See [MIGRATING.md](https://github.com/stripe/stripe-ios/blob/master/MIGRATING.md) for more details. [#1479](https://github.com/stripe/stripe-ios/pull/1479)

## 18.4.0 2020-01-15
* Adds support for Klarna Pay on Sources API [#1444](https://github.com/stripe/stripe-ios/pull/1444)
* Compresses images using `pngcrush` to reduce SDK size [#1471](https://github.com/stripe/stripe-ios/pull/1471)
* Adds support for CVC recollection in PaymentIntent confirm [#1473](https://github.com/stripe/stripe-ios/pull/1473)
* Fixes a race condition when setting `defaultPaymentMethod` on `STPPaymentOptionsViewController` [#1476](https://github.com/stripe/stripe-ios/pull/1476)

## 18.3.0 2019-12-3
* STPAddCardViewControllerDelegate methods previously removed in v16.0.0 are now marked as deprecated, to help migrating users [#1439](https://github.com/stripe/stripe-ios/pull/1439)
* Fixes an issue where canceling 3DS authentication could leave PaymentIntents in an inaccurate `requires_action` state [#1443](https://github.com/stripe/stripe-ios/pull/1443)
* Fixes text color for large titles [#1446](https://github.com/stripe/stripe-ios/pull/1446)
* Re-adds support for pre-selecting the last selected payment method in STPPaymentContext and STPPaymentOptionsViewController. [#1445](https://github.com/stripe/stripe-ios/pull/1445)
* Fix crash when adding/removing postal code cells [#1450](https://github.com/stripe/stripe-ios/pull/1450)

## 18.2.0 2019-10-31
* Adds support for creating tokens with the last 4 digits of an SSN [#1432](https://github.com/stripe/stripe-ios/pull/1432)
* Renames Standard Integration to Basic Integration

## 18.1.0 2019-10-29
* Adds localizations for English (Great Britain), Korean, Russian, and Turkish [#1373](https://github.com/stripe/stripe-ios/pull/1373)
* Adds support for SEPA Debit as a PaymentMethod [#1415](https://github.com/stripe/stripe-ios/pull/1415)
* Adds support for custom SEPA Debit Mandate params with PaymentMethod [#1420](https://github.com/stripe/stripe-ios/pull/1420)
* Improves postal code UI for users with mismatched regions [#1302](https://github.com/stripe/stripe-ios/issues/1302)
* Fixes a potential crash when presenting the add card view controller [#1426](https://github.com/stripe/stripe-ios/issues/1426)
* Adds offline status checking to FPX payment flows [#1422](https://github.com/stripe/stripe-ios/pull/1422)
* Adds support for push provisions for Issuing users [#1396](https://github.com/stripe/stripe-ios/pull/1396)

## 18.0.0 2019-10-04
* Adds support for building on macOS 10.15 with Catalyst. Use the .xcframework file attached to the release in GitHub. Cocoapods support is coming soon. [#1364](https://github.com/stripe/stripe-ios/issues/1364)
* Errors from the Payment Intents API are now localized by default. See [MIGRATING.md](https://github.com/stripe/stripe-ios/blob/master/MIGRATING.md) for details.
* Adds support for FPX in Standard Integration. [#1390](https://github.com/stripe/stripe-ios/pull/1390)
* Simplified Apple Pay integration when using 3DS2. [#1386](https://github.com/stripe/stripe-ios/pull/1386)
* Improved autocomplete behavior for some STPPaymentHandler blocks. [#1403](https://github.com/stripe/stripe-ios/pull/1403)
* Fixed spurious `keyboardWillAppear` messages triggered by STPPaymentTextCard. [#1393](https://github.com/stripe/stripe-ios/pull/1393)
* Fixed an issue with non-numeric placeholders in STPPaymentTextCard. [#1394](https://github.com/stripe/stripe-ios/pull/1394)
* Dropped support for iOS 9. Please continue to use 17.0.2 if you need to support iOS 9.

## 17.0.2 2019-09-24
* Fixes an error that could prevent a 3D Secure 2 challenge dialog from appearing in certain situations.
* Improved VoiceOver support. [#1384](https://github.com/stripe/stripe-ios/pull/1384)
* Updated Apple Pay and Mastercard branding. [#1374](https://github.com/stripe/stripe-ios/pull/1374)
* Updated the Standard Integration example app to use automatic confirmation. [#1363](https://github.com/stripe/stripe-ios/pull/1363)
* Added support for collecting email addresses and phone numbers from Apple Pay. [#1372](https://github.com/stripe/stripe-ios/pull/1372)
* Introduced support for FPX payments. (Invite-only Beta) [#1375](https://github.com/stripe/stripe-ios/pull/1375)

## 17.0.1 2019-09-09
* Cancellation during the 3DS2 flow will no longer cause an unexpected error. [#1353](https://github.com/stripe/stripe-ios/pull/1353)
* Large Title UIViewControllers will no longer have a transparent background in iOS 13. [#1362](https://github.com/stripe/stripe-ios/pull/1362)
* Adds an `availableCountries` option to STPPaymentConfiguration, allowing one to limit the list of countries in the address entry view. [#1327](https://github.com/stripe/stripe-ios/pull/1327)
* Fixes a crash when using card.io. [#1357](https://github.com/stripe/stripe-ios/pull/1357)
* Fixes an issue with birthdates when creating a Connect account. [#1361](https://github.com/stripe/stripe-ios/pull/1361)
* Updates example code to Swift 5. [#1354](https://github.com/stripe/stripe-ios/pull/1354)
* The default value of `[STPTheme translucentNavigationBar]` is now `YES`. [#1367](https://github.com/stripe/stripe-ios/pull/1367)

## 17.0.0 2019-09-04
* Adds support for iOS 13, including Dark Mode and minor bug fixes. [#1307](https://github.com/stripe/stripe-ios/pull/1307)
* Updates API version from 2015-10-12 to 2019-05-16 [#1254](https://github.com/stripe/stripe-ios/pull/1254)
  * Adds `STPSourceRedirectStatusNotRequired` to `STPSourceRedirectStatus`.  Previously, optional redirects were marked as `STPSourceRedirectStatusSucceeded`.
  * Adds `STPSourceCard3DSecureStatusRecommended` to `STPSourceCard3DSecureStatus`.
  * Removes `STPLegalEntityParams`.  Initialize an `STPConnectAccountParams` with an `individual` or `company` dictionary instead. See https://stripe.com/docs/api/tokens/create_account#create_account_token-account
* Changes the `STPPaymentContextDelegate paymentContext:didCreatePaymentResult:completion:` completion block type to `STPPaymentStatusBlock`, to let you inform the context that the user canceled.
* Adds initial support for WeChat Pay. [#1326](https://github.com/stripe/stripe-ios/pull/1326)
* The user's billing address will now be included when creating a PaymentIntent from an Apple Pay token. [#1334](https://github.com/stripe/stripe-ios/pull/1334)


## 16.0.7 2019-08-23
* Fixes STPThreeDSUICustomization not initializing defaults correctly. [#1303](https://github.com/stripe/stripe-ios/pull/1303)
* Fixes STPPaymentHandler treating post-authentication errors as authentication errors [#1291](https://github.com/stripe/stripe-ios/pull/1291)
* Removes preferredStatusBarStyle from STPThreeDSUICustomization, see STPThreeDSNavigationBarCustomization.barStyle instead [#1308](https://github.com/stripe/stripe-ios/pull/1308)

## 16.0.6 2019-08-13
* Adds a method to STPAuthenticationContext allowing you to configure the SFSafariViewController presented for web-based authentication.
* Adds STPAddress initializer that takes STPPaymentMethodBillingDetails. [#1278](https://github.com/stripe/stripe-ios/pull/1278)
* Adds convenience method to populate STPUserInformation with STPPaymentMethodBillingDetails. [#1278](https://github.com/stripe/stripe-ios/pull/1278)
* STPShippingAddressViewController prefills billing address for PaymentMethods too now, not just Card. [#1278](https://github.com/stripe/stripe-ios/pull/1278)
* Update libStripe3DS2.a to avoid a conflict with Firebase. [#1293](https://github.com/stripe/stripe-ios/issues/1293)

## 16.0.5 2019-08-09
* Fixed an compatibility issue when building with certain Cocoapods configurations. [#1288](https://github.com/stripe/stripe-ios/issues/1288)

## 16.0.4 2019-08-08
* Improved compatibility with other OpenSSL-using libraries. [#1265](https://github.com/stripe/stripe-ios/issues/1265)
* Fixed compatibility with Xcode 10.1. [#1273](https://github.com/stripe/stripe-ios/issues/1273)
* Fixed an issue where STPPaymentContext could be left in a bad state when cancelled. [#1284](https://github.com/stripe/stripe-ios/pull/1284)

## 16.0.3 2019-08-01
* Changes to code obfuscation, resolving an issue with App Store review [#1269](https://github.com/stripe/stripe-ios/pull/1269)
* Adds Apple Pay support to STPPaymentHandler [#1264](https://github.com/stripe/stripe-ios/pull/1264)

## 16.0.2 2019-07-29
* Adds API to let users set a default payment option for Standard Integration [#1252](https://github.com/stripe/stripe-ios/pull/1252)
* Removes querying the Advertising Identifier (IDFA).
* Adds customizable UIStatusBarStyle to STDSUICustomization.

## 16.0.1 2019-07-25
* Migrates Stripe3DS2.framework to libStripe3DS2.a, resolving an issue with App Store validation. [#1246](https://github.com/stripe/stripe-ios/pull/1246)
* Fixes a crash in STPPaymentHandler. [#1244](https://github.com/stripe/stripe-ios/pull/1244)

## 16.0.0 2019-07-18
* Migrates STPPaymentCardTextField.cardParams property type from STPCardParams to STPPaymentMethodCardParams
* STPAddCardViewController:
    * Migrates addCardViewController:didCreateSource:completion: and addCardViewController:didCreateToken:completion: to addCardViewController:didCreatePaymentMethod:completion
    * Removes managedAccountCurrency property - there’s no equivalent parameter necessary for PaymentMethods.
* STPPaymentOptionViewController now shows, adds, removes PaymentMethods instead of Source/Tokens.
* STPCustomerContext, STPBackendAPIAdapter:
    * Removes selectDefaultCustomerSource:completion: -  Users must explicitly select their Payment Method of choice.
    * Migrates detachSourceFromCustomer:completion:, attachSourceToCustomer:completion to detachPaymentMethodFromCustomer:completion:, attachPaymentMethodToCustomer:completion:
    * Adds listPaymentMethodsForCustomerWithCompletion: - the Customer object doesn’t contain attached Payment Methods; you must fetch it from the Payment Methods API.
* STPPaymentContext now uses the new Payment Method APIs listed above instead of Source/Token, and returns the reworked STPPaymentResult containing a PaymentMethod.
* Migrates STPPaymentResult.source to paymentMethod of type STPPaymentMethod
* Deprecates STPPaymentIntentAction* types, replaced by STPIntentAction*. [#1208](https://github.com/stripe/stripe-ios/pull/1208)
  * Deprecates `STPPaymentIntentAction`, replaced by `STPIntentAction`
  * Deprecates `STPPaymentIntentActionType`, replaced by `STPIntentActionType`
  * Deprecates `STPPaymentIntentActionRedirectToURL`, replaced by `STPIntentActionTypeRedirectToURL`
* Adds support for SetupIntents.  See https://stripe.com/docs/payments/cards/saving-cards#saving-card-without-payment
* Adds support for 3DS2 authentication.  See https://stripe.com/docs/mobile/ios/authentication

## 15.0.1 2019-04-16
* Adds configurable support for JCB (Apple Pay). [#1158](https://github.com/stripe/stripe-ios/pull/1158)
* Updates sample apps to use `PaymentIntents` and `PaymentMethods` where available. [#1159](https://github.com/stripe/stripe-ios/pull/1159)
* Changes `STPPaymentMethodCardParams` `expMonth` and `expYear` property types to `NSNumber *` to fix a bug using Apple Pay. [#1161](https://github.com/stripe/stripe-ios/pull/1161)

## 15.0.0 2019-3-19
* Renames all former references to 'PaymentMethod' to 'PaymentOption'. See [MIGRATING.md](/MIGRATING.md) for more details. [#1139](https://github.com/stripe/stripe-ios/pull/1139)
  * Renames `STPPaymentMethod` to `STPPaymentOption`
  * Renames `STPPaymentMethodType` to `STPPaymentOptionType`
  * Renames `STPApplePaymentMethod` to `STPApplePayPaymentOption`
  * Renames `STPPaymentMethodTuple` to `STPPaymentOptionTuple`
  * Renames `STPPaymentMethodsViewController` to `STPPaymentOptionsViewController`
  * Renames all properties, methods, comments referencing 'PaymentMethod' to 'PaymentOption'
* Rewrites `STPaymentMethod` and `STPPaymentMethodType` to match the [Stripe API](https://stripe.com/docs/api/payment_methods/object). [#1140](https://github.com/stripe/stripe-ios/pull/1140).
* Adds `[STPAPI createPaymentMethodWithParams:completion:]`, which creates a PaymentMethod. [#1141](https://github.com/stripe/stripe-ios/pull/1141)
* Adds `paymentMethodParams` and `paymentMethodId` to `STPPaymentIntentParams`.  You can now confirm a PaymentIntent with a PaymentMethod. [#1142](https://github.com/stripe/stripe-ios/pull/1142)
* Adds `paymentMethodTypes` to `STPPaymentIntent`.
* Deprecates several Source-named properties, based on changes to the [Stripe API](https://stripe.com/docs/upgrades#2019-02-11). [#1146](https://github.com/stripe/stripe-ios/pull/1146)
  * Deprecates `STPPaymentIntentParams.saveSourceToCustomer`, replaced by `savePaymentMethod`
  * Deprecates `STPPaymentIntentsStatusRequiresSource`, replaced by `STPPaymentIntentsStatusRequiresPaymentMethod`
  * Deprecates `STPPaymentIntentsStatusRequiresSourceAction`, replaced by `STPPaymentIntentsStatusRequiresAction`
  * Deprecates `STPPaymentIntentSourceAction`, replaced by `STPPaymentIntentAction`
  * Deprecates `STPPaymentSourceActionAuthorizeWithURL`, replaced by `STPPaymentActionRedirectToURL`
  * Deprecates `STPPaymentIntent.nextSourceAction`, replaced by `nextAction`
* Added new localizations for the following languages [#1050](https://github.com/stripe/stripe-ios/pull/1050)
  * Danish
  * Spanish (Argentina/Latin America)
  * French (Canada)
  * Norwegian
  * Portuguese (Brazil)
  * Portuguese (Portugal)
  * Swedish
* Deprecates `STPEphemeralKeyProvider`, replaced by `STPCustomerEphemeralKeyProvider`.  We now allow for ephemeral keys that are not customer [#1131](https://github.com/stripe/stripe-ios/pull/1131)
* Adds CVC image for Amex cards [#1046](https://github.com/stripe/stripe-ios/pull/1046)
* Fixed `STPPaymentCardTextField.nextFirstResponderField` to never return nil [#1059](https://github.com/stripe/stripe-ios/pull/1059)
* Improves return key functionality for `STPPaymentCardTextField`, `STPAddCardViewController` [#1059](https://github.com/stripe/stripe-ios/pull/1059)
* Add postal code support for Saudi Arabia [#1127](https://github.com/stripe/stripe-ios/pull/1127)
* CVC field updates validity if card number/brand change [#1128](https://github.com/stripe/stripe-ios/pull/1128)

## 14.0.0 2018-11-14
* Changes `STPPaymentCardTextField`, which now copies the `cardParams` property. See [MIGRATING.md](/MIGRATING.md) for more details. [#1031](https://github.com/stripe/stripe-ios/pull/1031)
* Renames `STPPaymentIntentParams.returnUrl` to `STPPaymentIntentParams.returnURL`. [#1037](https://github.com/stripe/stripe-ios/pull/1037)
* Removes `STPPaymentIntent.returnUrl` and adds `STPPaymentIntent.nextSourceAction`, based on changes to the [Stripe API](https://stripe.com/docs/upgrades#2018-11-08). [#1038](https://github.com/stripe/stripe-ios/pull/1038)
* Adds `STPVerificationParams.document_back` property. [#1017](https://github.com/stripe/stripe-ios/pull/1017)
* Fixes bug in `STPPaymentMethodsViewController` where selected payment method changes back if it wasn't dismissed in the `didFinish` delegate method. [#1020](https://github.com/stripe/stripe-ios/pull/1020)

## 13.2.0 2018-08-14
* Adds `STPPaymentMethod` protocol implementation for `STPSource`. You can now call `image`/`templatedImage`/`label` on a source. [#976](https://github.com/stripe/stripe-ios/pull/976)
* Fixes crash in `STPAddCardViewController` with some prefilled billing addresses [#1004](https://github.com/stripe/stripe-ios/pull/1004)
* Fixes `STPPaymentCardTextField` layout issues on small screens [#1009](https://github.com/stripe/stripe-ios/pull/1009)
* Fixes hidden text fields in `STPPaymentCardTextField` from being read by VoiceOver [#1012](https://github.com/stripe/stripe-ios/pull/1012)
* Updates example app to add client-side metadata `charge_request_id` to requests to `example-ios-backend` [#1008](https://github.com/stripe/stripe-ios/pull/1008)

## 13.1.0 2018-07-13
* Adds `STPPaymentIntent` to support PaymentIntents. [#985](https://github.com/stripe/stripe-ios/pull/985), [#986](https://github.com/stripe/stripe-ios/pull/986), [#987](https://github.com/stripe/stripe-ios/pull/987), [#988](https://github.com/stripe/stripe-ios/pull/988)
* Reduce `NSURLSession` memory footprint. [#969](https://github.com/stripe/stripe-ios/pull/969)
* Fixes invalid JSON error when deleting `Card` from a `Customer`. [#992](https://github.com/stripe/stripe-ios/pull/992)

## 13.0.3 2018-06-11
* Fixes payment method label overlapping the checkmark, for Amex on small devices [#952](https://github.com/stripe/stripe-ios/pull/952)
* Adds EPS and Multibanco support to `STPSourceParams` [#961](https://github.com/stripe/stripe-ios/pull/961)
* Adds `STPBillingAddressFieldsName` option to `STPBillingAddressFields` [#964](https://github.com/stripe/stripe-ios/pull/964)
* Fixes crash in `STPColorUtils.perceivedBrightnessForColor` [#954](https://github.com/stripe/stripe-ios/pull/954)
* Applies recommended project changes for Xcode 9.4 [#963](https://github.com/stripe/stripe-ios/pull/963)
* Fixes `[Stripe handleStripeURLCallbackWithURL:url]` incorrectly returning `NO` [#962](https://github.com/stripe/stripe-ios/pull/962)

## 13.0.2 2018-05-24
* Makes iDEAL `name` parameter optional, also accepts empty string as `nil` [#940](https://github.com/stripe/stripe-ios/pull/940)
* Adjusts scroll view content offset behavior when focusing on a text field [#943](https://github.com/stripe/stripe-ios/pull/943)

## 13.0.1 2018-05-17
* Fixes an issue in `STPRedirectContext` causing some redirecting sources to fail in live mode due to prematurely dismissing the `SFSafariViewController` during the initial redirects. [#937](https://github.com/stripe/stripe-ios/pull/937)

## 13.0.0 2018-04-26
* Removes Bitcoin source support. See MIGRATING.md. [#931](https://github.com/stripe/stripe-ios/pull/931)
* Adds Masterpass support to `STPSourceParams` [#928](https://github.com/stripe/stripe-ios/pull/928)
* Adds community submitted Norwegian (nb) translation. Thank @Nailer!
* Fixes example app usage of localization files (they were not able to be tested in Finnish and Norwegian before)
* Silences STPAddress deprecation warnings we ignore to stay compatible with older iOS versions
* Fixes "Card IO" link in full SDK reference [#913](https://github.com/stripe/stripe-ios/pull/913)

## 12.1.2 2018-03-16
* Updated the "62..." credit card number BIN range to show a UnionPay icon

## 12.1.1 2018-02-22
* Fix issue with apple pay token creation in PaymentContext, introduced by 12.1.0. [#899](https://github.com/stripe/stripe-ios/pull/899)
* Now matches clang static analyzer settings with Cocoapods, so you won't see any more analyzer issues. [#897](https://github.com/stripe/stripe-ios/pull/897)

## 12.1.0 2018-02-05
* Adds `createCardSources` to `STPPaymentConfiguration`. If you enable this option, when your user adds a card in the SDK's UI, a card source will be created and attached to their Stripe Customer. If this option is disabled (the default), a card token is created. For more information on card sources, see https://stripe.com/docs/sources/cards

## 12.0.1 2018-01-31
* Adding Visa Checkout support to `STPSourceParams` [#889](https://github.com/stripe/stripe-ios/pull/889)

## 12.0.0 2018-01-16
* Minimum supported iOS version is now 9.0.
  * If you need to support iOS 8, the last supported version is [11.5.0](https://github.com/stripe/stripe-ios/releases/tag/v11.5.0)
* Minimum supported Xcode version is now 9.0
* `AddressBook` framework support has been removed.
* `STPRedirectContext` will no longer retain itself for the duration of the redirect, you must explicitly maintain a reference to it yourself. [#846](https://github.com/stripe/stripe-ios/pull/846)
* `STPPaymentConfiguration.requiredShippingAddress` now is a set of `STPContactField` objects instead of a `PKAddressField` bitmask. [#848](https://github.com/stripe/stripe-ios/pull/848)
* See MIGRATING.md for more information on any of the previously mentioned breaking API changes.
* Pre-built view controllers now layout properly on iPhone X in landscape orientation, respecting `safeAreaInsets`. [#854](https://github.com/stripe/stripe-ios/pull/854)
* Fixes a bug in `STPAddCardViewController` that prevented users in countries without postal codes from adding a card when `requiredBillingFields = .Zip`. [#853](https://github.com/stripe/stripe-ios/pull/853)
* Fixes a bug in `STPPaymentCardTextField`. When completely filled out, it ignored calls to `becomeFirstResponder`. [#855](https://github.com/stripe/stripe-ios/pull/855)
* `STPPaymentContext` now has a `largeTitleDisplayMode` property, which you can use to control the title display mode in the navigation bar of our pre-built view controllers. [#849](https://github.com/stripe/stripe-ios/pull/849)
* Fixes a bug where `STPPaymentContext`'s `retryLoading` method would not re-retrieve the customer object, even after calling `STPCustomerContext`'s `clearCachedCustomer` method. [#863](https://github.com/stripe/stripe-ios/pull/863)
* `STPPaymentContext`'s `retryLoading` method will now always attempt to retrieve a new customer object, regardless of whether a cached customer object is available. Previously, this method was only intended for recovery from a loading error; if a customer had already been retrieved, `retryLoading` would do nothing. [#863](https://github.com/stripe/stripe-ios/pull/863)
* `STPCustomerContext` has a new property: `includeApplePaySources`. It is turned off by default. [#864](https://github.com/stripe/stripe-ios/pull/864)
* Adds `UITextContentType` support. This turns on QuickType suggestions for the name, email, and address fields; and uses a better keyboard for Payment Card fields. [#870](https://github.com/stripe/stripe-ios/pull/870)
* Fixes a bug that prevented redirects to the 3D Secure authentication flow when it was optional. [#878](https://github.com/stripe/stripe-ios/pull/878)
* `STPPaymentConfiguration` now has a `stripeAccount` property, which can be used to make API requests on behalf of a Connected account. [#875](https://github.com/stripe/stripe-ios/pull/875)
* Adds `- [STPAPIClient createTokenWithConnectAccount:completion:]`, which creates Tokens for Connect Accounts: (optionally) accepting the Terms of Service, and sending information about the legal entity. [#876](https://github.com/stripe/stripe-ios/pull/876)
* Fixes an iOS 11 bug in `STPPaymentCardTextField` that blocked tapping on the number field while editing the expiration or CVC on narrow devices (4" screens). [#883](https://github.com/stripe/stripe-ios/pull/883)

## 11.5.0 2017-11-09
* Adds a new helper method to `STPSourceParams` for creating reusable Alipay sources. [#811](https://github.com/stripe/stripe-ios/pull/811)
* Silences spurious availability warnings when using Xcode9 [#823](https://github.com/stripe/stripe-ios/pull/823)
* Auto capitalizes currency code when using `paymentRequestWithMerchantIdentifier ` to improve compatibility with iOS 11 `PKPaymentAuthorizationViewController` [#829](https://github.com/stripe/stripe-ios/pull/829)
* Fixes a bug in `STPRedirectContext` which caused `SFSafariViewController`-based redirects to incorrectly dismiss when switching apps. [#833](https://github.com/stripe/stripe-ios/pull/833)
* Fixes a bug that incorrectly offered users the option to "Use Billing Address" on the shipping address screen when there was no existing billing address to fill in. [#834](https://github.com/stripe/stripe-ios/pull/834)

## 11.4.0 2017-10-20
* Restores `[STPCard brandFromString:]` method which was marked as deprecated in a recent version [#801](https://github.com/stripe/stripe-ios/pull/801)
* Adds `[STPBankAccount metadata]` and `[STPCard metadata]` read-only accessors and improves annotation for `[STPSource metadata]` [#808](https://github.com/stripe/stripe-ios/pull/808)
* Un-deprecates `STPBackendAPIAdapter` and all associated methods. [#813](https://github.com/stripe/stripe-ios/pull/813)
* The `STPBackendAPIAdapter` protocol now includes two optional methods, `detachSourceFromCustomer` and `updateCustomerWithShipping`. If you've implemented a class conforming to `STPBackendAPIAdapter`, you may add implementations of these methods to support deleting cards from a customer and saving shipping info to a customer. [#813](https://github.com/stripe/stripe-ios/pull/813)
* Adds the ability to set custom footers on view controllers managed by the SDK. [#792](https://github.com/stripe/stripe-ios/pull/792)
* `STPPaymentMethodsViewController` will now display saved card sources in addition to saved card tokens. [#810](https://github.com/stripe/stripe-ios/pull/810)
* Fixes a bug where certain requests would return a generic failed to parse response error instead of the actual API error. [#809](https://github.com/stripe/stripe-ios/pull/809)

## 11.3.0 2017-09-13
* Adds support for creating `STPSourceParams` for P24 source [#779](https://github.com/stripe/stripe-ios/pull/779)
* Adds support for native app-to-app Alipay redirects [#783](https://github.com/stripe/stripe-ios/pull/783)
* Fixes crash when `paymentContext.hostViewController` is set to a `UINavigationController` [#786](https://github.com/stripe/stripe-ios/pull/786)
* Improves support and compatibility with iOS 11
  * Explicitly disable code coverage generation for compatibility with Carthage in Xcode 9 [#795](https://github.com/stripe/stripe-ios/pull/795)
  * Restore use of native "Back" buttons [#789](https://github.com/stripe/stripe-ios/pull/789)
* Changes and fixes methods on `STPCard`, `STPCardParams`, `STPBankAccount`, and `STPBankAccountParams` to bring card objects more in line with the rest of the API. See MIGRATING for further details.
  * `STPCard` and `STPCardParams` [#760](https://github.com/stripe/stripe-ios/pull/760)
  * `STPBankAccount` and `STPBankAccountParams` [#761](https://github.com/stripe/stripe-ios/pull/761)
* Adds nullability annotations to `STPPaymentMethod` protocol [#753](https://github.com/stripe/stripe-ios/pull/753)
* Improves the `[STPAPIResponseDecodable allResponseFields]` by removing all instances of `[NSNull null]` including ones that are nested. See MIGRATING.md. [#747](https://github.com/stripe/stripe-ios/pull/747)

## 11.2.0 2017-07-27
* Adds an option to allow users to delete payment methods from the `STPPaymentMethodsViewController`. Enabled by default but can disabled using the `canDeletePaymentMethods` property of `STPPaymentConfiguration`.
  * Screenshots: https://user-images.githubusercontent.com/28276156/28131357-7a353474-66ee-11e7-846c-b38277d111fd.png
* Adds a postal code field to `STPPaymentCardTextField`, configurable with `postalCodeEntryEnabled` and `postalCodePlaceholder`. Disabled by default.
* `STPCustomer`'s `shippingAddress` property is now correctly annotated as nullable.
* Removed `STPCheckoutUnknownError`, `STPCheckoutTooManyAttemptsError`, and `STPCustomerContextMissingKeyProviderError`. These errors will no longer occur.

## 11.1.0 2017-07-12
* Adds stripeAccount property to `STPAPIClient`, set this to perform API requests on behalf of a connected account
* Fixes the `routingNumber` property of `STPBankAccount` so that it is populated when the information is available
* Adds iOS Objective-C Style Guide

## 11.0.0 2017-06-27
* We've greatly simplified the integration for `STPPaymentContext`. See MIGRATING.md.
* As part of this new integration, we've added a new class, `STPCustomerContext`, which will automatically prefetch your customer and cache it for a brief interval. We recommend initializing your `STPCustomerContext` before your user enters your checkout flow so their payment methods are loaded in advance. If in addition to using `STPPaymentContext`, you create a separate `STPPaymentMethodsViewController` to let your customer manage their payment methods outside of your checkout flow, you can use the same instance of `STPCustomerContext` for both.
* We've added a `shippingAddress` property to `STPUserInformation`, which you can use to pre-fill your user's shipping information.
* `STPPaymentContext` will now save your user's shipping information to their Stripe customer object. Shipping information will automatically be pre-filled from the customer object for subsequent checkouts.
* Fixes nullability annotation for `[STPFile stringFromPurpose:]`. See MIGRATING.md.
* Adds description implementations to all public models, for easier logging and debugging.
* The card autofill via SMS feature of `STPPaymentContext` has been removed. See MIGRATING.md.

## 10.2.0 2017-06-19
* We've added a `paymentCountry` property to `STPPaymentContext`. This affects the countryCode of Apple Pay payments, and defaults to "US". You should set this to the country your Stripe account is in.
* `paymentRequestWithMerchantIdentifier:` has been deprecated. See MIGRATING.md
* If the card.io framework is present in your app, `STPPaymentContext` and `STPAddCardViewController` will show a "scan card" button.
* `STPAddCardViewController` will now attempt to auto-fill the users city and state from their entered Zip code (United States only)
* Polling for source object updates is deprecated. Check https://stripe.com/docs for the latest best practices on how to integrate with the sources API using webhooks.
* Fixes a crash in `STPCustomerDeserializer` when both data and error are nil.
* `paymentMethodsViewController:didSelectPaymentMethod:` is now optional.
* Updates the example apps to use Alamofire.

## 10.1.0 2017-05-05
* Adds STPRedirectContext, a helper class for handling redirect sources.
* STPAPIClient now supports tokenizing a PII number and uploading images.
* Updates STPPaymentCardTextField's icons to match Elements on the web. When the card number is invalid, the field will now display an error icon.
* The alignment of the new brand icons has changed to match the new CVC and error icons. If you use these icons via `STPImageLibrary`, you may need to adjust your layout.
* STPPaymentCardTextField's isValid property is now KVO-observable.
* When creating STPSourceParams for a SEPA debit source, address fields are now optional.
* `STPPaymentMethodsViewControllerDelegate` now has a separate `paymentMethodsViewControllerDidCancel:` callback, differentiating from successful method selections. You should make sure to also dismiss the view controller in that callback
* Because collecting some basic data on tokenization helps us detect fraud, we've removed the ability to disable analytics collection using `[Stripe disableAnalytics]`.

## 10.0.1 2017-03-16
* Fixes a bug where card sources didn't include the card owner's name.
* Fixes an issue where STPPaymentMethodsViewController didn't reload after adding a new payment method.

## 10.0.0 2017-03-06
* Adds support for creating, retrieving, and polling Sources. You can enable any payment methods available to you in the Dashboard.
  * https://stripe.com/docs/mobile/ios/sources
  * https://dashboard.stripe.com/account/payments/settings
* Updates the Objective-C example app to include example integrations using several different payment methods.
* Updates `STPCustomer` to include `STPSource` objects in its `sources` array if a customer has attached sources.
* Removes methods deprecated in Version 6.0.
* Fixes property declarations missing strong/nullable identifiers.

## 9.4.0 2017-02-03
* Adds button to billing/shipping entry screens to fill address information from the other one.
* Fixes and unifies view controller behavior around theming and nav bars.
* Adds month validity check to `validationStateForExpirationYear`
* Changes some Apple Pay images to better conform to official guidelines.
* Changes STPPaymentCardTextField's card number placeholder to "4242..."
* Updates STPPaymentCardTextField's CVC placeholder so that it changes to "CVV" for Amex cards

## 9.3.0 2017-01-05
* Fixes a regression introduced in v9.0.0 in which color in STPTheme is used as the background color for UINavigationBar
  * Note: This will cause navigation bar theming to work properly as described in the Stripe iOS docs, but you may need to audit your custom theme settings if you based them on the actual behavior of 9.0-9.2
* If the navigation bar has a theme different than the view controller's theme, STP view controllers will use the bar's theme to style it's UIBarButtonItems
* Adds a fallback to using main bundle for localized strings lookup if locale is set to a language the SDK doesn't support
* Adds method to get a string of a card brand from `STPCardBrand`
* Updated description of how to run tests in README
* Fixes crash when user cancels payment before STPBackendAPIAdapter methods finish
* Fixes bug where country picker wouldn't update when first selected.


## 9.2.0 2016-11-14
* Moves FBSnapshotTestCase dependency to Cartfile.private. No changes if you are not using Carthage.
* Adds prebuilt UI for collecting shipping information.

## 9.1.0 2016-11-01
* Adds localized strings for 7 languages: de, es, fr, it, ja, nl, zh-Hans.
* Slight redesign to card/billing address entry screen.
* Improved internationalization for State/Province/County address field.
* Adds new Mastercard 2-series BIN ranges.
* Fixes an issue where callbacks may be run on the wrong thread.
* Fixes UIAppearance compatibility in STPPaymentCardTextField.
* Fixes a crash when changing application language via an Xcode scheme.

## 9.0.0 2016-10-04
* Change minimum requirements to iOS 8 and Xcode 8
* Adds "app extension API only" support.
* Updates Swift example app to Swift 3
* Various fixes to ObjC example app

## 8.0.7 2016-09-15
* Add ability to set currency for managed accounts when adding card
* Fix broken links for Privacy Policy/Terms of Service for Remember Me feature
* Sort countries in picker alphabetically by name instead of ISO code
* Make "County" field optional on billing address screen.
* PKPayment-related methods are now annotated as available in iOS8+ only
* Optimized speed of input sanitation methods (thanks @kballard!)

## 8.0.6 2016-09-01
* Improved internationalization on billing address forms
  * Users in countries that don't use postal codes will no longer see that field.
  * The country field is now auto filled in with the phone's region
  * Changing the selected country will now live update other fields on the form (such as State/County or Zip/Postal Code).
* Fixed an issue where certain Cocoapods configurations could result in Stripe resource files being used in place of other frameworks' or the app's resources.
* Fixed an issue where when using Apple Pay, STPPaymentContext would fire two `didFinishWithStatus` messages.
* Fixed the `deviceSupportsApplePay` method to also check for Discover cards.
* Removed keys from Stripe.bundle's Info.plist that were causing iTunes Connect to sometimes error on app submission.

## 8.0.5 2016-08-26
* You can now optionally use an array of PKPaymentSummaryItems to set your payment amount, if you would like more control over how Apple Pay forms are rendered.
* Updated credit card and Apple Pay icons.
* Fixed some images not being included in the resources bundle target.
* Non-US locales now have an alphanumeric keyboard for postal code entry.
* Modals now use UIModalPresentationStyleFormSheet.
* Added more accessibility labels.
* STPPaymentCardTextField now conforms to UIKeyInput (thanks @theill).

## 8.0.4 2016-08-01
* Fixed an issue with Apple Pay payments not using the correct currency.
* View controllers now update their status bar and scroll view indicator styles based on their theme.
* SMS code screen now offers to paste copied codes.

## 8.0.3 2016-07-25
* Fixed an issue with some Cocoapods installations

## 8.0.2 2016-07-09
* Fixed an issue with custom theming of Stripe UI

## 8.0.1 2016-07-06
* Fixed error handling in STPAddCardViewController

## 8.0.0 2016-06-30
* Added prebuilt UI for collecting and managing card information.

## 7.0.2 2016-05-24
* Fixed an issue with validating certain Visa cards.

## 7.0.1 2016-04-29
* Added Discover support for Apple Pay
* Add the now-required `accountHolderName` and `accountHolderType` properties to STPBankAccountParams
* We now record performance metrics for the /v1/tokens API - to disable this behavior, call [Stripe disableAnalytics].
* You can now demo the SDK more easily by running `pod try stripe`.
* This release also removes the deprecated Checkout functionality from the SDK.

## 6.2.0 2016-02-05
* Added an `additionalAPIParameters` field to STPCardParams and STPBankAccountParams for sending additional values to the API - useful for beta features. Similarly, added an `allResponseFields` property to STPToken, STPCard, and STPBankAccount for accessing fields in the response that are not yet reflected in those classes' @properties.

## 6.1.0 2016-01-21
* Renamed card on STPPaymentCardTextField to cardParams.
* You can now set an STPPaymentCardTextField's contents programmatically by setting cardParams to an STPCardParams object.
* Added delegate methods for responding to didBeginEditing events in STPPaymentCardTextField.
* Added a UIImage category for accessing our card icon images
* Fixed deprecation warnings for deployment targets >= iOS 9.0

## 6.0.0 2015-10-19
* Splits logic in STPCard into 2 classes - STPCard and STPCardParams. STPCardParams is for making requests to the Stripe API, while STPCard represents the response (you'll almost certainly want just to replace any usage of STPCard in your app with STPCardParams). This also applies to STPBankAccount and the newly-created STPBankAccountParams.
* Version 6.0.1 fixes a minor Cocoapods issue.

## 5.1.0 2015-08-17
* Adds STPPaymentCardTextField, a new version of github.com/stripe/PaymentKit featuring many bugfixes. It's useful if you need a pre-built credit card entry form.
* Adds the currency param to STPCard for those using managed accounts & debit card payouts.
* Versions 5.1.1 and 5.1.2 fix minor issues with CocoaPods installation
* Version 5.1.3 contains bug fixes for STPPaymentCardTextField.
* Version 5.1.4 improves compatibility with iOS 9.

## 5.0.0 2015-08-06
* Fix an issue with Carthage installation
* Fix an issue with CocoaPods frameworks
* Deprecate native Stripe Checkout

## 4.0.1 2015-05-06
* Fix a compiler warning
* Versions 4.0.1 and 4.0.2 fix minor issues with CocoaPods and Carthage installation.

## 4.0.0 2015-05-06
* Remove STPPaymentPresenter
* Support for latest ApplePayStubs
* Add nullability annotations to improve Swift support (note: this now requires Swift 1.2)
* Bug fixes

## 3.1.0 2015-01-19
* Add support for native Stripe Checkout, as well as STPPaymentPresenter for automatically using Checkout as a fallback for Apple Pay
* Add OSX support, including Checkout
* Add framework targets and Carthage support
* It's safe to remove the STRIPE_ENABLE_APPLEPAY compiler flag after this release.

## 3.0.0 2015-01-05
* Migrate code into STPAPIClient
* Add 'brand' and 'funding' properties to STPCard

## 2.2.2 2014-11-17
* Add bank account tokenization methods

## 2.2.1 2014-10-27
* Add billing address fields to our Apple Pay API
* Various bug fixes and code improvements

## 2.2.0 2014-10-08
* Move Apple Pay testing functionality into a separate project, ApplePayStubs. For more info, see github.com/stripe/ApplePayStubs.
* Improve the provided example app

## 2.1.0 2014-10-07
* Remove token retrieval API method
* Refactor functional tests to use new XCTestCase functionality

## 2.0.3 2014-09-24
* Group ApplePay code in a CocoaPods subspec

## 2.0.2 2014-09-24
* Move ApplePay code behind a compiler flag to avoid warnings from Apple when accidentally including it

## 2.0.1 2014-09-18
* Fix some small bugs related to ApplePay and iOS8

## 2.0 2014-09-09
* Add support for native payments via Pay

## 1.2 2014-08-21
* Removed PaymentKit as a dependency. If you'd like to use it, you may still do so by including it separately.
* Removed STPView. PaymentKit provides a near-identical version of this functionality if you need to migrate.
* Improve example project
* Various code fixes

## 1.1.4 2014-05-22
* Fixed an issue where tokenization requests would fail under iOS 6 due to SSL certificate verification

## 1.1.3 2014-05-12
* Send some basic version and device details with requests for debugging.
* Added -description to STPToken
* Fixed some minor code nits
* Modernized code

## 1.1.2 2014-04-21
* Added test suite for SSL certificate expiry/revocation
* You can now set STPView's delegate from Interface Builder

## 1.1.1 2014-04-14
* API methods now verify the server's SSL certificate against a preset blacklist.
* Fixed some bugs with SSL verification.
* Note: This version now requires the `Security` framework. You will need to add this to your app if you're not using CocoaPods.

## 1.0.4 2014-03-24

* Upgraded tests from OCUnit to XCTest
* Fixed an issue with the SenTestingKit dependency
* Removed some dead code

## 1.0.3 2014-03-21

* Fixed: Some example files had target memberships set for StripeiOS and iOSTest.
* Fixed: The example publishable key was expired.
* Fixed: Podspec did not pass linting.
* Some fixes for 64-bit.
* Many improvements to the README.
* Fixed example under iOS 7
* Some source code cleaning and modernization.

## 1.0.2 2013-09-09

* Add exceptions for null successHandler and errorHandler.
* Added the ability to POST the created token to a URL.
* Made STPCard properties nonatomic.
* Moved PaymentKit to be a submodule; added to Podfile as a dependency.
* Fixed some warnings caught by the static analyzer (thanks to jcjimenez!)

## 1.0.1 2012-11-16

* Add CocoaPods support
* Change directory structure of bindings to make it easier to install

## 1.0.0 2012-11-16

* Initial release

Special thanks to: Todd Heasley, jcjimenez.<|MERGE_RESOLUTION|>--- conflicted
+++ resolved
@@ -1,11 +1,8 @@
-<<<<<<< HEAD
 ## x.x.x x-x-x
 ### StripeApplePay
 * Fixed a compile-time issue with using StripeApplePay in an App Extension. ([#2853](https://github.com/stripe/stripe-ios/issues/2853))
-=======
+
 ## 23.14.0 2023-08-21
->>>>>>> 9df04f70
-
 ### All
 * Improved redirect UX when using Cash App Pay.
 
