<<<<<<< HEAD
## Next Release
### PaymentSheet
* `StripePaymentSheet` now requires `StripeLinkCore`. See `MIGRATING.md` for more info.
=======
## x.x.x yyyy-mm-dd
### Payments
* [Added] API bindings support for Cash App Pay. See the docs [here](https://stripe.com/docs/payments/cash-app-pay/accept-a-payment?platform=mobile).
### PaymentSheet
* [Added] Support for Cash App Pay in PaymentSheet.

## 23.4.2 2023-03-06
### Identity
* [Added] ID/Address verification.
>>>>>>> 6ed0743a

## 23.4.1 2023-02-27
### PaymentSheet
* [Added] Debug logging to help identify why specific payment methods are not showing up in PaymentSheet.

### Basic Integration
* [Fixed] Race condition reported in #2302

## 23.4.0 2023-02-21
### PaymentSheet
* [Added] Adds support for setting up PayPal using a SetupIntent or a PaymentIntent w/ setup_future_usage=off_session. Note: PayPal is in beta.

## 23.3.4 2023-02-13
### Financial Connections
* [Changed] Polished Financial Connections UI.

## 23.3.3 2023-01-30
### Payments
* [Changed] Updated image asset for AFFIN bank.

### Financial Connections
* [Fixed] Double encoding of GET parameters.

## 23.3.2 2023-01-09
* [Changed] Using [Tuist](https://tuist.io) to generate Xcode projects. From now on, only release versions of the SDK will include Xcode project files, in case you want to build a non release revision from source, you can follow [these instructions](https://docs.tuist.io/tutorial/get-started) to generate the project files. For Carthage users, this also means that you will only be able to depend on release versions.

### PaymentSheet
* [Added] `PaymentSheetError` now conforms to `CustomDebugStringConvertible` and has a more useful description when no payment method types are available.
* [Changed] Customers can now re-enter the autocomplete flow of `AddressViewController` by tapping an icon in the line 1 text field.

## 23.3.1 2022-12-12
* [Fixed] Fixed a bug where 3 decimal place currencies were not being formatted properly.

### PaymentSheet
* [Fixed] Fixed an issue that caused animations of the card logos in the Card input field to glitch.
* [Fixed] Fixed a layout issue in the "Save my info" checkbox.

### CardScan
* [Fixed] Fixed UX model loading from the wrong bundle. [#2078](https://github.com/stripe/stripe-ios/issues/2078) (Thanks [nickm01](https://github.com/nickm01))

## 23.3.0 2022-12-05
### PaymentSheet
* [Added] Added logos of accepted card brands on Card input field.
* [Fixed] Fixed erroneously displaying the card scan button when card scanning is not available.

### Financial Connections
* [Changed] FinancialConnectionsSheet methods now require to be called from non-extensions. 
* [Changed] BankAccountToken.bankAccount was changed to an optional.

## 23.2.0 2022-11-14
### PaymentSheet
* [Added] Added `AddressViewController`, a customizable view controller that collects local and international addresses for your customers. See https://stripe.com/docs/elements/address-element?platform=ios.
* [Added] Added `PaymentSheet.Configuration.allowsPaymentMethodsRequiringShippingAddress`. Previously, to allow payment methods that require a shipping address (e.g. Afterpay and Affirm) in PaymentSheet, you attached a shipping address to the PaymentIntent before initializing PaymentSheet. Now, you can instead set this property to `true` and set `PaymentSheet.Configuration.shippingDetails` to a closure that returns your customers' shipping address. The shipping address will be attached to the PaymentIntent when the customer completes the checkout.
* [Fixed] Fixed user facing error messages for card related errors.
* [Fixed] Fixed `setup_future_usage` value being set when there's no customer.

## 23.1.1 2022-11-07
### Payments
* [Fixed] Fixed an issue with linking the StripePayments SDK in certain configurations.

## 23.1.0 2022-10-31
### CardScan
* [Added] Added a README.md for the `CardScanSheet` integration.

### PaymentSheet
* [Added] Added parameters to customize the primary button and Apple Pay button labels. They can be found under `PaymentSheet.Configuration.primaryButtonLabel` and `PaymentSheet.ApplePayConfiguration.buttonType` respectively.

## 23.0.0 2022-10-24
### Payments
* [Changed] Reduced the size of the SDK by splitting the `Stripe` module into `StripePaymentSheet`, `StripePayments`, and `StripePaymentsUI`. Some manual changes may be required. Migration instructions are available at [https://stripe.com/docs/mobile/ios/sdk-23-migration](https://stripe.com/docs/mobile/ios/sdk-23-migration).

|Module|Description|Compressed|Uncompressed|
|------|-----------|----------|------------|
|StripePaymentSheet|Stripe's [prebuilt payment UI](https://stripe.com/docs/payments/accept-a-payment?platform=ios&ui=payment-sheet).|2.7MB|6.3MB|
|Stripe|Contains all the below frameworks, plus [Issuing](https://stripe.com/docs/issuing/cards/digital-wallets?platform=iOS) and [Basic Integration](/docs/mobile/ios/basic).|2.3MB|5.1MB|
|StripeApplePay|[Apple Pay support](/docs/apple-pay), including `STPApplePayContext`.|0.4MB|1.0MB|
|StripePayments|Bindings for the Stripe Payments API.|1.0MB|2.6MB|
|StripePaymentsUI|Bindings for the Stripe Payments API, [STPPaymentCardTextField](https://stripe.com/docs/payments/accept-a-payment?platform=ios&ui=custom), STPCardFormView, and other UI elements.|1.7MB|3.9MB|

* [Changed] The minimum iOS version is now 13.0. If you'd like to deploy for iOS 12.0, please use Stripe SDK 22.8.4.
* [Changed] STPPaymentCardTextField's `cardParams` parameter has been deprecated in favor of `paymentMethodParams`, making it easier to include the postal code from the card field. If you need to access the `STPPaymentMethodCardParams`, use `.paymentMethodParams.card`.

### PaymentSheet
* [Fixed] Fixed a validation issue where cards expiring at the end of the current month were incorrectly treated as expired.
* [Fixed] Fixed a visual bug in iOS 16 where advancing between text fields would momentarily dismiss the keyboard.

## 22.8.4 2022-10-12
### PaymentSheet
* [Fixed] Use `.formSheet` modal presentation in Mac Catalyst. [#2023](https://github.com/stripe/stripe-ios/issues/2023) (Thanks [sergiocampama](https://github.com/sergiocampama)!)

## 22.8.3 2022-10-03
### CardScan
* [Fixed] [Garbled privacy link text in Card Scan UI](https://github.com/stripe/stripe-ios/issues/2015)

## 22.8.2 2022-09-19
### Identity
* [Changed] Support uploading single side documents.
* [Fixed] Fixed Xcode 14 support.
### Financial Connections
* [Fixed] Fixes an issue of returning canceled result from FinancialConnections if user taps cancel on the manual entry success screen.
### CardScan
* [Added] Added a new parameter to CardScanSheet.present() to specify if the presentation should be done animated or not. Defaults to true.
* [Changed] Changed card scan ML model loading to be async.
* [Changed] Changed minimum deployment target for card scan to iOS 13.

## 22.8.1 2022-09-12
### PaymentSheet
* [Fixed] Fixed potential crash when using Link in Mac Catalyst.
* [Fixed] Fixed Right-to-Left (RTL) layout issues.

### Apple Pay
* [Fixed] Fixed an issue where `applePayContext:willCompleteWithResult:authorizationResult:handler:` may not be called in Objective-C implementations of `STPApplePayContextDelegate`.

## 22.8.0 2022-09-06
### PaymentSheet
* [Changed] Renamed `PaymentSheet.reset()` to `PaymentSheet.resetCustomer()`. See `MIGRATING.md` for more info.
* [Added] You can now set closures in `PaymentSheet.ApplePayConfiguration.customHandlers` to configure the PKPaymentRequest and PKPaymentAuthorizationResult during a transaction. This enables you to build support for [Merchant Tokens](https://developer.apple.com/documentation/passkit/pkpaymentrequest/3916053-recurringpaymentrequest) and [Order Tracking](https://developer.apple.com/documentation/passkit/pkpaymentorderdetails) in iOS 16.

### Apple Pay
* [Added] You can now implement the `applePayContext(_:willCompleteWithResult:handler:)` function in your `ApplePayContextDelegate` to configure the PKPaymentAuthorizationResult during a transaction. This enables you to build support for [Order Tracking](https://developer.apple.com/documentation/passkit/pkpaymentorderdetails) in iOS 16.

## 22.7.1 2022-08-31
* [Fixed] Fixed Mac Catalyst support in Xcode 14. [#2001](https://github.com/stripe/stripe-ios/issues/2001)

### PaymentSheet
* [Fixed] PaymentSheet now uses configuration.apiClient for Apple Pay instead of always using STPAPIClient.shared.
* [Fixed] Fixed a layout issue with PaymentSheet in landscape.

## 22.7.0 2022-08-15
### PaymentSheet
* [Fixed] Fixed a layout issue on iPad.
* [Changed] Improved Link support in custom flow (`PaymentSheet.FlowController`).

## 22.6.0 2022-07-05
### PaymentSheet
* [Added] PaymentSheet now supports Link payment method.
* [Changed] Change behavior of Afterpay/Clearpay: Charge in 3 for GB, FR, and ES

### STPCardFormView
* [Changed] Postal code is no longer collected for billing addresses in Japan.

### Identity
* [Added] The ability to capture Selfie images in the native component flow.
* [Fixed] Fixed an issue where the welcome and confirmation screens were not correctly decoding non-ascii characters.
* [Fixed] Fixed an issue where, if a manually uploaded document could not be decoded on the server, there was no way to select a new image to upload.
* [Fixed] Fixed an issue where the IdentityVerificationSheet completion block was called early when manually uploading a document image instead of using auto-capture.

## 22.5.1 2022-06-21
* [Fixed] Fixed an issue with `STPPaymentHandler` where returning an app redirect could cause a crash.

## 22.5.0 2022-06-13
### PaymentSheet
* [Added] You can now use `PaymentSheet.ApplePayConfiguration.paymentSummaryItems` to directly configure the payment summary items displayed in the Apple Pay sheet. This is useful for recurring payments.

## 22.4.0 2022-05-23
### PaymentSheet
* [Added] The ability to customize the appearance of the PaymentSheet using `PaymentSheet.Appearance`.
* [Added] Support for collecting payments from customers in 54 additional countries within PaymentSheet. Most of these countries are located in Africa and the Middle East.
* [Added] `affirm` and `AUBECSDebit` payment methods are now available in PaymentSheet

## 22.3.2 2022-05-18
### CardScan
* [Added] Added privacy text to the CardImageVerification Sheet UI

## 22.3.1 2022-05-16
* [Fixed] Fixed an issue where ApplePayContext failed to parse an API response if the funding source was unknown.
* [Fixed] Fixed an issue where PaymentIntent confirmation could fail when the user closes the challenge window immediately after successfully completing a challenge

### Identity
* [Fixed] Fixed an issue where the verification flow would get stuck in a document upload loop when verifying with a passport and uploading an image manually.

## 22.3.0 2022-05-03

### PaymentSheet
* [Added] `us_bank_account` PaymentMethod is now available in payment sheet

## 22.2.0 2022-04-25

### Connections
* [Changed] `StripeConnections` SDK has been renamed to `StripeFinancialConnections`. See `MIGRATING.md` for more info.

### PaymentSheet
* [Fixed] Fixed an issue where `source_cancel` API requests were being made for non-3DS payment method types.
* [Fixed] Fixed an issue where certain error messages were not being localized.
* [Added] `us_bank_account` PaymentMethod is now available in PaymentSheet.

### Identity
* [Fixed] Minor UI fixes when using `IdentityVerificationSheet` with native components
* [Changed] Improvements to native component `IdentityVerificationSheet` document detection

## 22.1.1 2022-04-11

### Identity
* [Fixed] Fixes VerificationClientSecret (Thanks [Masataka-n](https://github.com/Masataka-n)!)

## 22.1.0 2022-04-04
* [Changed] Localization improvements.
### Identity
* [Added] `IdentityVerificationSheet` can now be used with native iOS components.

## 22.0.0 2022-03-28
* [Changed] The minimum iOS version is now 12.0. If you'd like to deploy for iOS 11.0, please use Stripe SDK 21.12.0.
* [Added] `us_bank_account` PaymentMethod is now available for ACH Direct Debit payments, including APIs to collect customer bank information (requires `StripeConnections`) and verify microdeposits.
* [Added] `StripeConnections` SDK can be optionally included to support ACH Direct Debit payments.

### PaymentSheet
* [Changed] PaymentSheet now uses light and dark mode agnostic icons for payment method types.
* [Changed] Link payment method (private beta) UX improvements.

### Identity
* [Changed] `IdentityVerificationSheet` now has an availability requirement of iOS 14.3 on its initializer instead of the `present` method.

## 21.13.0 2022-03-15
* [Changed] Binary framework distribution now requires Xcode 13. Carthage users using Xcode 12 need to add the `--no-use-binaries` flag.

### PaymentSheet
* [Fixed] Fixed potential crash when using PaymentSheet custom flow with SwiftUI.
* [Fixed] Fixed being unable to cancel native 3DS2 in PaymentSheet.
* [Fixed] The payment method icons will now use the correct colors when PaymentSheet is configured with `alwaysLight` or `alwaysDark`.
* [Fixed] A race condition when setting the `primaryButtonColor` on `PaymentSheet.Configuration`.
* [Added] PaymentSheet now supports Link (private beta).

### CardScan
* [Added] The `CardImageVerificationSheet` initializer can now take an additional `Configuration` object.

## 21.12.0 2022-02-14
* [Added] We now offer a 1MB Apple Pay SDK module intended for use in an App Clip. Visit [our App Clips docs](https://stripe.com/docs/apple-pay#app-clips) for details.
* `Stripe` now requires `StripeApplePay`. See `MIGRATING.md` for more info.
* [Added] Added a convenience initializer to create an STPCardParams from an STPPaymentMethodParams.

### PaymentSheet
* [Changed] The "save this card" checkbox in PaymentSheet is now unchecked by default in non-US countries.
* [Fixed] Fixes issue that could cause symbol name collisions when using Objective-C
* [Fixed] Fixes potential crash when using PaymentSheet with SwiftUI

## 21.11.1 2022-01-10
* Fixes a build warning in SPM caused by an invalid Package.swift file.

## 21.11.0 2022-01-04
* [Changed] The maximum `identity_document` file upload size has been increased, improving the quality of compressed images. See https://stripe.com/docs/file-upload
* [Fixed] The maximum `dispute_evidence` file upload size has been decreased to match server requirements, preventing the server from rejecting uploads that exceeded 5MB. See https://stripe.com/docs/file-upload
* [Added] PaymentSheet now supports Afterpay / Clearpay, EPS, Giropay, Klarna, Paypal (private beta), and P24.

## 21.10.0 2021-12-14
* Added API bindings for Klarna
* `StripeIdentity` now requires `StripeCameraCore`. See `MIGRATING.md` for more info.
* Releasing `StripeCardScan` Beta iOS SDK
* Fixes a bug where the text field would cause a crash when typing a space (U+0020) followed by pressing the backspace key on iPad. [#1907](https://github.com/stripe/stripe-ios/issues/1907) (Thanks [buhikon](https://github.com/buhikon)!)

## 21.9.1 2021-12-02
* Fixes a build warning caused by a duplicate NSURLComponents+Stripe.swift file.

## 21.9.0 2021-10-18
### PaymentSheet
This release adds several new features to PaymentSheet, our drop-in UI integration:

#### More supported payment methods
The list of supported payment methods depends on your integration.
If you’re using a PaymentIntent, we support:
- Card
- SEPA Debit, bancontact, iDEAL, sofort

If you’re using a PaymentIntent with `setup_future_usage` or a SetupIntent, we support:
- Card
- Apple/GooglePay

Note: To enable SEPA Debit and sofort, set `PaymentSheet.configuration.allowsDelayedPaymentMethods` to `true` on the client.
These payment methods can't guarantee you will receive funds from your customer at the end of the checkout because they take time to settle. Don't enable these if your business requires immediate payment (e.g., an on-demand service). See https://stripe.com/payments/payment-methods-guide

#### Pre-fill billing details
PaymentSheet collects billing details like name and email for certain payment methods. Pre-fill these fields to save customers time by setting `PaymentSheet.Configuration.defaultBillingDetails`.

#### Save payment methods on payment
> This is currently only available for cards + Apple/Google Pay.

PaymentSheet supports PaymentIntents with `setup_future_usage` set. This property tells us to save the payment method for future use (e.g., taking initial payment of a recurring subscription).
When set, PaymentSheet hides the 'Save this card for future use' checkbox and always saves.

#### SetupIntent support
> This is currently only available for cards + Apple/Google Pay.

Initialize PaymentSheet with a SetupIntent to set up cards for future use without charging.

#### Smart payment method ordering
When a customer is adding a new payment method, PaymentSheet uses information like the customers region to show the most relevant payment methods first.

#### Other changes
* Postal code collection for cards is now limited to US, CA, UK
* Fixed SwiftUI memory leaks [Issue #1881](https://github.com/stripe/stripe-ios/issues/1881)
* Added "hint" for error messages
* Adds many new localizations. The SDK now localizes in the following languages: bg-BG,ca-ES,cs-CZ,da,de,el-GR,en-GB,es-419,es,et-EE,fi,fil,fr-CA,fr,hr,hu,id,it,ja,ko,lt-LT,lv-LV,ms-MY,mt,nb,nl,nn-NO,pl-PL,pt-BR,pt-PT,ro-RO,ru,sk-SK,sl-SI,sv,tk,tr,vi,zh-Hans,zh-Hant,zh-HK
* `Stripe` and `StripeIdentity` now require `StripeUICore`. See `MIGRATING.md` for more info.

## 21.8.1 2021-08-10
* Fixes an issue with image loading when using Swift Package Manager.
* Temporarily disabled WeChat Pay support in PaymentMethods.
* The `Stripe` module now requires `StripeCore`. See `MIGRATING.md` for more info.

## 21.8.0 2021-08-04
* Fixes broken card scanning links. (Thanks [ricsantos](https://github.com/ricsantos))
* Fixes accessibilityLabel for postal code field. (Thanks [romanilchyshyndepop](https://github.com/romanilchyshyndepop))
* Improves compile time by 30% [#1846](https://github.com/stripe/stripe-ios/pull/1846) (Thanks [JonathanDowning](https://github.com/JonathanDowning)!)
* Releasing `StripeIdentity` iOS SDK for use with [Stripe Identity](https://stripe.com/identity).

## 21.7.0 2021-07-07
* Fixes an issue with `additionaDocument` field typo [#1833](https://github.com/stripe/stripe-ios/issues/1833)
* Adds support for WeChat Pay to PaymentMethods
* Weak-links SwiftUI [#1828](https://github.com/stripe/stripe-ios/issues/1828)
* Adds 3DS2 support for Cartes Bancaires
* Fixes an issue with camera rotation during card scanning on iPad
* Fixes an issue where PaymentSheet could cause conflicts when included in an app that also includes PanModal [#1818](https://github.com/stripe/stripe-ios/issues/1818)
* Fixes an issue with building on Xcode 13 [#1822](https://github.com/stripe/stripe-ios/issues/1822)
* Fixes an issue where overriding STPPaymentCardTextField's `brandImage()` func had no effect [#1827](https://github.com/stripe/stripe-ios/issues/1827)
* Fixes documentation typo. (Thanks [iAugux](https://github.com/iAugux))

## 21.6.0 2021-05-27
* Adds `STPCardFormView`, a UI component that collects card details
* Adds 'STPRadarSession'. Note this requires additional Stripe permissions to use.

## 21.5.1 2021-05-07
* Fixes the `PaymentSheet` API not being public.
* Fixes an issue with missing headers. (Thanks [jctrouble](https://github.com/jctrouble)!)

## 21.5.0 2021-05-06
* Adds the `PaymentSheet`(https://stripe.dev/stripe-ios/docs/Classes/PaymentSheet.html) API, a prebuilt payment UI.
* Fixes Mac Catalyst support in Xcode 12.5 [#1797](https://github.com/stripe/stripe-ios/issues/1797)
* Fixes `STPPaymentCardTextField` not being open [#1768](https://github.com/stripe/stripe-ios/issues/1797)

## 21.4.0 2021-04-08
* Fixed warnings in Xcode 12.5. [#1772](https://github.com/stripe/stripe-ios/issues/1772)
* Fixes a layout issue when confirming payments in SwiftUI. [#1761](https://github.com/stripe/stripe-ios/issues/1761) (Thanks [mvarie](https://github.com/mvarie)!)
* Fixes a potential race condition when finalizing 3DS2 confirmations.
* Fixes an issue where a 3DS2 transaction could result in an incorrect error message when the card number is incorrect. [#1778](https://github.com/stripe/stripe-ios/issues/1778)
* Fixes an issue where `STPPaymentHandler.shared().handleNextAction` sometimes didn't return a `handleActionError`. [#1769](https://github.com/stripe/stripe-ios/issues/1769)
* Fixes a layout issue when confirming payments in SwiftUI. [#1761](https://github.com/stripe/stripe-ios/issues/1761) (Thanks [mvarie](https://github.com/mvarie)!)
* Fixes an issue with opening URLs on Mac Catalyst
* Fixes an issue where OXXO next action is mistaken for a cancel in STPPaymentHandler
* SetupIntents for iDEAL, Bancontact, EPS, and Sofort will now send the required mandate information.
* Adds support for BLIK.
* Adds `decline_code` information to STPError. [#1755](https://github.com/stripe/stripe-ios/issues/1755)
* Adds support for SetupIntents to STPApplePayContext
* Allows STPPaymentCardTextField to be subclassed. [#1768](https://github.com/stripe/stripe-ios/issues/1768)

## 21.3.1 2021-03-25
* Adds support for Maestro in Apple Pay on iOS 12 or later.

## 21.3.0 2021-02-18
* Adds support for SwiftUI in custom integration using the `STPPaymentCardTextField.Representable` View and the `.paymentConfirmationSheet()` ViewModifier. See `IntegrationTester` for usage examples.
* Removes the UIViewController requirement from STPApplePayContext, allowing it to be used in SwiftUI.
* Fixes an issue where `STPPaymentOptionsViewController` could fail to register a card. [#1758](https://github.com/stripe/stripe-ios/issues/1758)
* Fixes an issue where some UnionPay test cards were marked as invalid. [#1759](https://github.com/stripe/stripe-ios/issues/1759)
* Updates tests to run on Carthage 0.37 with .xcframeworks.


## 21.2.1 2021-01-29
* Fixed an issue where a payment card text field could resize incorrectly on smaller devices or with certain languages. [#1600](https://github.com/stripe/stripe-ios/issues/1600)
* Fixed an issue where the SDK could always return English strings in certain situations. [#1677](https://github.com/stripe/stripe-ios/pull/1677) (Thanks [glaures-ioki](https://github.com/glaures-ioki)!)
* Fixed an issue where an STPTheme had no effect on the navigation bar. [#1753](https://github.com/stripe/stripe-ios/pull/1753) (Thanks  [@rbenna](https://github.com/rbenna)!)
* Fixed handling of nil region codes. [#1752](https://github.com/stripe/stripe-ios/issues/1752)
* Fixed an issue preventing card scanning from being disabled. [#1751](https://github.com/stripe/stripe-ios/issues/1751)
* Fixed an issue with enabling card scanning in an app with a localized Info.plist.[#1745](https://github.com/stripe/stripe-ios/issues/1745)
* Added a missing additionalDocument parameter to STPConnectAccountIndividualVerification.
* Added support for Afterpay/Clearpay.

## 21.2.0 2021-01-06
* Stripe3DS2 is now open source software under the MIT License.
* Fixed various issues with bundling Stripe3DS2 in Cocoapods and Swift Package Manager. All binary dependencies have been removed.
* Fixed an infinite loop during layout on small screen sizes. [#1731](https://github.com/stripe/stripe-ios/issues/1731)
* Fixed issues with missing image assets when using Cocoapods. [#1655](https://github.com/stripe/stripe-ios/issues/1655) [#1722](https://github.com/stripe/stripe-ios/issues/1722)
* Fixed an issue which resulted in unnecessary queries to the BIN information service.
* Adds the ability to `attach` and `detach` PaymentMethod IDs to/from a CustomerContext. [#1729](https://github.com/stripe/stripe-ios/issues/1729)
* Adds support for NetBanking.

## 21.1.0 2020-12-07
* Fixes a crash during manual confirmation of a 3DS2 payment. [#1725](https://github.com/stripe/stripe-ios/issues/1725)
* Fixes an issue that could cause some image assets to be missing in certain configurations. [#1722](https://github.com/stripe/stripe-ios/issues/1722)
* Fixes an issue with confirming Alipay transactions.
* Re-exposes `cardNumber` parameter in `STPPaymentCardTextField`.
* Adds support for UPI.

## 21.0.1 2020-11-19
* Fixes an issue with some initializers not being exposed publicly following the [conversion to Swift](https://stripe.com/docs/mobile/ios/sdk-21-migration).
* Updates GrabPay integration to support synchronous updates.

## 21.0.0 2020-11-18
* The SDK is now written in Swift, and some manual changes are required. Migration instructions are available at [https://stripe.com/docs/mobile/ios/sdk-21-migration](https://stripe.com/docs/mobile/ios/sdk-21-migration).
* Adds full support for Apple silicon.
* Xcode 12.2 is now required.

## 20.1.1 2020-10-23
* Fixes an issue when using Cocoapods 1.10 and Xcode 12. [#1683](https://github.com/stripe/stripe-ios/pull/1683)
* Fixes a warning when using Swift Package Manager. [#1675](https://github.com/stripe/stripe-ios/pull/1675)

## 20.1.0 2020-10-15
* Adds support for OXXO. [#1592](https://github.com/stripe/stripe-ios/pull/1592)
* Applies a workaround for various bugs in Swift Package Manager. [#1671](https://github.com/stripe/stripe-ios/pull/1671) Please see [#1673](https://github.com/stripe/stripe-ios/issues/1673) for additional notes when using Xcode 12.0.
* Card scanning now works when the device's orientation is unknown. [#1659](https://github.com/stripe/stripe-ios/issues/1659)
* The expiration date field's Simplified Chinese localization has been corrected. (Thanks [cythb](https://github.com/cythb)!) [#1654](https://github.com/stripe/stripe-ios/pull/1654)

## 20.0.0 2020-09-14
* [Card scanning](https://github.com/stripe/stripe-ios#card-scanning) is now built into STPAddCardViewController. Card.io support has been removed. [#1629](https://github.com/stripe/stripe-ios/pull/1629)
* Shrunk the SDK from 1.3MB when compressed & thinned to 0.7MB, allowing for easier App Clips integration. [#1643](https://github.com/stripe/stripe-ios/pull/1643)
* Swift Package Manager, Apple Silicon, and Catalyst are now fully supported on Xcode 12. [#1644](https://github.com/stripe/stripe-ios/pull/1644)
* Adds support for 19-digit cards. [#1608](https://github.com/stripe/stripe-ios/pull/1608)
* Adds GrabPay and Sofort as PaymentMethod. [#1627](https://github.com/stripe/stripe-ios/pull/1627)
* Drops support for iOS 10. [#1643](https://github.com/stripe/stripe-ios/pull/1643)

## 19.4.0 2020-08-13
* `pkPaymentErrorForStripeError` no longer returns PKPaymentUnknownErrors. Instead, it returns the original NSError back, resulting in dismissal of the Apple Pay sheet. This means ApplePayContext dismisses the Apple Pay sheet for all errors that aren't specifically PKPaymentError types.
* `metadata` fields are no longer populated on retrieved Stripe API objects and must be fetched on your server using your secret key. If this is causing issues with your deployed app versions please reach out to [Stripe Support](https://support.stripe.com/?contact=true). These fields have been marked as deprecated and will be removed in a future SDK version.

## 19.3.0 2020-05-28
* Adds giropay PaymentMethod bindings [#1569](https://github.com/stripe/stripe-ios/pull/1569)
* Adds Przelewy24 (P24) PaymentMethod bindings [#1556](https://github.com/stripe/stripe-ios/pull/1556)
* Adds Bancontact PaymentMethod bindings [#1565](https://github.com/stripe/stripe-ios/pull/1565)
* Adds EPS PaymentMethod bindings [#1578](https://github.com/stripe/stripe-ios/pull/1578)
* Replaces es-AR localization with es-419 for full Latin American Spanish support and updates multiple localizations [#1549](https://github.com/stripe/stripe-ios/pull/1549) [#1570](https://github.com/stripe/stripe-ios/pull/1570)
* Fixes missing custom number placeholder in `STPPaymentCardTextField` [#1576](https://github.com/stripe/stripe-ios/pull/1576)
* Adds tabbing on external keyboard support to `STPAUBECSFormView` and correctly types it as a `UIView` instead of `UIControl` [#1580](https://github.com/stripe/stripe-ios/pull/1580)

## 19.2.0 2020-05-01
* Adds ability to attach shipping details when confirming PaymentIntents [#1558](https://github.com/stripe/stripe-ios/pull/1558)
* `STPApplePayContext` now provides shipping details in the `applePayContext:didCreatePaymentMethod:paymentInformation:completion:` delegate method and automatically attaches shipping details to PaymentIntents (unless manual confirmation)[#1561](https://github.com/stripe/stripe-ios/pull/1561)
* Adds support for the BECS Direct Debit payment method for Stripe users in Australia [#1547](https://github.com/stripe/stripe-ios/pull/1547)

## 19.1.1 2020-04-28
* Add advancedFraudSignalsEnabled property [#1560](https://github.com/stripe/stripe-ios/pull/1560)

## 19.1.0 2020-04-15
* Relaxes need for dob for full name connect account (`STPConnectAccountIndividualParams`). [#1539](https://github.com/stripe/stripe-ios/pull/1539)
* Adds Chinese (Traditional) and Chinese (Hong Kong) localizations [#1536](https://github.com/stripe/stripe-ios/pull/1536)
* Adds `STPApplePayContext`, a helper class for Apple Pay. [#1499](https://github.com/stripe/stripe-ios/pull/1499)
* Improves accessibility [#1513](https://github.com/stripe/stripe-ios/pull/1513), [#1504](https://github.com/stripe/stripe-ios/pull/1504)
* Adds support for the Bacs Direct Debit payment method [#1487](https://github.com/stripe/stripe-ios/pull/1487)
* Adds support for 16 digit Diners Club cards [#1498](https://github.com/stripe/stripe-ios/pull/1498)

## 19.0.1 2020-03-24
* Fixes an issue building with Xcode 11.4 [#1526](https://github.com/stripe/stripe-ios/pull/1526)

## 19.0.0 2020-02-12
* Deprecates the `STPAPIClient` `initWithConfiguration:` method. Set the `configuration` property on the `STPAPIClient` instance instead. [#1474](https://github.com/stripe/stripe-ios/pull/1474)
* Deprecates `publishableKey` and `stripeAccount` properties of `STPPaymentConfiguration`. See [MIGRATING.md](https://github.com/stripe/stripe-ios/blob/master/MIGRATING.md) for more details. [#1474](https://github.com/stripe/stripe-ios/pull/1474)
* Adds explicit STPAPIClient properties on all SDK components that make API requests. These default to `[STPAPIClient sharedClient]`. This is a breaking change for some users of `stripeAccount`. See [MIGRATING.md](https://github.com/stripe/stripe-ios/blob/master/MIGRATING.md) for more details. [#1469](https://github.com/stripe/stripe-ios/pull/1469)
* The user's postal code is now collected by default in countries that support postal codes. We always recommend collecting a postal code to increase card acceptance rates and reduce fraud. See [MIGRATING.md](https://github.com/stripe/stripe-ios/blob/master/MIGRATING.md) for more details. [#1479](https://github.com/stripe/stripe-ios/pull/1479)

## 18.4.0 2020-01-15
* Adds support for Klarna Pay on Sources API [#1444](https://github.com/stripe/stripe-ios/pull/1444)
* Compresses images using `pngcrush` to reduce SDK size [#1471](https://github.com/stripe/stripe-ios/pull/1471)
* Adds support for CVC recollection in PaymentIntent confirm [#1473](https://github.com/stripe/stripe-ios/pull/1473)
* Fixes a race condition when setting `defaultPaymentMethod` on `STPPaymentOptionsViewController` [#1476](https://github.com/stripe/stripe-ios/pull/1476)

## 18.3.0 2019-12-3
* STPAddCardViewControllerDelegate methods previously removed in v16.0.0 are now marked as deprecated, to help migrating users [#1439](https://github.com/stripe/stripe-ios/pull/1439)
* Fixes an issue where canceling 3DS authentication could leave PaymentIntents in an inaccurate `requires_action` state [#1443](https://github.com/stripe/stripe-ios/pull/1443)
* Fixes text color for large titles [#1446](https://github.com/stripe/stripe-ios/pull/1446)
* Re-adds support for pre-selecting the last selected payment method in STPPaymentContext and STPPaymentOptionsViewController. [#1445](https://github.com/stripe/stripe-ios/pull/1445)
* Fix crash when adding/removing postal code cells [#1450](https://github.com/stripe/stripe-ios/pull/1450)

## 18.2.0 2019-10-31
* Adds support for creating tokens with the last 4 digits of an SSN [#1432](https://github.com/stripe/stripe-ios/pull/1432)
* Renames Standard Integration to Basic Integration

## 18.1.0 2019-10-29
* Adds localizations for English (Great Britain), Korean, Russian, and Turkish [#1373](https://github.com/stripe/stripe-ios/pull/1373)
* Adds support for SEPA Debit as a PaymentMethod [#1415](https://github.com/stripe/stripe-ios/pull/1415)
* Adds support for custom SEPA Debit Mandate params with PaymentMethod [#1420](https://github.com/stripe/stripe-ios/pull/1420)
* Improves postal code UI for users with mismatched regions [#1302](https://github.com/stripe/stripe-ios/issues/1302)
* Fixes a potential crash when presenting the add card view controller [#1426](https://github.com/stripe/stripe-ios/issues/1426)
* Adds offline status checking to FPX payment flows [#1422](https://github.com/stripe/stripe-ios/pull/1422)
* Adds support for push provisions for Issuing users [#1396](https://github.com/stripe/stripe-ios/pull/1396)

## 18.0.0 2019-10-04
* Adds support for building on macOS 10.15 with Catalyst. Use the .xcframework file attached to the release in GitHub. Cocoapods support is coming soon. [#1364](https://github.com/stripe/stripe-ios/issues/1364)
* Errors from the Payment Intents API are now localized by default. See [MIGRATING.md](https://github.com/stripe/stripe-ios/blob/master/MIGRATING.md) for details.
* Adds support for FPX in Standard Integration. [#1390](https://github.com/stripe/stripe-ios/pull/1390)
* Simplified Apple Pay integration when using 3DS2. [#1386](https://github.com/stripe/stripe-ios/pull/1386)
* Improved autocomplete behavior for some STPPaymentHandler blocks. [#1403](https://github.com/stripe/stripe-ios/pull/1403)
* Fixed spurious `keyboardWillAppear` messages triggered by STPPaymentTextCard. [#1393](https://github.com/stripe/stripe-ios/pull/1393)
* Fixed an issue with non-numeric placeholders in STPPaymentTextCard. [#1394](https://github.com/stripe/stripe-ios/pull/1394)
* Dropped support for iOS 9. Please continue to use 17.0.2 if you need to support iOS 9.

## 17.0.2 2019-09-24
* Fixes an error that could prevent a 3D Secure 2 challenge dialog from appearing in certain situations.
* Improved VoiceOver support. [#1384](https://github.com/stripe/stripe-ios/pull/1384)
* Updated Apple Pay and Mastercard branding. [#1374](https://github.com/stripe/stripe-ios/pull/1374)
* Updated the Standard Integration example app to use automatic confirmation. [#1363](https://github.com/stripe/stripe-ios/pull/1363)
* Added support for collecting email addresses and phone numbers from Apple Pay. [#1372](https://github.com/stripe/stripe-ios/pull/1372)
* Introduced support for FPX payments. (Invite-only Beta) [#1375](https://github.com/stripe/stripe-ios/pull/1375)

## 17.0.1 2019-09-09
* Cancellation during the 3DS2 flow will no longer cause an unexpected error. [#1353](https://github.com/stripe/stripe-ios/pull/1353)
* Large Title UIViewControllers will no longer have a transparent background in iOS 13. [#1362](https://github.com/stripe/stripe-ios/pull/1362)
* Adds an `availableCountries` option to STPPaymentConfiguration, allowing one to limit the list of countries in the address entry view. [#1327](https://github.com/stripe/stripe-ios/pull/1327)
* Fixes a crash when using card.io. [#1357](https://github.com/stripe/stripe-ios/pull/1357)
* Fixes an issue with birthdates when creating a Connect account. [#1361](https://github.com/stripe/stripe-ios/pull/1361)
* Updates example code to Swift 5. [#1354](https://github.com/stripe/stripe-ios/pull/1354)
* The default value of `[STPTheme translucentNavigationBar]` is now `YES`. [#1367](https://github.com/stripe/stripe-ios/pull/1367)

## 17.0.0 2019-09-04
* Adds support for iOS 13, including Dark Mode and minor bug fixes. [#1307](https://github.com/stripe/stripe-ios/pull/1307)
* Updates API version from 2015-10-12 to 2019-05-16 [#1254](https://github.com/stripe/stripe-ios/pull/1254)
  * Adds `STPSourceRedirectStatusNotRequired` to `STPSourceRedirectStatus`.  Previously, optional redirects were marked as `STPSourceRedirectStatusSucceeded`.
  * Adds `STPSourceCard3DSecureStatusRecommended` to `STPSourceCard3DSecureStatus`.
  * Removes `STPLegalEntityParams`.  Initialize an `STPConnectAccountParams` with an `individual` or `company` dictionary instead. See https://stripe.com/docs/api/tokens/create_account#create_account_token-account
* Changes the `STPPaymentContextDelegate paymentContext:didCreatePaymentResult:completion:` completion block type to `STPPaymentStatusBlock`, to let you inform the context that the user canceled.
* Adds initial support for WeChat Pay. [#1326](https://github.com/stripe/stripe-ios/pull/1326)
* The user's billing address will now be included when creating a PaymentIntent from an Apple Pay token. [#1334](https://github.com/stripe/stripe-ios/pull/1334)


## 16.0.7 2019-08-23
* Fixes STPThreeDSUICustomization not initializing defaults correctly. [#1303](https://github.com/stripe/stripe-ios/pull/1303)
* Fixes STPPaymentHandler treating post-authentication errors as authentication errors [#1291](https://github.com/stripe/stripe-ios/pull/1291)
* Removes preferredStatusBarStyle from STPThreeDSUICustomization, see STPThreeDSNavigationBarCustomization.barStyle instead [#1308](https://github.com/stripe/stripe-ios/pull/1308)

## 16.0.6 2019-08-13
* Adds a method to STPAuthenticationContext allowing you to configure the SFSafariViewController presented for web-based authentication.
* Adds STPAddress initializer that takes STPPaymentMethodBillingDetails. [#1278](https://github.com/stripe/stripe-ios/pull/1278)
* Adds convenience method to populate STPUserInformation with STPPaymentMethodBillingDetails. [#1278](https://github.com/stripe/stripe-ios/pull/1278)
* STPShippingAddressViewController prefills billing address for PaymentMethods too now, not just Card. [#1278](https://github.com/stripe/stripe-ios/pull/1278)
* Update libStripe3DS2.a to avoid a conflict with Firebase. [#1293](https://github.com/stripe/stripe-ios/issues/1293)

## 16.0.5 2019-08-09
* Fixed an compatibility issue when building with certain Cocoapods configurations. [#1288](https://github.com/stripe/stripe-ios/issues/1288)

## 16.0.4 2019-08-08
* Improved compatibility with other OpenSSL-using libraries. [#1265](https://github.com/stripe/stripe-ios/issues/1265)
* Fixed compatibility with Xcode 10.1. [#1273](https://github.com/stripe/stripe-ios/issues/1273)
* Fixed an issue where STPPaymentContext could be left in a bad state when cancelled. [#1284](https://github.com/stripe/stripe-ios/pull/1284)

## 16.0.3 2019-08-01
* Changes to code obfuscation, resolving an issue with App Store review [#1269](https://github.com/stripe/stripe-ios/pull/1269)
* Adds Apple Pay support to STPPaymentHandler [#1264](https://github.com/stripe/stripe-ios/pull/1264)

## 16.0.2 2019-07-29
* Adds API to let users set a default payment option for Standard Integration [#1252](https://github.com/stripe/stripe-ios/pull/1252)
* Removes querying the Advertising Identifier (IDFA).
* Adds customizable UIStatusBarStyle to STDSUICustomization.

## 16.0.1 2019-07-25
* Migrates Stripe3DS2.framework to libStripe3DS2.a, resolving an issue with App Store validation. [#1246](https://github.com/stripe/stripe-ios/pull/1246)
* Fixes a crash in STPPaymentHandler. [#1244](https://github.com/stripe/stripe-ios/pull/1244)

## 16.0.0 2019-07-18
* Migrates STPPaymentCardTextField.cardParams property type from STPCardParams to STPPaymentMethodCardParams
* STPAddCardViewController:
    * Migrates addCardViewController:didCreateSource:completion: and addCardViewController:didCreateToken:completion: to addCardViewController:didCreatePaymentMethod:completion
    * Removes managedAccountCurrency property - there’s no equivalent parameter necessary for PaymentMethods.
* STPPaymentOptionViewController now shows, adds, removes PaymentMethods instead of Source/Tokens.
* STPCustomerContext, STPBackendAPIAdapter:
    * Removes selectDefaultCustomerSource:completion: -  Users must explicitly select their Payment Method of choice.
    * Migrates detachSourceFromCustomer:completion:, attachSourceToCustomer:completion to detachPaymentMethodFromCustomer:completion:, attachPaymentMethodToCustomer:completion:
    * Adds listPaymentMethodsForCustomerWithCompletion: - the Customer object doesn’t contain attached Payment Methods; you must fetch it from the Payment Methods API.
* STPPaymentContext now uses the new Payment Method APIs listed above instead of Source/Token, and returns the reworked STPPaymentResult containing a PaymentMethod.
* Migrates STPPaymentResult.source to paymentMethod of type STPPaymentMethod
* Deprecates STPPaymentIntentAction* types, replaced by STPIntentAction*. [#1208](https://github.com/stripe/stripe-ios/pull/1208)
  * Deprecates `STPPaymentIntentAction`, replaced by `STPIntentAction`
  * Deprecates `STPPaymentIntentActionType`, replaced by `STPIntentActionType`
  * Deprecates `STPPaymentIntentActionRedirectToURL`, replaced by `STPIntentActionTypeRedirectToURL`
* Adds support for SetupIntents.  See https://stripe.com/docs/payments/cards/saving-cards#saving-card-without-payment
* Adds support for 3DS2 authentication.  See https://stripe.com/docs/mobile/ios/authentication

## 15.0.1 2019-04-16
* Adds configurable support for JCB (Apple Pay). [#1158](https://github.com/stripe/stripe-ios/pull/1158)
* Updates sample apps to use `PaymentIntents` and `PaymentMethods` where available. [#1159](https://github.com/stripe/stripe-ios/pull/1159)
* Changes `STPPaymentMethodCardParams` `expMonth` and `expYear` property types to `NSNumber *` to fix a bug using Apple Pay. [#1161](https://github.com/stripe/stripe-ios/pull/1161)

## 15.0.0 2019-3-19
* Renames all former references to 'PaymentMethod' to 'PaymentOption'. See [MIGRATING.md](/MIGRATING.md) for more details. [#1139](https://github.com/stripe/stripe-ios/pull/1139)
  * Renames `STPPaymentMethod` to `STPPaymentOption`
  * Renames `STPPaymentMethodType` to `STPPaymentOptionType`
  * Renames `STPApplePaymentMethod` to `STPApplePayPaymentOption`
  * Renames `STPPaymentMethodTuple` to `STPPaymentOptionTuple`
  * Renames `STPPaymentMethodsViewController` to `STPPaymentOptionsViewController`
  * Renames all properties, methods, comments referencing 'PaymentMethod' to 'PaymentOption'
* Rewrites `STPaymentMethod` and `STPPaymentMethodType` to match the [Stripe API](https://stripe.com/docs/api/payment_methods/object). [#1140](https://github.com/stripe/stripe-ios/pull/1140).
* Adds `[STPAPI createPaymentMethodWithParams:completion:]`, which creates a PaymentMethod. [#1141](https://github.com/stripe/stripe-ios/pull/1141)
* Adds `paymentMethodParams` and `paymentMethodId` to `STPPaymentIntentParams`.  You can now confirm a PaymentIntent with a PaymentMethod. [#1142](https://github.com/stripe/stripe-ios/pull/1142)
* Adds `paymentMethodTypes` to `STPPaymentIntent`.
* Deprecates several Source-named properties, based on changes to the [Stripe API](https://stripe.com/docs/upgrades#2019-02-11). [#1146](https://github.com/stripe/stripe-ios/pull/1146)
  * Deprecates `STPPaymentIntentParams.saveSourceToCustomer`, replaced by `savePaymentMethod`
  * Deprecates `STPPaymentIntentsStatusRequiresSource`, replaced by `STPPaymentIntentsStatusRequiresPaymentMethod`
  * Deprecates `STPPaymentIntentsStatusRequiresSourceAction`, replaced by `STPPaymentIntentsStatusRequiresAction`
  * Deprecates `STPPaymentIntentSourceAction`, replaced by `STPPaymentIntentAction`
  * Deprecates `STPPaymentSourceActionAuthorizeWithURL`, replaced by `STPPaymentActionRedirectToURL`
  * Deprecates `STPPaymentIntent.nextSourceAction`, replaced by `nextAction`
* Added new localizations for the following languages [#1050](https://github.com/stripe/stripe-ios/pull/1050)
  * Danish
  * Spanish (Argentina/Latin America)
  * French (Canada)
  * Norwegian
  * Portuguese (Brazil)
  * Portuguese (Portugal)
  * Swedish
* Deprecates `STPEphemeralKeyProvider`, replaced by `STPCustomerEphemeralKeyProvider`.  We now allow for ephemeral keys that are not customer [#1131](https://github.com/stripe/stripe-ios/pull/1131)
* Adds CVC image for Amex cards [#1046](https://github.com/stripe/stripe-ios/pull/1046)
* Fixed `STPPaymentCardTextField.nextFirstResponderField` to never return nil [#1059](https://github.com/stripe/stripe-ios/pull/1059)
* Improves return key functionality for `STPPaymentCardTextField`, `STPAddCardViewController` [#1059](https://github.com/stripe/stripe-ios/pull/1059)
* Add postal code support for Saudi Arabia [#1127](https://github.com/stripe/stripe-ios/pull/1127)
* CVC field updates validity if card number/brand change [#1128](https://github.com/stripe/stripe-ios/pull/1128)

## 14.0.0 2018-11-14
* Changes `STPPaymentCardTextField`, which now copies the `cardParams` property. See [MIGRATING.md](/MIGRATING.md) for more details. [#1031](https://github.com/stripe/stripe-ios/pull/1031)
* Renames `STPPaymentIntentParams.returnUrl` to `STPPaymentIntentParams.returnURL`. [#1037](https://github.com/stripe/stripe-ios/pull/1037)
* Removes `STPPaymentIntent.returnUrl` and adds `STPPaymentIntent.nextSourceAction`, based on changes to the [Stripe API](https://stripe.com/docs/upgrades#2018-11-08). [#1038](https://github.com/stripe/stripe-ios/pull/1038)
* Adds `STPVerificationParams.document_back` property. [#1017](https://github.com/stripe/stripe-ios/pull/1017)
* Fixes bug in `STPPaymentMethodsViewController` where selected payment method changes back if it wasn't dismissed in the `didFinish` delegate method. [#1020](https://github.com/stripe/stripe-ios/pull/1020)

## 13.2.0 2018-08-14
* Adds `STPPaymentMethod` protocol implementation for `STPSource`. You can now call `image`/`templatedImage`/`label` on a source. [#976](https://github.com/stripe/stripe-ios/pull/976)
* Fixes crash in `STPAddCardViewController` with some prefilled billing addresses [#1004](https://github.com/stripe/stripe-ios/pull/1004)
* Fixes `STPPaymentCardTextField` layout issues on small screens [#1009](https://github.com/stripe/stripe-ios/pull/1009)
* Fixes hidden text fields in `STPPaymentCardTextField` from being read by VoiceOver [#1012](https://github.com/stripe/stripe-ios/pull/1012)
* Updates example app to add client-side metadata `charge_request_id` to requests to `example-ios-backend` [#1008](https://github.com/stripe/stripe-ios/pull/1008)

## 13.1.0 2018-07-13
* Adds `STPPaymentIntent` to support PaymentIntents. [#985](https://github.com/stripe/stripe-ios/pull/985), [#986](https://github.com/stripe/stripe-ios/pull/986), [#987](https://github.com/stripe/stripe-ios/pull/987), [#988](https://github.com/stripe/stripe-ios/pull/988)
* Reduce `NSURLSession` memory footprint. [#969](https://github.com/stripe/stripe-ios/pull/969)
* Fixes invalid JSON error when deleting `Card` from a `Customer`. [#992](https://github.com/stripe/stripe-ios/pull/992)

## 13.0.3 2018-06-11
* Fixes payment method label overlapping the checkmark, for Amex on small devices [#952](https://github.com/stripe/stripe-ios/pull/952)
* Adds EPS and Multibanco support to `STPSourceParams` [#961](https://github.com/stripe/stripe-ios/pull/961)
* Adds `STPBillingAddressFieldsName` option to `STPBillingAddressFields` [#964](https://github.com/stripe/stripe-ios/pull/964)
* Fixes crash in `STPColorUtils.perceivedBrightnessForColor` [#954](https://github.com/stripe/stripe-ios/pull/954)
* Applies recommended project changes for Xcode 9.4 [#963](https://github.com/stripe/stripe-ios/pull/963)
* Fixes `[Stripe handleStripeURLCallbackWithURL:url]` incorrectly returning `NO` [#962](https://github.com/stripe/stripe-ios/pull/962)

## 13.0.2 2018-05-24
* Makes iDEAL `name` parameter optional, also accepts empty string as `nil` [#940](https://github.com/stripe/stripe-ios/pull/940)
* Adjusts scroll view content offset behavior when focusing on a text field [#943](https://github.com/stripe/stripe-ios/pull/943)

## 13.0.1 2018-05-17
* Fixes an issue in `STPRedirectContext` causing some redirecting sources to fail in live mode due to prematurely dismissing the `SFSafariViewController` during the initial redirects. [#937](https://github.com/stripe/stripe-ios/pull/937)

## 13.0.0 2018-04-26
* Removes Bitcoin source support. See MIGRATING.md. [#931](https://github.com/stripe/stripe-ios/pull/931)
* Adds Masterpass support to `STPSourceParams` [#928](https://github.com/stripe/stripe-ios/pull/928)
* Adds community submitted Norwegian (nb) translation. Thank @Nailer!
* Fixes example app usage of localization files (they were not able to be tested in Finnish and Norwegian before)
* Silences STPAddress deprecation warnings we ignore to stay compatible with older iOS versions
* Fixes "Card IO" link in full SDK reference [#913](https://github.com/stripe/stripe-ios/pull/913)

## 12.1.2 2018-03-16
* Updated the "62..." credit card number BIN range to show a UnionPay icon

## 12.1.1 2018-02-22
* Fix issue with apple pay token creation in PaymentContext, introduced by 12.1.0. [#899](https://github.com/stripe/stripe-ios/pull/899)
* Now matches clang static analyzer settings with Cocoapods, so you won't see any more analyzer issues. [#897](https://github.com/stripe/stripe-ios/pull/897)

## 12.1.0 2018-02-05
* Adds `createCardSources` to `STPPaymentConfiguration`. If you enable this option, when your user adds a card in the SDK's UI, a card source will be created and attached to their Stripe Customer. If this option is disabled (the default), a card token is created. For more information on card sources, see https://stripe.com/docs/sources/cards

## 12.0.1 2018-01-31
* Adding Visa Checkout support to `STPSourceParams` [#889](https://github.com/stripe/stripe-ios/pull/889)

## 12.0.0 2018-01-16
* Minimum supported iOS version is now 9.0.
  * If you need to support iOS 8, the last supported version is [11.5.0](https://github.com/stripe/stripe-ios/releases/tag/v11.5.0)
* Minimum supported Xcode version is now 9.0
* `AddressBook` framework support has been removed.
* `STPRedirectContext` will no longer retain itself for the duration of the redirect, you must explicitly maintain a reference to it yourself. [#846](https://github.com/stripe/stripe-ios/pull/846)
* `STPPaymentConfiguration.requiredShippingAddress` now is a set of `STPContactField` objects instead of a `PKAddressField` bitmask. [#848](https://github.com/stripe/stripe-ios/pull/848)
* See MIGRATING.md for more information on any of the previously mentioned breaking API changes.
* Pre-built view controllers now layout properly on iPhone X in landscape orientation, respecting `safeAreaInsets`. [#854](https://github.com/stripe/stripe-ios/pull/854)
* Fixes a bug in `STPAddCardViewController` that prevented users in countries without postal codes from adding a card when `requiredBillingFields = .Zip`. [#853](https://github.com/stripe/stripe-ios/pull/853)
* Fixes a bug in `STPPaymentCardTextField`. When completely filled out, it ignored calls to `becomeFirstResponder`. [#855](https://github.com/stripe/stripe-ios/pull/855)
* `STPPaymentContext` now has a `largeTitleDisplayMode` property, which you can use to control the title display mode in the navigation bar of our pre-built view controllers. [#849](https://github.com/stripe/stripe-ios/pull/849)
* Fixes a bug where `STPPaymentContext`'s `retryLoading` method would not re-retrieve the customer object, even after calling `STPCustomerContext`'s `clearCachedCustomer` method. [#863](https://github.com/stripe/stripe-ios/pull/863)
* `STPPaymentContext`'s `retryLoading` method will now always attempt to retrieve a new customer object, regardless of whether a cached customer object is available. Previously, this method was only intended for recovery from a loading error; if a customer had already been retrieved, `retryLoading` would do nothing. [#863](https://github.com/stripe/stripe-ios/pull/863)
* `STPCustomerContext` has a new property: `includeApplePaySources`. It is turned off by default. [#864](https://github.com/stripe/stripe-ios/pull/864)
* Adds `UITextContentType` support. This turns on QuickType suggestions for the name, email, and address fields; and uses a better keyboard for Payment Card fields. [#870](https://github.com/stripe/stripe-ios/pull/870)
* Fixes a bug that prevented redirects to the 3D Secure authentication flow when it was optional. [#878](https://github.com/stripe/stripe-ios/pull/878)
* `STPPaymentConfiguration` now has a `stripeAccount` property, which can be used to make API requests on behalf of a Connected account. [#875](https://github.com/stripe/stripe-ios/pull/875)
* Adds `- [STPAPIClient createTokenWithConnectAccount:completion:]`, which creates Tokens for Connect Accounts: (optionally) accepting the Terms of Service, and sending information about the legal entity. [#876](https://github.com/stripe/stripe-ios/pull/876)
* Fixes an iOS 11 bug in `STPPaymentCardTextField` that blocked tapping on the number field while editing the expiration or CVC on narrow devices (4" screens). [#883](https://github.com/stripe/stripe-ios/pull/883)

## 11.5.0 2017-11-09
* Adds a new helper method to `STPSourceParams` for creating reusable Alipay sources. [#811](https://github.com/stripe/stripe-ios/pull/811)
* Silences spurious availability warnings when using Xcode9 [#823](https://github.com/stripe/stripe-ios/pull/823)
* Auto capitalizes currency code when using `paymentRequestWithMerchantIdentifier ` to improve compatibility with iOS 11 `PKPaymentAuthorizationViewController` [#829](https://github.com/stripe/stripe-ios/pull/829)
* Fixes a bug in `STPRedirectContext` which caused `SFSafariViewController`-based redirects to incorrectly dismiss when switching apps. [#833](https://github.com/stripe/stripe-ios/pull/833)
* Fixes a bug that incorrectly offered users the option to "Use Billing Address" on the shipping address screen when there was no existing billing address to fill in. [#834](https://github.com/stripe/stripe-ios/pull/834)

## 11.4.0 2017-10-20
* Restores `[STPCard brandFromString:]` method which was marked as deprecated in a recent version [#801](https://github.com/stripe/stripe-ios/pull/801)
* Adds `[STPBankAccount metadata]` and `[STPCard metadata]` read-only accessors and improves annotation for `[STPSource metadata]` [#808](https://github.com/stripe/stripe-ios/pull/808)
* Un-deprecates `STPBackendAPIAdapter` and all associated methods. [#813](https://github.com/stripe/stripe-ios/pull/813)
* The `STPBackendAPIAdapter` protocol now includes two optional methods, `detachSourceFromCustomer` and `updateCustomerWithShipping`. If you've implemented a class conforming to `STPBackendAPIAdapter`, you may add implementations of these methods to support deleting cards from a customer and saving shipping info to a customer. [#813](https://github.com/stripe/stripe-ios/pull/813)
* Adds the ability to set custom footers on view controllers managed by the SDK. [#792](https://github.com/stripe/stripe-ios/pull/792)
* `STPPaymentMethodsViewController` will now display saved card sources in addition to saved card tokens. [#810](https://github.com/stripe/stripe-ios/pull/810)
* Fixes a bug where certain requests would return a generic failed to parse response error instead of the actual API error. [#809](https://github.com/stripe/stripe-ios/pull/809)

## 11.3.0 2017-09-13
* Adds support for creating `STPSourceParams` for P24 source [#779](https://github.com/stripe/stripe-ios/pull/779)
* Adds support for native app-to-app Alipay redirects [#783](https://github.com/stripe/stripe-ios/pull/783)
* Fixes crash when `paymentContext.hostViewController` is set to a `UINavigationController` [#786](https://github.com/stripe/stripe-ios/pull/786)
* Improves support and compatibility with iOS 11
  * Explicitly disable code coverage generation for compatibility with Carthage in Xcode 9 [#795](https://github.com/stripe/stripe-ios/pull/795)
  * Restore use of native "Back" buttons [#789](https://github.com/stripe/stripe-ios/pull/789)
* Changes and fixes methods on `STPCard`, `STPCardParams`, `STPBankAccount`, and `STPBankAccountParams` to bring card objects more in line with the rest of the API. See MIGRATING for further details.
  * `STPCard` and `STPCardParams` [#760](https://github.com/stripe/stripe-ios/pull/760)
  * `STPBankAccount` and `STPBankAccountParams` [#761](https://github.com/stripe/stripe-ios/pull/761)
* Adds nullability annotations to `STPPaymentMethod` protocol [#753](https://github.com/stripe/stripe-ios/pull/753)
* Improves the `[STPAPIResponseDecodable allResponseFields]` by removing all instances of `[NSNull null]` including ones that are nested. See MIGRATING.md. [#747](https://github.com/stripe/stripe-ios/pull/747)

## 11.2.0 2017-07-27
* Adds an option to allow users to delete payment methods from the `STPPaymentMethodsViewController`. Enabled by default but can disabled using the `canDeletePaymentMethods` property of `STPPaymentConfiguration`.
  * Screenshots: https://user-images.githubusercontent.com/28276156/28131357-7a353474-66ee-11e7-846c-b38277d111fd.png
* Adds a postal code field to `STPPaymentCardTextField`, configurable with `postalCodeEntryEnabled` and `postalCodePlaceholder`. Disabled by default.
* `STPCustomer`'s `shippingAddress` property is now correctly annotated as nullable.
* Removed `STPCheckoutUnknownError`, `STPCheckoutTooManyAttemptsError`, and `STPCustomerContextMissingKeyProviderError`. These errors will no longer occur.

## 11.1.0 2017-07-12
* Adds stripeAccount property to `STPAPIClient`, set this to perform API requests on behalf of a connected account
* Fixes the `routingNumber` property of `STPBankAccount` so that it is populated when the information is available
* Adds iOS Objective-C Style Guide

## 11.0.0 2017-06-27
* We've greatly simplified the integration for `STPPaymentContext`. See MIGRATING.md.
* As part of this new integration, we've added a new class, `STPCustomerContext`, which will automatically prefetch your customer and cache it for a brief interval. We recommend initializing your `STPCustomerContext` before your user enters your checkout flow so their payment methods are loaded in advance. If in addition to using `STPPaymentContext`, you create a separate `STPPaymentMethodsViewController` to let your customer manage their payment methods outside of your checkout flow, you can use the same instance of `STPCustomerContext` for both.
* We've added a `shippingAddress` property to `STPUserInformation`, which you can use to pre-fill your user's shipping information.
* `STPPaymentContext` will now save your user's shipping information to their Stripe customer object. Shipping information will automatically be pre-filled from the customer object for subsequent checkouts.
* Fixes nullability annotation for `[STPFile stringFromPurpose:]`. See MIGRATING.md.
* Adds description implementations to all public models, for easier logging and debugging.
* The card autofill via SMS feature of `STPPaymentContext` has been removed. See MIGRATING.md.

## 10.2.0 2017-06-19
* We've added a `paymentCountry` property to `STPPaymentContext`. This affects the countryCode of Apple Pay payments, and defaults to "US". You should set this to the country your Stripe account is in.
* `paymentRequestWithMerchantIdentifier:` has been deprecated. See MIGRATING.md
* If the card.io framework is present in your app, `STPPaymentContext` and `STPAddCardViewController` will show a "scan card" button.
* `STPAddCardViewController` will now attempt to auto-fill the users city and state from their entered Zip code (United States only)
* Polling for source object updates is deprecated. Check https://stripe.com/docs for the latest best practices on how to integrate with the sources API using webhooks.
* Fixes a crash in `STPCustomerDeserializer` when both data and error are nil.
* `paymentMethodsViewController:didSelectPaymentMethod:` is now optional.
* Updates the example apps to use Alamofire.

## 10.1.0 2017-05-05
* Adds STPRedirectContext, a helper class for handling redirect sources.
* STPAPIClient now supports tokenizing a PII number and uploading images.
* Updates STPPaymentCardTextField's icons to match Elements on the web. When the card number is invalid, the field will now display an error icon.
* The alignment of the new brand icons has changed to match the new CVC and error icons. If you use these icons via `STPImageLibrary`, you may need to adjust your layout.
* STPPaymentCardTextField's isValid property is now KVO-observable.
* When creating STPSourceParams for a SEPA debit source, address fields are now optional.
* `STPPaymentMethodsViewControllerDelegate` now has a separate `paymentMethodsViewControllerDidCancel:` callback, differentiating from successful method selections. You should make sure to also dismiss the view controller in that callback
* Because collecting some basic data on tokenization helps us detect fraud, we've removed the ability to disable analytics collection using `[Stripe disableAnalytics]`.

## 10.0.1 2017-03-16
* Fixes a bug where card sources didn't include the card owner's name.
* Fixes an issue where STPPaymentMethodsViewController didn't reload after adding a new payment method.

## 10.0.0 2017-03-06
* Adds support for creating, retrieving, and polling Sources. You can enable any payment methods available to you in the Dashboard.
  * https://stripe.com/docs/mobile/ios/sources
  * https://dashboard.stripe.com/account/payments/settings
* Updates the Objective-C example app to include example integrations using several different payment methods.
* Updates `STPCustomer` to include `STPSource` objects in its `sources` array if a customer has attached sources.
* Removes methods deprecated in Version 6.0.
* Fixes property declarations missing strong/nullable identifiers.

## 9.4.0 2017-02-03
* Adds button to billing/shipping entry screens to fill address information from the other one.
* Fixes and unifies view controller behavior around theming and nav bars.
* Adds month validity check to `validationStateForExpirationYear`
* Changes some Apple Pay images to better conform to official guidelines.
* Changes STPPaymentCardTextField's card number placeholder to "4242..."
* Updates STPPaymentCardTextField's CVC placeholder so that it changes to "CVV" for Amex cards

## 9.3.0 2017-01-05
* Fixes a regression introduced in v9.0.0 in which color in STPTheme is used as the background color for UINavigationBar
  * Note: This will cause navigation bar theming to work properly as described in the Stripe iOS docs, but you may need to audit your custom theme settings if you based them on the actual behavior of 9.0-9.2
* If the navigation bar has a theme different than the view controller's theme, STP view controllers will use the bar's theme to style it's UIBarButtonItems
* Adds a fallback to using main bundle for localized strings lookup if locale is set to a language the SDK doesn't support
* Adds method to get a string of a card brand from `STPCardBrand`
* Updated description of how to run tests in README
* Fixes crash when user cancels payment before STPBackendAPIAdapter methods finish
* Fixes bug where country picker wouldn't update when first selected.


## 9.2.0 2016-11-14
* Moves FBSnapshotTestCase dependency to Cartfile.private. No changes if you are not using Carthage.
* Adds prebuilt UI for collecting shipping information.

## 9.1.0 2016-11-01
* Adds localized strings for 7 languages: de, es, fr, it, ja, nl, zh-Hans.
* Slight redesign to card/billing address entry screen.
* Improved internationalization for State/Province/County address field.
* Adds new Mastercard 2-series BIN ranges.
* Fixes an issue where callbacks may be run on the wrong thread.
* Fixes UIAppearance compatibility in STPPaymentCardTextField.
* Fixes a crash when changing application language via an Xcode scheme.

## 9.0.0 2016-10-04
* Change minimum requirements to iOS 8 and Xcode 8
* Adds "app extension API only" support.
* Updates Swift example app to Swift 3
* Various fixes to ObjC example app

## 8.0.7 2016-09-15
* Add ability to set currency for managed accounts when adding card
* Fix broken links for Privacy Policy/Terms of Service for Remember Me feature
* Sort countries in picker alphabetically by name instead of ISO code
* Make "County" field optional on billing address screen.
* PKPayment-related methods are now annotated as available in iOS8+ only
* Optimized speed of input sanitation methods (thanks @kballard!)

## 8.0.6 2016-09-01
* Improved internationalization on billing address forms
  * Users in countries that don't use postal codes will no longer see that field.
  * The country field is now auto filled in with the phone's region
  * Changing the selected country will now live update other fields on the form (such as State/County or Zip/Postal Code).
* Fixed an issue where certain Cocoapods configurations could result in Stripe resource files being used in place of other frameworks' or the app's resources.
* Fixed an issue where when using Apple Pay, STPPaymentContext would fire two `didFinishWithStatus` messages.
* Fixed the `deviceSupportsApplePay` method to also check for Discover cards.
* Removed keys from Stripe.bundle's Info.plist that were causing iTunes Connect to sometimes error on app submission.

## 8.0.5 2016-08-26
* You can now optionally use an array of PKPaymentSummaryItems to set your payment amount, if you would like more control over how Apple Pay forms are rendered.
* Updated credit card and Apple Pay icons.
* Fixed some images not being included in the resources bundle target.
* Non-US locales now have an alphanumeric keyboard for postal code entry.
* Modals now use UIModalPresentationStyleFormSheet.
* Added more accessibility labels.
* STPPaymentCardTextField now conforms to UIKeyInput (thanks @theill).

## 8.0.4 2016-08-01
* Fixed an issue with Apple Pay payments not using the correct currency.
* View controllers now update their status bar and scroll view indicator styles based on their theme.
* SMS code screen now offers to paste copied codes.

## 8.0.3 2016-07-25
* Fixed an issue with some Cocoapods installations

## 8.0.2 2016-07-09
* Fixed an issue with custom theming of Stripe UI

## 8.0.1 2016-07-06
* Fixed error handling in STPAddCardViewController

## 8.0.0 2016-06-30
* Added prebuilt UI for collecting and managing card information.

## 7.0.2 2016-05-24
* Fixed an issue with validating certain Visa cards.

## 7.0.1 2016-04-29
* Added Discover support for Apple Pay
* Add the now-required `accountHolderName` and `accountHolderType` properties to STPBankAccountParams
* We now record performance metrics for the /v1/tokens API - to disable this behavior, call [Stripe disableAnalytics].
* You can now demo the SDK more easily by running `pod try stripe`.
* This release also removes the deprecated Checkout functionality from the SDK.

## 6.2.0 2016-02-05
* Added an `additionalAPIParameters` field to STPCardParams and STPBankAccountParams for sending additional values to the API - useful for beta features. Similarly, added an `allResponseFields` property to STPToken, STPCard, and STPBankAccount for accessing fields in the response that are not yet reflected in those classes' @properties.

## 6.1.0 2016-01-21
* Renamed card on STPPaymentCardTextField to cardParams.
* You can now set an STPPaymentCardTextField's contents programmatically by setting cardParams to an STPCardParams object.
* Added delegate methods for responding to didBeginEditing events in STPPaymentCardTextField.
* Added a UIImage category for accessing our card icon images
* Fixed deprecation warnings for deployment targets >= iOS 9.0

## 6.0.0 2015-10-19
* Splits logic in STPCard into 2 classes - STPCard and STPCardParams. STPCardParams is for making requests to the Stripe API, while STPCard represents the response (you'll almost certainly want just to replace any usage of STPCard in your app with STPCardParams). This also applies to STPBankAccount and the newly-created STPBankAccountParams.
* Version 6.0.1 fixes a minor Cocoapods issue.

## 5.1.0 2015-08-17
* Adds STPPaymentCardTextField, a new version of github.com/stripe/PaymentKit featuring many bugfixes. It's useful if you need a pre-built credit card entry form.
* Adds the currency param to STPCard for those using managed accounts & debit card payouts.
* Versions 5.1.1 and 5.1.2 fix minor issues with CocoaPods installation
* Version 5.1.3 contains bug fixes for STPPaymentCardTextField.
* Version 5.1.4 improves compatibility with iOS 9.

## 5.0.0 2015-08-06
* Fix an issue with Carthage installation
* Fix an issue with CocoaPods frameworks
* Deprecate native Stripe Checkout

## 4.0.1 2015-05-06
* Fix a compiler warning
* Versions 4.0.1 and 4.0.2 fix minor issues with CocoaPods and Carthage installation.

## 4.0.0 2015-05-06
* Remove STPPaymentPresenter
* Support for latest ApplePayStubs
* Add nullability annotations to improve Swift support (note: this now requires Swift 1.2)
* Bug fixes

## 3.1.0 2015-01-19
* Add support for native Stripe Checkout, as well as STPPaymentPresenter for automatically using Checkout as a fallback for Apple Pay
* Add OSX support, including Checkout
* Add framework targets and Carthage support
* It's safe to remove the STRIPE_ENABLE_APPLEPAY compiler flag after this release.

## 3.0.0 2015-01-05
* Migrate code into STPAPIClient
* Add 'brand' and 'funding' properties to STPCard

## 2.2.2 2014-11-17
* Add bank account tokenization methods

## 2.2.1 2014-10-27
* Add billing address fields to our Apple Pay API
* Various bug fixes and code improvements

## 2.2.0 2014-10-08
* Move Apple Pay testing functionality into a separate project, ApplePayStubs. For more info, see github.com/stripe/ApplePayStubs.
* Improve the provided example app

## 2.1.0 2014-10-07
* Remove token retrieval API method
* Refactor functional tests to use new XCTestCase functionality

## 2.0.3 2014-09-24
* Group ApplePay code in a CocoaPods subspec

## 2.0.2 2014-09-24
* Move ApplePay code behind a compiler flag to avoid warnings from Apple when accidentally including it

## 2.0.1 2014-09-18
* Fix some small bugs related to ApplePay and iOS8

## 2.0 2014-09-09
* Add support for native payments via Pay

## 1.2 2014-08-21
* Removed PaymentKit as a dependency. If you'd like to use it, you may still do so by including it separately.
* Removed STPView. PaymentKit provides a near-identical version of this functionality if you need to migrate.
* Improve example project
* Various code fixes

## 1.1.4 2014-05-22
* Fixed an issue where tokenization requests would fail under iOS 6 due to SSL certificate verification

## 1.1.3 2014-05-12
* Send some basic version and device details with requests for debugging.
* Added -description to STPToken
* Fixed some minor code nits
* Modernized code

## 1.1.2 2014-04-21
* Added test suite for SSL certificate expiry/revocation
* You can now set STPView's delegate from Interface Builder

## 1.1.1 2014-04-14
* API methods now verify the server's SSL certificate against a preset blacklist.
* Fixed some bugs with SSL verification.
* Note: This version now requires the `Security` framework. You will need to add this to your app if you're not using CocoaPods.

## 1.0.4 2014-03-24

* Upgraded tests from OCUnit to XCTest
* Fixed an issue with the SenTestingKit dependency
* Removed some dead code

## 1.0.3 2014-03-21

* Fixed: Some example files had target memberships set for StripeiOS and iOSTest.
* Fixed: The example publishable key was expired.
* Fixed: Podspec did not pass linting.
* Some fixes for 64-bit.
* Many improvements to the README.
* Fixed example under iOS 7
* Some source code cleaning and modernization.

## 1.0.2 2013-09-09

* Add exceptions for null successHandler and errorHandler.
* Added the ability to POST the created token to a URL.
* Made STPCard properties nonatomic.
* Moved PaymentKit to be a submodule; added to Podfile as a dependency.
* Fixed some warnings caught by the static analyzer (thanks to jcjimenez!)

## 1.0.1 2012-11-16

* Add CocoaPods support
* Change directory structure of bindings to make it easier to install

## 1.0.0 2012-11-16

* Initial release

Special thanks to: Todd Heasley, jcjimenez.<|MERGE_RESOLUTION|>--- conflicted
+++ resolved
@@ -1,18 +1,14 @@
-<<<<<<< HEAD
-## Next Release
-### PaymentSheet
-* `StripePaymentSheet` now requires `StripeLinkCore`. See `MIGRATING.md` for more info.
-=======
 ## x.x.x yyyy-mm-dd
 ### Payments
 * [Added] API bindings support for Cash App Pay. See the docs [here](https://stripe.com/docs/payments/cash-app-pay/accept-a-payment?platform=mobile).
-### PaymentSheet
+
+### PaymentSheet
+* `StripePaymentSheet` now requires `StripeLinkCore`. See `MIGRATING.md` for more info.
 * [Added] Support for Cash App Pay in PaymentSheet.
 
 ## 23.4.2 2023-03-06
 ### Identity
 * [Added] ID/Address verification.
->>>>>>> 6ed0743a
 
 ## 23.4.1 2023-02-27
 ### PaymentSheet
