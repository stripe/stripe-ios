--- conflicted
+++ resolved
@@ -1,11 +1,8 @@
-<<<<<<< HEAD
 ## X.Y.Z 2023-y-z
 ### PaymentSheet
 * [Fixed] Visual bug where re-presenting PaymentSheet wouldn't show a spinner while it reloads.
 
-=======
 ## 23.18.2 2023-11-06
->>>>>>> 7acbccda
 ### CustomerSheet
 * [Fixed] CustomerSheet no longer displays saved cards that originated from Apple Pay or Google Pay.
 
