--- conflicted
+++ resolved
@@ -1,10 +1,6 @@
 ## X.Y.Z 2022-xx-xx
-<<<<<<< HEAD
-
 * [Fixed] Fixed a bug where 3 decimal place currencies were not being formatted properly.
 
-=======
->>>>>>> e451e063
 ### PaymentSheet
 * [Fixed] Fixed an issue that caused animations of the card logos in the Card input field to glitch.
 * [Fixed] Fixed a layout issue in the "Save my info" checkbox.
