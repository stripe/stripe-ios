--- conflicted
+++ resolved
@@ -1,13 +1,9 @@
-<<<<<<< HEAD
-## 24.19.1 2025-08-06
+## x.x.x x-x-x
 
 ### CustomerSheet
 * [Fixed] Crash when opening CustomerSheet in SwiftUI with Dynamic Actor Isolation feature flag enabled
 
 ## 24.19.0 2025-08-04
-=======
-## x.x.x x-x-x
->>>>>>> f2bb36fa
 
 ### StripeApplePay
 * [Fixed] Issue when deserializing intent when line1 is null
