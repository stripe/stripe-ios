## x.x.x x-x-x

<<<<<<< HEAD
### CustomerSheet
* [Added] `opensCardScannerAutomatically` configuration
* [Changed] Form inputs are cached

### PaymentSheet
* [Added] `opensCardScannerAutomatically` configuration
=======
### PaymentSheet
* [Changed] The form will now highlight incomplete fields when the user taps a disabled "Confirm" button.
>>>>>>> 355de015

## 24.20.0 2025-08-11

### StripeApplePay
* [Fixed] Issue when deserializing intent when line1 is null

### PaymentSheet
* [Fixed] Fixed an issue that caused EmbeddedPaymentElement to log broken layout constraints.
* [Fixed] The Apple Pay logo in `PaymentOptionDisplayData` no longer contains additional padding, bringing it in line with other payment method logos.
* [Changed] When phone number or email address collection is enabled, these fields will now appear in the billing details section instead of appearing above the card field.
* [Added] Added `termsDisplay` in PaymentSheet.Configuration to control when legal agreements are displayed

### EmbeddedPaymentElement
* [Changed] When using `EmbeddedPaymentElement.Configuration.FormSheetAction.confirm`, the completion block is now called with a `canceled` result if the user closes the form sheet without completing the transaction.
* [Added] You no longer need to set the backend PaymentIntent setup_future_usage or payment_method_options setup_future_usage values to match the client's IntentConfiguration; the client will automatically configure this for you.

## 24.19.0 2025-08-04

### PaymentSheet
* [Fixed] Updated default spacing of form elements in PaymentSheet.
* [Added] EmbeddedPaymentElement now shows mandates in a form sheet when `rowSelectionBehavior` is `immediateAction` and `embeddedViewDisplaysMandateText` is `true`. Previously, this configuration was an error.

## 24.18.1 2025-07-29
* [Fixed] Improved Klarna payments when using Universal Links.

## 24.18.0 2025-07-28

* [Added] Postal code validation for Canada and UK addresses

### PaymentSheet
* [Added] Added `Appearance.EmbeddedPaymentElement.Row.subtitleFont` to customize the font of EmbeddedPaymentElement payment method row subtitles.

## 24.17.0 2025-07-21

### PaymentSheet
* [Fixed] EmbeddedPaymentElement now errors when `configuration.rowSelectionBehavior` is `.immediateAction` and `configuration.embeddedViewDisplaysMandateText` is `true` to ensure integrations display legal mandate text to the customer.
* [Deprecated] Carthage is no longer officially supported. We will continue to publish binaries to the GitHub releases page for Carthage, but we will no longer test using the Carthage CLI tool.
* [Added] Added `Appearance.EmbeddedPaymentElement.Row.paymentMethodIconLayoutMargins` to customize the spacing around payment method icons in EmbeddedPaymentElement payment method rows.
* [Added] Added `Appearance.EmbeddedPaymentElement.Row.titleFont` to customize the font of EmbeddedPaymentElement payment method row titles.
* [Changed] Renamed `PaymentSheet.Appearance.EmbeddedPaymentElement.Row.Style.flatWithChevron` to `PaymentSheet.Appearance.EmbeddedPaymentElement.Row.Style.flatWithDisclosure` and added an experimental `disclosureImage` property to customize the chevron icon displayed in EmbeddedPaymentElement payment method rows when the row style is flatWithDisclosure.
* [Fixed] `EmbeddedPaymentElementDelegate` `didUpdateHeight` now accommodates cases where the embedded view can't change height until after `didUpdateHeight` is called, like inside a UITableViewCell.
* [Fixed] Apple Pay now properly collects phone number and email address when marked as required in `PaymentSheet.Configuration.billingDetailsCollectionConfiguration`.

### AddressElement
* [Added] SwiftUI support for AddressElement.
* [Changed] `AddressViewController` now notifies its delegate when the sheet is dismissed, whether by tapping the **Close** button or swiping down, so `AddressElement` always returns the current address.

### General
* [Removed] Removed nn-NO (Norwegian Nynorsk) localization. Norwegian users can continue using nb (Norwegian Bokmål) localization.

## 24.16.2 2025-07-07

### PaymentSheet
* [Added] Address autocomplete functionality when collecting full billing details in payment method forms.
* [Fixed] Form error text not respecting Appearance API font settings

## 24.16.1 2025-06-23

### PaymentSheet
* [Fixed] A race condition when updating the `paymentOption` on `PaymentSheet.FlowController`.

## 24.16.0 2025-06-16

### PaymentSheet
* [Fixed] A bug where the EmbeddedPaymentElement failed to display forms when tapped in SwiftUI.
* [Changed] `paymentOption` on `PaymentSheet.FlowController` is now annotated with `@Published` for better ergonomics in SwiftUI.
* [Added] A new `flatWithChevron` Embedded Payment Element row style.

## 24.15.0 2025-06-02

### Connect
* [CHANGED] Removed `PrivateBetaConnect` annotation and all usages. [Connect SDK](https://docs.stripe.com/connect/get-started-connect-embedded-components?platform=ios) is now GA.

### PaymentSheet
* [Added] The ability to customize the height of the primary button with `PaymentSheetAppearance.primaryButton.height`.
* [Added] The ability to customize form insets with `PaymentSheetAppearance.formInsets`.

## 24.14.0 2025-05-19
### PaymentSheet
* [Added] Support for payment method options setup future usage in public preview.

## 24.13.1 2025-05-05
### PaymentSheet
* [Fixed] Updated the "TEST MODE" badge to say "TEST", due to the upcoming release of [Sandboxes](https://docs.stripe.com/sandboxes).
* [Added] Added support for Thai language.

## 24.13.0 2025-05-05
### PaymentSheet
* [Added] Embedded Payment Element is now generally available. Learn more by visiting the [docs](https://docs.stripe.com/payments/mobile/embedded).

## 24.12.1 2025-04-30
### Identity
* [Fixed] Fixed an issue where identity verification may fail due to stale model cache.

## 24.12.0 2025-04-21
### PaymentSheet
* [Added] Bank payments are now available in the PaymentSheet without requiring a dependency on `StripeFinancialConnections`.
* [Added] Ability to update saved cards when using CustomerSessions (private preview)
* [Added] Added payment method options setup future usage to deferred API.

## 24.11.1 2025-04-14
### PaymentSheet
* [Added] Added support for PayNow and PromptPay to Embedded Payment Element (private preview).
* [Fixed] Fixed theming issues in the native Link experience (private preview).

## 24.11.0 2025-04-07
### PaymentSheet
* [Added] Added `rowSelectionBehavior` API to Embedded Payment Element (private preview).
* [Changed] The native Link experience (private preview) is now available as a payment method even if you collect billing details via `billingDetailsCollectionConfiguration`.
* [Changed] Updated Afterpay branding in the US to be Cash App Afterpay.

## 24.10.0 2025-03-31
### PaymentSheet
* [Added] Added `LinkConfiguration` to allow control over Link in PaymentSheet.
* [Fixed] Improved reliability of expiration date detection when scanning cards.

## 24.9.0 2025-03-24
### Connect (Private Preview)
* [Fixed] Fixed an issue where Account Onboarding exit events were not being properly emitted.

### PaymentSheet
* [Fixed] Embedded Payment Element (private beta) possibly showing empty forms after calling `update()`.

## 24.8.0 2025-03-17
### PaymentSheet, CustomerSheet
* [Added] Support for default payment methods in private beta.

## 24.7.0 2025-03-03
### Connect (Private Preview)
* [Changed] The SDK now manages the onboarding component's presentation.
* [Changed] The payouts component is no longer available.

### PaymentSheet
* [Fixed] Fixed an issue in Embedded Payment Element (private preview) where the row could be selected even though there's no valid payment option.
* [Added] Support for Crypto in PaymentSheet
* [Added] Added card brand filtering to specify allowed or blocked card brands. Learn more by visiting the [docs](https://docs.stripe.com/payments/mobile/filter-card-brands?platform=ios).

### Payments
* [Fixed] Fixed an issue that caused `STPPaymentMethodUSBankAccount.linkedAccount` to be `nil` for some merchants.

## 24.6.0 2025-02-18
* [Fixed] The SDK and example apps now compile in Xcode 16.2

### Financial Connections
* [Added] The `StripeFinancialConnections` SDK now supports dark mode, and will automatically adapt to the device's theme. [Learn more](https://docs.stripe.com/financial-connections/other-data-powered-products?platform=ios#connections-customize-ios) about configuring appearance settings.

### CustomerSheet
* [Added] `sepa_debit` PaymentMethod is now available in CustomerSheet

## 24.5.0 2025-02-10
### CardScan
* [Fixed] Fixed an issue where the UI layout was incorrect after Camera permissions were denied. ([#4487](https://github.com/stripe/stripe-ios/pull/4487)) (Thanks [@matheusbc](https://github.com/matheusbc)!)

## 24.4.1 2025-01-21
### ApplePay
* [Added] Added a `dismiss` method to `STPApplePayContext`.

### PaymentSheet
* [Fixed] Embedded Payment Element (private beta) layout margins default to zero.
* [Fixed] Fixed a bug in Embedded Payment Element (private beta) where it could attempt to present a view controller while already presenting.

## 24.4.0 2025-01-13
### PaymentSheet
* [Fixed] PaymentSheet using vertical payment method layout now defaults to Apple Pay when the customer doesn't have a default saved payment method.

### Identity
* [Added] Updates example app to allow reusing VerificationSessions.

## 24.3.0 2025-01-06
### Embedded Payment Element
* [Added] Embedded Payment Element is now in private beta.

### PaymentSheet
* [Fixed] Fixed a bug where saved payment methods could appear out of order if you have multiple types (e.g. card and bank).
* [Fixed] Fixed a bug where deferred PaymentIntents would fail to validate when capture_method = automatic_async ([#4329](https://github.com/stripe/stripe-ios/issues/4329))


## 24.2.0 2024-12-19
### Connect
* [Added] `StripeConnect` SDK to add connected account dashboard functionality to your app using [Connect embedded components](https://docs.stripe.com/connect/get-started-connect-embedded-components?platform=ios).

## 24.1.3 2024-12-16
### PaymentSheet, CustomerSheet
* [Changed] Changed the edit and remove saved payment method flow so that tapping 'Edit' displays an icon that leads to a new update payment method screen that displays payment method details for card (last 4 digits of card number, cvc and expiry date fields), US Bank account (name, email, last 4 digits of bank acocunt), and SEPA debit (name, email, last 4 digits of IBAN).

### Identity
* [Fixed] Fixes an error with selfie verification.

## 24.1.2 2024-12-05
### PaymentSheet
* [Fixed] Fixed an issue where FlowController returned incorrect `PaymentOptionDisplayData` for Link card brand transactions.

## 24.1.1 2024-12-02
### PaymentSheet
* [Fixed] Fixed an animation glitch when dismissing PaymentSheet in React Native.
* [Fixed] Fixed an issue in Instant Bank Payments that occurred when using a connected account.

## 24.1.0 2024-11-25
### Payments
* [Added] Support for Crypto bindings.

### PaymentSheet
* [Fixed] US Bank Account now shows the correct mandate when using the `instant_or_skip` verification method.

## 24.0.2 2024-11-21
### PaymentSheet
* [Fixed] A bug where PaymentSheet would cause layout issues when nested within certain navigation stacks.

## 24.0.1 2024-11-18
### PaymentSheet
* [Added] Instant Bank Payments are now available when using deferred intents.
* [Fixed] Fixed an issue with the vertical list with 3 or more saved payment methods where tapping outside the screen sometimes drops changes that were made (e.g. removal or update of PMs).
* [Fixed] Fixed an issue where the dialog when removing a co-branded card may show the incorrect card brand.
* [Fixed] Fixed issue preventing users to enter in 4 digit account numbers for AU Becs.

## 24.0.0 2024-11-04
### PaymentSheet
* [Changed] The default value of `PaymentSheet.Configuration.paymentMethodLayout` has changed from `.horizontal` to `.automatic`. See [MIGRATING.md](https://github.com/stripe/stripe-ios/blob/master/MIGRATING.md) for more details.
* [Fixed] Fixed an animation glitch when dismissing PaymentSheet in React Native.
* [Fixed] Fixed an issue with FlowController in vertical layout where the payment method could incorrectly be preserved across a call to `update` when it's no longer valid.
* [Fixed] Fixed a potential deadlock when `paymentOption` is accessed from Swift concurrency.
* [Fixed] Fixed deferred intent validation to handle cloned payment methods ([#4195](https://github.com/stripe/stripe-ios/issues/4195)

### Basic Integration
* [Removed] Basic Integration has been removed. [Please use Mobile Payment Element instead](https://docs.stripe.com/payments/mobile/migrating-to-mobile-payment-element-from-basic-integration).

## 23.32.0 2024-10-21
### PaymentSheet
* [Added] Added `PaymentSheet.Configuration.paymentMethodLayout`. Configure the layout of payment methods in the sheet using `paymentMethodLayout` to display them either horizontally, vertically, or let Stripe optimize the layout automatically.

## 23.31.1 2024-10-08
### PaymentSheet
* [Fixed] Fixed an issue where ISK was not correctly formatted as a zero-decimal currency when using PaymentSheet or Apple Pay. (Thanks [@Thithip](https://github.com/Thithip)!)
* [Fixed] Fixed an issue where US Bank Account forms would drop form field input when `FlowController.update` is called.

## 23.31.0 2024-09-23
### PaymentSheet
* [Added] The ability to customize the disabled colors of the primary button with `PaymentSheetAppearance.primaryButton.disabledBackgroundColor` and `PaymentSheetAppearance.primaryButton.disabledTextColor`.
* [Added] CVC Recollection is now in GA. For more information see our docs for [here](https://docs.stripe.com/payments/accept-a-payment?platform=ios#ios-cvc-recollection) for intent first integrations or [here](https://docs.stripe.com/payments/accept-a-payment-deferred?platform=ios&type=payment#ios-cvc-recollection) for deferred intent integrations.
* [Fixed] Fixed an issue where checkboxes were not visible when `appearance.colors.componentBorder` was transparent.

### CardScan
* [Fixed] The 0.5x lens is now used when scanning cards, if available. (Thanks [@akhmedovgg](https://github.com/akhmedovgg)!)

## 23.30.0 2024-09-09
### PaymentSheet
* [Added] CustomerSessions is now in private beta.
* [Fixed] PaymentSheet now uses a border width of 1.5 instead of 0 when `PaymentSheet.Appearance.borderWidth' is 0.
* [Fixed] The 0.5x lens is now used when scanning cards, if available. (Thanks [@akhmedovgg](https://github.com/akhmedovgg)!)

## 23.29.2 2024-08-19
### PaymentSheet
* [Fixed] Avoid multiple calls to CVC Recollection callback for deferred intent integrations
* [Fixed] Fixed an issue in SwiftUI where setting `isPresented=false` wouldn't dismiss the sheet.

## 23.29.1 2024-08-12
### PaymentSheet
* [Fixed] Fixed an issue where signing up with Link and paying would vend an empty `STPPaymentMethod` object to an `IntentConfiguration` confirmHandler callback.
* [Fixed] Fixed PaymentSheet.FlowController returning unlocalized labels for certain payment methods e.g. "AfterPay ClearPay" instead of "Afterpay" or "Clearpay" depending on locale.
* [Added] `PaymentSheet.IntentConfiguration` now validates that its `amount` is non-zero.

### PaymentsUI
* [Fixed] Fixed an issue where STPPaymentCardTextField wouldn't call its delegate `paymentCardTextFieldDidChange` method when the preferred card network changed.

## 23.29.0 2024-08-05
### PaymentSheet
* [Fixed] Fixed a scroll issue with native 3DS2 authentication screen when the keyboard appears.
* [Added] When a card is saved (ie you're using a PaymentIntent + setup_future_usage or SetupIntent), legal disclaimer text now appears below the form indicating the card can be charged for future payments.
* [Fixed] iOS 18 Compatibility with removing multiple saved payment methods
* [Fixed] Fixed an issue where the keyboard could focus on a hidden phone number field.
* [Added] Support for Sunbit (Private Beta) with PaymentIntents.
* [Added] Support for Billie (Private Beta) with PaymentIntents.
* [Fixed] Fixed an issue where saved payment method UI wouldn't respect `PaymentSheet.Configuration.style` when selected.
* [Added] Support for Satispay (Private Beta) with PaymentIntents.

### Payments
* [Added] Support for Sunbit (Private Beta) bindings.
* [Added] Support for Billie (Private Beta) bindings.
* [Added] Support for Satispay (Private Beta) bindings.

## 23.28.3 2024-09-03
This release was made in error, and contains changes from 23.29.0, 23.29.1, and 23.29.2.

## 23.28.1 2024-07-16
### Payments
* [Fixed] Improved reliability when paying or setting up with Cash App Pay.
* [Fixed] Pass stripeAccount context when presenting PayWithLinkWebController for connected accounts

## 23.28.0 2024-07-08

### Payments
* [Fixed] An issue where the correct card brand was not being displayed for card brand choice in STPPaymentOptionsViewController and STPPaymentContext.
* [Added] Adds coupon support to STPApplePayContext with a new `didChangeCouponCode` delegate method (h/t @JoeyLeeMEA).
* [Fixed] Fixed an issue where successful TWINT payments were sometimes incorrectly considered 'canceled'.

### PaymentSheet
* [Fixed] Fixed an issue where certain cobranded cards showed a generic card icon instead of using the other card brand.
* [Fixed] Fixed an issue where amounts with currency=IDR were displayed as-is, instead of dropping the last two digits.
* [Fixed] Fixed an issue where some payment method images in the horizontal scrollview could briefly flash.

## 23.27.6 2024-06-25
### All
* [Fixed] Improved reliability when paying with Swish.

## 23.27.5 2024-06-20
### PaymentSheet
* [Fixed] An issue that was preventing users from completing checkout with SetupIntents and PaymentIntents using `setup_future_usage` for the following payment method types: Amazon Pay, Cash App Pay, PayPal, and Revolut Pay.

## 23.27.4 2024-06-18
### PaymentSheet
* [Fixed] Fixed an issue where when displaying an LPM with no input fields, the sheet would take up the entire height of the screen.

## 23.27.3 2024-06-14
### PaymentSheet
* [Fixed] Fixed an issue where changing the country of a phone number would not update the UI when the phone number's validity changed.
* [Changed] The "save this card" checkbox is now unchecked by default. To change this behavior, set your PaymentSheet.Configuration.savePaymentMethodOptInBehavior to `.requiresOptOut`.
* [Fixed] Fixed an issue where PaymentSheet would not present in the iOS 18 beta when using SwiftUI.
* [Fixed] Fixed an issue in PaymentSheet.FlowController that could lead to the CVC recollection form being shown on presentPaymentOptions()

### CustomerSheet
* [Fixed] Fixed an issue where CustomerSheet would not present in the iOS 18 beta when using SwiftUI.

### Payments
* [Added] Updated support for MobilePay bindings.
* [Changed] Some Payment Methods (including Klarna and PayPal) may now authenticate using ASWebAuthenticationSession, enabling these payment methods to share session storage across apps.
* [Fixed] Fixed printing spurious STPAssertionFailure warnings.

## 23.27.2 2024-05-06
### CardScan
* [Changed] ScannedCard to allow access for expiryMonth, expiryYear and name.

### PaymentSheet
* [Added] Support for Multibanco with PaymentIntents.
* [Fixed] Fixed an issue where STPPaymentHandler sometimes reported errors using `unexpectedErrorCode` instead of a more specific error when customers fail a next action.
* [Changed] PaymentSheet displays Apple Pay as a button when there are saved payment methods and Link isn't available instead of within the list of saved payment methods.
* [Fixed] Expiration dates more than 50 years in the past (e.g. `95`) are now blocked.

### Payments
* [Added] Support for Multibanco bindings.
* [Fixed] Expiration dates more than 50 years in the past (e.g. `95`) are now blocked.

## 23.27.1 2024-04-22
### Payments
* [Fixed] An issue where the PrivacyInfo.xcprivacy was not bundled with StripePayments when installing with Cocoapods.

### Apple Pay
* [Changed] Apple Pay additionalEnabledApplePayNetworks are now in front of the supported network list.

### PaymentsUI
* [Added] Added support for `onBehalfOf` to STPPaymentCardTextField and STPCardFormView. This parameter may be required when setting a connected account as the merchant of record for a payment. For more information, see the [Connect docs](https://docs.stripe.com/connect/charges#on_behalf_of).

## 23.27.0 2024-04-08
### Payments
* [Added] Support for Alma bindings.
* [Fixed] STPBankAccountCollector errors now use "STPBankAccountCollectorErrorDomain" instead of "STPPaymentHandlerErrorDomain".

### All
* [Fixed] Fixed an issue with generating App Privacy reports.

## 23.26.0 2024-03-25
### PaymentSheet
* [Fixed] When confirming a SetupIntent with Link, "Set up" will be shown as the confirm button text instead of "Pay".

### CustomerSheet
* [Fixed] Fixed an issue dismissing the sheet when Link is the default payment method.

### Financial Connections
* [Fixed] Improved the UX of an edge case in Financial Connections authentication flow.

### All
* Added a [Privacy Manifest](https://developer.apple.com/documentation/bundleresources/privacy_manifest_files).

## 23.25.1 2024-03-18
### All
* Xcode 14 is [no longer supported by Apple](https://developer.apple.com/news/upcoming-requirements/). Please upgrade to Xcode 15 or later.

### PaymentSheet
* [Fixed] A bug where `PaymentSheet.FlowController` was not respecting `PaymentSheet.Configuration.primaryButtonLabel`.
* [Added] Support for Klarna with SetupIntents and PaymentIntents with `setup_future_usage`.

### Financial Connections
* [Changed] Updated the design of Financial Connections authentication flow.

## 23.25.0 2024-03-11
### CustomerSheet
* [Added] Added `paymentMethodTypes` in `CustomerAdapter` to control what payment methods are displayed.

### PaymentSheet
* [Fixed] The rotating [card brand view](https://docs.stripe.com/co-badged-cards-compliance) is now shown when card brand choice is enabled if the card number is empty.

## 23.24.1 2024-03-05
### PaymentSheet
* [Fixed] Fixed an assertionFailure that happens when using FlowController and switching between saved payment methods

## 23.24.0 2024-03-04
### PaymentSheet
* [Added] Added support for [Link](https://docs.stripe.com/payments/link/mobile-payment-element-link) in PaymentSheet. Enabling Link in your [payment method settings](https://dashboard.stripe.com/settings/payment_methods) will enable Link in PaymentSheet. To choose different Link availability settings on web and mobile, use a custom [payment method configuration](https://docs.stripe.com/payments/multiple-payment-method-configs).
* [Fixed] Fixed an issue where some 3DS2 payments may fail to complete successfully.

### Payments
* [Added] Support for Amazon Pay bindings.

## 23.23.0 2024-02-26
### PaymentSheet
* [Added] Added support for [payment method configurations](https://docs.stripe.com/payments/multiple-payment-method-configs) when using the deferred intent integration path.

### CustomerSheet
* [Fixed] Fixed a bug where if an exception is thrown in detachPaymentMethod(), the payment method was removed in the UI [#3309](https://github.com/stripe/stripe-ios/pull/3309)

## 23.22.0 2024-02-12
### PaymentSheet
* [Changed] The separator text under the Apple Pay button from "Or pay with a card" to "Or use a card" when using a SetupIntent.
* [Fixed] Fixed a bug where deleting the last saved payment method in PaymentSheet wouldn't automatically transition to the "Add a payment method" screen.
* [Added] Support for CVC recollection in PaymentSheet and PaymentSheet.FlowController (client-side confirmation)

* [Changed] Make STPPinManagementService still usable from Swift.

## 23.21.2 2024-02-05
### Payments
* [Changed] We now auto append `mandate_data` when using Klarna with a SetupIntent. If you are interested in using Klarna with SetupIntents you sign up for the beta [here](https://stripe.com/docs/payments/klarna/accept-a-payment).

## 23.21.1 2024-01-22
### Payments
* [Changed] Increased the maximum number of status update retries when waiting for an intent to update to a terminal state. This impacts Cash App Pay and 3DS2.

## 23.21.0 2024-01-16
### PaymentSheet
* [Fixed] Fixed a few design issues on visionOS.
* [Added] Added billing details and type properties to [`PaymentSheet.FlowController.PaymentOptionDisplayData`](https://stripe.dev/stripe-ios/stripepaymentsheet/documentation/stripepaymentsheet/paymentsheet/flowcontroller/paymentoptiondisplaydata).

## 23.20.0 2023-12-18
### PaymentSheet
* [Added] Support for [card brand choice](https://stripe.com/docs/card-brand-choice). To set default preferred networks, use the new configuration option `PaymentSheet.Configuration.preferredNetworks`.
* [Fixed] Fixed visionOS support in Swift Package Manager and Cocoapods.

### CustomerSheet
* [Added] Support for [card brand choice](https://stripe.com/docs/card-brand-choice). To set default preferred networks, use the new configuration option `PaymentSheet.Configuration.preferredNetworks`.

### PaymentsUI
* [Added] Adds support for [card brand choice](https://stripe.com/docs/card-brand-choice) to STPPaymentCardTextField and STPCardFormView. To set a default preferred network for these UI elements, use the new `preferredNetworks` parameter.

* [Changed] Mark STPPinManagementService deprecated & suggest alternative.

## 23.19.0 2023-12-11
### Apple Pay
* [Fixed] STPApplePayContext initializer returns nil in more cases where the request is invalid.
* [Fixed] STPApplePayContext now allows Apple Pay when the customer doesn’t have saved cards but can set them up in the Apple Pay sheet (iOS 15+).

### PaymentSheet
* [Fixed] PaymentSheet sets newly saved payment methods as the default so that they're pre-selected the next time the customer pays.
* [Added] PaymentSheet now supports external payment methods. See https://stripe.com/docs/payments/external-payment-methods?platform=ios

### CustomerSheet
* [Added] Saved SEPA payment methods are now displayed to the customer for reuse, similar to saved cards.


## 23.18.3 2023-11-28
### PaymentSheet
* [Fixed] Visual bug where re-presenting PaymentSheet wouldn't show a spinner while it reloads.
* [Added] If PaymentSheet fails to load a deferred intent configuration, we fall back to displaying cards (or the intent configuration payment method types) instead of failing.
* [Fixed] Fixed an issue where PaymentSheet wouldn't accept valid Mexican phone numbers.
* [Added] The ability to customize the success colors of the primary button with `PaymentSheetAppearance.primaryButton.successBackgroundColor` and `PaymentSheetAppearance.primaryButton.successTextColor`.

## 23.18.2 2023-11-06
### CustomerSheet
* [Fixed] CustomerSheet no longer displays saved cards that originated from Apple Pay or Google Pay.

## 23.18.1 2023-10-30
### PaymentSheet
* [Fixed] Added a public initializer for `PaymentSheet.BillingDetails`.
* [Fixed] Fixed some payment method icons not updating to use the latest assets.
* [Fixed] PaymentSheet no longer displays saved cards that originated from Apple Pay or Google Pay.

### PaymentsUI
* [Fixed] Fixed an issue with `STPPaymentCardTextField` where the `paymentCardTextFieldDidEndEditing` delegate method was not called.

### PaymentSheet
* [Fixed] Fixed some payment method icons not updating to use the latest assets.

## 23.18.0 2023-10-23
### PaymentSheet
* [Added] Saved SEPA payment methods are now displayed to the customer for reuse, similar to saved cards.

### PaymentsUI
* [Fixed] Fixed an issue where the unknown card icon would sometimes pick up the view's tint color.

## 23.17.2 2023-10-16
### PaymentsUI
* [Fixed] An issue with `STPPaymentCardTextField`, where the card params were not updated after deleting an empty sub field.
* [Fixed] Switched to Asset Catalogs and updated to the latest card brand logos.

### Payments
* [Added] Support for MobilePay bindings.

## 23.17.1 2023-10-09
### PaymentSheet
* [Fixed] Fixed an issue when advancing from the country dropdown that prevented user's' from typing in their postal code. ([#2936](https://github.com/stripe/stripe-ios/issues/2936))

### PaymentsUI
* [Fixed] An issue with `STPPaymentCardTextField`, where the `paymentCardTextFieldDidChange` delegate method wasn't being called after deleting an empty sub field.

## 23.17.0 2023-10-02
### PaymentSheet
* [Fixed] Fixed an issue with selecting from lists on macOS Catalyst. Note that only macOS 11 or later is supported: We do not recommend releasing a Catalyst app targeting macOS 10.15.
* [Fixed] Fixed an issue with scanning card expiration dates.
* [Fixed] Fixed an issue where billing address collection configuration was not passed to Apple Pay.
* [Added] Support for Swish with PaymentIntents.
* [Added] Support for Bacs Direct Debit with PaymentIntents.

### Basic Integration
* [Fixed] Fixed an issue with scanning card expiration dates.

### Payments
* [Fixed] Fixed an issue where amounts in Serbian Dinar were displayed incorrectly.
* [Fixed] Fixed an issue where the SDK could hang in macOS Catalyst.
* [Added] Support for Swish bindings.

## 23.16.0 2023-09-18
### Payments
* [Added] Properties of STPConnectAccountParams are now mutable.
* [Fixed] Fixed STPConnectAccountCompanyParams.address being force unwrapped. It's now optional.
* [Added] Support for RevolutPay bindings

### PaymentSheet
* [Added] Support for Alipay with PaymentIntents.
* [Added] Support for Cash App Pay with SetupIntents and PaymentIntents with `setup_future_usage`.
* [Added] Support for AU BECS Debit with SetupIntents.
* [Added] Support for OXXO with PaymentIntents.
* [Added] Support for Konbini with PaymentIntents.
* [Added] Support for PayNow with PaymentIntents.
* [Added] Support for PromptPay with PaymentIntents.
* [Added] Support for Boleto with PaymentIntents and SetupIntets.
* [Added] Support for External Payment Method as an invite-only private beta.
* [Added] Support for RevolutPay with SetupIntents and PaymentIntents with setup_future_usage (private beta). Note: PaymentSheet doesn't display this as a saved payment method yet.
* [Added] Support for Alma (Private Beta) with PaymentIntents.

## 23.15.0 2023-08-28
### PaymentSheet
* [Added] Support for AmazonPay (private beta), BLIK, and FPX with PaymentIntents.
* [Fixed] A bug where payment amounts were not displayed correctly for LAK currency.

### StripeApplePay
* Fixed a compile-time issue with using StripeApplePay in an App Extension. ([#2853](https://github.com/stripe/stripe-ios/issues/2853))

### CustomerSheet
* [Added] `CustomerSheet`(https://stripe.com/docs/elements/customer-sheet?platform=ios) API, a prebuilt UI component that lets your customers manage their saved payment methods.

## 23.14.0 2023-08-21
### All
* Improved redirect UX when using Cash App Pay.

### PaymentSheet
* [Added] Support for GrabPay with PaymentIntents.

### Payments
* [Added] You can now create an STPConnectAccountParams without specifying a business type.

### Basic Integration
* [Added] Adds `applePayLaterAvailability` to `STPPaymentContext`, a property that mirrors `PKPaymentRequest.applePayLaterAvailability`. This is useful if you need to disable Apple Pay Later. Note: iOS 17+.


## 23.13.0 2023-08-07
### All
* [Fixed] Fixed compatibility with Xcode 15 beta 3. visionOS is now supported in iPadOS compatibility mode.
### PaymentSheet
* [Added] Enable bancontact and sofort for SetupIntents and PaymentIntents with setup_future_usage. Note: PaymentSheet doesn't display saved SEPA Debit payment methods yet.
### CustomerSheet
* [Added] `us_bank_account` PaymentMethod is now available in CustomerSheet

## 23.12.0 2023-07-31
### PaymentSheet
* [Added] Enable SEPA Debit and iDEAL for SetupIntents and PaymentIntents with setup_future_usage. Note: PaymentSheet doesn't display saved SEPA Debit payment methods yet.
* [Added] Add removeSavedPaymentMethodMessage to PaymentSheet.Configuration and CustomerSheet.Configuration.

### Identity
* [Added] Supports [phone verification](https://stripe.com/docs/identity/phone) in Identity mobile SDK.


## 23.11.2 2023-07-24
### PaymentSheet
* [Fixed] Update stp_icon_add@3x.png to 8bit color depth (Thanks @jszumski)

### CustomerSheet
* [Fixed] Ability to removing payment method immediately after adding it.
* [Fixed] Re-init addPaymentMethodViewController after adding payment method to allow for adding another payment method

## 23.11.1 2023-07-18
### PaymentSheet
* [Fixed] Fixed various bugs in Link private beta.

## 23.11.0 2023-07-17
### CustomerSheet
* [Changed] Breaking interface change for `CustomerSheetResult`. `CustomerSheetResult.canceled` now has a nullable associated value signifying that there is no selected payment method. Please use both `.canceled(StripeOptionSelection?)` and `.selected(PaymentOptionSelection?)` to update your UI to show the latest selected payment method.

## 23.10.0 2023-07-10
### Payments
* [Fixed] A bug where `mandate_data` was not being properly attached to PayPal SetupIntent's.
### PaymentSheet
* [Added] You can now collect payment details before creating a PaymentIntent or SetupIntent. See [our docs](https://stripe.com/docs/payments/accept-a-payment-deferred) for more info. This integration also allows you to [confirm the Intent on the server](https://stripe.com/docs/payments/finalize-payments-on-the-server).

## 23.9.4 2023-07-05
### PaymentSheet
* [Added] US bank accounts are now supported when initializing with an IntentConfiguration.

## 23.9.3 2023-06-26
### PaymentSheet
* [Fixed] Affirm no longer requires shipping details.

### CustomerSheet
* [Added] Added `billingDetailsCollectionConfiguration` to configure how you want to collect billing details (private beta).

## 23.9.2 2023-06-20
### Payments
* [Fixed] Fixed a bug causing Cash App Pay SetupIntents to incorrectly state they were canceled when they succeeded.

### AddressElement
* [Fixed] A bug that was causing `addressViewControllerDidFinish` to return a non-nil `AddressDetails` when the user cancels out of the AddressElement when default values are provided.
* [Fixed] A bug that prevented the auto complete view from being presented when the AddressElement was created with default values.

## 23.9.1 2023-06-12
### PaymentSheet
* [Fixed] Fixed validating the IntentConfiguration matches the PaymentIntent/SetupIntent when it was already confirmed on the server. Note: server-side confirmation is in private beta.
### CustomerSheet
* [Fixed] Fixed bug with removing multiple saved payment methods

## 23.9.0 2023-05-30
### PaymentSheet
* [Changed] The private beta API for https://stripe.com/docs/payments/finalize-payments-on-the-server has changed:
  * If you use `IntentConfiguration(..., confirmHandler:)`, the confirm handler now has an additional `shouldSavePaymentMethod: Bool` parameter that you should ignore.
  * If you use `IntentConfiguration(..., confirmHandlerForServerSideConfirmation:)`, use `IntentConfiguration(..., confirmHandler:)` instead. Additionally, the confirm handler's first parameter is now an `STPPaymentMethod` object instead of a String id. Use `paymentMethod.stripeId` to get its id and send it to your server.
* [Fixed] Fixed PKR currency formatting.

### CustomerSheet
* [Added] [CustomerSheet](https://stripe.com/docs/elements/customer-sheet?platform=ios) is now available (private beta)

## 23.8.0 2023-05-08
### Identity
* [Added] Added test mode M1 for the SDK.

## 23.7.1 2023-05-02
### Payments
* [Fixed] STPPaymentHandler.handleNextAction allows payment methods that are delayed or require further customer action like like SEPA Debit or OXXO.

## 23.7.0 2023-04-24
### PaymentSheet
* [Fixed] Fixed disabled text color, using a lower opacity version of the original color instead of the previous `.tertiaryLabel`.

### Identity
* [Added] Added test mode for the SDK.

## 23.6.2 2023-04-20

### Payments
* [Fixed] Fixed UnionPay cards appearing as invalid in some cases.

### PaymentSheet
* [Fixed] Fixed a bug that prevents users from using SEPA Debit w/ PaymentIntents or SetupIntents and Paypal in PaymentIntent+setup_future_usage or SetupIntent.

## 23.6.1 2023-04-17
### All
* Xcode 13 is [no longer supported by Apple](https://developer.apple.com/news/upcoming-requirements/). Please upgrade to Xcode 14.1 or later.
### PaymentSheet
* [Fixed] Visual bug of the delete icon when deleting saved payment methods reported in [#2461](https://github.com/stripe/stripe-ios/issues/2461).

## 23.6.0 2023-03-27
### PaymentSheet
* [Added] Added `billingDetailsCollectionConfiguration` to configure how you want to collect billing details. See the docs [here](https://stripe.com/docs/payments/accept-a-payment?platform=ios&ui=payment-sheet#billing-details-collection).

## 23.5.1 2023-03-20
### Payments
* [Fixed] Fixed amounts in COP being formatted incorrectly.
* [Fixed] Fixed BLIK payment bindings not handling next actions correctly.
* [Changed] Removed usage of `UIDevice.currentDevice.name`.

### Identity
* [Added] Added a retake photo button on selfie scanning screen.

## 23.5.0 2023-03-13
### Payments
* [Added] API bindings support for Cash App Pay. See the docs [here](https://stripe.com/docs/payments/cash-app-pay/accept-a-payment?platform=mobile).
* [Added] Added `STPCardValidator.possibleBrands(forCard:completion:)`, which returns the list of available networks for a card.

### PaymentSheet
* [Added] Support for Cash App Pay in PaymentSheet.

## 23.4.2 2023-03-06
### Identity
* [Added] ID/Address verification.

## 23.4.1 2023-02-27
### PaymentSheet
* [Added] Debug logging to help identify why specific payment methods are not showing up in PaymentSheet.

### Basic Integration
* [Fixed] Race condition reported in #2302

## 23.4.0 2023-02-21
### PaymentSheet
* [Added] Adds support for setting up PayPal using a SetupIntent or a PaymentIntent w/ setup_future_usage=off_session. Note: PayPal is in beta.

## 23.3.4 2023-02-13
### Financial Connections
* [Changed] Polished Financial Connections UI.

## 23.3.3 2023-01-30
### Payments
* [Changed] Updated image asset for AFFIN bank.

### Financial Connections
* [Fixed] Double encoding of GET parameters.

## 23.3.2 2023-01-09
* [Changed] Using [Tuist](https://tuist.io) to generate Xcode projects. From now on, only release versions of the SDK will include Xcode project files, in case you want to build a non release revision from source, you can follow [these instructions](https://docs.tuist.io/tutorial/get-started) to generate the project files. For Carthage users, this also means that you will only be able to depend on release versions.

### PaymentSheet
* [Added] `PaymentSheetError` now conforms to `CustomDebugStringConvertible` and has a more useful description when no payment method types are available.
* [Changed] Customers can now re-enter the autocomplete flow of `AddressViewController` by tapping an icon in the line 1 text field.

## 23.3.1 2022-12-12
* [Fixed] Fixed a bug where 3 decimal place currencies were not being formatted properly.

### PaymentSheet
* [Fixed] Fixed an issue that caused animations of the card logos in the Card input field to glitch.
* [Fixed] Fixed a layout issue in the "Save my info" checkbox.

### CardScan
* [Fixed] Fixed UX model loading from the wrong bundle. [#2078](https://github.com/stripe/stripe-ios/issues/2078) (Thanks [nickm01](https://github.com/nickm01))

## 23.3.0 2022-12-05
### PaymentSheet
* [Added] Added logos of accepted card brands on Card input field.
* [Fixed] Fixed erroneously displaying the card scan button when card scanning is not available.

### Financial Connections
* [Changed] FinancialConnectionsSheet methods now require to be called from non-extensions.
* [Changed] BankAccountToken.bankAccount was changed to an optional.

## 23.2.0 2022-11-14
### PaymentSheet
* [Added] Added `AddressViewController`, a customizable view controller that collects local and international addresses for your customers. See https://stripe.com/docs/elements/address-element?platform=ios.
* [Added] Added `PaymentSheet.Configuration.allowsPaymentMethodsRequiringShippingAddress`. Previously, to allow payment methods that require a shipping address (e.g. Afterpay and Affirm) in PaymentSheet, you attached a shipping address to the PaymentIntent before initializing PaymentSheet. Now, you can instead set this property to `true` and set `PaymentSheet.Configuration.shippingDetails` to a closure that returns your customers' shipping address. The shipping address will be attached to the PaymentIntent when the customer completes the checkout.
* [Fixed] Fixed user facing error messages for card related errors.
* [Fixed] Fixed `setup_future_usage` value being set when there's no customer.

## 23.1.1 2022-11-07
### Payments
* [Fixed] Fixed an issue with linking the StripePayments SDK in certain configurations.

## 23.1.0 2022-10-31
### CardScan
* [Added] Added a README.md for the `CardScanSheet` integration.

### PaymentSheet
* [Added] Added parameters to customize the primary button and Apple Pay button labels. They can be found under `PaymentSheet.Configuration.primaryButtonLabel` and `PaymentSheet.ApplePayConfiguration.buttonType` respectively.

## 23.0.0 2022-10-24
### Payments
* [Changed] Reduced the size of the SDK by splitting the `Stripe` module into `StripePaymentSheet`, `StripePayments`, and `StripePaymentsUI`. Some manual changes may be required. Migration instructions are available at [https://stripe.com/docs/mobile/ios/sdk-23-migration](https://stripe.com/docs/mobile/ios/sdk-23-migration).

|Module|Description|Compressed|Uncompressed|
|------|-----------|----------|------------|
|StripePaymentSheet|Stripe's [prebuilt payment UI](https://stripe.com/docs/payments/accept-a-payment?platform=ios&ui=payment-sheet).|2.7MB|6.3MB|
|Stripe|Contains all the below frameworks, plus [Issuing](https://stripe.com/docs/issuing/cards/digital-wallets?platform=iOS) and [Basic Integration](/docs/mobile/ios/basic).|2.3MB|5.1MB|
|StripeApplePay|[Apple Pay support](/docs/apple-pay), including `STPApplePayContext`.|0.4MB|1.0MB|
|StripePayments|Bindings for the Stripe Payments API.|1.0MB|2.6MB|
|StripePaymentsUI|Bindings for the Stripe Payments API, [STPPaymentCardTextField](https://stripe.com/docs/payments/accept-a-payment?platform=ios&ui=custom), STPCardFormView, and other UI elements.|1.7MB|3.9MB|

* [Changed] The minimum iOS version is now 13.0. If you'd like to deploy for iOS 12.0, please use Stripe SDK 22.8.4.
* [Changed] STPPaymentCardTextField's `cardParams` parameter has been deprecated in favor of `paymentMethodParams`, making it easier to include the postal code from the card field. If you need to access the `STPPaymentMethodCardParams`, use `.paymentMethodParams.card`.

### PaymentSheet
* [Fixed] Fixed a validation issue where cards expiring at the end of the current month were incorrectly treated as expired.
* [Fixed] Fixed a visual bug in iOS 16 where advancing between text fields would momentarily dismiss the keyboard.

## 22.8.4 2022-10-12
### PaymentSheet
* [Fixed] Use `.formSheet` modal presentation in Mac Catalyst. [#2023](https://github.com/stripe/stripe-ios/issues/2023) (Thanks [sergiocampama](https://github.com/sergiocampama)!)

## 22.8.3 2022-10-03
### CardScan
* [Fixed] [Garbled privacy link text in Card Scan UI](https://github.com/stripe/stripe-ios/issues/2015)

## 22.8.2 2022-09-19
### Identity
* [Changed] Support uploading single side documents.
* [Fixed] Fixed Xcode 14 support.
### Financial Connections
* [Fixed] Fixes an issue of returning canceled result from FinancialConnections if user taps cancel on the manual entry success screen.
### CardScan
* [Added] Added a new parameter to CardScanSheet.present() to specify if the presentation should be done animated or not. Defaults to true.
* [Changed] Changed card scan ML model loading to be async.
* [Changed] Changed minimum deployment target for card scan to iOS 13.

## 22.8.1 2022-09-12
### PaymentSheet
* [Fixed] Fixed potential crash when using Link in Mac Catalyst.
* [Fixed] Fixed Right-to-Left (RTL) layout issues.

### Apple Pay
* [Fixed] Fixed an issue where `applePayContext:willCompleteWithResult:authorizationResult:handler:` may not be called in Objective-C implementations of `STPApplePayContextDelegate`.

## 22.8.0 2022-09-06
### PaymentSheet
* [Changed] Renamed `PaymentSheet.reset()` to `PaymentSheet.resetCustomer()`. See `MIGRATING.md` for more info.
* [Added] You can now set closures in `PaymentSheet.ApplePayConfiguration.customHandlers` to configure the PKPaymentRequest and PKPaymentAuthorizationResult during a transaction. This enables you to build support for [Merchant Tokens](https://developer.apple.com/documentation/passkit/pkpaymentrequest/3916053-recurringpaymentrequest) and [Order Tracking](https://developer.apple.com/documentation/passkit/pkpaymentorderdetails) in iOS 16.

### Apple Pay
* [Added] You can now implement the `applePayContext(_:willCompleteWithResult:handler:)` function in your `ApplePayContextDelegate` to configure the PKPaymentAuthorizationResult during a transaction. This enables you to build support for [Order Tracking](https://developer.apple.com/documentation/passkit/pkpaymentorderdetails) in iOS 16.

## 22.7.1 2022-08-31
* [Fixed] Fixed Mac Catalyst support in Xcode 14. [#2001](https://github.com/stripe/stripe-ios/issues/2001)

### PaymentSheet
* [Fixed] PaymentSheet now uses configuration.apiClient for Apple Pay instead of always using STPAPIClient.shared.
* [Fixed] Fixed a layout issue with PaymentSheet in landscape.

## 22.7.0 2022-08-15
### PaymentSheet
* [Fixed] Fixed a layout issue on iPad.
* [Changed] Improved Link support in custom flow (`PaymentSheet.FlowController`).

## 22.6.0 2022-07-05
### PaymentSheet
* [Added] PaymentSheet now supports Link payment method.
* [Changed] Change behavior of Afterpay/Clearpay: Charge in 3 for GB, FR, and ES

### STPCardFormView
* [Changed] Postal code is no longer collected for billing addresses in Japan.

### Identity
* [Added] The ability to capture Selfie images in the native component flow.
* [Fixed] Fixed an issue where the welcome and confirmation screens were not correctly decoding non-ascii characters.
* [Fixed] Fixed an issue where, if a manually uploaded document could not be decoded on the server, there was no way to select a new image to upload.
* [Fixed] Fixed an issue where the IdentityVerificationSheet completion block was called early when manually uploading a document image instead of using auto-capture.

## 22.5.1 2022-06-21
* [Fixed] Fixed an issue with `STPPaymentHandler` where returning an app redirect could cause a crash.

## 22.5.0 2022-06-13
### PaymentSheet
* [Added] You can now use `PaymentSheet.ApplePayConfiguration.paymentSummaryItems` to directly configure the payment summary items displayed in the Apple Pay sheet. This is useful for recurring payments.

## 22.4.0 2022-05-23
### PaymentSheet
* [Added] The ability to customize the appearance of the PaymentSheet using `PaymentSheet.Appearance`.
* [Added] Support for collecting payments from customers in 54 additional countries within PaymentSheet. Most of these countries are located in Africa and the Middle East.
* [Added] `affirm` and `AUBECSDebit` payment methods are now available in PaymentSheet

## 22.3.2 2022-05-18
### CardScan
* [Added] Added privacy text to the CardImageVerification Sheet UI

## 22.3.1 2022-05-16
* [Fixed] Fixed an issue where ApplePayContext failed to parse an API response if the funding source was unknown.
* [Fixed] Fixed an issue where PaymentIntent confirmation could fail when the user closes the challenge window immediately after successfully completing a challenge

### Identity
* [Fixed] Fixed an issue where the verification flow would get stuck in a document upload loop when verifying with a passport and uploading an image manually.

## 22.3.0 2022-05-03

### PaymentSheet
* [Added] `us_bank_account` PaymentMethod is now available in payment sheet

## 22.2.0 2022-04-25

### Connections
* [Changed] `StripeConnections` SDK has been renamed to `StripeFinancialConnections`. See `MIGRATING.md` for more info.

### PaymentSheet
* [Fixed] Fixed an issue where `source_cancel` API requests were being made for non-3DS payment method types.
* [Fixed] Fixed an issue where certain error messages were not being localized.
* [Added] `us_bank_account` PaymentMethod is now available in PaymentSheet.

### Identity
* [Fixed] Minor UI fixes when using `IdentityVerificationSheet` with native components
* [Changed] Improvements to native component `IdentityVerificationSheet` document detection

## 22.1.1 2022-04-11

### Identity
* [Fixed] Fixes VerificationClientSecret (Thanks [Masataka-n](https://github.com/Masataka-n)!)

## 22.1.0 2022-04-04
* [Changed] Localization improvements.
### Identity
* [Added] `IdentityVerificationSheet` can now be used with native iOS components.

## 22.0.0 2022-03-28
* [Changed] The minimum iOS version is now 12.0. If you'd like to deploy for iOS 11.0, please use Stripe SDK 21.12.0.
* [Added] `us_bank_account` PaymentMethod is now available for ACH Direct Debit payments, including APIs to collect customer bank information (requires `StripeConnections`) and verify microdeposits.
* [Added] `StripeConnections` SDK can be optionally included to support ACH Direct Debit payments.

### PaymentSheet
* [Changed] PaymentSheet now uses light and dark mode agnostic icons for payment method types.
* [Changed] Link payment method (private beta) UX improvements.

### Identity
* [Changed] `IdentityVerificationSheet` now has an availability requirement of iOS 14.3 on its initializer instead of the `present` method.

## 21.13.0 2022-03-15
* [Changed] Binary framework distribution now requires Xcode 13. Carthage users using Xcode 12 need to add the `--no-use-binaries` flag.

### PaymentSheet
* [Fixed] Fixed potential crash when using PaymentSheet custom flow with SwiftUI.
* [Fixed] Fixed being unable to cancel native 3DS2 in PaymentSheet.
* [Fixed] The payment method icons will now use the correct colors when PaymentSheet is configured with `alwaysLight` or `alwaysDark`.
* [Fixed] A race condition when setting the `primaryButtonColor` on `PaymentSheet.Configuration`.
* [Added] PaymentSheet now supports Link (private beta).

### CardScan
* [Added] The `CardImageVerificationSheet` initializer can now take an additional `Configuration` object.

## 21.12.0 2022-02-14
* [Added] We now offer a 1MB Apple Pay SDK module intended for use in an App Clip. Visit [our App Clips docs](https://stripe.com/docs/apple-pay#app-clips) for details.
* `Stripe` now requires `StripeApplePay`. See `MIGRATING.md` for more info.
* [Added] Added a convenience initializer to create an STPCardParams from an STPPaymentMethodParams.

### PaymentSheet
* [Changed] The "save this card" checkbox in PaymentSheet is now unchecked by default in non-US countries.
* [Fixed] Fixes issue that could cause symbol name collisions when using Objective-C
* [Fixed] Fixes potential crash when using PaymentSheet with SwiftUI

## 21.11.1 2022-01-10
* Fixes a build warning in SPM caused by an invalid Package.swift file.

## 21.11.0 2022-01-04
* [Changed] The maximum `identity_document` file upload size has been increased, improving the quality of compressed images. See https://stripe.com/docs/file-upload
* [Fixed] The maximum `dispute_evidence` file upload size has been decreased to match server requirements, preventing the server from rejecting uploads that exceeded 5MB. See https://stripe.com/docs/file-upload
* [Added] PaymentSheet now supports Afterpay / Clearpay, EPS, Giropay, Klarna, Paypal (private beta), and P24.

## 21.10.0 2021-12-14
* Added API bindings for Klarna
* `StripeIdentity` now requires `StripeCameraCore`. See `MIGRATING.md` for more info.
* Releasing `StripeCardScan` Beta iOS SDK
* Fixes a bug where the text field would cause a crash when typing a space (U+0020) followed by pressing the backspace key on iPad. [#1907](https://github.com/stripe/stripe-ios/issues/1907) (Thanks [buhikon](https://github.com/buhikon)!)

## 21.9.1 2021-12-02
* Fixes a build warning caused by a duplicate NSURLComponents+Stripe.swift file.

## 21.9.0 2021-10-18
### PaymentSheet
This release adds several new features to PaymentSheet, our drop-in UI integration:

#### More supported payment methods
The list of supported payment methods depends on your integration.
If you’re using a PaymentIntent, we support:
- Card
- SEPA Debit, bancontact, iDEAL, sofort

If you’re using a PaymentIntent with `setup_future_usage` or a SetupIntent, we support:
- Card
- Apple/GooglePay

Note: To enable SEPA Debit and sofort, set `PaymentSheet.configuration.allowsDelayedPaymentMethods` to `true` on the client.
These payment methods can't guarantee you will receive funds from your customer at the end of the checkout because they take time to settle. Don't enable these if your business requires immediate payment (e.g., an on-demand service). See https://stripe.com/payments/payment-methods-guide

#### Pre-fill billing details
PaymentSheet collects billing details like name and email for certain payment methods. Pre-fill these fields to save customers time by setting `PaymentSheet.Configuration.defaultBillingDetails`.

#### Save payment methods on payment
> This is currently only available for cards + Apple/Google Pay.

PaymentSheet supports PaymentIntents with `setup_future_usage` set. This property tells us to save the payment method for future use (e.g., taking initial payment of a recurring subscription).
When set, PaymentSheet hides the 'Save this card for future use' checkbox and always saves.

#### SetupIntent support
> This is currently only available for cards + Apple/Google Pay.

Initialize PaymentSheet with a SetupIntent to set up cards for future use without charging.

#### Smart payment method ordering
When a customer is adding a new payment method, PaymentSheet uses information like the customers region to show the most relevant payment methods first.

#### Other changes
* Postal code collection for cards is now limited to US, CA, UK
* Fixed SwiftUI memory leaks [Issue #1881](https://github.com/stripe/stripe-ios/issues/1881)
* Added "hint" for error messages
* Adds many new localizations. The SDK now localizes in the following languages: bg-BG,ca-ES,cs-CZ,da,de,el-GR,en-GB,es-419,es,et-EE,fi,fil,fr-CA,fr,hr,hu,id,it,ja,ko,lt-LT,lv-LV,ms-MY,mt,nb,nl,nn-NO,pl-PL,pt-BR,pt-PT,ro-RO,ru,sk-SK,sl-SI,sv,tk,tr,vi,zh-Hans,zh-Hant,zh-HK
* `Stripe` and `StripeIdentity` now require `StripeUICore`. See `MIGRATING.md` for more info.

## 21.8.1 2021-08-10
* Fixes an issue with image loading when using Swift Package Manager.
* Temporarily disabled WeChat Pay support in PaymentMethods.
* The `Stripe` module now requires `StripeCore`. See `MIGRATING.md` for more info.

## 21.8.0 2021-08-04
* Fixes broken card scanning links. (Thanks [ricsantos](https://github.com/ricsantos))
* Fixes accessibilityLabel for postal code field. (Thanks [romanilchyshyndepop](https://github.com/romanilchyshyndepop))
* Improves compile time by 30% [#1846](https://github.com/stripe/stripe-ios/pull/1846) (Thanks [JonathanDowning](https://github.com/JonathanDowning)!)
* Releasing `StripeIdentity` iOS SDK for use with [Stripe Identity](https://stripe.com/identity).

## 21.7.0 2021-07-07
* Fixes an issue with `additionaDocument` field typo [#1833](https://github.com/stripe/stripe-ios/issues/1833)
* Adds support for WeChat Pay to PaymentMethods
* Weak-links SwiftUI [#1828](https://github.com/stripe/stripe-ios/issues/1828)
* Adds 3DS2 support for Cartes Bancaires
* Fixes an issue with camera rotation during card scanning on iPad
* Fixes an issue where PaymentSheet could cause conflicts when included in an app that also includes PanModal [#1818](https://github.com/stripe/stripe-ios/issues/1818)
* Fixes an issue with building on Xcode 13 [#1822](https://github.com/stripe/stripe-ios/issues/1822)
* Fixes an issue where overriding STPPaymentCardTextField's `brandImage()` func had no effect [#1827](https://github.com/stripe/stripe-ios/issues/1827)
* Fixes documentation typo. (Thanks [iAugux](https://github.com/iAugux))

## 21.6.0 2021-05-27
* Adds `STPCardFormView`, a UI component that collects card details
* Adds 'STPRadarSession'. Note this requires additional Stripe permissions to use.

## 21.5.1 2021-05-07
* Fixes the `PaymentSheet` API not being public.
* Fixes an issue with missing headers. (Thanks [jctrouble](https://github.com/jctrouble)!)

## 21.5.0 2021-05-06
* Adds the `PaymentSheet`(https://stripe.dev/stripe-ios/docs/Classes/PaymentSheet.html) API, a prebuilt payment UI.
* Fixes Mac Catalyst support in Xcode 12.5 [#1797](https://github.com/stripe/stripe-ios/issues/1797)
* Fixes `STPPaymentCardTextField` not being open [#1768](https://github.com/stripe/stripe-ios/issues/1797)

## 21.4.0 2021-04-08
* Fixed warnings in Xcode 12.5. [#1772](https://github.com/stripe/stripe-ios/issues/1772)
* Fixes a layout issue when confirming payments in SwiftUI. [#1761](https://github.com/stripe/stripe-ios/issues/1761) (Thanks [mvarie](https://github.com/mvarie)!)
* Fixes a potential race condition when finalizing 3DS2 confirmations.
* Fixes an issue where a 3DS2 transaction could result in an incorrect error message when the card number is incorrect. [#1778](https://github.com/stripe/stripe-ios/issues/1778)
* Fixes an issue where `STPPaymentHandler.shared().handleNextAction` sometimes didn't return a `handleActionError`. [#1769](https://github.com/stripe/stripe-ios/issues/1769)
* Fixes a layout issue when confirming payments in SwiftUI. [#1761](https://github.com/stripe/stripe-ios/issues/1761) (Thanks [mvarie](https://github.com/mvarie)!)
* Fixes an issue with opening URLs on Mac Catalyst
* Fixes an issue where OXXO next action is mistaken for a cancel in STPPaymentHandler
* SetupIntents for iDEAL, Bancontact, EPS, and Sofort will now send the required mandate information.
* Adds support for BLIK.
* Adds `decline_code` information to STPError. [#1755](https://github.com/stripe/stripe-ios/issues/1755)
* Adds support for SetupIntents to STPApplePayContext
* Allows STPPaymentCardTextField to be subclassed. [#1768](https://github.com/stripe/stripe-ios/issues/1768)

## 21.3.1 2021-03-25
* Adds support for Maestro in Apple Pay on iOS 12 or later.

## 21.3.0 2021-02-18
* Adds support for SwiftUI in custom integration using the `STPPaymentCardTextField.Representable` View and the `.paymentConfirmationSheet()` ViewModifier. See `IntegrationTester` for usage examples.
* Removes the UIViewController requirement from STPApplePayContext, allowing it to be used in SwiftUI.
* Fixes an issue where `STPPaymentOptionsViewController` could fail to register a card. [#1758](https://github.com/stripe/stripe-ios/issues/1758)
* Fixes an issue where some UnionPay test cards were marked as invalid. [#1759](https://github.com/stripe/stripe-ios/issues/1759)
* Updates tests to run on Carthage 0.37 with .xcframeworks.


## 21.2.1 2021-01-29
* Fixed an issue where a payment card text field could resize incorrectly on smaller devices or with certain languages. [#1600](https://github.com/stripe/stripe-ios/issues/1600)
* Fixed an issue where the SDK could always return English strings in certain situations. [#1677](https://github.com/stripe/stripe-ios/pull/1677) (Thanks [glaures-ioki](https://github.com/glaures-ioki)!)
* Fixed an issue where an STPTheme had no effect on the navigation bar. [#1753](https://github.com/stripe/stripe-ios/pull/1753) (Thanks  [@rbenna](https://github.com/rbenna)!)
* Fixed handling of nil region codes. [#1752](https://github.com/stripe/stripe-ios/issues/1752)
* Fixed an issue preventing card scanning from being disabled. [#1751](https://github.com/stripe/stripe-ios/issues/1751)
* Fixed an issue with enabling card scanning in an app with a localized Info.plist.[#1745](https://github.com/stripe/stripe-ios/issues/1745)
* Added a missing additionalDocument parameter to STPConnectAccountIndividualVerification.
* Added support for Afterpay/Clearpay.

## 21.2.0 2021-01-06
* Stripe3DS2 is now open source software under the MIT License.
* Fixed various issues with bundling Stripe3DS2 in Cocoapods and Swift Package Manager. All binary dependencies have been removed.
* Fixed an infinite loop during layout on small screen sizes. [#1731](https://github.com/stripe/stripe-ios/issues/1731)
* Fixed issues with missing image assets when using Cocoapods. [#1655](https://github.com/stripe/stripe-ios/issues/1655) [#1722](https://github.com/stripe/stripe-ios/issues/1722)
* Fixed an issue which resulted in unnecessary queries to the BIN information service.
* Adds the ability to `attach` and `detach` PaymentMethod IDs to/from a CustomerContext. [#1729](https://github.com/stripe/stripe-ios/issues/1729)
* Adds support for NetBanking.

## 21.1.0 2020-12-07
* Fixes a crash during manual confirmation of a 3DS2 payment. [#1725](https://github.com/stripe/stripe-ios/issues/1725)
* Fixes an issue that could cause some image assets to be missing in certain configurations. [#1722](https://github.com/stripe/stripe-ios/issues/1722)
* Fixes an issue with confirming Alipay transactions.
* Re-exposes `cardNumber` parameter in `STPPaymentCardTextField`.
* Adds support for UPI.

## 21.0.1 2020-11-19
* Fixes an issue with some initializers not being exposed publicly following the [conversion to Swift](https://stripe.com/docs/mobile/ios/sdk-21-migration).
* Updates GrabPay integration to support synchronous updates.

## 21.0.0 2020-11-18
* The SDK is now written in Swift, and some manual changes are required. Migration instructions are available at [https://stripe.com/docs/mobile/ios/sdk-21-migration](https://stripe.com/docs/mobile/ios/sdk-21-migration).
* Adds full support for Apple silicon.
* Xcode 12.2 is now required.

## 20.1.1 2020-10-23
* Fixes an issue when using Cocoapods 1.10 and Xcode 12. [#1683](https://github.com/stripe/stripe-ios/pull/1683)
* Fixes a warning when using Swift Package Manager. [#1675](https://github.com/stripe/stripe-ios/pull/1675)

## 20.1.0 2020-10-15
* Adds support for OXXO. [#1592](https://github.com/stripe/stripe-ios/pull/1592)
* Applies a workaround for various bugs in Swift Package Manager. [#1671](https://github.com/stripe/stripe-ios/pull/1671) Please see [#1673](https://github.com/stripe/stripe-ios/issues/1673) for additional notes when using Xcode 12.0.
* Card scanning now works when the device's orientation is unknown. [#1659](https://github.com/stripe/stripe-ios/issues/1659)
* The expiration date field's Simplified Chinese localization has been corrected. (Thanks [cythb](https://github.com/cythb)!) [#1654](https://github.com/stripe/stripe-ios/pull/1654)

## 20.0.0 2020-09-14
* [Card scanning](https://github.com/stripe/stripe-ios#card-scanning) is now built into STPAddCardViewController. Card.io support has been removed. [#1629](https://github.com/stripe/stripe-ios/pull/1629)
* Shrunk the SDK from 1.3MB when compressed & thinned to 0.7MB, allowing for easier App Clips integration. [#1643](https://github.com/stripe/stripe-ios/pull/1643)
* Swift Package Manager, Apple Silicon, and Catalyst are now fully supported on Xcode 12. [#1644](https://github.com/stripe/stripe-ios/pull/1644)
* Adds support for 19-digit cards. [#1608](https://github.com/stripe/stripe-ios/pull/1608)
* Adds GrabPay and Sofort as PaymentMethod. [#1627](https://github.com/stripe/stripe-ios/pull/1627)
* Drops support for iOS 10. [#1643](https://github.com/stripe/stripe-ios/pull/1643)

## 19.4.0 2020-08-13
* `pkPaymentErrorForStripeError` no longer returns PKPaymentUnknownErrors. Instead, it returns the original NSError back, resulting in dismissal of the Apple Pay sheet. This means ApplePayContext dismisses the Apple Pay sheet for all errors that aren't specifically PKPaymentError types.
* `metadata` fields are no longer populated on retrieved Stripe API objects and must be fetched on your server using your secret key. If this is causing issues with your deployed app versions please reach out to [Stripe Support](https://support.stripe.com/?contact=true). These fields have been marked as deprecated and will be removed in a future SDK version.

## 19.3.0 2020-05-28
* Adds giropay PaymentMethod bindings [#1569](https://github.com/stripe/stripe-ios/pull/1569)
* Adds Przelewy24 (P24) PaymentMethod bindings [#1556](https://github.com/stripe/stripe-ios/pull/1556)
* Adds Bancontact PaymentMethod bindings [#1565](https://github.com/stripe/stripe-ios/pull/1565)
* Adds EPS PaymentMethod bindings [#1578](https://github.com/stripe/stripe-ios/pull/1578)
* Replaces es-AR localization with es-419 for full Latin American Spanish support and updates multiple localizations [#1549](https://github.com/stripe/stripe-ios/pull/1549) [#1570](https://github.com/stripe/stripe-ios/pull/1570)
* Fixes missing custom number placeholder in `STPPaymentCardTextField` [#1576](https://github.com/stripe/stripe-ios/pull/1576)
* Adds tabbing on external keyboard support to `STPAUBECSFormView` and correctly types it as a `UIView` instead of `UIControl` [#1580](https://github.com/stripe/stripe-ios/pull/1580)

## 19.2.0 2020-05-01
* Adds ability to attach shipping details when confirming PaymentIntents [#1558](https://github.com/stripe/stripe-ios/pull/1558)
* `STPApplePayContext` now provides shipping details in the `applePayContext:didCreatePaymentMethod:paymentInformation:completion:` delegate method and automatically attaches shipping details to PaymentIntents (unless manual confirmation)[#1561](https://github.com/stripe/stripe-ios/pull/1561)
* Adds support for the BECS Direct Debit payment method for Stripe users in Australia [#1547](https://github.com/stripe/stripe-ios/pull/1547)

## 19.1.1 2020-04-28
* Add advancedFraudSignalsEnabled property [#1560](https://github.com/stripe/stripe-ios/pull/1560)

## 19.1.0 2020-04-15
* Relaxes need for dob for full name connect account (`STPConnectAccountIndividualParams`). [#1539](https://github.com/stripe/stripe-ios/pull/1539)
* Adds Chinese (Traditional) and Chinese (Hong Kong) localizations [#1536](https://github.com/stripe/stripe-ios/pull/1536)
* Adds `STPApplePayContext`, a helper class for Apple Pay. [#1499](https://github.com/stripe/stripe-ios/pull/1499)
* Improves accessibility [#1513](https://github.com/stripe/stripe-ios/pull/1513), [#1504](https://github.com/stripe/stripe-ios/pull/1504)
* Adds support for the Bacs Direct Debit payment method [#1487](https://github.com/stripe/stripe-ios/pull/1487)
* Adds support for 16 digit Diners Club cards [#1498](https://github.com/stripe/stripe-ios/pull/1498)

## 19.0.1 2020-03-24
* Fixes an issue building with Xcode 11.4 [#1526](https://github.com/stripe/stripe-ios/pull/1526)

## 19.0.0 2020-02-12
* Deprecates the `STPAPIClient` `initWithConfiguration:` method. Set the `configuration` property on the `STPAPIClient` instance instead. [#1474](https://github.com/stripe/stripe-ios/pull/1474)
* Deprecates `publishableKey` and `stripeAccount` properties of `STPPaymentConfiguration`. See [MIGRATING.md](https://github.com/stripe/stripe-ios/blob/master/MIGRATING.md) for more details. [#1474](https://github.com/stripe/stripe-ios/pull/1474)
* Adds explicit STPAPIClient properties on all SDK components that make API requests. These default to `[STPAPIClient sharedClient]`. This is a breaking change for some users of `stripeAccount`. See [MIGRATING.md](https://github.com/stripe/stripe-ios/blob/master/MIGRATING.md) for more details. [#1469](https://github.com/stripe/stripe-ios/pull/1469)
* The user's postal code is now collected by default in countries that support postal codes. We always recommend collecting a postal code to increase card acceptance rates and reduce fraud. See [MIGRATING.md](https://github.com/stripe/stripe-ios/blob/master/MIGRATING.md) for more details. [#1479](https://github.com/stripe/stripe-ios/pull/1479)

## 18.4.0 2020-01-15
* Adds support for Klarna Pay on Sources API [#1444](https://github.com/stripe/stripe-ios/pull/1444)
* Compresses images using `pngcrush` to reduce SDK size [#1471](https://github.com/stripe/stripe-ios/pull/1471)
* Adds support for CVC recollection in PaymentIntent confirm [#1473](https://github.com/stripe/stripe-ios/pull/1473)
* Fixes a race condition when setting `defaultPaymentMethod` on `STPPaymentOptionsViewController` [#1476](https://github.com/stripe/stripe-ios/pull/1476)

## 18.3.0 2019-12-3
* STPAddCardViewControllerDelegate methods previously removed in v16.0.0 are now marked as deprecated, to help migrating users [#1439](https://github.com/stripe/stripe-ios/pull/1439)
* Fixes an issue where canceling 3DS authentication could leave PaymentIntents in an inaccurate `requires_action` state [#1443](https://github.com/stripe/stripe-ios/pull/1443)
* Fixes text color for large titles [#1446](https://github.com/stripe/stripe-ios/pull/1446)
* Re-adds support for pre-selecting the last selected payment method in STPPaymentContext and STPPaymentOptionsViewController. [#1445](https://github.com/stripe/stripe-ios/pull/1445)
* Fix crash when adding/removing postal code cells [#1450](https://github.com/stripe/stripe-ios/pull/1450)

## 18.2.0 2019-10-31
* Adds support for creating tokens with the last 4 digits of an SSN [#1432](https://github.com/stripe/stripe-ios/pull/1432)
* Renames Standard Integration to Basic Integration

## 18.1.0 2019-10-29
* Adds localizations for English (Great Britain), Korean, Russian, and Turkish [#1373](https://github.com/stripe/stripe-ios/pull/1373)
* Adds support for SEPA Debit as a PaymentMethod [#1415](https://github.com/stripe/stripe-ios/pull/1415)
* Adds support for custom SEPA Debit Mandate params with PaymentMethod [#1420](https://github.com/stripe/stripe-ios/pull/1420)
* Improves postal code UI for users with mismatched regions [#1302](https://github.com/stripe/stripe-ios/issues/1302)
* Fixes a potential crash when presenting the add card view controller [#1426](https://github.com/stripe/stripe-ios/issues/1426)
* Adds offline status checking to FPX payment flows [#1422](https://github.com/stripe/stripe-ios/pull/1422)
* Adds support for push provisions for Issuing users [#1396](https://github.com/stripe/stripe-ios/pull/1396)

## 18.0.0 2019-10-04
* Adds support for building on macOS 10.15 with Catalyst. Use the .xcframework file attached to the release in GitHub. Cocoapods support is coming soon. [#1364](https://github.com/stripe/stripe-ios/issues/1364)
* Errors from the Payment Intents API are now localized by default. See [MIGRATING.md](https://github.com/stripe/stripe-ios/blob/master/MIGRATING.md) for details.
* Adds support for FPX in Standard Integration. [#1390](https://github.com/stripe/stripe-ios/pull/1390)
* Simplified Apple Pay integration when using 3DS2. [#1386](https://github.com/stripe/stripe-ios/pull/1386)
* Improved autocomplete behavior for some STPPaymentHandler blocks. [#1403](https://github.com/stripe/stripe-ios/pull/1403)
* Fixed spurious `keyboardWillAppear` messages triggered by STPPaymentTextCard. [#1393](https://github.com/stripe/stripe-ios/pull/1393)
* Fixed an issue with non-numeric placeholders in STPPaymentTextCard. [#1394](https://github.com/stripe/stripe-ios/pull/1394)
* Dropped support for iOS 9. Please continue to use 17.0.2 if you need to support iOS 9.

## 17.0.2 2019-09-24
* Fixes an error that could prevent a 3D Secure 2 challenge dialog from appearing in certain situations.
* Improved VoiceOver support. [#1384](https://github.com/stripe/stripe-ios/pull/1384)
* Updated Apple Pay and Mastercard branding. [#1374](https://github.com/stripe/stripe-ios/pull/1374)
* Updated the Standard Integration example app to use automatic confirmation. [#1363](https://github.com/stripe/stripe-ios/pull/1363)
* Added support for collecting email addresses and phone numbers from Apple Pay. [#1372](https://github.com/stripe/stripe-ios/pull/1372)
* Introduced support for FPX payments. (Invite-only Beta) [#1375](https://github.com/stripe/stripe-ios/pull/1375)

## 17.0.1 2019-09-09
* Cancellation during the 3DS2 flow will no longer cause an unexpected error. [#1353](https://github.com/stripe/stripe-ios/pull/1353)
* Large Title UIViewControllers will no longer have a transparent background in iOS 13. [#1362](https://github.com/stripe/stripe-ios/pull/1362)
* Adds an `availableCountries` option to STPPaymentConfiguration, allowing one to limit the list of countries in the address entry view. [#1327](https://github.com/stripe/stripe-ios/pull/1327)
* Fixes a crash when using card.io. [#1357](https://github.com/stripe/stripe-ios/pull/1357)
* Fixes an issue with birthdates when creating a Connect account. [#1361](https://github.com/stripe/stripe-ios/pull/1361)
* Updates example code to Swift 5. [#1354](https://github.com/stripe/stripe-ios/pull/1354)
* The default value of `[STPTheme translucentNavigationBar]` is now `YES`. [#1367](https://github.com/stripe/stripe-ios/pull/1367)

## 17.0.0 2019-09-04
* Adds support for iOS 13, including Dark Mode and minor bug fixes. [#1307](https://github.com/stripe/stripe-ios/pull/1307)
* Updates API version from 2015-10-12 to 2019-05-16 [#1254](https://github.com/stripe/stripe-ios/pull/1254)
  * Adds `STPSourceRedirectStatusNotRequired` to `STPSourceRedirectStatus`.  Previously, optional redirects were marked as `STPSourceRedirectStatusSucceeded`.
  * Adds `STPSourceCard3DSecureStatusRecommended` to `STPSourceCard3DSecureStatus`.
  * Removes `STPLegalEntityParams`.  Initialize an `STPConnectAccountParams` with an `individual` or `company` dictionary instead. See https://stripe.com/docs/api/tokens/create_account#create_account_token-account
* Changes the `STPPaymentContextDelegate paymentContext:didCreatePaymentResult:completion:` completion block type to `STPPaymentStatusBlock`, to let you inform the context that the user canceled.
* Adds initial support for WeChat Pay. [#1326](https://github.com/stripe/stripe-ios/pull/1326)
* The user's billing address will now be included when creating a PaymentIntent from an Apple Pay token. [#1334](https://github.com/stripe/stripe-ios/pull/1334)


## 16.0.7 2019-08-23
* Fixes STPThreeDSUICustomization not initializing defaults correctly. [#1303](https://github.com/stripe/stripe-ios/pull/1303)
* Fixes STPPaymentHandler treating post-authentication errors as authentication errors [#1291](https://github.com/stripe/stripe-ios/pull/1291)
* Removes preferredStatusBarStyle from STPThreeDSUICustomization, see STPThreeDSNavigationBarCustomization.barStyle instead [#1308](https://github.com/stripe/stripe-ios/pull/1308)

## 16.0.6 2019-08-13
* Adds a method to STPAuthenticationContext allowing you to configure the SFSafariViewController presented for web-based authentication.
* Adds STPAddress initializer that takes STPPaymentMethodBillingDetails. [#1278](https://github.com/stripe/stripe-ios/pull/1278)
* Adds convenience method to populate STPUserInformation with STPPaymentMethodBillingDetails. [#1278](https://github.com/stripe/stripe-ios/pull/1278)
* STPShippingAddressViewController prefills billing address for PaymentMethods too now, not just Card. [#1278](https://github.com/stripe/stripe-ios/pull/1278)
* Update libStripe3DS2.a to avoid a conflict with Firebase. [#1293](https://github.com/stripe/stripe-ios/issues/1293)

## 16.0.5 2019-08-09
* Fixed an compatibility issue when building with certain Cocoapods configurations. [#1288](https://github.com/stripe/stripe-ios/issues/1288)

## 16.0.4 2019-08-08
* Improved compatibility with other OpenSSL-using libraries. [#1265](https://github.com/stripe/stripe-ios/issues/1265)
* Fixed compatibility with Xcode 10.1. [#1273](https://github.com/stripe/stripe-ios/issues/1273)
* Fixed an issue where STPPaymentContext could be left in a bad state when cancelled. [#1284](https://github.com/stripe/stripe-ios/pull/1284)

## 16.0.3 2019-08-01
* Changes to code obfuscation, resolving an issue with App Store review [#1269](https://github.com/stripe/stripe-ios/pull/1269)
* Adds Apple Pay support to STPPaymentHandler [#1264](https://github.com/stripe/stripe-ios/pull/1264)

## 16.0.2 2019-07-29
* Adds API to let users set a default payment option for Standard Integration [#1252](https://github.com/stripe/stripe-ios/pull/1252)
* Removes querying the Advertising Identifier (IDFA).
* Adds customizable UIStatusBarStyle to STDSUICustomization.

## 16.0.1 2019-07-25
* Migrates Stripe3DS2.framework to libStripe3DS2.a, resolving an issue with App Store validation. [#1246](https://github.com/stripe/stripe-ios/pull/1246)
* Fixes a crash in STPPaymentHandler. [#1244](https://github.com/stripe/stripe-ios/pull/1244)

## 16.0.0 2019-07-18
* Migrates STPPaymentCardTextField.cardParams property type from STPCardParams to STPPaymentMethodCardParams
* STPAddCardViewController:
    * Migrates addCardViewController:didCreateSource:completion: and addCardViewController:didCreateToken:completion: to addCardViewController:didCreatePaymentMethod:completion
    * Removes managedAccountCurrency property - there’s no equivalent parameter necessary for PaymentMethods.
* STPPaymentOptionViewController now shows, adds, removes PaymentMethods instead of Source/Tokens.
* STPCustomerContext, STPBackendAPIAdapter:
    * Removes selectDefaultCustomerSource:completion: -  Users must explicitly select their Payment Method of choice.
    * Migrates detachSourceFromCustomer:completion:, attachSourceToCustomer:completion to detachPaymentMethodFromCustomer:completion:, attachPaymentMethodToCustomer:completion:
    * Adds listPaymentMethodsForCustomerWithCompletion: - the Customer object doesn’t contain attached Payment Methods; you must fetch it from the Payment Methods API.
* STPPaymentContext now uses the new Payment Method APIs listed above instead of Source/Token, and returns the reworked STPPaymentResult containing a PaymentMethod.
* Migrates STPPaymentResult.source to paymentMethod of type STPPaymentMethod
* Deprecates STPPaymentIntentAction* types, replaced by STPIntentAction*. [#1208](https://github.com/stripe/stripe-ios/pull/1208)
  * Deprecates `STPPaymentIntentAction`, replaced by `STPIntentAction`
  * Deprecates `STPPaymentIntentActionType`, replaced by `STPIntentActionType`
  * Deprecates `STPPaymentIntentActionRedirectToURL`, replaced by `STPIntentActionTypeRedirectToURL`
* Adds support for SetupIntents.  See https://stripe.com/docs/payments/cards/saving-cards#saving-card-without-payment
* Adds support for 3DS2 authentication.  See https://stripe.com/docs/mobile/ios/authentication

## 15.0.1 2019-04-16
* Adds configurable support for JCB (Apple Pay). [#1158](https://github.com/stripe/stripe-ios/pull/1158)
* Updates sample apps to use `PaymentIntents` and `PaymentMethods` where available. [#1159](https://github.com/stripe/stripe-ios/pull/1159)
* Changes `STPPaymentMethodCardParams` `expMonth` and `expYear` property types to `NSNumber *` to fix a bug using Apple Pay. [#1161](https://github.com/stripe/stripe-ios/pull/1161)

## 15.0.0 2019-3-19
* Renames all former references to 'PaymentMethod' to 'PaymentOption'. See [MIGRATING.md](/MIGRATING.md) for more details. [#1139](https://github.com/stripe/stripe-ios/pull/1139)
  * Renames `STPPaymentMethod` to `STPPaymentOption`
  * Renames `STPPaymentMethodType` to `STPPaymentOptionType`
  * Renames `STPApplePaymentMethod` to `STPApplePayPaymentOption`
  * Renames `STPPaymentMethodTuple` to `STPPaymentOptionTuple`
  * Renames `STPPaymentMethodsViewController` to `STPPaymentOptionsViewController`
  * Renames all properties, methods, comments referencing 'PaymentMethod' to 'PaymentOption'
* Rewrites `STPaymentMethod` and `STPPaymentMethodType` to match the [Stripe API](https://stripe.com/docs/api/payment_methods/object). [#1140](https://github.com/stripe/stripe-ios/pull/1140).
* Adds `[STPAPI createPaymentMethodWithParams:completion:]`, which creates a PaymentMethod. [#1141](https://github.com/stripe/stripe-ios/pull/1141)
* Adds `paymentMethodParams` and `paymentMethodId` to `STPPaymentIntentParams`.  You can now confirm a PaymentIntent with a PaymentMethod. [#1142](https://github.com/stripe/stripe-ios/pull/1142)
* Adds `paymentMethodTypes` to `STPPaymentIntent`.
* Deprecates several Source-named properties, based on changes to the [Stripe API](https://stripe.com/docs/upgrades#2019-02-11). [#1146](https://github.com/stripe/stripe-ios/pull/1146)
  * Deprecates `STPPaymentIntentParams.saveSourceToCustomer`, replaced by `savePaymentMethod`
  * Deprecates `STPPaymentIntentsStatusRequiresSource`, replaced by `STPPaymentIntentsStatusRequiresPaymentMethod`
  * Deprecates `STPPaymentIntentsStatusRequiresSourceAction`, replaced by `STPPaymentIntentsStatusRequiresAction`
  * Deprecates `STPPaymentIntentSourceAction`, replaced by `STPPaymentIntentAction`
  * Deprecates `STPPaymentSourceActionAuthorizeWithURL`, replaced by `STPPaymentActionRedirectToURL`
  * Deprecates `STPPaymentIntent.nextSourceAction`, replaced by `nextAction`
* Added new localizations for the following languages [#1050](https://github.com/stripe/stripe-ios/pull/1050)
  * Danish
  * Spanish (Argentina/Latin America)
  * French (Canada)
  * Norwegian
  * Portuguese (Brazil)
  * Portuguese (Portugal)
  * Swedish
* Deprecates `STPEphemeralKeyProvider`, replaced by `STPCustomerEphemeralKeyProvider`.  We now allow for ephemeral keys that are not customer [#1131](https://github.com/stripe/stripe-ios/pull/1131)
* Adds CVC image for Amex cards [#1046](https://github.com/stripe/stripe-ios/pull/1046)
* Fixed `STPPaymentCardTextField.nextFirstResponderField` to never return nil [#1059](https://github.com/stripe/stripe-ios/pull/1059)
* Improves return key functionality for `STPPaymentCardTextField`, `STPAddCardViewController` [#1059](https://github.com/stripe/stripe-ios/pull/1059)
* Add postal code support for Saudi Arabia [#1127](https://github.com/stripe/stripe-ios/pull/1127)
* CVC field updates validity if card number/brand change [#1128](https://github.com/stripe/stripe-ios/pull/1128)

## 14.0.0 2018-11-14
* Changes `STPPaymentCardTextField`, which now copies the `cardParams` property. See [MIGRATING.md](/MIGRATING.md) for more details. [#1031](https://github.com/stripe/stripe-ios/pull/1031)
* Renames `STPPaymentIntentParams.returnUrl` to `STPPaymentIntentParams.returnURL`. [#1037](https://github.com/stripe/stripe-ios/pull/1037)
* Removes `STPPaymentIntent.returnUrl` and adds `STPPaymentIntent.nextSourceAction`, based on changes to the [Stripe API](https://stripe.com/docs/upgrades#2018-11-08). [#1038](https://github.com/stripe/stripe-ios/pull/1038)
* Adds `STPVerificationParams.document_back` property. [#1017](https://github.com/stripe/stripe-ios/pull/1017)
* Fixes bug in `STPPaymentMethodsViewController` where selected payment method changes back if it wasn't dismissed in the `didFinish` delegate method. [#1020](https://github.com/stripe/stripe-ios/pull/1020)

## 13.2.0 2018-08-14
* Adds `STPPaymentMethod` protocol implementation for `STPSource`. You can now call `image`/`templatedImage`/`label` on a source. [#976](https://github.com/stripe/stripe-ios/pull/976)
* Fixes crash in `STPAddCardViewController` with some prefilled billing addresses [#1004](https://github.com/stripe/stripe-ios/pull/1004)
* Fixes `STPPaymentCardTextField` layout issues on small screens [#1009](https://github.com/stripe/stripe-ios/pull/1009)
* Fixes hidden text fields in `STPPaymentCardTextField` from being read by VoiceOver [#1012](https://github.com/stripe/stripe-ios/pull/1012)
* Updates example app to add client-side metadata `charge_request_id` to requests to `example-ios-backend` [#1008](https://github.com/stripe/stripe-ios/pull/1008)

## 13.1.0 2018-07-13
* Adds `STPPaymentIntent` to support PaymentIntents. [#985](https://github.com/stripe/stripe-ios/pull/985), [#986](https://github.com/stripe/stripe-ios/pull/986), [#987](https://github.com/stripe/stripe-ios/pull/987), [#988](https://github.com/stripe/stripe-ios/pull/988)
* Reduce `NSURLSession` memory footprint. [#969](https://github.com/stripe/stripe-ios/pull/969)
* Fixes invalid JSON error when deleting `Card` from a `Customer`. [#992](https://github.com/stripe/stripe-ios/pull/992)

## 13.0.3 2018-06-11
* Fixes payment method label overlapping the checkmark, for Amex on small devices [#952](https://github.com/stripe/stripe-ios/pull/952)
* Adds EPS and Multibanco support to `STPSourceParams` [#961](https://github.com/stripe/stripe-ios/pull/961)
* Adds `STPBillingAddressFieldsName` option to `STPBillingAddressFields` [#964](https://github.com/stripe/stripe-ios/pull/964)
* Fixes crash in `STPColorUtils.perceivedBrightnessForColor` [#954](https://github.com/stripe/stripe-ios/pull/954)
* Applies recommended project changes for Xcode 9.4 [#963](https://github.com/stripe/stripe-ios/pull/963)
* Fixes `[Stripe handleStripeURLCallbackWithURL:url]` incorrectly returning `NO` [#962](https://github.com/stripe/stripe-ios/pull/962)

## 13.0.2 2018-05-24
* Makes iDEAL `name` parameter optional, also accepts empty string as `nil` [#940](https://github.com/stripe/stripe-ios/pull/940)
* Adjusts scroll view content offset behavior when focusing on a text field [#943](https://github.com/stripe/stripe-ios/pull/943)

## 13.0.1 2018-05-17
* Fixes an issue in `STPRedirectContext` causing some redirecting sources to fail in live mode due to prematurely dismissing the `SFSafariViewController` during the initial redirects. [#937](https://github.com/stripe/stripe-ios/pull/937)

## 13.0.0 2018-04-26
* Removes Bitcoin source support. See MIGRATING.md. [#931](https://github.com/stripe/stripe-ios/pull/931)
* Adds Masterpass support to `STPSourceParams` [#928](https://github.com/stripe/stripe-ios/pull/928)
* Adds community submitted Norwegian (nb) translation. Thank @Nailer!
* Fixes example app usage of localization files (they were not able to be tested in Finnish and Norwegian before)
* Silences STPAddress deprecation warnings we ignore to stay compatible with older iOS versions
* Fixes "Card IO" link in full SDK reference [#913](https://github.com/stripe/stripe-ios/pull/913)

## 12.1.2 2018-03-16
* Updated the "62..." credit card number BIN range to show a UnionPay icon

## 12.1.1 2018-02-22
* Fix issue with apple pay token creation in PaymentContext, introduced by 12.1.0. [#899](https://github.com/stripe/stripe-ios/pull/899)
* Now matches clang static analyzer settings with Cocoapods, so you won't see any more analyzer issues. [#897](https://github.com/stripe/stripe-ios/pull/897)

## 12.1.0 2018-02-05
* Adds `createCardSources` to `STPPaymentConfiguration`. If you enable this option, when your user adds a card in the SDK's UI, a card source will be created and attached to their Stripe Customer. If this option is disabled (the default), a card token is created. For more information on card sources, see https://stripe.com/docs/sources/cards

## 12.0.1 2018-01-31
* Adding Visa Checkout support to `STPSourceParams` [#889](https://github.com/stripe/stripe-ios/pull/889)

## 12.0.0 2018-01-16
* Minimum supported iOS version is now 9.0.
  * If you need to support iOS 8, the last supported version is [11.5.0](https://github.com/stripe/stripe-ios/releases/tag/v11.5.0)
* Minimum supported Xcode version is now 9.0
* `AddressBook` framework support has been removed.
* `STPRedirectContext` will no longer retain itself for the duration of the redirect, you must explicitly maintain a reference to it yourself. [#846](https://github.com/stripe/stripe-ios/pull/846)
* `STPPaymentConfiguration.requiredShippingAddress` now is a set of `STPContactField` objects instead of a `PKAddressField` bitmask. [#848](https://github.com/stripe/stripe-ios/pull/848)
* See MIGRATING.md for more information on any of the previously mentioned breaking API changes.
* Pre-built view controllers now layout properly on iPhone X in landscape orientation, respecting `safeAreaInsets`. [#854](https://github.com/stripe/stripe-ios/pull/854)
* Fixes a bug in `STPAddCardViewController` that prevented users in countries without postal codes from adding a card when `requiredBillingFields = .Zip`. [#853](https://github.com/stripe/stripe-ios/pull/853)
* Fixes a bug in `STPPaymentCardTextField`. When completely filled out, it ignored calls to `becomeFirstResponder`. [#855](https://github.com/stripe/stripe-ios/pull/855)
* `STPPaymentContext` now has a `largeTitleDisplayMode` property, which you can use to control the title display mode in the navigation bar of our pre-built view controllers. [#849](https://github.com/stripe/stripe-ios/pull/849)
* Fixes a bug where `STPPaymentContext`'s `retryLoading` method would not re-retrieve the customer object, even after calling `STPCustomerContext`'s `clearCachedCustomer` method. [#863](https://github.com/stripe/stripe-ios/pull/863)
* `STPPaymentContext`'s `retryLoading` method will now always attempt to retrieve a new customer object, regardless of whether a cached customer object is available. Previously, this method was only intended for recovery from a loading error; if a customer had already been retrieved, `retryLoading` would do nothing. [#863](https://github.com/stripe/stripe-ios/pull/863)
* `STPCustomerContext` has a new property: `includeApplePaySources`. It is turned off by default. [#864](https://github.com/stripe/stripe-ios/pull/864)
* Adds `UITextContentType` support. This turns on QuickType suggestions for the name, email, and address fields; and uses a better keyboard for Payment Card fields. [#870](https://github.com/stripe/stripe-ios/pull/870)
* Fixes a bug that prevented redirects to the 3D Secure authentication flow when it was optional. [#878](https://github.com/stripe/stripe-ios/pull/878)
* `STPPaymentConfiguration` now has a `stripeAccount` property, which can be used to make API requests on behalf of a Connected account. [#875](https://github.com/stripe/stripe-ios/pull/875)
* Adds `- [STPAPIClient createTokenWithConnectAccount:completion:]`, which creates Tokens for Connect Accounts: (optionally) accepting the Terms of Service, and sending information about the legal entity. [#876](https://github.com/stripe/stripe-ios/pull/876)
* Fixes an iOS 11 bug in `STPPaymentCardTextField` that blocked tapping on the number field while editing the expiration or CVC on narrow devices (4" screens). [#883](https://github.com/stripe/stripe-ios/pull/883)

## 11.5.0 2017-11-09
* Adds a new helper method to `STPSourceParams` for creating reusable Alipay sources. [#811](https://github.com/stripe/stripe-ios/pull/811)
* Silences spurious availability warnings when using Xcode9 [#823](https://github.com/stripe/stripe-ios/pull/823)
* Auto capitalizes currency code when using `paymentRequestWithMerchantIdentifier ` to improve compatibility with iOS 11 `PKPaymentAuthorizationViewController` [#829](https://github.com/stripe/stripe-ios/pull/829)
* Fixes a bug in `STPRedirectContext` which caused `SFSafariViewController`-based redirects to incorrectly dismiss when switching apps. [#833](https://github.com/stripe/stripe-ios/pull/833)
* Fixes a bug that incorrectly offered users the option to "Use Billing Address" on the shipping address screen when there was no existing billing address to fill in. [#834](https://github.com/stripe/stripe-ios/pull/834)

## 11.4.0 2017-10-20
* Restores `[STPCard brandFromString:]` method which was marked as deprecated in a recent version [#801](https://github.com/stripe/stripe-ios/pull/801)
* Adds `[STPBankAccount metadata]` and `[STPCard metadata]` read-only accessors and improves annotation for `[STPSource metadata]` [#808](https://github.com/stripe/stripe-ios/pull/808)
* Un-deprecates `STPBackendAPIAdapter` and all associated methods. [#813](https://github.com/stripe/stripe-ios/pull/813)
* The `STPBackendAPIAdapter` protocol now includes two optional methods, `detachSourceFromCustomer` and `updateCustomerWithShipping`. If you've implemented a class conforming to `STPBackendAPIAdapter`, you may add implementations of these methods to support deleting cards from a customer and saving shipping info to a customer. [#813](https://github.com/stripe/stripe-ios/pull/813)
* Adds the ability to set custom footers on view controllers managed by the SDK. [#792](https://github.com/stripe/stripe-ios/pull/792)
* `STPPaymentMethodsViewController` will now display saved card sources in addition to saved card tokens. [#810](https://github.com/stripe/stripe-ios/pull/810)
* Fixes a bug where certain requests would return a generic failed to parse response error instead of the actual API error. [#809](https://github.com/stripe/stripe-ios/pull/809)

## 11.3.0 2017-09-13
* Adds support for creating `STPSourceParams` for P24 source [#779](https://github.com/stripe/stripe-ios/pull/779)
* Adds support for native app-to-app Alipay redirects [#783](https://github.com/stripe/stripe-ios/pull/783)
* Fixes crash when `paymentContext.hostViewController` is set to a `UINavigationController` [#786](https://github.com/stripe/stripe-ios/pull/786)
* Improves support and compatibility with iOS 11
  * Explicitly disable code coverage generation for compatibility with Carthage in Xcode 9 [#795](https://github.com/stripe/stripe-ios/pull/795)
  * Restore use of native "Back" buttons [#789](https://github.com/stripe/stripe-ios/pull/789)
* Changes and fixes methods on `STPCard`, `STPCardParams`, `STPBankAccount`, and `STPBankAccountParams` to bring card objects more in line with the rest of the API. See MIGRATING for further details.
  * `STPCard` and `STPCardParams` [#760](https://github.com/stripe/stripe-ios/pull/760)
  * `STPBankAccount` and `STPBankAccountParams` [#761](https://github.com/stripe/stripe-ios/pull/761)
* Adds nullability annotations to `STPPaymentMethod` protocol [#753](https://github.com/stripe/stripe-ios/pull/753)
* Improves the `[STPAPIResponseDecodable allResponseFields]` by removing all instances of `[NSNull null]` including ones that are nested. See MIGRATING.md. [#747](https://github.com/stripe/stripe-ios/pull/747)

## 11.2.0 2017-07-27
* Adds an option to allow users to delete payment methods from the `STPPaymentMethodsViewController`. Enabled by default but can disabled using the `canDeletePaymentMethods` property of `STPPaymentConfiguration`.
  * Screenshots: https://user-images.githubusercontent.com/28276156/28131357-7a353474-66ee-11e7-846c-b38277d111fd.png
* Adds a postal code field to `STPPaymentCardTextField`, configurable with `postalCodeEntryEnabled` and `postalCodePlaceholder`. Disabled by default.
* `STPCustomer`'s `shippingAddress` property is now correctly annotated as nullable.
* Removed `STPCheckoutUnknownError`, `STPCheckoutTooManyAttemptsError`, and `STPCustomerContextMissingKeyProviderError`. These errors will no longer occur.

## 11.1.0 2017-07-12
* Adds stripeAccount property to `STPAPIClient`, set this to perform API requests on behalf of a connected account
* Fixes the `routingNumber` property of `STPBankAccount` so that it is populated when the information is available
* Adds iOS Objective-C Style Guide

## 11.0.0 2017-06-27
* We've greatly simplified the integration for `STPPaymentContext`. See MIGRATING.md.
* As part of this new integration, we've added a new class, `STPCustomerContext`, which will automatically prefetch your customer and cache it for a brief interval. We recommend initializing your `STPCustomerContext` before your user enters your checkout flow so their payment methods are loaded in advance. If in addition to using `STPPaymentContext`, you create a separate `STPPaymentMethodsViewController` to let your customer manage their payment methods outside of your checkout flow, you can use the same instance of `STPCustomerContext` for both.
* We've added a `shippingAddress` property to `STPUserInformation`, which you can use to pre-fill your user's shipping information.
* `STPPaymentContext` will now save your user's shipping information to their Stripe customer object. Shipping information will automatically be pre-filled from the customer object for subsequent checkouts.
* Fixes nullability annotation for `[STPFile stringFromPurpose:]`. See MIGRATING.md.
* Adds description implementations to all public models, for easier logging and debugging.
* The card autofill via SMS feature of `STPPaymentContext` has been removed. See MIGRATING.md.

## 10.2.0 2017-06-19
* We've added a `paymentCountry` property to `STPPaymentContext`. This affects the countryCode of Apple Pay payments, and defaults to "US". You should set this to the country your Stripe account is in.
* `paymentRequestWithMerchantIdentifier:` has been deprecated. See MIGRATING.md
* If the card.io framework is present in your app, `STPPaymentContext` and `STPAddCardViewController` will show a "scan card" button.
* `STPAddCardViewController` will now attempt to auto-fill the users city and state from their entered Zip code (United States only)
* Polling for source object updates is deprecated. Check https://stripe.com/docs for the latest best practices on how to integrate with the sources API using webhooks.
* Fixes a crash in `STPCustomerDeserializer` when both data and error are nil.
* `paymentMethodsViewController:didSelectPaymentMethod:` is now optional.
* Updates the example apps to use Alamofire.

## 10.1.0 2017-05-05
* Adds STPRedirectContext, a helper class for handling redirect sources.
* STPAPIClient now supports tokenizing a PII number and uploading images.
* Updates STPPaymentCardTextField's icons to match Elements on the web. When the card number is invalid, the field will now display an error icon.
* The alignment of the new brand icons has changed to match the new CVC and error icons. If you use these icons via `STPImageLibrary`, you may need to adjust your layout.
* STPPaymentCardTextField's isValid property is now KVO-observable.
* When creating STPSourceParams for a SEPA debit source, address fields are now optional.
* `STPPaymentMethodsViewControllerDelegate` now has a separate `paymentMethodsViewControllerDidCancel:` callback, differentiating from successful method selections. You should make sure to also dismiss the view controller in that callback
* Because collecting some basic data on tokenization helps us detect fraud, we've removed the ability to disable analytics collection using `[Stripe disableAnalytics]`.

## 10.0.1 2017-03-16
* Fixes a bug where card sources didn't include the card owner's name.
* Fixes an issue where STPPaymentMethodsViewController didn't reload after adding a new payment method.

## 10.0.0 2017-03-06
* Adds support for creating, retrieving, and polling Sources. You can enable any payment methods available to you in the Dashboard.
  * https://stripe.com/docs/mobile/ios/sources
  * https://dashboard.stripe.com/account/payments/settings
* Updates the Objective-C example app to include example integrations using several different payment methods.
* Updates `STPCustomer` to include `STPSource` objects in its `sources` array if a customer has attached sources.
* Removes methods deprecated in Version 6.0.
* Fixes property declarations missing strong/nullable identifiers.

## 9.4.0 2017-02-03
* Adds button to billing/shipping entry screens to fill address information from the other one.
* Fixes and unifies view controller behavior around theming and nav bars.
* Adds month validity check to `validationStateForExpirationYear`
* Changes some Apple Pay images to better conform to official guidelines.
* Changes STPPaymentCardTextField's card number placeholder to "4242..."
* Updates STPPaymentCardTextField's CVC placeholder so that it changes to "CVV" for Amex cards

## 9.3.0 2017-01-05
* Fixes a regression introduced in v9.0.0 in which color in STPTheme is used as the background color for UINavigationBar
  * Note: This will cause navigation bar theming to work properly as described in the Stripe iOS docs, but you may need to audit your custom theme settings if you based them on the actual behavior of 9.0-9.2
* If the navigation bar has a theme different than the view controller's theme, STP view controllers will use the bar's theme to style it's UIBarButtonItems
* Adds a fallback to using main bundle for localized strings lookup if locale is set to a language the SDK doesn't support
* Adds method to get a string of a card brand from `STPCardBrand`
* Updated description of how to run tests in README
* Fixes crash when user cancels payment before STPBackendAPIAdapter methods finish
* Fixes bug where country picker wouldn't update when first selected.


## 9.2.0 2016-11-14
* Moves FBSnapshotTestCase dependency to Cartfile.private. No changes if you are not using Carthage.
* Adds prebuilt UI for collecting shipping information.

## 9.1.0 2016-11-01
* Adds localized strings for 7 languages: de, es, fr, it, ja, nl, zh-Hans.
* Slight redesign to card/billing address entry screen.
* Improved internationalization for State/Province/County address field.
* Adds new Mastercard 2-series BIN ranges.
* Fixes an issue where callbacks may be run on the wrong thread.
* Fixes UIAppearance compatibility in STPPaymentCardTextField.
* Fixes a crash when changing application language via an Xcode scheme.

## 9.0.0 2016-10-04
* Change minimum requirements to iOS 8 and Xcode 8
* Adds "app extension API only" support.
* Updates Swift example app to Swift 3
* Various fixes to ObjC example app

## 8.0.7 2016-09-15
* Add ability to set currency for managed accounts when adding card
* Fix broken links for Privacy Policy/Terms of Service for Remember Me feature
* Sort countries in picker alphabetically by name instead of ISO code
* Make "County" field optional on billing address screen.
* PKPayment-related methods are now annotated as available in iOS8+ only
* Optimized speed of input sanitation methods (thanks @kballard!)

## 8.0.6 2016-09-01
* Improved internationalization on billing address forms
  * Users in countries that don't use postal codes will no longer see that field.
  * The country field is now auto filled in with the phone's region
  * Changing the selected country will now live update other fields on the form (such as State/County or Zip/Postal Code).
* Fixed an issue where certain Cocoapods configurations could result in Stripe resource files being used in place of other frameworks' or the app's resources.
* Fixed an issue where when using Apple Pay, STPPaymentContext would fire two `didFinishWithStatus` messages.
* Fixed the `deviceSupportsApplePay` method to also check for Discover cards.
* Removed keys from Stripe.bundle's Info.plist that were causing iTunes Connect to sometimes error on app submission.

## 8.0.5 2016-08-26
* You can now optionally use an array of PKPaymentSummaryItems to set your payment amount, if you would like more control over how Apple Pay forms are rendered.
* Updated credit card and Apple Pay icons.
* Fixed some images not being included in the resources bundle target.
* Non-US locales now have an alphanumeric keyboard for postal code entry.
* Modals now use UIModalPresentationStyleFormSheet.
* Added more accessibility labels.
* STPPaymentCardTextField now conforms to UIKeyInput (thanks @theill).

## 8.0.4 2016-08-01
* Fixed an issue with Apple Pay payments not using the correct currency.
* View controllers now update their status bar and scroll view indicator styles based on their theme.
* SMS code screen now offers to paste copied codes.

## 8.0.3 2016-07-25
* Fixed an issue with some Cocoapods installations

## 8.0.2 2016-07-09
* Fixed an issue with custom theming of Stripe UI

## 8.0.1 2016-07-06
* Fixed error handling in STPAddCardViewController

## 8.0.0 2016-06-30
* Added prebuilt UI for collecting and managing card information.

## 7.0.2 2016-05-24
* Fixed an issue with validating certain Visa cards.

## 7.0.1 2016-04-29
* Added Discover support for Apple Pay
* Add the now-required `accountHolderName` and `accountHolderType` properties to STPBankAccountParams
* We now record performance metrics for the /v1/tokens API - to disable this behavior, call [Stripe disableAnalytics].
* You can now demo the SDK more easily by running `pod try stripe`.
* This release also removes the deprecated Checkout functionality from the SDK.

## 6.2.0 2016-02-05
* Added an `additionalAPIParameters` field to STPCardParams and STPBankAccountParams for sending additional values to the API - useful for beta features. Similarly, added an `allResponseFields` property to STPToken, STPCard, and STPBankAccount for accessing fields in the response that are not yet reflected in those classes' @properties.

## 6.1.0 2016-01-21
* Renamed card on STPPaymentCardTextField to cardParams.
* You can now set an STPPaymentCardTextField's contents programmatically by setting cardParams to an STPCardParams object.
* Added delegate methods for responding to didBeginEditing events in STPPaymentCardTextField.
* Added a UIImage category for accessing our card icon images
* Fixed deprecation warnings for deployment targets >= iOS 9.0

## 6.0.0 2015-10-19
* Splits logic in STPCard into 2 classes - STPCard and STPCardParams. STPCardParams is for making requests to the Stripe API, while STPCard represents the response (you'll almost certainly want just to replace any usage of STPCard in your app with STPCardParams). This also applies to STPBankAccount and the newly-created STPBankAccountParams.
* Version 6.0.1 fixes a minor Cocoapods issue.

## 5.1.0 2015-08-17
* Adds STPPaymentCardTextField, a new version of github.com/stripe/PaymentKit featuring many bugfixes. It's useful if you need a pre-built credit card entry form.
* Adds the currency param to STPCard for those using managed accounts & debit card payouts.
* Versions 5.1.1 and 5.1.2 fix minor issues with CocoaPods installation
* Version 5.1.3 contains bug fixes for STPPaymentCardTextField.
* Version 5.1.4 improves compatibility with iOS 9.

## 5.0.0 2015-08-06
* Fix an issue with Carthage installation
* Fix an issue with CocoaPods frameworks
* Deprecate native Stripe Checkout

## 4.0.1 2015-05-06
* Fix a compiler warning
* Versions 4.0.1 and 4.0.2 fix minor issues with CocoaPods and Carthage installation.

## 4.0.0 2015-05-06
* Remove STPPaymentPresenter
* Support for latest ApplePayStubs
* Add nullability annotations to improve Swift support (note: this now requires Swift 1.2)
* Bug fixes

## 3.1.0 2015-01-19
* Add support for native Stripe Checkout, as well as STPPaymentPresenter for automatically using Checkout as a fallback for Apple Pay
* Add OSX support, including Checkout
* Add framework targets and Carthage support
* It's safe to remove the STRIPE_ENABLE_APPLEPAY compiler flag after this release.

## 3.0.0 2015-01-05
* Migrate code into STPAPIClient
* Add 'brand' and 'funding' properties to STPCard

## 2.2.2 2014-11-17
* Add bank account tokenization methods

## 2.2.1 2014-10-27
* Add billing address fields to our Apple Pay API
* Various bug fixes and code improvements

## 2.2.0 2014-10-08
* Move Apple Pay testing functionality into a separate project, ApplePayStubs. For more info, see github.com/stripe/ApplePayStubs.
* Improve the provided example app

## 2.1.0 2014-10-07
* Remove token retrieval API method
* Refactor functional tests to use new XCTestCase functionality

## 2.0.3 2014-09-24
* Group ApplePay code in a CocoaPods subspec

## 2.0.2 2014-09-24
* Move ApplePay code behind a compiler flag to avoid warnings from Apple when accidentally including it

## 2.0.1 2014-09-18
* Fix some small bugs related to ApplePay and iOS8

## 2.0 2014-09-09
* Add support for native payments via Pay

## 1.2 2014-08-21
* Removed PaymentKit as a dependency. If you'd like to use it, you may still do so by including it separately.
* Removed STPView. PaymentKit provides a near-identical version of this functionality if you need to migrate.
* Improve example project
* Various code fixes

## 1.1.4 2014-05-22
* Fixed an issue where tokenization requests would fail under iOS 6 due to SSL certificate verification

## 1.1.3 2014-05-12
* Send some basic version and device details with requests for debugging.
* Added -description to STPToken
* Fixed some minor code nits
* Modernized code

## 1.1.2 2014-04-21
* Added test suite for SSL certificate expiry/revocation
* You can now set STPView's delegate from Interface Builder

## 1.1.1 2014-04-14
* API methods now verify the server's SSL certificate against a preset blacklist.
* Fixed some bugs with SSL verification.
* Note: This version now requires the `Security` framework. You will need to add this to your app if you're not using CocoaPods.

## 1.0.4 2014-03-24

* Upgraded tests from OCUnit to XCTest
* Fixed an issue with the SenTestingKit dependency
* Removed some dead code

## 1.0.3 2014-03-21

* Fixed: Some example files had target memberships set for StripeiOS and iOSTest.
* Fixed: The example publishable key was expired.
* Fixed: Podspec did not pass linting.
* Some fixes for 64-bit.
* Many improvements to the README.
* Fixed example under iOS 7
* Some source code cleaning and modernization.

## 1.0.2 2013-09-09

* Add exceptions for null successHandler and errorHandler.
* Added the ability to POST the created token to a URL.
* Made STPCard properties nonatomic.
* Moved PaymentKit to be a submodule; added to Podfile as a dependency.
* Fixed some warnings caught by the static analyzer (thanks to jcjimenez!)

## 1.0.1 2012-11-16

* Add CocoaPods support
* Change directory structure of bindings to make it easier to install

## 1.0.0 2012-11-16

* Initial release

Special thanks to: Todd Heasley, jcjimenez.<|MERGE_RESOLUTION|>--- conflicted
+++ resolved
@@ -1,16 +1,12 @@
 ## x.x.x x-x-x
 
-<<<<<<< HEAD
 ### CustomerSheet
 * [Added] `opensCardScannerAutomatically` configuration
 * [Changed] Form inputs are cached
 
 ### PaymentSheet
 * [Added] `opensCardScannerAutomatically` configuration
-=======
-### PaymentSheet
 * [Changed] The form will now highlight incomplete fields when the user taps a disabled "Confirm" button.
->>>>>>> 355de015
 
 ## 24.20.0 2025-08-11
 
