--- conflicted
+++ resolved
@@ -1,3 +1,7 @@
+## X.Y.Z 2024-xx-yy
+## PaymentSheet
+* [Added] When a card is saved (ie you're using a PaymentIntent + setup_future_usage or SetupIntent), legal disclaimer text now appears below the form indicating the card can be charged for future payments.
+
 ## 23.28.1 2024-07-16
 ### Payments
 * [Fixed] Improved reliability when paying or setting up with Cash App Pay.
@@ -12,12 +16,8 @@
 
 ## PaymentSheet
 * [Fixed] Fixed an issue where certain cobranded cards showed a generic card icon instead of using the other card brand.
-<<<<<<< HEAD
-* [Added] When a card is saved (ie you're using a PaymentIntent + setup_future_usage or SetupIntent), legal disclaimer text now appears below the form indicating the card can be charged for future payments.
-=======
 * [Fixed] Fixed an issue where amounts with currency=IDR were displayed as-is, instead of dropping the last two digits.
 * [Fixed] Fixed an issue where some payment method images in the horizontal scrollview could briefly flash.
->>>>>>> 31f3e16f
 
 ## 23.27.6 2024-06-25
 ### All
