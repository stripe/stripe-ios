<<<<<<< HEAD
## x.x.x x-x-x
### PaymentSheet
* [Changed] Improved reliability and UX when paying with Cash App Pay.

### Payments
* [Changed] Improved reliability and UX when paying with Cash App Pay.
=======
## x.x.x xxxx-xx-xx
### Payments
* [Added] Updated support for MobilePay bindings.
>>>>>>> 7cba0b48

## 23.27.2 2024-05-06
### CardScan
* [Changed] ScannedCard to allow access for expiryMonth, expiryYear and name.

### PaymentSheet
* [Added] Support for Multibanco with PaymentIntents.
* [Fixed] Fixed an issue where STPPaymentHandler sometimes reported errors using `unexpectedErrorCode` instead of a more specific error when customers fail a next action.
* [Changed] PaymentSheet displays Apple Pay as a button when there are saved payment methods and Link isn't available instead of within the list of saved payment methods.
* [Fixed] Expiration dates more than 50 years in the past (e.g. `95`) are now blocked.

### Payments
* [Added] Support for Multibanco bindings.
* [Fixed] Expiration dates more than 50 years in the past (e.g. `95`) are now blocked.

## 23.27.1 2024-04-22
### Payments
* [Fixed] An issue where the PrivacyInfo.xcprivacy was not bundled with StripePayments when installing with Cocoapods.

### Apple Pay
* [Changed] Apple Pay additionalEnabledApplePayNetworks are now in front of the supported network list.

## 23.27.0 2024-04-08
### Payments
* [Added] Support for Alma bindings.
* [Fixed] STPBankAccountCollector errors now use "STPBankAccountCollectorErrorDomain" instead of "STPPaymentHandlerErrorDomain".

### All
* [Fixed] Fixed an issue with generating App Privacy reports.

## 23.26.0 2024-03-25
### PaymentSheet
* [Fixed] When confirming a SetupIntent with Link, "Set up" will be shown as the confirm button text instead of "Pay".

### CustomerSheet
* [Fixed] Fixed an issue dismissing the sheet when Link is the default payment method.

### Financial Connections
* [Fixed] Improved the UX of an edge case in Financial Connections authentication flow.

### All
* Added a [Privacy Manifest](https://developer.apple.com/documentation/bundleresources/privacy_manifest_files).

## 23.25.1 2024-03-18
### All
* Xcode 14 is [no longer supported by Apple](https://developer.apple.com/news/upcoming-requirements/). Please upgrade to Xcode 15 or later.

### PaymentSheet
* [Fixed] A bug where `PaymentSheet.FlowController` was not respecting `PaymentSheet.Configuration.primaryButtonLabel`.
* [Added] Support for Klarna with SetupIntents and PaymentIntents with `setup_future_usage`.

### Financial Connections
* [Changed] Updated the design of Financial Connections authentication flow.

## 23.25.0 2024-03-11
### CustomerSheet
* [Added] Added `paymentMethodTypes` in `CustomerAdapter` to control what payment methods are displayed.

### PaymentSheet
* [Fixed] The rotating [card brand view](https://docs.stripe.com/co-badged-cards-compliance) is now shown when card brand choice is enabled if the card number is empty.

## 23.24.1 2024-03-05
### PaymentSheet
* [Fixed] Fixed an assertionFailure that happens when using FlowController and switching between saved payment methods

## 23.24.0 2024-03-04
### PaymentSheet
* [Added] Added support for [Link](https://docs.stripe.com/payments/link/mobile-payment-element-link) in PaymentSheet. Enabling Link in your [payment method settings](https://dashboard.stripe.com/settings/payment_methods) will enable Link in PaymentSheet. To choose different Link availability settings on web and mobile, use a custom [payment method configuration](https://docs.stripe.com/payments/multiple-payment-method-configs).
* [Fixed] Fixed an issue where some 3DS2 payments may fail to complete successfully.

### Payments
* [Added] Support for Amazon Pay bindings.

## 23.23.0 2024-02-26
### PaymentSheet
* [Added] Added support for [payment method configurations](https://docs.stripe.com/payments/multiple-payment-method-configs) when using the deferred intent integration path.

### CustomerSheet
* [Fixed] Fixed a bug where if an exception is thrown in detachPaymentMethod(), the payment method was removed in the UI [#3309](https://github.com/stripe/stripe-ios/pull/3309)

## 23.22.0 2024-02-12
### PaymentSheet
* [Changed] The separator text under the Apple Pay button from "Or pay with a card" to "Or use a card" when using a SetupIntent.
* [Fixed] Fixed a bug where deleting the last saved payment method in PaymentSheet wouldn't automatically transition to the "Add a payment method" screen.
* [Added] Support for CVC recollection in PaymentSheet and PaymentSheet.FlowController (client-side confirmation)

* [Changed] Make STPPinManagementService still usable from Swift.

## 23.21.2 2024-02-05
### Payments
* [Changed] We now auto append `mandate_data` when using Klarna with a SetupIntent. If you are interested in using Klarna with SetupIntents you sign up for the beta [here](https://stripe.com/docs/payments/klarna/accept-a-payment).

## 23.21.1 2024-01-22
### Payments
* [Changed] Increased the maximum number of status update retries when waiting for an intent to update to a terminal state. This impacts Cash App Pay and 3DS2.

## 23.21.0 2024-01-16
### PaymentSheet
* [Fixed] Fixed a few design issues on visionOS.
* [Added] Added billing details and type properties to [`PaymentSheet.FlowController.PaymentOptionDisplayData`](https://stripe.dev/stripe-ios/stripepaymentsheet/documentation/stripepaymentsheet/paymentsheet/flowcontroller/paymentoptiondisplaydata).

## 23.20.0 2023-12-18
### PaymentSheet
* [Added] Support for [card brand choice](https://stripe.com/docs/card-brand-choice). To set default preferred networks, use the new configuration option `PaymentSheet.Configuration.preferredNetworks`.
* [Fixed] Fixed visionOS support in Swift Package Manager and Cocoapods.

### CustomerSheet
* [Added] Support for [card brand choice](https://stripe.com/docs/card-brand-choice). To set default preferred networks, use the new configuration option `PaymentSheet.Configuration.preferredNetworks`.

### PaymentsUI
* [Added] Adds support for [card brand choice](https://stripe.com/docs/card-brand-choice) to STPPaymentCardTextField and STPCardFormView. To set a default preferred network for these UI elements, use the new `preferredNetworks` parameter.

* [Changed] Mark STPPinManagementService deprecated & suggest alternative.

## 23.19.0 2023-12-11
### Apple Pay
* [Fixed] STPApplePayContext initializer returns nil in more cases where the request is invalid.
* [Fixed] STPApplePayContext now allows Apple Pay when the customer doesn’t have saved cards but can set them up in the Apple Pay sheet (iOS 15+).

### PaymentSheet
* [Fixed] PaymentSheet sets newly saved payment methods as the default so that they're pre-selected the next time the customer pays.
* [Added] PaymentSheet now supports external payment methods. See https://stripe.com/docs/payments/external-payment-methods?platform=ios

### CustomerSheet
* [Added] Saved SEPA payment methods are now displayed to the customer for reuse, similar to saved cards.


## 23.18.3 2023-11-28
### PaymentSheet
* [Fixed] Visual bug where re-presenting PaymentSheet wouldn't show a spinner while it reloads.
* [Added] If PaymentSheet fails to load a deferred intent configuration, we fall back to displaying cards (or the intent configuration payment method types) instead of failing.
* [Fixed] Fixed an issue where PaymentSheet wouldn't accept valid Mexican phone numbers.
* [Added] The ability to customize the success colors of the primary button with `PaymentSheetAppearance.primaryButton.successBackgroundColor` and `PaymentSheetAppearance.primaryButton.successTextColor`.

## 23.18.2 2023-11-06
### CustomerSheet
* [Fixed] CustomerSheet no longer displays saved cards that originated from Apple Pay or Google Pay.

## 23.18.1 2023-10-30
### PaymentSheet
* [Fixed] Added a public initializer for `PaymentSheet.BillingDetails`.
* [Fixed] Fixed some payment method icons not updating to use the latest assets.
* [Fixed] PaymentSheet no longer displays saved cards that originated from Apple Pay or Google Pay.

### PaymentsUI
* [Fixed] Fixed an issue with `STPPaymentCardTextField` where the `paymentCardTextFieldDidEndEditing` delegate method was not called.

### PaymentSheet
* [Fixed] Fixed some payment method icons not updating to use the latest assets.

## 23.18.0 2023-10-23
### PaymentSheet
* [Added] Saved SEPA payment methods are now displayed to the customer for reuse, similar to saved cards.

### PaymentsUI
* [Fixed] Fixed an issue where the unknown card icon would sometimes pick up the view's tint color.

## 23.17.2 2023-10-16
### PaymentsUI
* [Fixed] An issue with `STPPaymentCardTextField`, where the card params were not updated after deleting an empty sub field.
* [Fixed] Switched to Asset Catalogs and updated to the latest card brand logos.

### Payments
* [Added] Support for MobilePay bindings.

## 23.17.1 2023-10-09
### PaymentSheet
* [Fixed] Fixed an issue when advancing from the country dropdown that prevented user's' from typing in their postal code. ([#2936](https://github.com/stripe/stripe-ios/issues/2936))

### PaymentsUI
* [Fixed] An issue with `STPPaymentCardTextField`, where the `paymentCardTextFieldDidChange` delegate method wasn't being called after deleting an empty sub field.

## 23.17.0 2023-10-02
### PaymentSheet
* [Fixed] Fixed an issue with selecting from lists on macOS Catalyst. Note that only macOS 11 or later is supported: We do not recommend releasing a Catalyst app targeting macOS 10.15.
* [Fixed] Fixed an issue with scanning card expiration dates.
* [Fixed] Fixed an issue where billing address collection configuration was not passed to Apple Pay.
* [Added] Support for Swish with PaymentIntents.
* [Added] Support for Bacs Direct Debit with PaymentIntents.

### Basic Integration
* [Fixed] Fixed an issue with scanning card expiration dates.

### Payments
* [Fixed] Fixed an issue where amounts in Serbian Dinar were displayed incorrectly.
* [Fixed] Fixed an issue where the SDK could hang in macOS Catalyst.
* [Added] Support for Swish bindings.

## 23.16.0 2023-09-18
### Payments
* [Added] Properties of STPConnectAccountParams are now mutable.
* [Fixed] Fixed STPConnectAccountCompanyParams.address being force unwrapped. It's now optional.
* [Added] Support for RevolutPay bindings

### PaymentSheet
* [Added] Support for Alipay with PaymentIntents.
* [Added] Support for Cash App Pay with SetupIntents and PaymentIntents with `setup_future_usage`.
* [Added] Support for AU BECS Debit with SetupIntents.
* [Added] Support for OXXO with PaymentIntents.
* [Added] Support for Konbini with PaymentIntents.
* [Added] Support for PayNow with PaymentIntents.
* [Added] Support for PromptPay with PaymentIntents.
* [Added] Support for Boleto with PaymentIntents and SetupIntets.
* [Added] Support for External Payment Method as an invite-only private beta.
* [Added] Support for RevolutPay with SetupIntents and PaymentIntents with setup_future_usage (private beta). Note: PaymentSheet doesn't display this as a saved payment method yet.
* [Added] Support for Alma (Private Beta) with PaymentIntents.

## 23.15.0 2023-08-28
### PaymentSheet
* [Added] Support for AmazonPay (private beta), BLIK, and FPX with PaymentIntents.
* [Fixed] A bug where payment amounts were not displayed correctly for LAK currency.

### StripeApplePay
* Fixed a compile-time issue with using StripeApplePay in an App Extension. ([#2853](https://github.com/stripe/stripe-ios/issues/2853))

### CustomerSheet
* [Added] `CustomerSheet`(https://stripe.com/docs/elements/customer-sheet?platform=ios) API, a prebuilt UI component that lets your customers manage their saved payment methods.

## 23.14.0 2023-08-21
### All
* Improved redirect UX when using Cash App Pay.

### PaymentSheet
* [Added] Support for GrabPay with PaymentIntents.

### Payments
* [Added] You can now create an STPConnectAccountParams without specifying a business type.

### Basic Integration
* [Added] Adds `applePayLaterAvailability` to `STPPaymentContext`, a property that mirrors `PKPaymentRequest.applePayLaterAvailability`. This is useful if you need to disable Apple Pay Later. Note: iOS 17+.


## 23.13.0 2023-08-07
### All
* [Fixed] Fixed compatibility with Xcode 15 beta 3. visionOS is now supported in iPadOS compatibility mode.
### PaymentSheet
* [Added] Enable bancontact and sofort for SetupIntents and PaymentIntents with setup_future_usage. Note: PaymentSheet doesn't display saved SEPA Debit payment methods yet.
### CustomerSheet
* [Added] `us_bank_account` PaymentMethod is now available in CustomerSheet

## 23.12.0 2023-07-31
### PaymentSheet
* [Added] Enable SEPA Debit and iDEAL for SetupIntents and PaymentIntents with setup_future_usage. Note: PaymentSheet doesn't display saved SEPA Debit payment methods yet.
* [Added] Add removeSavedPaymentMethodMessage to PaymentSheet.Configuration and CustomerSheet.Configuration.

### Identity
* [Added] Supports [phone verification](https://stripe.com/docs/identity/phone) in Identity mobile SDK.


## 23.11.2 2023-07-24
### PaymentSheet
* [Fixed] Update stp_icon_add@3x.png to 8bit color depth (Thanks @jszumski)

### CustomerSheet
* [Fixed] Ability to removing payment method immediately after adding it.
* [Fixed] Re-init addPaymentMethodViewController after adding payment method to allow for adding another payment method

## 23.11.1 2023-07-18
### PaymentSheet
* [Fixed] Fixed various bugs in Link private beta.

## 23.11.0 2023-07-17
### CustomerSheet
* [Changed] Breaking interface change for `CustomerSheetResult`. `CustomerSheetResult.canceled` now has a nullable associated value signifying that there is no selected payment method. Please use both `.canceled(StripeOptionSelection?)` and `.selected(PaymentOptionSelection?)` to update your UI to show the latest selected payment method.

## 23.10.0 2023-07-10
### Payments
* [Fixed] A bug where `mandate_data` was not being properly attached to PayPal SetupIntent's.
### PaymentSheet
* [Added] You can now collect payment details before creating a PaymentIntent or SetupIntent. See [our docs](https://stripe.com/docs/payments/accept-a-payment-deferred) for more info. This integration also allows you to [confirm the Intent on the server](https://stripe.com/docs/payments/finalize-payments-on-the-server).

## 23.9.4 2023-07-05
### PaymentSheet
* [Added] US bank accounts are now supported when initializing with an IntentConfiguration.

## 23.9.3 2023-06-26
### PaymentSheet
* [Fixed] Affirm no longer requires shipping details.

### CustomerSheet
* [Added] Added `billingDetailsCollectionConfiguration` to configure how you want to collect billing details (private beta).

## 23.9.2 2023-06-20
### Payments
* [Fixed] Fixed a bug causing Cash App Pay SetupIntents to incorrectly state they were canceled when they succeeded.

### AddressElement
* [Fixed] A bug that was causing `addressViewControllerDidFinish` to return a non-nil `AddressDetails` when the user cancels out of the AddressElement when default values are provided.
* [Fixed] A bug that prevented the auto complete view from being presented when the AddressElement was created with default values.

## 23.9.1 2023-06-12
### PaymentSheet
* [Fixed] Fixed validating the IntentConfiguration matches the PaymentIntent/SetupIntent when it was already confirmed on the server. Note: server-side confirmation is in private beta.
### CustomerSheet
* [Fixed] Fixed bug with removing multiple saved payment methods

## 23.9.0 2023-05-30
### PaymentSheet
* [Changed] The private beta API for https://stripe.com/docs/payments/finalize-payments-on-the-server has changed:
  * If you use `IntentConfiguration(..., confirmHandler:)`, the confirm handler now has an additional `shouldSavePaymentMethod: Bool` parameter that you should ignore.
  * If you use `IntentConfiguration(..., confirmHandlerForServerSideConfirmation:)`, use `IntentConfiguration(..., confirmHandler:)` instead. Additionally, the confirm handler's first parameter is now an `STPPaymentMethod` object instead of a String id. Use `paymentMethod.stripeId` to get its id and send it to your server.
* [Fixed] Fixed PKR currency formatting.

### CustomerSheet
* [Added] [CustomerSheet](https://stripe.com/docs/elements/customer-sheet?platform=ios) is now available (private beta)

## 23.8.0 2023-05-08
### Identity
* [Added] Added test mode M1 for the SDK.

## 23.7.1 2023-05-02
### Payments
* [Fixed] STPPaymentHandler.handleNextAction allows payment methods that are delayed or require further customer action like like SEPA Debit or OXXO.

## 23.7.0 2023-04-24
### PaymentSheet
* [Fixed] Fixed disabled text color, using a lower opacity version of the original color instead of the previous `.tertiaryLabel`.

### Identity
* [Added] Added test mode for the SDK.

## 23.6.2 2023-04-20

### Payments
* [Fixed] Fixed UnionPay cards appearing as invalid in some cases.

### PaymentSheet
* [Fixed] Fixed a bug that prevents users from using SEPA Debit w/ PaymentIntents or SetupIntents and Paypal in PaymentIntent+setup_future_usage or SetupIntent.

## 23.6.1 2023-04-17
### All
* Xcode 13 is [no longer supported by Apple](https://developer.apple.com/news/upcoming-requirements/). Please upgrade to Xcode 14.1 or later.
### PaymentSheet
* [Fixed] Visual bug of the delete icon when deleting saved payment methods reported in [#2461](https://github.com/stripe/stripe-ios/issues/2461).

## 23.6.0 2023-03-27
### PaymentSheet
* [Added] Added `billingDetailsCollectionConfiguration` to configure how you want to collect billing details. See the docs [here](https://stripe.com/docs/payments/accept-a-payment?platform=ios&ui=payment-sheet#billing-details-collection).

## 23.5.1 2023-03-20
### Payments
* [Fixed] Fixed amounts in COP being formatted incorrectly.
* [Fixed] Fixed BLIK payment bindings not handling next actions correctly.
* [Changed] Removed usage of `UIDevice.currentDevice.name`.

### Identity
* [Added] Added a retake photo button on selfie scanning screen.

## 23.5.0 2023-03-13
### Payments
* [Added] API bindings support for Cash App Pay. See the docs [here](https://stripe.com/docs/payments/cash-app-pay/accept-a-payment?platform=mobile).
* [Added] Added `STPCardValidator.possibleBrands(forCard:completion:)`, which returns the list of available networks for a card.

### PaymentSheet
* [Added] Support for Cash App Pay in PaymentSheet.

## 23.4.2 2023-03-06
### Identity
* [Added] ID/Address verification.

## 23.4.1 2023-02-27
### PaymentSheet
* [Added] Debug logging to help identify why specific payment methods are not showing up in PaymentSheet.

### Basic Integration
* [Fixed] Race condition reported in #2302

## 23.4.0 2023-02-21
### PaymentSheet
* [Added] Adds support for setting up PayPal using a SetupIntent or a PaymentIntent w/ setup_future_usage=off_session. Note: PayPal is in beta.

## 23.3.4 2023-02-13
### Financial Connections
* [Changed] Polished Financial Connections UI.

## 23.3.3 2023-01-30
### Payments
* [Changed] Updated image asset for AFFIN bank.

### Financial Connections
* [Fixed] Double encoding of GET parameters.

## 23.3.2 2023-01-09
* [Changed] Using [Tuist](https://tuist.io) to generate Xcode projects. From now on, only release versions of the SDK will include Xcode project files, in case you want to build a non release revision from source, you can follow [these instructions](https://docs.tuist.io/tutorial/get-started) to generate the project files. For Carthage users, this also means that you will only be able to depend on release versions.

### PaymentSheet
* [Added] `PaymentSheetError` now conforms to `CustomDebugStringConvertible` and has a more useful description when no payment method types are available.
* [Changed] Customers can now re-enter the autocomplete flow of `AddressViewController` by tapping an icon in the line 1 text field.

## 23.3.1 2022-12-12
* [Fixed] Fixed a bug where 3 decimal place currencies were not being formatted properly.

### PaymentSheet
* [Fixed] Fixed an issue that caused animations of the card logos in the Card input field to glitch.
* [Fixed] Fixed a layout issue in the "Save my info" checkbox.

### CardScan
* [Fixed] Fixed UX model loading from the wrong bundle. [#2078](https://github.com/stripe/stripe-ios/issues/2078) (Thanks [nickm01](https://github.com/nickm01))

## 23.3.0 2022-12-05
### PaymentSheet
* [Added] Added logos of accepted card brands on Card input field.
* [Fixed] Fixed erroneously displaying the card scan button when card scanning is not available.

### Financial Connections
* [Changed] FinancialConnectionsSheet methods now require to be called from non-extensions.
* [Changed] BankAccountToken.bankAccount was changed to an optional.

## 23.2.0 2022-11-14
### PaymentSheet
* [Added] Added `AddressViewController`, a customizable view controller that collects local and international addresses for your customers. See https://stripe.com/docs/elements/address-element?platform=ios.
* [Added] Added `PaymentSheet.Configuration.allowsPaymentMethodsRequiringShippingAddress`. Previously, to allow payment methods that require a shipping address (e.g. Afterpay and Affirm) in PaymentSheet, you attached a shipping address to the PaymentIntent before initializing PaymentSheet. Now, you can instead set this property to `true` and set `PaymentSheet.Configuration.shippingDetails` to a closure that returns your customers' shipping address. The shipping address will be attached to the PaymentIntent when the customer completes the checkout.
* [Fixed] Fixed user facing error messages for card related errors.
* [Fixed] Fixed `setup_future_usage` value being set when there's no customer.

## 23.1.1 2022-11-07
### Payments
* [Fixed] Fixed an issue with linking the StripePayments SDK in certain configurations.

## 23.1.0 2022-10-31
### CardScan
* [Added] Added a README.md for the `CardScanSheet` integration.

### PaymentSheet
* [Added] Added parameters to customize the primary button and Apple Pay button labels. They can be found under `PaymentSheet.Configuration.primaryButtonLabel` and `PaymentSheet.ApplePayConfiguration.buttonType` respectively.

## 23.0.0 2022-10-24
### Payments
* [Changed] Reduced the size of the SDK by splitting the `Stripe` module into `StripePaymentSheet`, `StripePayments`, and `StripePaymentsUI`. Some manual changes may be required. Migration instructions are available at [https://stripe.com/docs/mobile/ios/sdk-23-migration](https://stripe.com/docs/mobile/ios/sdk-23-migration).

|Module|Description|Compressed|Uncompressed|
|------|-----------|----------|------------|
|StripePaymentSheet|Stripe's [prebuilt payment UI](https://stripe.com/docs/payments/accept-a-payment?platform=ios&ui=payment-sheet).|2.7MB|6.3MB|
|Stripe|Contains all the below frameworks, plus [Issuing](https://stripe.com/docs/issuing/cards/digital-wallets?platform=iOS) and [Basic Integration](/docs/mobile/ios/basic).|2.3MB|5.1MB|
|StripeApplePay|[Apple Pay support](/docs/apple-pay), including `STPApplePayContext`.|0.4MB|1.0MB|
|StripePayments|Bindings for the Stripe Payments API.|1.0MB|2.6MB|
|StripePaymentsUI|Bindings for the Stripe Payments API, [STPPaymentCardTextField](https://stripe.com/docs/payments/accept-a-payment?platform=ios&ui=custom), STPCardFormView, and other UI elements.|1.7MB|3.9MB|

* [Changed] The minimum iOS version is now 13.0. If you'd like to deploy for iOS 12.0, please use Stripe SDK 22.8.4.
* [Changed] STPPaymentCardTextField's `cardParams` parameter has been deprecated in favor of `paymentMethodParams`, making it easier to include the postal code from the card field. If you need to access the `STPPaymentMethodCardParams`, use `.paymentMethodParams.card`.

### PaymentSheet
* [Fixed] Fixed a validation issue where cards expiring at the end of the current month were incorrectly treated as expired.
* [Fixed] Fixed a visual bug in iOS 16 where advancing between text fields would momentarily dismiss the keyboard.

## 22.8.4 2022-10-12
### PaymentSheet
* [Fixed] Use `.formSheet` modal presentation in Mac Catalyst. [#2023](https://github.com/stripe/stripe-ios/issues/2023) (Thanks [sergiocampama](https://github.com/sergiocampama)!)

## 22.8.3 2022-10-03
### CardScan
* [Fixed] [Garbled privacy link text in Card Scan UI](https://github.com/stripe/stripe-ios/issues/2015)

## 22.8.2 2022-09-19
### Identity
* [Changed] Support uploading single side documents.
* [Fixed] Fixed Xcode 14 support.
### Financial Connections
* [Fixed] Fixes an issue of returning canceled result from FinancialConnections if user taps cancel on the manual entry success screen.
### CardScan
* [Added] Added a new parameter to CardScanSheet.present() to specify if the presentation should be done animated or not. Defaults to true.
* [Changed] Changed card scan ML model loading to be async.
* [Changed] Changed minimum deployment target for card scan to iOS 13.

## 22.8.1 2022-09-12
### PaymentSheet
* [Fixed] Fixed potential crash when using Link in Mac Catalyst.
* [Fixed] Fixed Right-to-Left (RTL) layout issues.

### Apple Pay
* [Fixed] Fixed an issue where `applePayContext:willCompleteWithResult:authorizationResult:handler:` may not be called in Objective-C implementations of `STPApplePayContextDelegate`.

## 22.8.0 2022-09-06
### PaymentSheet
* [Changed] Renamed `PaymentSheet.reset()` to `PaymentSheet.resetCustomer()`. See `MIGRATING.md` for more info.
* [Added] You can now set closures in `PaymentSheet.ApplePayConfiguration.customHandlers` to configure the PKPaymentRequest and PKPaymentAuthorizationResult during a transaction. This enables you to build support for [Merchant Tokens](https://developer.apple.com/documentation/passkit/pkpaymentrequest/3916053-recurringpaymentrequest) and [Order Tracking](https://developer.apple.com/documentation/passkit/pkpaymentorderdetails) in iOS 16.

### Apple Pay
* [Added] You can now implement the `applePayContext(_:willCompleteWithResult:handler:)` function in your `ApplePayContextDelegate` to configure the PKPaymentAuthorizationResult during a transaction. This enables you to build support for [Order Tracking](https://developer.apple.com/documentation/passkit/pkpaymentorderdetails) in iOS 16.

## 22.7.1 2022-08-31
* [Fixed] Fixed Mac Catalyst support in Xcode 14. [#2001](https://github.com/stripe/stripe-ios/issues/2001)

### PaymentSheet
* [Fixed] PaymentSheet now uses configuration.apiClient for Apple Pay instead of always using STPAPIClient.shared.
* [Fixed] Fixed a layout issue with PaymentSheet in landscape.

## 22.7.0 2022-08-15
### PaymentSheet
* [Fixed] Fixed a layout issue on iPad.
* [Changed] Improved Link support in custom flow (`PaymentSheet.FlowController`).

## 22.6.0 2022-07-05
### PaymentSheet
* [Added] PaymentSheet now supports Link payment method.
* [Changed] Change behavior of Afterpay/Clearpay: Charge in 3 for GB, FR, and ES

### STPCardFormView
* [Changed] Postal code is no longer collected for billing addresses in Japan.

### Identity
* [Added] The ability to capture Selfie images in the native component flow.
* [Fixed] Fixed an issue where the welcome and confirmation screens were not correctly decoding non-ascii characters.
* [Fixed] Fixed an issue where, if a manually uploaded document could not be decoded on the server, there was no way to select a new image to upload.
* [Fixed] Fixed an issue where the IdentityVerificationSheet completion block was called early when manually uploading a document image instead of using auto-capture.

## 22.5.1 2022-06-21
* [Fixed] Fixed an issue with `STPPaymentHandler` where returning an app redirect could cause a crash.

## 22.5.0 2022-06-13
### PaymentSheet
* [Added] You can now use `PaymentSheet.ApplePayConfiguration.paymentSummaryItems` to directly configure the payment summary items displayed in the Apple Pay sheet. This is useful for recurring payments.

## 22.4.0 2022-05-23
### PaymentSheet
* [Added] The ability to customize the appearance of the PaymentSheet using `PaymentSheet.Appearance`.
* [Added] Support for collecting payments from customers in 54 additional countries within PaymentSheet. Most of these countries are located in Africa and the Middle East.
* [Added] `affirm` and `AUBECSDebit` payment methods are now available in PaymentSheet

## 22.3.2 2022-05-18
### CardScan
* [Added] Added privacy text to the CardImageVerification Sheet UI

## 22.3.1 2022-05-16
* [Fixed] Fixed an issue where ApplePayContext failed to parse an API response if the funding source was unknown.
* [Fixed] Fixed an issue where PaymentIntent confirmation could fail when the user closes the challenge window immediately after successfully completing a challenge

### Identity
* [Fixed] Fixed an issue where the verification flow would get stuck in a document upload loop when verifying with a passport and uploading an image manually.

## 22.3.0 2022-05-03

### PaymentSheet
* [Added] `us_bank_account` PaymentMethod is now available in payment sheet

## 22.2.0 2022-04-25

### Connections
* [Changed] `StripeConnections` SDK has been renamed to `StripeFinancialConnections`. See `MIGRATING.md` for more info.

### PaymentSheet
* [Fixed] Fixed an issue where `source_cancel` API requests were being made for non-3DS payment method types.
* [Fixed] Fixed an issue where certain error messages were not being localized.
* [Added] `us_bank_account` PaymentMethod is now available in PaymentSheet.

### Identity
* [Fixed] Minor UI fixes when using `IdentityVerificationSheet` with native components
* [Changed] Improvements to native component `IdentityVerificationSheet` document detection

## 22.1.1 2022-04-11

### Identity
* [Fixed] Fixes VerificationClientSecret (Thanks [Masataka-n](https://github.com/Masataka-n)!)

## 22.1.0 2022-04-04
* [Changed] Localization improvements.
### Identity
* [Added] `IdentityVerificationSheet` can now be used with native iOS components.

## 22.0.0 2022-03-28
* [Changed] The minimum iOS version is now 12.0. If you'd like to deploy for iOS 11.0, please use Stripe SDK 21.12.0.
* [Added] `us_bank_account` PaymentMethod is now available for ACH Direct Debit payments, including APIs to collect customer bank information (requires `StripeConnections`) and verify microdeposits.
* [Added] `StripeConnections` SDK can be optionally included to support ACH Direct Debit payments.

### PaymentSheet
* [Changed] PaymentSheet now uses light and dark mode agnostic icons for payment method types.
* [Changed] Link payment method (private beta) UX improvements.

### Identity
* [Changed] `IdentityVerificationSheet` now has an availability requirement of iOS 14.3 on its initializer instead of the `present` method.

## 21.13.0 2022-03-15
* [Changed] Binary framework distribution now requires Xcode 13. Carthage users using Xcode 12 need to add the `--no-use-binaries` flag.

### PaymentSheet
* [Fixed] Fixed potential crash when using PaymentSheet custom flow with SwiftUI.
* [Fixed] Fixed being unable to cancel native 3DS2 in PaymentSheet.
* [Fixed] The payment method icons will now use the correct colors when PaymentSheet is configured with `alwaysLight` or `alwaysDark`.
* [Fixed] A race condition when setting the `primaryButtonColor` on `PaymentSheet.Configuration`.
* [Added] PaymentSheet now supports Link (private beta).

### CardScan
* [Added] The `CardImageVerificationSheet` initializer can now take an additional `Configuration` object.

## 21.12.0 2022-02-14
* [Added] We now offer a 1MB Apple Pay SDK module intended for use in an App Clip. Visit [our App Clips docs](https://stripe.com/docs/apple-pay#app-clips) for details.
* `Stripe` now requires `StripeApplePay`. See `MIGRATING.md` for more info.
* [Added] Added a convenience initializer to create an STPCardParams from an STPPaymentMethodParams.

### PaymentSheet
* [Changed] The "save this card" checkbox in PaymentSheet is now unchecked by default in non-US countries.
* [Fixed] Fixes issue that could cause symbol name collisions when using Objective-C
* [Fixed] Fixes potential crash when using PaymentSheet with SwiftUI

## 21.11.1 2022-01-10
* Fixes a build warning in SPM caused by an invalid Package.swift file.

## 21.11.0 2022-01-04
* [Changed] The maximum `identity_document` file upload size has been increased, improving the quality of compressed images. See https://stripe.com/docs/file-upload
* [Fixed] The maximum `dispute_evidence` file upload size has been decreased to match server requirements, preventing the server from rejecting uploads that exceeded 5MB. See https://stripe.com/docs/file-upload
* [Added] PaymentSheet now supports Afterpay / Clearpay, EPS, Giropay, Klarna, Paypal (private beta), and P24.

## 21.10.0 2021-12-14
* Added API bindings for Klarna
* `StripeIdentity` now requires `StripeCameraCore`. See `MIGRATING.md` for more info.
* Releasing `StripeCardScan` Beta iOS SDK
* Fixes a bug where the text field would cause a crash when typing a space (U+0020) followed by pressing the backspace key on iPad. [#1907](https://github.com/stripe/stripe-ios/issues/1907) (Thanks [buhikon](https://github.com/buhikon)!)

## 21.9.1 2021-12-02
* Fixes a build warning caused by a duplicate NSURLComponents+Stripe.swift file.

## 21.9.0 2021-10-18
### PaymentSheet
This release adds several new features to PaymentSheet, our drop-in UI integration:

#### More supported payment methods
The list of supported payment methods depends on your integration.
If you’re using a PaymentIntent, we support:
- Card
- SEPA Debit, bancontact, iDEAL, sofort

If you’re using a PaymentIntent with `setup_future_usage` or a SetupIntent, we support:
- Card
- Apple/GooglePay

Note: To enable SEPA Debit and sofort, set `PaymentSheet.configuration.allowsDelayedPaymentMethods` to `true` on the client.
These payment methods can't guarantee you will receive funds from your customer at the end of the checkout because they take time to settle. Don't enable these if your business requires immediate payment (e.g., an on-demand service). See https://stripe.com/payments/payment-methods-guide

#### Pre-fill billing details
PaymentSheet collects billing details like name and email for certain payment methods. Pre-fill these fields to save customers time by setting `PaymentSheet.Configuration.defaultBillingDetails`.

#### Save payment methods on payment
> This is currently only available for cards + Apple/Google Pay.

PaymentSheet supports PaymentIntents with `setup_future_usage` set. This property tells us to save the payment method for future use (e.g., taking initial payment of a recurring subscription).
When set, PaymentSheet hides the 'Save this card for future use' checkbox and always saves.

#### SetupIntent support
> This is currently only available for cards + Apple/Google Pay.

Initialize PaymentSheet with a SetupIntent to set up cards for future use without charging.

#### Smart payment method ordering
When a customer is adding a new payment method, PaymentSheet uses information like the customers region to show the most relevant payment methods first.

#### Other changes
* Postal code collection for cards is now limited to US, CA, UK
* Fixed SwiftUI memory leaks [Issue #1881](https://github.com/stripe/stripe-ios/issues/1881)
* Added "hint" for error messages
* Adds many new localizations. The SDK now localizes in the following languages: bg-BG,ca-ES,cs-CZ,da,de,el-GR,en-GB,es-419,es,et-EE,fi,fil,fr-CA,fr,hr,hu,id,it,ja,ko,lt-LT,lv-LV,ms-MY,mt,nb,nl,nn-NO,pl-PL,pt-BR,pt-PT,ro-RO,ru,sk-SK,sl-SI,sv,tk,tr,vi,zh-Hans,zh-Hant,zh-HK
* `Stripe` and `StripeIdentity` now require `StripeUICore`. See `MIGRATING.md` for more info.

## 21.8.1 2021-08-10
* Fixes an issue with image loading when using Swift Package Manager.
* Temporarily disabled WeChat Pay support in PaymentMethods.
* The `Stripe` module now requires `StripeCore`. See `MIGRATING.md` for more info.

## 21.8.0 2021-08-04
* Fixes broken card scanning links. (Thanks [ricsantos](https://github.com/ricsantos))
* Fixes accessibilityLabel for postal code field. (Thanks [romanilchyshyndepop](https://github.com/romanilchyshyndepop))
* Improves compile time by 30% [#1846](https://github.com/stripe/stripe-ios/pull/1846) (Thanks [JonathanDowning](https://github.com/JonathanDowning)!)
* Releasing `StripeIdentity` iOS SDK for use with [Stripe Identity](https://stripe.com/identity).

## 21.7.0 2021-07-07
* Fixes an issue with `additionaDocument` field typo [#1833](https://github.com/stripe/stripe-ios/issues/1833)
* Adds support for WeChat Pay to PaymentMethods
* Weak-links SwiftUI [#1828](https://github.com/stripe/stripe-ios/issues/1828)
* Adds 3DS2 support for Cartes Bancaires
* Fixes an issue with camera rotation during card scanning on iPad
* Fixes an issue where PaymentSheet could cause conflicts when included in an app that also includes PanModal [#1818](https://github.com/stripe/stripe-ios/issues/1818)
* Fixes an issue with building on Xcode 13 [#1822](https://github.com/stripe/stripe-ios/issues/1822)
* Fixes an issue where overriding STPPaymentCardTextField's `brandImage()` func had no effect [#1827](https://github.com/stripe/stripe-ios/issues/1827)
* Fixes documentation typo. (Thanks [iAugux](https://github.com/iAugux))

## 21.6.0 2021-05-27
* Adds `STPCardFormView`, a UI component that collects card details
* Adds 'STPRadarSession'. Note this requires additional Stripe permissions to use.

## 21.5.1 2021-05-07
* Fixes the `PaymentSheet` API not being public.
* Fixes an issue with missing headers. (Thanks [jctrouble](https://github.com/jctrouble)!)

## 21.5.0 2021-05-06
* Adds the `PaymentSheet`(https://stripe.dev/stripe-ios/docs/Classes/PaymentSheet.html) API, a prebuilt payment UI.
* Fixes Mac Catalyst support in Xcode 12.5 [#1797](https://github.com/stripe/stripe-ios/issues/1797)
* Fixes `STPPaymentCardTextField` not being open [#1768](https://github.com/stripe/stripe-ios/issues/1797)

## 21.4.0 2021-04-08
* Fixed warnings in Xcode 12.5. [#1772](https://github.com/stripe/stripe-ios/issues/1772)
* Fixes a layout issue when confirming payments in SwiftUI. [#1761](https://github.com/stripe/stripe-ios/issues/1761) (Thanks [mvarie](https://github.com/mvarie)!)
* Fixes a potential race condition when finalizing 3DS2 confirmations.
* Fixes an issue where a 3DS2 transaction could result in an incorrect error message when the card number is incorrect. [#1778](https://github.com/stripe/stripe-ios/issues/1778)
* Fixes an issue where `STPPaymentHandler.shared().handleNextAction` sometimes didn't return a `handleActionError`. [#1769](https://github.com/stripe/stripe-ios/issues/1769)
* Fixes a layout issue when confirming payments in SwiftUI. [#1761](https://github.com/stripe/stripe-ios/issues/1761) (Thanks [mvarie](https://github.com/mvarie)!)
* Fixes an issue with opening URLs on Mac Catalyst
* Fixes an issue where OXXO next action is mistaken for a cancel in STPPaymentHandler
* SetupIntents for iDEAL, Bancontact, EPS, and Sofort will now send the required mandate information.
* Adds support for BLIK.
* Adds `decline_code` information to STPError. [#1755](https://github.com/stripe/stripe-ios/issues/1755)
* Adds support for SetupIntents to STPApplePayContext
* Allows STPPaymentCardTextField to be subclassed. [#1768](https://github.com/stripe/stripe-ios/issues/1768)

## 21.3.1 2021-03-25
* Adds support for Maestro in Apple Pay on iOS 12 or later.

## 21.3.0 2021-02-18
* Adds support for SwiftUI in custom integration using the `STPPaymentCardTextField.Representable` View and the `.paymentConfirmationSheet()` ViewModifier. See `IntegrationTester` for usage examples.
* Removes the UIViewController requirement from STPApplePayContext, allowing it to be used in SwiftUI.
* Fixes an issue where `STPPaymentOptionsViewController` could fail to register a card. [#1758](https://github.com/stripe/stripe-ios/issues/1758)
* Fixes an issue where some UnionPay test cards were marked as invalid. [#1759](https://github.com/stripe/stripe-ios/issues/1759)
* Updates tests to run on Carthage 0.37 with .xcframeworks.


## 21.2.1 2021-01-29
* Fixed an issue where a payment card text field could resize incorrectly on smaller devices or with certain languages. [#1600](https://github.com/stripe/stripe-ios/issues/1600)
* Fixed an issue where the SDK could always return English strings in certain situations. [#1677](https://github.com/stripe/stripe-ios/pull/1677) (Thanks [glaures-ioki](https://github.com/glaures-ioki)!)
* Fixed an issue where an STPTheme had no effect on the navigation bar. [#1753](https://github.com/stripe/stripe-ios/pull/1753) (Thanks  [@rbenna](https://github.com/rbenna)!)
* Fixed handling of nil region codes. [#1752](https://github.com/stripe/stripe-ios/issues/1752)
* Fixed an issue preventing card scanning from being disabled. [#1751](https://github.com/stripe/stripe-ios/issues/1751)
* Fixed an issue with enabling card scanning in an app with a localized Info.plist.[#1745](https://github.com/stripe/stripe-ios/issues/1745)
* Added a missing additionalDocument parameter to STPConnectAccountIndividualVerification.
* Added support for Afterpay/Clearpay.

## 21.2.0 2021-01-06
* Stripe3DS2 is now open source software under the MIT License.
* Fixed various issues with bundling Stripe3DS2 in Cocoapods and Swift Package Manager. All binary dependencies have been removed.
* Fixed an infinite loop during layout on small screen sizes. [#1731](https://github.com/stripe/stripe-ios/issues/1731)
* Fixed issues with missing image assets when using Cocoapods. [#1655](https://github.com/stripe/stripe-ios/issues/1655) [#1722](https://github.com/stripe/stripe-ios/issues/1722)
* Fixed an issue which resulted in unnecessary queries to the BIN information service.
* Adds the ability to `attach` and `detach` PaymentMethod IDs to/from a CustomerContext. [#1729](https://github.com/stripe/stripe-ios/issues/1729)
* Adds support for NetBanking.

## 21.1.0 2020-12-07
* Fixes a crash during manual confirmation of a 3DS2 payment. [#1725](https://github.com/stripe/stripe-ios/issues/1725)
* Fixes an issue that could cause some image assets to be missing in certain configurations. [#1722](https://github.com/stripe/stripe-ios/issues/1722)
* Fixes an issue with confirming Alipay transactions.
* Re-exposes `cardNumber` parameter in `STPPaymentCardTextField`.
* Adds support for UPI.

## 21.0.1 2020-11-19
* Fixes an issue with some initializers not being exposed publicly following the [conversion to Swift](https://stripe.com/docs/mobile/ios/sdk-21-migration).
* Updates GrabPay integration to support synchronous updates.

## 21.0.0 2020-11-18
* The SDK is now written in Swift, and some manual changes are required. Migration instructions are available at [https://stripe.com/docs/mobile/ios/sdk-21-migration](https://stripe.com/docs/mobile/ios/sdk-21-migration).
* Adds full support for Apple silicon.
* Xcode 12.2 is now required.

## 20.1.1 2020-10-23
* Fixes an issue when using Cocoapods 1.10 and Xcode 12. [#1683](https://github.com/stripe/stripe-ios/pull/1683)
* Fixes a warning when using Swift Package Manager. [#1675](https://github.com/stripe/stripe-ios/pull/1675)

## 20.1.0 2020-10-15
* Adds support for OXXO. [#1592](https://github.com/stripe/stripe-ios/pull/1592)
* Applies a workaround for various bugs in Swift Package Manager. [#1671](https://github.com/stripe/stripe-ios/pull/1671) Please see [#1673](https://github.com/stripe/stripe-ios/issues/1673) for additional notes when using Xcode 12.0.
* Card scanning now works when the device's orientation is unknown. [#1659](https://github.com/stripe/stripe-ios/issues/1659)
* The expiration date field's Simplified Chinese localization has been corrected. (Thanks [cythb](https://github.com/cythb)!) [#1654](https://github.com/stripe/stripe-ios/pull/1654)

## 20.0.0 2020-09-14
* [Card scanning](https://github.com/stripe/stripe-ios#card-scanning) is now built into STPAddCardViewController. Card.io support has been removed. [#1629](https://github.com/stripe/stripe-ios/pull/1629)
* Shrunk the SDK from 1.3MB when compressed & thinned to 0.7MB, allowing for easier App Clips integration. [#1643](https://github.com/stripe/stripe-ios/pull/1643)
* Swift Package Manager, Apple Silicon, and Catalyst are now fully supported on Xcode 12. [#1644](https://github.com/stripe/stripe-ios/pull/1644)
* Adds support for 19-digit cards. [#1608](https://github.com/stripe/stripe-ios/pull/1608)
* Adds GrabPay and Sofort as PaymentMethod. [#1627](https://github.com/stripe/stripe-ios/pull/1627)
* Drops support for iOS 10. [#1643](https://github.com/stripe/stripe-ios/pull/1643)

## 19.4.0 2020-08-13
* `pkPaymentErrorForStripeError` no longer returns PKPaymentUnknownErrors. Instead, it returns the original NSError back, resulting in dismissal of the Apple Pay sheet. This means ApplePayContext dismisses the Apple Pay sheet for all errors that aren't specifically PKPaymentError types.
* `metadata` fields are no longer populated on retrieved Stripe API objects and must be fetched on your server using your secret key. If this is causing issues with your deployed app versions please reach out to [Stripe Support](https://support.stripe.com/?contact=true). These fields have been marked as deprecated and will be removed in a future SDK version.

## 19.3.0 2020-05-28
* Adds giropay PaymentMethod bindings [#1569](https://github.com/stripe/stripe-ios/pull/1569)
* Adds Przelewy24 (P24) PaymentMethod bindings [#1556](https://github.com/stripe/stripe-ios/pull/1556)
* Adds Bancontact PaymentMethod bindings [#1565](https://github.com/stripe/stripe-ios/pull/1565)
* Adds EPS PaymentMethod bindings [#1578](https://github.com/stripe/stripe-ios/pull/1578)
* Replaces es-AR localization with es-419 for full Latin American Spanish support and updates multiple localizations [#1549](https://github.com/stripe/stripe-ios/pull/1549) [#1570](https://github.com/stripe/stripe-ios/pull/1570)
* Fixes missing custom number placeholder in `STPPaymentCardTextField` [#1576](https://github.com/stripe/stripe-ios/pull/1576)
* Adds tabbing on external keyboard support to `STPAUBECSFormView` and correctly types it as a `UIView` instead of `UIControl` [#1580](https://github.com/stripe/stripe-ios/pull/1580)

## 19.2.0 2020-05-01
* Adds ability to attach shipping details when confirming PaymentIntents [#1558](https://github.com/stripe/stripe-ios/pull/1558)
* `STPApplePayContext` now provides shipping details in the `applePayContext:didCreatePaymentMethod:paymentInformation:completion:` delegate method and automatically attaches shipping details to PaymentIntents (unless manual confirmation)[#1561](https://github.com/stripe/stripe-ios/pull/1561)
* Adds support for the BECS Direct Debit payment method for Stripe users in Australia [#1547](https://github.com/stripe/stripe-ios/pull/1547)

## 19.1.1 2020-04-28
* Add advancedFraudSignalsEnabled property [#1560](https://github.com/stripe/stripe-ios/pull/1560)

## 19.1.0 2020-04-15
* Relaxes need for dob for full name connect account (`STPConnectAccountIndividualParams`). [#1539](https://github.com/stripe/stripe-ios/pull/1539)
* Adds Chinese (Traditional) and Chinese (Hong Kong) localizations [#1536](https://github.com/stripe/stripe-ios/pull/1536)
* Adds `STPApplePayContext`, a helper class for Apple Pay. [#1499](https://github.com/stripe/stripe-ios/pull/1499)
* Improves accessibility [#1513](https://github.com/stripe/stripe-ios/pull/1513), [#1504](https://github.com/stripe/stripe-ios/pull/1504)
* Adds support for the Bacs Direct Debit payment method [#1487](https://github.com/stripe/stripe-ios/pull/1487)
* Adds support for 16 digit Diners Club cards [#1498](https://github.com/stripe/stripe-ios/pull/1498)

## 19.0.1 2020-03-24
* Fixes an issue building with Xcode 11.4 [#1526](https://github.com/stripe/stripe-ios/pull/1526)

## 19.0.0 2020-02-12
* Deprecates the `STPAPIClient` `initWithConfiguration:` method. Set the `configuration` property on the `STPAPIClient` instance instead. [#1474](https://github.com/stripe/stripe-ios/pull/1474)
* Deprecates `publishableKey` and `stripeAccount` properties of `STPPaymentConfiguration`. See [MIGRATING.md](https://github.com/stripe/stripe-ios/blob/master/MIGRATING.md) for more details. [#1474](https://github.com/stripe/stripe-ios/pull/1474)
* Adds explicit STPAPIClient properties on all SDK components that make API requests. These default to `[STPAPIClient sharedClient]`. This is a breaking change for some users of `stripeAccount`. See [MIGRATING.md](https://github.com/stripe/stripe-ios/blob/master/MIGRATING.md) for more details. [#1469](https://github.com/stripe/stripe-ios/pull/1469)
* The user's postal code is now collected by default in countries that support postal codes. We always recommend collecting a postal code to increase card acceptance rates and reduce fraud. See [MIGRATING.md](https://github.com/stripe/stripe-ios/blob/master/MIGRATING.md) for more details. [#1479](https://github.com/stripe/stripe-ios/pull/1479)

## 18.4.0 2020-01-15
* Adds support for Klarna Pay on Sources API [#1444](https://github.com/stripe/stripe-ios/pull/1444)
* Compresses images using `pngcrush` to reduce SDK size [#1471](https://github.com/stripe/stripe-ios/pull/1471)
* Adds support for CVC recollection in PaymentIntent confirm [#1473](https://github.com/stripe/stripe-ios/pull/1473)
* Fixes a race condition when setting `defaultPaymentMethod` on `STPPaymentOptionsViewController` [#1476](https://github.com/stripe/stripe-ios/pull/1476)

## 18.3.0 2019-12-3
* STPAddCardViewControllerDelegate methods previously removed in v16.0.0 are now marked as deprecated, to help migrating users [#1439](https://github.com/stripe/stripe-ios/pull/1439)
* Fixes an issue where canceling 3DS authentication could leave PaymentIntents in an inaccurate `requires_action` state [#1443](https://github.com/stripe/stripe-ios/pull/1443)
* Fixes text color for large titles [#1446](https://github.com/stripe/stripe-ios/pull/1446)
* Re-adds support for pre-selecting the last selected payment method in STPPaymentContext and STPPaymentOptionsViewController. [#1445](https://github.com/stripe/stripe-ios/pull/1445)
* Fix crash when adding/removing postal code cells [#1450](https://github.com/stripe/stripe-ios/pull/1450)

## 18.2.0 2019-10-31
* Adds support for creating tokens with the last 4 digits of an SSN [#1432](https://github.com/stripe/stripe-ios/pull/1432)
* Renames Standard Integration to Basic Integration

## 18.1.0 2019-10-29
* Adds localizations for English (Great Britain), Korean, Russian, and Turkish [#1373](https://github.com/stripe/stripe-ios/pull/1373)
* Adds support for SEPA Debit as a PaymentMethod [#1415](https://github.com/stripe/stripe-ios/pull/1415)
* Adds support for custom SEPA Debit Mandate params with PaymentMethod [#1420](https://github.com/stripe/stripe-ios/pull/1420)
* Improves postal code UI for users with mismatched regions [#1302](https://github.com/stripe/stripe-ios/issues/1302)
* Fixes a potential crash when presenting the add card view controller [#1426](https://github.com/stripe/stripe-ios/issues/1426)
* Adds offline status checking to FPX payment flows [#1422](https://github.com/stripe/stripe-ios/pull/1422)
* Adds support for push provisions for Issuing users [#1396](https://github.com/stripe/stripe-ios/pull/1396)

## 18.0.0 2019-10-04
* Adds support for building on macOS 10.15 with Catalyst. Use the .xcframework file attached to the release in GitHub. Cocoapods support is coming soon. [#1364](https://github.com/stripe/stripe-ios/issues/1364)
* Errors from the Payment Intents API are now localized by default. See [MIGRATING.md](https://github.com/stripe/stripe-ios/blob/master/MIGRATING.md) for details.
* Adds support for FPX in Standard Integration. [#1390](https://github.com/stripe/stripe-ios/pull/1390)
* Simplified Apple Pay integration when using 3DS2. [#1386](https://github.com/stripe/stripe-ios/pull/1386)
* Improved autocomplete behavior for some STPPaymentHandler blocks. [#1403](https://github.com/stripe/stripe-ios/pull/1403)
* Fixed spurious `keyboardWillAppear` messages triggered by STPPaymentTextCard. [#1393](https://github.com/stripe/stripe-ios/pull/1393)
* Fixed an issue with non-numeric placeholders in STPPaymentTextCard. [#1394](https://github.com/stripe/stripe-ios/pull/1394)
* Dropped support for iOS 9. Please continue to use 17.0.2 if you need to support iOS 9.

## 17.0.2 2019-09-24
* Fixes an error that could prevent a 3D Secure 2 challenge dialog from appearing in certain situations.
* Improved VoiceOver support. [#1384](https://github.com/stripe/stripe-ios/pull/1384)
* Updated Apple Pay and Mastercard branding. [#1374](https://github.com/stripe/stripe-ios/pull/1374)
* Updated the Standard Integration example app to use automatic confirmation. [#1363](https://github.com/stripe/stripe-ios/pull/1363)
* Added support for collecting email addresses and phone numbers from Apple Pay. [#1372](https://github.com/stripe/stripe-ios/pull/1372)
* Introduced support for FPX payments. (Invite-only Beta) [#1375](https://github.com/stripe/stripe-ios/pull/1375)

## 17.0.1 2019-09-09
* Cancellation during the 3DS2 flow will no longer cause an unexpected error. [#1353](https://github.com/stripe/stripe-ios/pull/1353)
* Large Title UIViewControllers will no longer have a transparent background in iOS 13. [#1362](https://github.com/stripe/stripe-ios/pull/1362)
* Adds an `availableCountries` option to STPPaymentConfiguration, allowing one to limit the list of countries in the address entry view. [#1327](https://github.com/stripe/stripe-ios/pull/1327)
* Fixes a crash when using card.io. [#1357](https://github.com/stripe/stripe-ios/pull/1357)
* Fixes an issue with birthdates when creating a Connect account. [#1361](https://github.com/stripe/stripe-ios/pull/1361)
* Updates example code to Swift 5. [#1354](https://github.com/stripe/stripe-ios/pull/1354)
* The default value of `[STPTheme translucentNavigationBar]` is now `YES`. [#1367](https://github.com/stripe/stripe-ios/pull/1367)

## 17.0.0 2019-09-04
* Adds support for iOS 13, including Dark Mode and minor bug fixes. [#1307](https://github.com/stripe/stripe-ios/pull/1307)
* Updates API version from 2015-10-12 to 2019-05-16 [#1254](https://github.com/stripe/stripe-ios/pull/1254)
  * Adds `STPSourceRedirectStatusNotRequired` to `STPSourceRedirectStatus`.  Previously, optional redirects were marked as `STPSourceRedirectStatusSucceeded`.
  * Adds `STPSourceCard3DSecureStatusRecommended` to `STPSourceCard3DSecureStatus`.
  * Removes `STPLegalEntityParams`.  Initialize an `STPConnectAccountParams` with an `individual` or `company` dictionary instead. See https://stripe.com/docs/api/tokens/create_account#create_account_token-account
* Changes the `STPPaymentContextDelegate paymentContext:didCreatePaymentResult:completion:` completion block type to `STPPaymentStatusBlock`, to let you inform the context that the user canceled.
* Adds initial support for WeChat Pay. [#1326](https://github.com/stripe/stripe-ios/pull/1326)
* The user's billing address will now be included when creating a PaymentIntent from an Apple Pay token. [#1334](https://github.com/stripe/stripe-ios/pull/1334)


## 16.0.7 2019-08-23
* Fixes STPThreeDSUICustomization not initializing defaults correctly. [#1303](https://github.com/stripe/stripe-ios/pull/1303)
* Fixes STPPaymentHandler treating post-authentication errors as authentication errors [#1291](https://github.com/stripe/stripe-ios/pull/1291)
* Removes preferredStatusBarStyle from STPThreeDSUICustomization, see STPThreeDSNavigationBarCustomization.barStyle instead [#1308](https://github.com/stripe/stripe-ios/pull/1308)

## 16.0.6 2019-08-13
* Adds a method to STPAuthenticationContext allowing you to configure the SFSafariViewController presented for web-based authentication.
* Adds STPAddress initializer that takes STPPaymentMethodBillingDetails. [#1278](https://github.com/stripe/stripe-ios/pull/1278)
* Adds convenience method to populate STPUserInformation with STPPaymentMethodBillingDetails. [#1278](https://github.com/stripe/stripe-ios/pull/1278)
* STPShippingAddressViewController prefills billing address for PaymentMethods too now, not just Card. [#1278](https://github.com/stripe/stripe-ios/pull/1278)
* Update libStripe3DS2.a to avoid a conflict with Firebase. [#1293](https://github.com/stripe/stripe-ios/issues/1293)

## 16.0.5 2019-08-09
* Fixed an compatibility issue when building with certain Cocoapods configurations. [#1288](https://github.com/stripe/stripe-ios/issues/1288)

## 16.0.4 2019-08-08
* Improved compatibility with other OpenSSL-using libraries. [#1265](https://github.com/stripe/stripe-ios/issues/1265)
* Fixed compatibility with Xcode 10.1. [#1273](https://github.com/stripe/stripe-ios/issues/1273)
* Fixed an issue where STPPaymentContext could be left in a bad state when cancelled. [#1284](https://github.com/stripe/stripe-ios/pull/1284)

## 16.0.3 2019-08-01
* Changes to code obfuscation, resolving an issue with App Store review [#1269](https://github.com/stripe/stripe-ios/pull/1269)
* Adds Apple Pay support to STPPaymentHandler [#1264](https://github.com/stripe/stripe-ios/pull/1264)

## 16.0.2 2019-07-29
* Adds API to let users set a default payment option for Standard Integration [#1252](https://github.com/stripe/stripe-ios/pull/1252)
* Removes querying the Advertising Identifier (IDFA).
* Adds customizable UIStatusBarStyle to STDSUICustomization.

## 16.0.1 2019-07-25
* Migrates Stripe3DS2.framework to libStripe3DS2.a, resolving an issue with App Store validation. [#1246](https://github.com/stripe/stripe-ios/pull/1246)
* Fixes a crash in STPPaymentHandler. [#1244](https://github.com/stripe/stripe-ios/pull/1244)

## 16.0.0 2019-07-18
* Migrates STPPaymentCardTextField.cardParams property type from STPCardParams to STPPaymentMethodCardParams
* STPAddCardViewController:
    * Migrates addCardViewController:didCreateSource:completion: and addCardViewController:didCreateToken:completion: to addCardViewController:didCreatePaymentMethod:completion
    * Removes managedAccountCurrency property - there’s no equivalent parameter necessary for PaymentMethods.
* STPPaymentOptionViewController now shows, adds, removes PaymentMethods instead of Source/Tokens.
* STPCustomerContext, STPBackendAPIAdapter:
    * Removes selectDefaultCustomerSource:completion: -  Users must explicitly select their Payment Method of choice.
    * Migrates detachSourceFromCustomer:completion:, attachSourceToCustomer:completion to detachPaymentMethodFromCustomer:completion:, attachPaymentMethodToCustomer:completion:
    * Adds listPaymentMethodsForCustomerWithCompletion: - the Customer object doesn’t contain attached Payment Methods; you must fetch it from the Payment Methods API.
* STPPaymentContext now uses the new Payment Method APIs listed above instead of Source/Token, and returns the reworked STPPaymentResult containing a PaymentMethod.
* Migrates STPPaymentResult.source to paymentMethod of type STPPaymentMethod
* Deprecates STPPaymentIntentAction* types, replaced by STPIntentAction*. [#1208](https://github.com/stripe/stripe-ios/pull/1208)
  * Deprecates `STPPaymentIntentAction`, replaced by `STPIntentAction`
  * Deprecates `STPPaymentIntentActionType`, replaced by `STPIntentActionType`
  * Deprecates `STPPaymentIntentActionRedirectToURL`, replaced by `STPIntentActionTypeRedirectToURL`
* Adds support for SetupIntents.  See https://stripe.com/docs/payments/cards/saving-cards#saving-card-without-payment
* Adds support for 3DS2 authentication.  See https://stripe.com/docs/mobile/ios/authentication

## 15.0.1 2019-04-16
* Adds configurable support for JCB (Apple Pay). [#1158](https://github.com/stripe/stripe-ios/pull/1158)
* Updates sample apps to use `PaymentIntents` and `PaymentMethods` where available. [#1159](https://github.com/stripe/stripe-ios/pull/1159)
* Changes `STPPaymentMethodCardParams` `expMonth` and `expYear` property types to `NSNumber *` to fix a bug using Apple Pay. [#1161](https://github.com/stripe/stripe-ios/pull/1161)

## 15.0.0 2019-3-19
* Renames all former references to 'PaymentMethod' to 'PaymentOption'. See [MIGRATING.md](/MIGRATING.md) for more details. [#1139](https://github.com/stripe/stripe-ios/pull/1139)
  * Renames `STPPaymentMethod` to `STPPaymentOption`
  * Renames `STPPaymentMethodType` to `STPPaymentOptionType`
  * Renames `STPApplePaymentMethod` to `STPApplePayPaymentOption`
  * Renames `STPPaymentMethodTuple` to `STPPaymentOptionTuple`
  * Renames `STPPaymentMethodsViewController` to `STPPaymentOptionsViewController`
  * Renames all properties, methods, comments referencing 'PaymentMethod' to 'PaymentOption'
* Rewrites `STPaymentMethod` and `STPPaymentMethodType` to match the [Stripe API](https://stripe.com/docs/api/payment_methods/object). [#1140](https://github.com/stripe/stripe-ios/pull/1140).
* Adds `[STPAPI createPaymentMethodWithParams:completion:]`, which creates a PaymentMethod. [#1141](https://github.com/stripe/stripe-ios/pull/1141)
* Adds `paymentMethodParams` and `paymentMethodId` to `STPPaymentIntentParams`.  You can now confirm a PaymentIntent with a PaymentMethod. [#1142](https://github.com/stripe/stripe-ios/pull/1142)
* Adds `paymentMethodTypes` to `STPPaymentIntent`.
* Deprecates several Source-named properties, based on changes to the [Stripe API](https://stripe.com/docs/upgrades#2019-02-11). [#1146](https://github.com/stripe/stripe-ios/pull/1146)
  * Deprecates `STPPaymentIntentParams.saveSourceToCustomer`, replaced by `savePaymentMethod`
  * Deprecates `STPPaymentIntentsStatusRequiresSource`, replaced by `STPPaymentIntentsStatusRequiresPaymentMethod`
  * Deprecates `STPPaymentIntentsStatusRequiresSourceAction`, replaced by `STPPaymentIntentsStatusRequiresAction`
  * Deprecates `STPPaymentIntentSourceAction`, replaced by `STPPaymentIntentAction`
  * Deprecates `STPPaymentSourceActionAuthorizeWithURL`, replaced by `STPPaymentActionRedirectToURL`
  * Deprecates `STPPaymentIntent.nextSourceAction`, replaced by `nextAction`
* Added new localizations for the following languages [#1050](https://github.com/stripe/stripe-ios/pull/1050)
  * Danish
  * Spanish (Argentina/Latin America)
  * French (Canada)
  * Norwegian
  * Portuguese (Brazil)
  * Portuguese (Portugal)
  * Swedish
* Deprecates `STPEphemeralKeyProvider`, replaced by `STPCustomerEphemeralKeyProvider`.  We now allow for ephemeral keys that are not customer [#1131](https://github.com/stripe/stripe-ios/pull/1131)
* Adds CVC image for Amex cards [#1046](https://github.com/stripe/stripe-ios/pull/1046)
* Fixed `STPPaymentCardTextField.nextFirstResponderField` to never return nil [#1059](https://github.com/stripe/stripe-ios/pull/1059)
* Improves return key functionality for `STPPaymentCardTextField`, `STPAddCardViewController` [#1059](https://github.com/stripe/stripe-ios/pull/1059)
* Add postal code support for Saudi Arabia [#1127](https://github.com/stripe/stripe-ios/pull/1127)
* CVC field updates validity if card number/brand change [#1128](https://github.com/stripe/stripe-ios/pull/1128)

## 14.0.0 2018-11-14
* Changes `STPPaymentCardTextField`, which now copies the `cardParams` property. See [MIGRATING.md](/MIGRATING.md) for more details. [#1031](https://github.com/stripe/stripe-ios/pull/1031)
* Renames `STPPaymentIntentParams.returnUrl` to `STPPaymentIntentParams.returnURL`. [#1037](https://github.com/stripe/stripe-ios/pull/1037)
* Removes `STPPaymentIntent.returnUrl` and adds `STPPaymentIntent.nextSourceAction`, based on changes to the [Stripe API](https://stripe.com/docs/upgrades#2018-11-08). [#1038](https://github.com/stripe/stripe-ios/pull/1038)
* Adds `STPVerificationParams.document_back` property. [#1017](https://github.com/stripe/stripe-ios/pull/1017)
* Fixes bug in `STPPaymentMethodsViewController` where selected payment method changes back if it wasn't dismissed in the `didFinish` delegate method. [#1020](https://github.com/stripe/stripe-ios/pull/1020)

## 13.2.0 2018-08-14
* Adds `STPPaymentMethod` protocol implementation for `STPSource`. You can now call `image`/`templatedImage`/`label` on a source. [#976](https://github.com/stripe/stripe-ios/pull/976)
* Fixes crash in `STPAddCardViewController` with some prefilled billing addresses [#1004](https://github.com/stripe/stripe-ios/pull/1004)
* Fixes `STPPaymentCardTextField` layout issues on small screens [#1009](https://github.com/stripe/stripe-ios/pull/1009)
* Fixes hidden text fields in `STPPaymentCardTextField` from being read by VoiceOver [#1012](https://github.com/stripe/stripe-ios/pull/1012)
* Updates example app to add client-side metadata `charge_request_id` to requests to `example-ios-backend` [#1008](https://github.com/stripe/stripe-ios/pull/1008)

## 13.1.0 2018-07-13
* Adds `STPPaymentIntent` to support PaymentIntents. [#985](https://github.com/stripe/stripe-ios/pull/985), [#986](https://github.com/stripe/stripe-ios/pull/986), [#987](https://github.com/stripe/stripe-ios/pull/987), [#988](https://github.com/stripe/stripe-ios/pull/988)
* Reduce `NSURLSession` memory footprint. [#969](https://github.com/stripe/stripe-ios/pull/969)
* Fixes invalid JSON error when deleting `Card` from a `Customer`. [#992](https://github.com/stripe/stripe-ios/pull/992)

## 13.0.3 2018-06-11
* Fixes payment method label overlapping the checkmark, for Amex on small devices [#952](https://github.com/stripe/stripe-ios/pull/952)
* Adds EPS and Multibanco support to `STPSourceParams` [#961](https://github.com/stripe/stripe-ios/pull/961)
* Adds `STPBillingAddressFieldsName` option to `STPBillingAddressFields` [#964](https://github.com/stripe/stripe-ios/pull/964)
* Fixes crash in `STPColorUtils.perceivedBrightnessForColor` [#954](https://github.com/stripe/stripe-ios/pull/954)
* Applies recommended project changes for Xcode 9.4 [#963](https://github.com/stripe/stripe-ios/pull/963)
* Fixes `[Stripe handleStripeURLCallbackWithURL:url]` incorrectly returning `NO` [#962](https://github.com/stripe/stripe-ios/pull/962)

## 13.0.2 2018-05-24
* Makes iDEAL `name` parameter optional, also accepts empty string as `nil` [#940](https://github.com/stripe/stripe-ios/pull/940)
* Adjusts scroll view content offset behavior when focusing on a text field [#943](https://github.com/stripe/stripe-ios/pull/943)

## 13.0.1 2018-05-17
* Fixes an issue in `STPRedirectContext` causing some redirecting sources to fail in live mode due to prematurely dismissing the `SFSafariViewController` during the initial redirects. [#937](https://github.com/stripe/stripe-ios/pull/937)

## 13.0.0 2018-04-26
* Removes Bitcoin source support. See MIGRATING.md. [#931](https://github.com/stripe/stripe-ios/pull/931)
* Adds Masterpass support to `STPSourceParams` [#928](https://github.com/stripe/stripe-ios/pull/928)
* Adds community submitted Norwegian (nb) translation. Thank @Nailer!
* Fixes example app usage of localization files (they were not able to be tested in Finnish and Norwegian before)
* Silences STPAddress deprecation warnings we ignore to stay compatible with older iOS versions
* Fixes "Card IO" link in full SDK reference [#913](https://github.com/stripe/stripe-ios/pull/913)

## 12.1.2 2018-03-16
* Updated the "62..." credit card number BIN range to show a UnionPay icon

## 12.1.1 2018-02-22
* Fix issue with apple pay token creation in PaymentContext, introduced by 12.1.0. [#899](https://github.com/stripe/stripe-ios/pull/899)
* Now matches clang static analyzer settings with Cocoapods, so you won't see any more analyzer issues. [#897](https://github.com/stripe/stripe-ios/pull/897)

## 12.1.0 2018-02-05
* Adds `createCardSources` to `STPPaymentConfiguration`. If you enable this option, when your user adds a card in the SDK's UI, a card source will be created and attached to their Stripe Customer. If this option is disabled (the default), a card token is created. For more information on card sources, see https://stripe.com/docs/sources/cards

## 12.0.1 2018-01-31
* Adding Visa Checkout support to `STPSourceParams` [#889](https://github.com/stripe/stripe-ios/pull/889)

## 12.0.0 2018-01-16
* Minimum supported iOS version is now 9.0.
  * If you need to support iOS 8, the last supported version is [11.5.0](https://github.com/stripe/stripe-ios/releases/tag/v11.5.0)
* Minimum supported Xcode version is now 9.0
* `AddressBook` framework support has been removed.
* `STPRedirectContext` will no longer retain itself for the duration of the redirect, you must explicitly maintain a reference to it yourself. [#846](https://github.com/stripe/stripe-ios/pull/846)
* `STPPaymentConfiguration.requiredShippingAddress` now is a set of `STPContactField` objects instead of a `PKAddressField` bitmask. [#848](https://github.com/stripe/stripe-ios/pull/848)
* See MIGRATING.md for more information on any of the previously mentioned breaking API changes.
* Pre-built view controllers now layout properly on iPhone X in landscape orientation, respecting `safeAreaInsets`. [#854](https://github.com/stripe/stripe-ios/pull/854)
* Fixes a bug in `STPAddCardViewController` that prevented users in countries without postal codes from adding a card when `requiredBillingFields = .Zip`. [#853](https://github.com/stripe/stripe-ios/pull/853)
* Fixes a bug in `STPPaymentCardTextField`. When completely filled out, it ignored calls to `becomeFirstResponder`. [#855](https://github.com/stripe/stripe-ios/pull/855)
* `STPPaymentContext` now has a `largeTitleDisplayMode` property, which you can use to control the title display mode in the navigation bar of our pre-built view controllers. [#849](https://github.com/stripe/stripe-ios/pull/849)
* Fixes a bug where `STPPaymentContext`'s `retryLoading` method would not re-retrieve the customer object, even after calling `STPCustomerContext`'s `clearCachedCustomer` method. [#863](https://github.com/stripe/stripe-ios/pull/863)
* `STPPaymentContext`'s `retryLoading` method will now always attempt to retrieve a new customer object, regardless of whether a cached customer object is available. Previously, this method was only intended for recovery from a loading error; if a customer had already been retrieved, `retryLoading` would do nothing. [#863](https://github.com/stripe/stripe-ios/pull/863)
* `STPCustomerContext` has a new property: `includeApplePaySources`. It is turned off by default. [#864](https://github.com/stripe/stripe-ios/pull/864)
* Adds `UITextContentType` support. This turns on QuickType suggestions for the name, email, and address fields; and uses a better keyboard for Payment Card fields. [#870](https://github.com/stripe/stripe-ios/pull/870)
* Fixes a bug that prevented redirects to the 3D Secure authentication flow when it was optional. [#878](https://github.com/stripe/stripe-ios/pull/878)
* `STPPaymentConfiguration` now has a `stripeAccount` property, which can be used to make API requests on behalf of a Connected account. [#875](https://github.com/stripe/stripe-ios/pull/875)
* Adds `- [STPAPIClient createTokenWithConnectAccount:completion:]`, which creates Tokens for Connect Accounts: (optionally) accepting the Terms of Service, and sending information about the legal entity. [#876](https://github.com/stripe/stripe-ios/pull/876)
* Fixes an iOS 11 bug in `STPPaymentCardTextField` that blocked tapping on the number field while editing the expiration or CVC on narrow devices (4" screens). [#883](https://github.com/stripe/stripe-ios/pull/883)

## 11.5.0 2017-11-09
* Adds a new helper method to `STPSourceParams` for creating reusable Alipay sources. [#811](https://github.com/stripe/stripe-ios/pull/811)
* Silences spurious availability warnings when using Xcode9 [#823](https://github.com/stripe/stripe-ios/pull/823)
* Auto capitalizes currency code when using `paymentRequestWithMerchantIdentifier ` to improve compatibility with iOS 11 `PKPaymentAuthorizationViewController` [#829](https://github.com/stripe/stripe-ios/pull/829)
* Fixes a bug in `STPRedirectContext` which caused `SFSafariViewController`-based redirects to incorrectly dismiss when switching apps. [#833](https://github.com/stripe/stripe-ios/pull/833)
* Fixes a bug that incorrectly offered users the option to "Use Billing Address" on the shipping address screen when there was no existing billing address to fill in. [#834](https://github.com/stripe/stripe-ios/pull/834)

## 11.4.0 2017-10-20
* Restores `[STPCard brandFromString:]` method which was marked as deprecated in a recent version [#801](https://github.com/stripe/stripe-ios/pull/801)
* Adds `[STPBankAccount metadata]` and `[STPCard metadata]` read-only accessors and improves annotation for `[STPSource metadata]` [#808](https://github.com/stripe/stripe-ios/pull/808)
* Un-deprecates `STPBackendAPIAdapter` and all associated methods. [#813](https://github.com/stripe/stripe-ios/pull/813)
* The `STPBackendAPIAdapter` protocol now includes two optional methods, `detachSourceFromCustomer` and `updateCustomerWithShipping`. If you've implemented a class conforming to `STPBackendAPIAdapter`, you may add implementations of these methods to support deleting cards from a customer and saving shipping info to a customer. [#813](https://github.com/stripe/stripe-ios/pull/813)
* Adds the ability to set custom footers on view controllers managed by the SDK. [#792](https://github.com/stripe/stripe-ios/pull/792)
* `STPPaymentMethodsViewController` will now display saved card sources in addition to saved card tokens. [#810](https://github.com/stripe/stripe-ios/pull/810)
* Fixes a bug where certain requests would return a generic failed to parse response error instead of the actual API error. [#809](https://github.com/stripe/stripe-ios/pull/809)

## 11.3.0 2017-09-13
* Adds support for creating `STPSourceParams` for P24 source [#779](https://github.com/stripe/stripe-ios/pull/779)
* Adds support for native app-to-app Alipay redirects [#783](https://github.com/stripe/stripe-ios/pull/783)
* Fixes crash when `paymentContext.hostViewController` is set to a `UINavigationController` [#786](https://github.com/stripe/stripe-ios/pull/786)
* Improves support and compatibility with iOS 11
  * Explicitly disable code coverage generation for compatibility with Carthage in Xcode 9 [#795](https://github.com/stripe/stripe-ios/pull/795)
  * Restore use of native "Back" buttons [#789](https://github.com/stripe/stripe-ios/pull/789)
* Changes and fixes methods on `STPCard`, `STPCardParams`, `STPBankAccount`, and `STPBankAccountParams` to bring card objects more in line with the rest of the API. See MIGRATING for further details.
  * `STPCard` and `STPCardParams` [#760](https://github.com/stripe/stripe-ios/pull/760)
  * `STPBankAccount` and `STPBankAccountParams` [#761](https://github.com/stripe/stripe-ios/pull/761)
* Adds nullability annotations to `STPPaymentMethod` protocol [#753](https://github.com/stripe/stripe-ios/pull/753)
* Improves the `[STPAPIResponseDecodable allResponseFields]` by removing all instances of `[NSNull null]` including ones that are nested. See MIGRATING.md. [#747](https://github.com/stripe/stripe-ios/pull/747)

## 11.2.0 2017-07-27
* Adds an option to allow users to delete payment methods from the `STPPaymentMethodsViewController`. Enabled by default but can disabled using the `canDeletePaymentMethods` property of `STPPaymentConfiguration`.
  * Screenshots: https://user-images.githubusercontent.com/28276156/28131357-7a353474-66ee-11e7-846c-b38277d111fd.png
* Adds a postal code field to `STPPaymentCardTextField`, configurable with `postalCodeEntryEnabled` and `postalCodePlaceholder`. Disabled by default.
* `STPCustomer`'s `shippingAddress` property is now correctly annotated as nullable.
* Removed `STPCheckoutUnknownError`, `STPCheckoutTooManyAttemptsError`, and `STPCustomerContextMissingKeyProviderError`. These errors will no longer occur.

## 11.1.0 2017-07-12
* Adds stripeAccount property to `STPAPIClient`, set this to perform API requests on behalf of a connected account
* Fixes the `routingNumber` property of `STPBankAccount` so that it is populated when the information is available
* Adds iOS Objective-C Style Guide

## 11.0.0 2017-06-27
* We've greatly simplified the integration for `STPPaymentContext`. See MIGRATING.md.
* As part of this new integration, we've added a new class, `STPCustomerContext`, which will automatically prefetch your customer and cache it for a brief interval. We recommend initializing your `STPCustomerContext` before your user enters your checkout flow so their payment methods are loaded in advance. If in addition to using `STPPaymentContext`, you create a separate `STPPaymentMethodsViewController` to let your customer manage their payment methods outside of your checkout flow, you can use the same instance of `STPCustomerContext` for both.
* We've added a `shippingAddress` property to `STPUserInformation`, which you can use to pre-fill your user's shipping information.
* `STPPaymentContext` will now save your user's shipping information to their Stripe customer object. Shipping information will automatically be pre-filled from the customer object for subsequent checkouts.
* Fixes nullability annotation for `[STPFile stringFromPurpose:]`. See MIGRATING.md.
* Adds description implementations to all public models, for easier logging and debugging.
* The card autofill via SMS feature of `STPPaymentContext` has been removed. See MIGRATING.md.

## 10.2.0 2017-06-19
* We've added a `paymentCountry` property to `STPPaymentContext`. This affects the countryCode of Apple Pay payments, and defaults to "US". You should set this to the country your Stripe account is in.
* `paymentRequestWithMerchantIdentifier:` has been deprecated. See MIGRATING.md
* If the card.io framework is present in your app, `STPPaymentContext` and `STPAddCardViewController` will show a "scan card" button.
* `STPAddCardViewController` will now attempt to auto-fill the users city and state from their entered Zip code (United States only)
* Polling for source object updates is deprecated. Check https://stripe.com/docs for the latest best practices on how to integrate with the sources API using webhooks.
* Fixes a crash in `STPCustomerDeserializer` when both data and error are nil.
* `paymentMethodsViewController:didSelectPaymentMethod:` is now optional.
* Updates the example apps to use Alamofire.

## 10.1.0 2017-05-05
* Adds STPRedirectContext, a helper class for handling redirect sources.
* STPAPIClient now supports tokenizing a PII number and uploading images.
* Updates STPPaymentCardTextField's icons to match Elements on the web. When the card number is invalid, the field will now display an error icon.
* The alignment of the new brand icons has changed to match the new CVC and error icons. If you use these icons via `STPImageLibrary`, you may need to adjust your layout.
* STPPaymentCardTextField's isValid property is now KVO-observable.
* When creating STPSourceParams for a SEPA debit source, address fields are now optional.
* `STPPaymentMethodsViewControllerDelegate` now has a separate `paymentMethodsViewControllerDidCancel:` callback, differentiating from successful method selections. You should make sure to also dismiss the view controller in that callback
* Because collecting some basic data on tokenization helps us detect fraud, we've removed the ability to disable analytics collection using `[Stripe disableAnalytics]`.

## 10.0.1 2017-03-16
* Fixes a bug where card sources didn't include the card owner's name.
* Fixes an issue where STPPaymentMethodsViewController didn't reload after adding a new payment method.

## 10.0.0 2017-03-06
* Adds support for creating, retrieving, and polling Sources. You can enable any payment methods available to you in the Dashboard.
  * https://stripe.com/docs/mobile/ios/sources
  * https://dashboard.stripe.com/account/payments/settings
* Updates the Objective-C example app to include example integrations using several different payment methods.
* Updates `STPCustomer` to include `STPSource` objects in its `sources` array if a customer has attached sources.
* Removes methods deprecated in Version 6.0.
* Fixes property declarations missing strong/nullable identifiers.

## 9.4.0 2017-02-03
* Adds button to billing/shipping entry screens to fill address information from the other one.
* Fixes and unifies view controller behavior around theming and nav bars.
* Adds month validity check to `validationStateForExpirationYear`
* Changes some Apple Pay images to better conform to official guidelines.
* Changes STPPaymentCardTextField's card number placeholder to "4242..."
* Updates STPPaymentCardTextField's CVC placeholder so that it changes to "CVV" for Amex cards

## 9.3.0 2017-01-05
* Fixes a regression introduced in v9.0.0 in which color in STPTheme is used as the background color for UINavigationBar
  * Note: This will cause navigation bar theming to work properly as described in the Stripe iOS docs, but you may need to audit your custom theme settings if you based them on the actual behavior of 9.0-9.2
* If the navigation bar has a theme different than the view controller's theme, STP view controllers will use the bar's theme to style it's UIBarButtonItems
* Adds a fallback to using main bundle for localized strings lookup if locale is set to a language the SDK doesn't support
* Adds method to get a string of a card brand from `STPCardBrand`
* Updated description of how to run tests in README
* Fixes crash when user cancels payment before STPBackendAPIAdapter methods finish
* Fixes bug where country picker wouldn't update when first selected.


## 9.2.0 2016-11-14
* Moves FBSnapshotTestCase dependency to Cartfile.private. No changes if you are not using Carthage.
* Adds prebuilt UI for collecting shipping information.

## 9.1.0 2016-11-01
* Adds localized strings for 7 languages: de, es, fr, it, ja, nl, zh-Hans.
* Slight redesign to card/billing address entry screen.
* Improved internationalization for State/Province/County address field.
* Adds new Mastercard 2-series BIN ranges.
* Fixes an issue where callbacks may be run on the wrong thread.
* Fixes UIAppearance compatibility in STPPaymentCardTextField.
* Fixes a crash when changing application language via an Xcode scheme.

## 9.0.0 2016-10-04
* Change minimum requirements to iOS 8 and Xcode 8
* Adds "app extension API only" support.
* Updates Swift example app to Swift 3
* Various fixes to ObjC example app

## 8.0.7 2016-09-15
* Add ability to set currency for managed accounts when adding card
* Fix broken links for Privacy Policy/Terms of Service for Remember Me feature
* Sort countries in picker alphabetically by name instead of ISO code
* Make "County" field optional on billing address screen.
* PKPayment-related methods are now annotated as available in iOS8+ only
* Optimized speed of input sanitation methods (thanks @kballard!)

## 8.0.6 2016-09-01
* Improved internationalization on billing address forms
  * Users in countries that don't use postal codes will no longer see that field.
  * The country field is now auto filled in with the phone's region
  * Changing the selected country will now live update other fields on the form (such as State/County or Zip/Postal Code).
* Fixed an issue where certain Cocoapods configurations could result in Stripe resource files being used in place of other frameworks' or the app's resources.
* Fixed an issue where when using Apple Pay, STPPaymentContext would fire two `didFinishWithStatus` messages.
* Fixed the `deviceSupportsApplePay` method to also check for Discover cards.
* Removed keys from Stripe.bundle's Info.plist that were causing iTunes Connect to sometimes error on app submission.

## 8.0.5 2016-08-26
* You can now optionally use an array of PKPaymentSummaryItems to set your payment amount, if you would like more control over how Apple Pay forms are rendered.
* Updated credit card and Apple Pay icons.
* Fixed some images not being included in the resources bundle target.
* Non-US locales now have an alphanumeric keyboard for postal code entry.
* Modals now use UIModalPresentationStyleFormSheet.
* Added more accessibility labels.
* STPPaymentCardTextField now conforms to UIKeyInput (thanks @theill).

## 8.0.4 2016-08-01
* Fixed an issue with Apple Pay payments not using the correct currency.
* View controllers now update their status bar and scroll view indicator styles based on their theme.
* SMS code screen now offers to paste copied codes.

## 8.0.3 2016-07-25
* Fixed an issue with some Cocoapods installations

## 8.0.2 2016-07-09
* Fixed an issue with custom theming of Stripe UI

## 8.0.1 2016-07-06
* Fixed error handling in STPAddCardViewController

## 8.0.0 2016-06-30
* Added prebuilt UI for collecting and managing card information.

## 7.0.2 2016-05-24
* Fixed an issue with validating certain Visa cards.

## 7.0.1 2016-04-29
* Added Discover support for Apple Pay
* Add the now-required `accountHolderName` and `accountHolderType` properties to STPBankAccountParams
* We now record performance metrics for the /v1/tokens API - to disable this behavior, call [Stripe disableAnalytics].
* You can now demo the SDK more easily by running `pod try stripe`.
* This release also removes the deprecated Checkout functionality from the SDK.

## 6.2.0 2016-02-05
* Added an `additionalAPIParameters` field to STPCardParams and STPBankAccountParams for sending additional values to the API - useful for beta features. Similarly, added an `allResponseFields` property to STPToken, STPCard, and STPBankAccount for accessing fields in the response that are not yet reflected in those classes' @properties.

## 6.1.0 2016-01-21
* Renamed card on STPPaymentCardTextField to cardParams.
* You can now set an STPPaymentCardTextField's contents programmatically by setting cardParams to an STPCardParams object.
* Added delegate methods for responding to didBeginEditing events in STPPaymentCardTextField.
* Added a UIImage category for accessing our card icon images
* Fixed deprecation warnings for deployment targets >= iOS 9.0

## 6.0.0 2015-10-19
* Splits logic in STPCard into 2 classes - STPCard and STPCardParams. STPCardParams is for making requests to the Stripe API, while STPCard represents the response (you'll almost certainly want just to replace any usage of STPCard in your app with STPCardParams). This also applies to STPBankAccount and the newly-created STPBankAccountParams.
* Version 6.0.1 fixes a minor Cocoapods issue.

## 5.1.0 2015-08-17
* Adds STPPaymentCardTextField, a new version of github.com/stripe/PaymentKit featuring many bugfixes. It's useful if you need a pre-built credit card entry form.
* Adds the currency param to STPCard for those using managed accounts & debit card payouts.
* Versions 5.1.1 and 5.1.2 fix minor issues with CocoaPods installation
* Version 5.1.3 contains bug fixes for STPPaymentCardTextField.
* Version 5.1.4 improves compatibility with iOS 9.

## 5.0.0 2015-08-06
* Fix an issue with Carthage installation
* Fix an issue with CocoaPods frameworks
* Deprecate native Stripe Checkout

## 4.0.1 2015-05-06
* Fix a compiler warning
* Versions 4.0.1 and 4.0.2 fix minor issues with CocoaPods and Carthage installation.

## 4.0.0 2015-05-06
* Remove STPPaymentPresenter
* Support for latest ApplePayStubs
* Add nullability annotations to improve Swift support (note: this now requires Swift 1.2)
* Bug fixes

## 3.1.0 2015-01-19
* Add support for native Stripe Checkout, as well as STPPaymentPresenter for automatically using Checkout as a fallback for Apple Pay
* Add OSX support, including Checkout
* Add framework targets and Carthage support
* It's safe to remove the STRIPE_ENABLE_APPLEPAY compiler flag after this release.

## 3.0.0 2015-01-05
* Migrate code into STPAPIClient
* Add 'brand' and 'funding' properties to STPCard

## 2.2.2 2014-11-17
* Add bank account tokenization methods

## 2.2.1 2014-10-27
* Add billing address fields to our Apple Pay API
* Various bug fixes and code improvements

## 2.2.0 2014-10-08
* Move Apple Pay testing functionality into a separate project, ApplePayStubs. For more info, see github.com/stripe/ApplePayStubs.
* Improve the provided example app

## 2.1.0 2014-10-07
* Remove token retrieval API method
* Refactor functional tests to use new XCTestCase functionality

## 2.0.3 2014-09-24
* Group ApplePay code in a CocoaPods subspec

## 2.0.2 2014-09-24
* Move ApplePay code behind a compiler flag to avoid warnings from Apple when accidentally including it

## 2.0.1 2014-09-18
* Fix some small bugs related to ApplePay and iOS8

## 2.0 2014-09-09
* Add support for native payments via Pay

## 1.2 2014-08-21
* Removed PaymentKit as a dependency. If you'd like to use it, you may still do so by including it separately.
* Removed STPView. PaymentKit provides a near-identical version of this functionality if you need to migrate.
* Improve example project
* Various code fixes

## 1.1.4 2014-05-22
* Fixed an issue where tokenization requests would fail under iOS 6 due to SSL certificate verification

## 1.1.3 2014-05-12
* Send some basic version and device details with requests for debugging.
* Added -description to STPToken
* Fixed some minor code nits
* Modernized code

## 1.1.2 2014-04-21
* Added test suite for SSL certificate expiry/revocation
* You can now set STPView's delegate from Interface Builder

## 1.1.1 2014-04-14
* API methods now verify the server's SSL certificate against a preset blacklist.
* Fixed some bugs with SSL verification.
* Note: This version now requires the `Security` framework. You will need to add this to your app if you're not using CocoaPods.

## 1.0.4 2014-03-24

* Upgraded tests from OCUnit to XCTest
* Fixed an issue with the SenTestingKit dependency
* Removed some dead code

## 1.0.3 2014-03-21

* Fixed: Some example files had target memberships set for StripeiOS and iOSTest.
* Fixed: The example publishable key was expired.
* Fixed: Podspec did not pass linting.
* Some fixes for 64-bit.
* Many improvements to the README.
* Fixed example under iOS 7
* Some source code cleaning and modernization.

## 1.0.2 2013-09-09

* Add exceptions for null successHandler and errorHandler.
* Added the ability to POST the created token to a URL.
* Made STPCard properties nonatomic.
* Moved PaymentKit to be a submodule; added to Podfile as a dependency.
* Fixed some warnings caught by the static analyzer (thanks to jcjimenez!)

## 1.0.1 2012-11-16

* Add CocoaPods support
* Change directory structure of bindings to make it easier to install

## 1.0.0 2012-11-16

* Initial release

Special thanks to: Todd Heasley, jcjimenez.<|MERGE_RESOLUTION|>--- conflicted
+++ resolved
@@ -1,15 +1,10 @@
-<<<<<<< HEAD
-## x.x.x x-x-x
+## x.x.x xxxx-xx-xx
 ### PaymentSheet
 * [Changed] Improved reliability and UX when paying with Cash App Pay.
 
 ### Payments
+* [Added] Updated support for MobilePay bindings.
 * [Changed] Improved reliability and UX when paying with Cash App Pay.
-=======
-## x.x.x xxxx-xx-xx
-### Payments
-* [Added] Updated support for MobilePay bindings.
->>>>>>> 7cba0b48
 
 ## 23.27.2 2024-05-06
 ### CardScan
