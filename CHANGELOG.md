--- conflicted
+++ resolved
@@ -3,14 +3,10 @@
 * [Added] Properties of STPConnectAccountParams are now mutable.
 
 ### PaymentSheet
-<<<<<<< HEAD
 * [Added] Support for Alipay, OXXO, and PayNow with PaymentIntents.
 * [Added] Support for Cash App Pay with SetupIntents and PaymentIntents with `setup_future_usage`.
-=======
-* [Added] Support for Alipay with PaymentIntents.
 * [Added] Support for AU BECS Debit with SetupIntents.
-* [Added] Support for OXXO with PaymentIntents.
->>>>>>> a0a4496d
+
 
 ### CustomerSheet
 * [Changed] When adding a payment method, and tapping the close button, the newly added payment method was implicitly selected resulting with `.selected(PaymentOptionSelection?)`.  Now, the result will be `.canceled(PaymentOptionSelection?)`.
