## x.x.x xxxx-xx-xx
### PaymentSheet
* [Fixed] Fixed an issue where changing the country of a phone number would not update the UI when the phone number's validity changed.
* [Changed] The "save this card" checkbox is now unchecked by default. To change this behavior, set your PaymentSheet.Configuration.savePaymentMethodOptInBehavior to `.requiresOptOut`.

### Payments
* [Added] Updated support for MobilePay bindings.
<<<<<<< HEAD
* [Changed] Improved reliability and UX when paying with Cash App Pay.
* [Changed] Some Payment Methods (including Klarna and PayPal) may now authenticate using ASWebAuthenticationSession, enabling these payment methods to share session storage across apps.
=======
* [Fixed] Fixed printing spurious STPAssertionFailure warnings.
>>>>>>> 2dc6c9b7

## 23.27.2 2024-05-06
### CardScan
* [Changed] ScannedCard to allow access for expiryMonth, expiryYear and name.

### PaymentSheet
* [Added] Support for Multibanco with PaymentIntents.
* [Fixed] Fixed an issue where STPPaymentHandler sometimes reported errors using `unexpectedErrorCode` instead of a more specific error when customers fail a next action.
* [Changed] PaymentSheet displays Apple Pay as a button when there are saved payment methods and Link isn't available instead of within the list of saved payment methods.
* [Fixed] Expiration dates more than 50 years in the past (e.g. `95`) are now blocked.

### Payments
* [Added] Support for Multibanco bindings.
* [Fixed] Expiration dates more than 50 years in the past (e.g. `95`) are now blocked.

## 23.27.1 2024-04-22
### Payments
* [Fixed] An issue where the PrivacyInfo.xcprivacy was not bundled with StripePayments when installing with Cocoapods.

### Apple Pay
* [Changed] Apple Pay additionalEnabledApplePayNetworks are now in front of the supported network list.

### PaymentsUI
* [Added] Added support for `onBehalfOf` to STPPaymentCardTextField and STPCardFormView. This parameter may be required when setting a connected account as the merchant of record for a payment. For more information, see the [Connect docs](https://docs.stripe.com/connect/charges#on_behalf_of).

## 23.27.0 2024-04-08
### Payments
* [Added] Support for Alma bindings.
* [Fixed] STPBankAccountCollector errors now use "STPBankAccountCollectorErrorDomain" instead of "STPPaymentHandlerErrorDomain".

### All
* [Fixed] Fixed an issue with generating App Privacy reports.

## 23.26.0 2024-03-25
### PaymentSheet
* [Fixed] When confirming a SetupIntent with Link, "Set up" will be shown as the confirm button text instead of "Pay".

### CustomerSheet
* [Fixed] Fixed an issue dismissing the sheet when Link is the default payment method.

### Financial Connections
* [Fixed] Improved the UX of an edge case in Financial Connections authentication flow.

### All
* Added a [Privacy Manifest](https://developer.apple.com/documentation/bundleresources/privacy_manifest_files).

## 23.25.1 2024-03-18
### All
* Xcode 14 is [no longer supported by Apple](https://developer.apple.com/news/upcoming-requirements/). Please upgrade to Xcode 15 or later.

### PaymentSheet
* [Fixed] A bug where `PaymentSheet.FlowController` was not respecting `PaymentSheet.Configuration.primaryButtonLabel`.
* [Added] Support for Klarna with SetupIntents and PaymentIntents with `setup_future_usage`.

### Financial Connections
* [Changed] Updated the design of Financial Connections authentication flow.

## 23.25.0 2024-03-11
### CustomerSheet
* [Added] Added `paymentMethodTypes` in `CustomerAdapter` to control what payment methods are displayed.

### PaymentSheet
* [Fixed] The rotating [card brand view](https://docs.stripe.com/co-badged-cards-compliance) is now shown when card brand choice is enabled if the card number is empty.

## 23.24.1 2024-03-05
### PaymentSheet
* [Fixed] Fixed an assertionFailure that happens when using FlowController and switching between saved payment methods

## 23.24.0 2024-03-04
### PaymentSheet
* [Added] Added support for [Link](https://docs.stripe.com/payments/link/mobile-payment-element-link) in PaymentSheet. Enabling Link in your [payment method settings](https://dashboard.stripe.com/settings/payment_methods) will enable Link in PaymentSheet. To choose different Link availability settings on web and mobile, use a custom [payment method configuration](https://docs.stripe.com/payments/multiple-payment-method-configs).
* [Fixed] Fixed an issue where some 3DS2 payments may fail to complete successfully.

### Payments
* [Added] Support for Amazon Pay bindings.

## 23.23.0 2024-02-26
### PaymentSheet
* [Added] Added support for [payment method configurations](https://docs.stripe.com/payments/multiple-payment-method-configs) when using the deferred intent integration path.

### CustomerSheet
* [Fixed] Fixed a bug where if an exception is thrown in detachPaymentMethod(), the payment method was removed in the UI [#3309](https://github.com/stripe/stripe-ios/pull/3309)

## 23.22.0 2024-02-12
### PaymentSheet
* [Changed] The separator text under the Apple Pay button from "Or pay with a card" to "Or use a card" when using a SetupIntent.
* [Fixed] Fixed a bug where deleting the last saved payment method in PaymentSheet wouldn't automatically transition to the "Add a payment method" screen.
* [Added] Support for CVC recollection in PaymentSheet and PaymentSheet.FlowController (client-side confirmation)

* [Changed] Make STPPinManagementService still usable from Swift.

## 23.21.2 2024-02-05
### Payments
* [Changed] We now auto append `mandate_data` when using Klarna with a SetupIntent. If you are interested in using Klarna with SetupIntents you sign up for the beta [here](https://stripe.com/docs/payments/klarna/accept-a-payment).

## 23.21.1 2024-01-22
### Payments
* [Changed] Increased the maximum number of status update retries when waiting for an intent to update to a terminal state. This impacts Cash App Pay and 3DS2.

## 23.21.0 2024-01-16
### PaymentSheet
* [Fixed] Fixed a few design issues on visionOS.
* [Added] Added billing details and type properties to [`PaymentSheet.FlowController.PaymentOptionDisplayData`](https://stripe.dev/stripe-ios/stripepaymentsheet/documentation/stripepaymentsheet/paymentsheet/flowcontroller/paymentoptiondisplaydata).

## 23.20.0 2023-12-18
### PaymentSheet
* [Added] Support for [card brand choice](https://stripe.com/docs/card-brand-choice). To set default preferred networks, use the new configuration option `PaymentSheet.Configuration.preferredNetworks`.
* [Fixed] Fixed visionOS support in Swift Package Manager and Cocoapods.

### CustomerSheet
* [Added] Support for [card brand choice](https://stripe.com/docs/card-brand-choice). To set default preferred networks, use the new configuration option `PaymentSheet.Configuration.preferredNetworks`.

### PaymentsUI
* [Added] Adds support for [card brand choice](https://stripe.com/docs/card-brand-choice) to STPPaymentCardTextField and STPCardFormView. To set a default preferred network for these UI elements, use the new `preferredNetworks` parameter.

* [Changed] Mark STPPinManagementService deprecated & suggest alternative.

## 23.19.0 2023-12-11
### Apple Pay
* [Fixed] STPApplePayContext initializer returns nil in more cases where the request is invalid.
* [Fixed] STPApplePayContext now allows Apple Pay when the customer doesn’t have saved cards but can set them up in the Apple Pay sheet (iOS 15+).

### PaymentSheet
* [Fixed] PaymentSheet sets newly saved payment methods as the default so that they're pre-selected the next time the customer pays.
* [Added] PaymentSheet now supports external payment methods. See https://stripe.com/docs/payments/external-payment-methods?platform=ios

### CustomerSheet
* [Added] Saved SEPA payment methods are now displayed to the customer for reuse, similar to saved cards.


## 23.18.3 2023-11-28
### PaymentSheet
* [Fixed] Visual bug where re-presenting PaymentSheet wouldn't show a spinner while it reloads.
* [Added] If PaymentSheet fails to load a deferred intent configuration, we fall back to displaying cards (or the intent configuration payment method types) instead of failing.
* [Fixed] Fixed an issue where PaymentSheet wouldn't accept valid Mexican phone numbers.
* [Added] The ability to customize the success colors of the primary button with `PaymentSheetAppearance.primaryButton.successBackgroundColor` and `PaymentSheetAppearance.primaryButton.successTextColor`.

## 23.18.2 2023-11-06
### CustomerSheet
* [Fixed] CustomerSheet no longer displays saved cards that originated from Apple Pay or Google Pay.

## 23.18.1 2023-10-30
### PaymentSheet
* [Fixed] Added a public initializer for `PaymentSheet.BillingDetails`.
* [Fixed] Fixed some payment method icons not updating to use the latest assets.
* [Fixed] PaymentSheet no longer displays saved cards that originated from Apple Pay or Google Pay.

### PaymentsUI
* [Fixed] Fixed an issue with `STPPaymentCardTextField` where the `paymentCardTextFieldDidEndEditing` delegate method was not called.

### PaymentSheet
* [Fixed] Fixed some payment method icons not updating to use the latest assets.

## 23.18.0 2023-10-23
### PaymentSheet
* [Added] Saved SEPA payment methods are now displayed to the customer for reuse, similar to saved cards.

### PaymentsUI
* [Fixed] Fixed an issue where the unknown card icon would sometimes pick up the view's tint color.

## 23.17.2 2023-10-16
### PaymentsUI
* [Fixed] An issue with `STPPaymentCardTextField`, where the card params were not updated after deleting an empty sub field.
* [Fixed] Switched to Asset Catalogs and updated to the latest card brand logos.

### Payments
* [Added] Support for MobilePay bindings.

## 23.17.1 2023-10-09
### PaymentSheet
* [Fixed] Fixed an issue when advancing from the country dropdown that prevented user's' from typing in their postal code. ([#2936](https://github.com/stripe/stripe-ios/issues/2936))

### PaymentsUI
* [Fixed] An issue with `STPPaymentCardTextField`, where the `paymentCardTextFieldDidChange` delegate method wasn't being called after deleting an empty sub field.

## 23.17.0 2023-10-02
### PaymentSheet
* [Fixed] Fixed an issue with selecting from lists on macOS Catalyst. Note that only macOS 11 or later is supported: We do not recommend releasing a Catalyst app targeting macOS 10.15.
* [Fixed] Fixed an issue with scanning card expiration dates.
* [Fixed] Fixed an issue where billing address collection configuration was not passed to Apple Pay.
* [Added] Support for Swish with PaymentIntents.
* [Added] Support for Bacs Direct Debit with PaymentIntents.

### Basic Integration
* [Fixed] Fixed an issue with scanning card expiration dates.

### Payments
* [Fixed] Fixed an issue where amounts in Serbian Dinar were displayed incorrectly.
* [Fixed] Fixed an issue where the SDK could hang in macOS Catalyst.
* [Added] Support for Swish bindings.

## 23.16.0 2023-09-18
### Payments
* [Added] Properties of STPConnectAccountParams are now mutable.
* [Fixed] Fixed STPConnectAccountCompanyParams.address being force unwrapped. It's now optional.
* [Added] Support for RevolutPay bindings

### PaymentSheet
* [Added] Support for Alipay with PaymentIntents.
* [Added] Support for Cash App Pay with SetupIntents and PaymentIntents with `setup_future_usage`.
* [Added] Support for AU BECS Debit with SetupIntents.
* [Added] Support for OXXO with PaymentIntents.
* [Added] Support for Konbini with PaymentIntents.
* [Added] Support for PayNow with PaymentIntents.
* [Added] Support for PromptPay with PaymentIntents.
* [Added] Support for Boleto with PaymentIntents and SetupIntets.
* [Added] Support for External Payment Method as an invite-only private beta.
* [Added] Support for RevolutPay with SetupIntents and PaymentIntents with setup_future_usage (private beta). Note: PaymentSheet doesn't display this as a saved payment method yet.
* [Added] Support for Alma (Private Beta) with PaymentIntents.

## 23.15.0 2023-08-28
### PaymentSheet
* [Added] Support for AmazonPay (private beta), BLIK, and FPX with PaymentIntents.
* [Fixed] A bug where payment amounts were not displayed correctly for LAK currency.

### StripeApplePay
* Fixed a compile-time issue with using StripeApplePay in an App Extension. ([#2853](https://github.com/stripe/stripe-ios/issues/2853))

### CustomerSheet
* [Added] `CustomerSheet`(https://stripe.com/docs/elements/customer-sheet?platform=ios) API, a prebuilt UI component that lets your customers manage their saved payment methods.

## 23.14.0 2023-08-21
### All
* Improved redirect UX when using Cash App Pay.

### PaymentSheet
* [Added] Support for GrabPay with PaymentIntents.

### Payments
* [Added] You can now create an STPConnectAccountParams without specifying a business type.

### Basic Integration
* [Added] Adds `applePayLaterAvailability` to `STPPaymentContext`, a property that mirrors `PKPaymentRequest.applePayLaterAvailability`. This is useful if you need to disable Apple Pay Later. Note: iOS 17+.


## 23.13.0 2023-08-07
### All
* [Fixed] Fixed compatibility with Xcode 15 beta 3. visionOS is now supported in iPadOS compatibility mode.
### PaymentSheet
* [Added] Enable bancontact and sofort for SetupIntents and PaymentIntents with setup_future_usage. Note: PaymentSheet doesn't display saved SEPA Debit payment methods yet.
### CustomerSheet
* [Added] `us_bank_account` PaymentMethod is now available in CustomerSheet

## 23.12.0 2023-07-31
### PaymentSheet
* [Added] Enable SEPA Debit and iDEAL for SetupIntents and PaymentIntents with setup_future_usage. Note: PaymentSheet doesn't display saved SEPA Debit payment methods yet.
* [Added] Add removeSavedPaymentMethodMessage to PaymentSheet.Configuration and CustomerSheet.Configuration.

### Identity
* [Added] Supports [phone verification](https://stripe.com/docs/identity/phone) in Identity mobile SDK.


## 23.11.2 2023-07-24
### PaymentSheet
* [Fixed] Update stp_icon_add@3x.png to 8bit color depth (Thanks @jszumski)

### CustomerSheet
* [Fixed] Ability to removing payment method immediately after adding it.
* [Fixed] Re-init addPaymentMethodViewController after adding payment method to allow for adding another payment method

## 23.11.1 2023-07-18
### PaymentSheet
* [Fixed] Fixed various bugs in Link private beta.

## 23.11.0 2023-07-17
### CustomerSheet
* [Changed] Breaking interface change for `CustomerSheetResult`. `CustomerSheetResult.canceled` now has a nullable associated value signifying that there is no selected payment method. Please use both `.canceled(StripeOptionSelection?)` and `.selected(PaymentOptionSelection?)` to update your UI to show the latest selected payment method.

## 23.10.0 2023-07-10
### Payments
* [Fixed] A bug where `mandate_data` was not being properly attached to PayPal SetupIntent's.
### PaymentSheet
* [Added] You can now collect payment details before creating a PaymentIntent or SetupIntent. See [our docs](https://stripe.com/docs/payments/accept-a-payment-deferred) for more info. This integration also allows you to [confirm the Intent on the server](https://stripe.com/docs/payments/finalize-payments-on-the-server).

## 23.9.4 2023-07-05
### PaymentSheet
* [Added] US bank accounts are now supported when initializing with an IntentConfiguration.

## 23.9.3 2023-06-26
### PaymentSheet
* [Fixed] Affirm no longer requires shipping details.

### CustomerSheet
* [Added] Added `billingDetailsCollectionConfiguration` to configure how you want to collect billing details (private beta).

## 23.9.2 2023-06-20
### Payments
* [Fixed] Fixed a bug causing Cash App Pay SetupIntents to incorrectly state they were canceled when they succeeded.

### AddressElement
* [Fixed] A bug that was causing `addressViewControllerDidFinish` to return a non-nil `AddressDetails` when the user cancels out of the AddressElement when default values are provided.
* [Fixed] A bug that prevented the auto complete view from being presented when the AddressElement was created with default values.

## 23.9.1 2023-06-12
### PaymentSheet
* [Fixed] Fixed validating the IntentConfiguration matches the PaymentIntent/SetupIntent when it was already confirmed on the server. Note: server-side confirmation is in private beta.
### CustomerSheet
* [Fixed] Fixed bug with removing multiple saved payment methods

## 23.9.0 2023-05-30
### PaymentSheet
* [Changed] The private beta API for https://stripe.com/docs/payments/finalize-payments-on-the-server has changed:
  * If you use `IntentConfiguration(..., confirmHandler:)`, the confirm handler now has an additional `shouldSavePaymentMethod: Bool` parameter that you should ignore.
  * If you use `IntentConfiguration(..., confirmHandlerForServerSideConfirmation:)`, use `IntentConfiguration(..., confirmHandler:)` instead. Additionally, the confirm handler's first parameter is now an `STPPaymentMethod` object instead of a String id. Use `paymentMethod.stripeId` to get its id and send it to your server.
* [Fixed] Fixed PKR currency formatting.

### CustomerSheet
* [Added] [CustomerSheet](https://stripe.com/docs/elements/customer-sheet?platform=ios) is now available (private beta)

## 23.8.0 2023-05-08
### Identity
* [Added] Added test mode M1 for the SDK.

## 23.7.1 2023-05-02
### Payments
* [Fixed] STPPaymentHandler.handleNextAction allows payment methods that are delayed or require further customer action like like SEPA Debit or OXXO.

## 23.7.0 2023-04-24
### PaymentSheet
* [Fixed] Fixed disabled text color, using a lower opacity version of the original color instead of the previous `.tertiaryLabel`.

### Identity
* [Added] Added test mode for the SDK.

## 23.6.2 2023-04-20

### Payments
* [Fixed] Fixed UnionPay cards appearing as invalid in some cases.

### PaymentSheet
* [Fixed] Fixed a bug that prevents users from using SEPA Debit w/ PaymentIntents or SetupIntents and Paypal in PaymentIntent+setup_future_usage or SetupIntent.

## 23.6.1 2023-04-17
### All
* Xcode 13 is [no longer supported by Apple](https://developer.apple.com/news/upcoming-requirements/). Please upgrade to Xcode 14.1 or later.
### PaymentSheet
* [Fixed] Visual bug of the delete icon when deleting saved payment methods reported in [#2461](https://github.com/stripe/stripe-ios/issues/2461).

## 23.6.0 2023-03-27
### PaymentSheet
* [Added] Added `billingDetailsCollectionConfiguration` to configure how you want to collect billing details. See the docs [here](https://stripe.com/docs/payments/accept-a-payment?platform=ios&ui=payment-sheet#billing-details-collection).

## 23.5.1 2023-03-20
### Payments
* [Fixed] Fixed amounts in COP being formatted incorrectly.
* [Fixed] Fixed BLIK payment bindings not handling next actions correctly.
* [Changed] Removed usage of `UIDevice.currentDevice.name`.

### Identity
* [Added] Added a retake photo button on selfie scanning screen.

## 23.5.0 2023-03-13
### Payments
* [Added] API bindings support for Cash App Pay. See the docs [here](https://stripe.com/docs/payments/cash-app-pay/accept-a-payment?platform=mobile).
* [Added] Added `STPCardValidator.possibleBrands(forCard:completion:)`, which returns the list of available networks for a card.

### PaymentSheet
* [Added] Support for Cash App Pay in PaymentSheet.

## 23.4.2 2023-03-06
### Identity
* [Added] ID/Address verification.

## 23.4.1 2023-02-27
### PaymentSheet
* [Added] Debug logging to help identify why specific payment methods are not showing up in PaymentSheet.

### Basic Integration
* [Fixed] Race condition reported in #2302

## 23.4.0 2023-02-21
### PaymentSheet
* [Added] Adds support for setting up PayPal using a SetupIntent or a PaymentIntent w/ setup_future_usage=off_session. Note: PayPal is in beta.

## 23.3.4 2023-02-13
### Financial Connections
* [Changed] Polished Financial Connections UI.

## 23.3.3 2023-01-30
### Payments
* [Changed] Updated image asset for AFFIN bank.

### Financial Connections
* [Fixed] Double encoding of GET parameters.

## 23.3.2 2023-01-09
* [Changed] Using [Tuist](https://tuist.io) to generate Xcode projects. From now on, only release versions of the SDK will include Xcode project files, in case you want to build a non release revision from source, you can follow [these instructions](https://docs.tuist.io/tutorial/get-started) to generate the project files. For Carthage users, this also means that you will only be able to depend on release versions.

### PaymentSheet
* [Added] `PaymentSheetError` now conforms to `CustomDebugStringConvertible` and has a more useful description when no payment method types are available.
* [Changed] Customers can now re-enter the autocomplete flow of `AddressViewController` by tapping an icon in the line 1 text field.

## 23.3.1 2022-12-12
* [Fixed] Fixed a bug where 3 decimal place currencies were not being formatted properly.

### PaymentSheet
* [Fixed] Fixed an issue that caused animations of the card logos in the Card input field to glitch.
* [Fixed] Fixed a layout issue in the "Save my info" checkbox.

### CardScan
* [Fixed] Fixed UX model loading from the wrong bundle. [#2078](https://github.com/stripe/stripe-ios/issues/2078) (Thanks [nickm01](https://github.com/nickm01))

## 23.3.0 2022-12-05
### PaymentSheet
* [Added] Added logos of accepted card brands on Card input field.
* [Fixed] Fixed erroneously displaying the card scan button when card scanning is not available.

### Financial Connections
* [Changed] FinancialConnectionsSheet methods now require to be called from non-extensions.
* [Changed] BankAccountToken.bankAccount was changed to an optional.

## 23.2.0 2022-11-14
### PaymentSheet
* [Added] Added `AddressViewController`, a customizable view controller that collects local and international addresses for your customers. See https://stripe.com/docs/elements/address-element?platform=ios.
* [Added] Added `PaymentSheet.Configuration.allowsPaymentMethodsRequiringShippingAddress`. Previously, to allow payment methods that require a shipping address (e.g. Afterpay and Affirm) in PaymentSheet, you attached a shipping address to the PaymentIntent before initializing PaymentSheet. Now, you can instead set this property to `true` and set `PaymentSheet.Configuration.shippingDetails` to a closure that returns your customers' shipping address. The shipping address will be attached to the PaymentIntent when the customer completes the checkout.
* [Fixed] Fixed user facing error messages for card related errors.
* [Fixed] Fixed `setup_future_usage` value being set when there's no customer.

## 23.1.1 2022-11-07
### Payments
* [Fixed] Fixed an issue with linking the StripePayments SDK in certain configurations.

## 23.1.0 2022-10-31
### CardScan
* [Added] Added a README.md for the `CardScanSheet` integration.

### PaymentSheet
* [Added] Added parameters to customize the primary button and Apple Pay button labels. They can be found under `PaymentSheet.Configuration.primaryButtonLabel` and `PaymentSheet.ApplePayConfiguration.buttonType` respectively.

## 23.0.0 2022-10-24
### Payments
* [Changed] Reduced the size of the SDK by splitting the `Stripe` module into `StripePaymentSheet`, `StripePayments`, and `StripePaymentsUI`. Some manual changes may be required. Migration instructions are available at [https://stripe.com/docs/mobile/ios/sdk-23-migration](https://stripe.com/docs/mobile/ios/sdk-23-migration).

|Module|Description|Compressed|Uncompressed|
|------|-----------|----------|------------|
|StripePaymentSheet|Stripe's [prebuilt payment UI](https://stripe.com/docs/payments/accept-a-payment?platform=ios&ui=payment-sheet).|2.7MB|6.3MB|
|Stripe|Contains all the below frameworks, plus [Issuing](https://stripe.com/docs/issuing/cards/digital-wallets?platform=iOS) and [Basic Integration](/docs/mobile/ios/basic).|2.3MB|5.1MB|
|StripeApplePay|[Apple Pay support](/docs/apple-pay), including `STPApplePayContext`.|0.4MB|1.0MB|
|StripePayments|Bindings for the Stripe Payments API.|1.0MB|2.6MB|
|StripePaymentsUI|Bindings for the Stripe Payments API, [STPPaymentCardTextField](https://stripe.com/docs/payments/accept-a-payment?platform=ios&ui=custom), STPCardFormView, and other UI elements.|1.7MB|3.9MB|

* [Changed] The minimum iOS version is now 13.0. If you'd like to deploy for iOS 12.0, please use Stripe SDK 22.8.4.
* [Changed] STPPaymentCardTextField's `cardParams` parameter has been deprecated in favor of `paymentMethodParams`, making it easier to include the postal code from the card field. If you need to access the `STPPaymentMethodCardParams`, use `.paymentMethodParams.card`.

### PaymentSheet
* [Fixed] Fixed a validation issue where cards expiring at the end of the current month were incorrectly treated as expired.
* [Fixed] Fixed a visual bug in iOS 16 where advancing between text fields would momentarily dismiss the keyboard.

## 22.8.4 2022-10-12
### PaymentSheet
* [Fixed] Use `.formSheet` modal presentation in Mac Catalyst. [#2023](https://github.com/stripe/stripe-ios/issues/2023) (Thanks [sergiocampama](https://github.com/sergiocampama)!)

## 22.8.3 2022-10-03
### CardScan
* [Fixed] [Garbled privacy link text in Card Scan UI](https://github.com/stripe/stripe-ios/issues/2015)

## 22.8.2 2022-09-19
### Identity
* [Changed] Support uploading single side documents.
* [Fixed] Fixed Xcode 14 support.
### Financial Connections
* [Fixed] Fixes an issue of returning canceled result from FinancialConnections if user taps cancel on the manual entry success screen.
### CardScan
* [Added] Added a new parameter to CardScanSheet.present() to specify if the presentation should be done animated or not. Defaults to true.
* [Changed] Changed card scan ML model loading to be async.
* [Changed] Changed minimum deployment target for card scan to iOS 13.

## 22.8.1 2022-09-12
### PaymentSheet
* [Fixed] Fixed potential crash when using Link in Mac Catalyst.
* [Fixed] Fixed Right-to-Left (RTL) layout issues.

### Apple Pay
* [Fixed] Fixed an issue where `applePayContext:willCompleteWithResult:authorizationResult:handler:` may not be called in Objective-C implementations of `STPApplePayContextDelegate`.

## 22.8.0 2022-09-06
### PaymentSheet
* [Changed] Renamed `PaymentSheet.reset()` to `PaymentSheet.resetCustomer()`. See `MIGRATING.md` for more info.
* [Added] You can now set closures in `PaymentSheet.ApplePayConfiguration.customHandlers` to configure the PKPaymentRequest and PKPaymentAuthorizationResult during a transaction. This enables you to build support for [Merchant Tokens](https://developer.apple.com/documentation/passkit/pkpaymentrequest/3916053-recurringpaymentrequest) and [Order Tracking](https://developer.apple.com/documentation/passkit/pkpaymentorderdetails) in iOS 16.

### Apple Pay
* [Added] You can now implement the `applePayContext(_:willCompleteWithResult:handler:)` function in your `ApplePayContextDelegate` to configure the PKPaymentAuthorizationResult during a transaction. This enables you to build support for [Order Tracking](https://developer.apple.com/documentation/passkit/pkpaymentorderdetails) in iOS 16.

## 22.7.1 2022-08-31
* [Fixed] Fixed Mac Catalyst support in Xcode 14. [#2001](https://github.com/stripe/stripe-ios/issues/2001)

### PaymentSheet
* [Fixed] PaymentSheet now uses configuration.apiClient for Apple Pay instead of always using STPAPIClient.shared.
* [Fixed] Fixed a layout issue with PaymentSheet in landscape.

## 22.7.0 2022-08-15
### PaymentSheet
* [Fixed] Fixed a layout issue on iPad.
* [Changed] Improved Link support in custom flow (`PaymentSheet.FlowController`).

## 22.6.0 2022-07-05
### PaymentSheet
* [Added] PaymentSheet now supports Link payment method.
* [Changed] Change behavior of Afterpay/Clearpay: Charge in 3 for GB, FR, and ES

### STPCardFormView
* [Changed] Postal code is no longer collected for billing addresses in Japan.

### Identity
* [Added] The ability to capture Selfie images in the native component flow.
* [Fixed] Fixed an issue where the welcome and confirmation screens were not correctly decoding non-ascii characters.
* [Fixed] Fixed an issue where, if a manually uploaded document could not be decoded on the server, there was no way to select a new image to upload.
* [Fixed] Fixed an issue where the IdentityVerificationSheet completion block was called early when manually uploading a document image instead of using auto-capture.

## 22.5.1 2022-06-21
* [Fixed] Fixed an issue with `STPPaymentHandler` where returning an app redirect could cause a crash.

## 22.5.0 2022-06-13
### PaymentSheet
* [Added] You can now use `PaymentSheet.ApplePayConfiguration.paymentSummaryItems` to directly configure the payment summary items displayed in the Apple Pay sheet. This is useful for recurring payments.

## 22.4.0 2022-05-23
### PaymentSheet
* [Added] The ability to customize the appearance of the PaymentSheet using `PaymentSheet.Appearance`.
* [Added] Support for collecting payments from customers in 54 additional countries within PaymentSheet. Most of these countries are located in Africa and the Middle East.
* [Added] `affirm` and `AUBECSDebit` payment methods are now available in PaymentSheet

## 22.3.2 2022-05-18
### CardScan
* [Added] Added privacy text to the CardImageVerification Sheet UI

## 22.3.1 2022-05-16
* [Fixed] Fixed an issue where ApplePayContext failed to parse an API response if the funding source was unknown.
* [Fixed] Fixed an issue where PaymentIntent confirmation could fail when the user closes the challenge window immediately after successfully completing a challenge

### Identity
* [Fixed] Fixed an issue where the verification flow would get stuck in a document upload loop when verifying with a passport and uploading an image manually.

## 22.3.0 2022-05-03

### PaymentSheet
* [Added] `us_bank_account` PaymentMethod is now available in payment sheet

## 22.2.0 2022-04-25

### Connections
* [Changed] `StripeConnections` SDK has been renamed to `StripeFinancialConnections`. See `MIGRATING.md` for more info.

### PaymentSheet
* [Fixed] Fixed an issue where `source_cancel` API requests were being made for non-3DS payment method types.
* [Fixed] Fixed an issue where certain error messages were not being localized.
* [Added] `us_bank_account` PaymentMethod is now available in PaymentSheet.

### Identity
* [Fixed] Minor UI fixes when using `IdentityVerificationSheet` with native components
* [Changed] Improvements to native component `IdentityVerificationSheet` document detection

## 22.1.1 2022-04-11

### Identity
* [Fixed] Fixes VerificationClientSecret (Thanks [Masataka-n](https://github.com/Masataka-n)!)

## 22.1.0 2022-04-04
* [Changed] Localization improvements.
### Identity
* [Added] `IdentityVerificationSheet` can now be used with native iOS components.

## 22.0.0 2022-03-28
* [Changed] The minimum iOS version is now 12.0. If you'd like to deploy for iOS 11.0, please use Stripe SDK 21.12.0.
* [Added] `us_bank_account` PaymentMethod is now available for ACH Direct Debit payments, including APIs to collect customer bank information (requires `StripeConnections`) and verify microdeposits.
* [Added] `StripeConnections` SDK can be optionally included to support ACH Direct Debit payments.

### PaymentSheet
* [Changed] PaymentSheet now uses light and dark mode agnostic icons for payment method types.
* [Changed] Link payment method (private beta) UX improvements.

### Identity
* [Changed] `IdentityVerificationSheet` now has an availability requirement of iOS 14.3 on its initializer instead of the `present` method.

## 21.13.0 2022-03-15
* [Changed] Binary framework distribution now requires Xcode 13. Carthage users using Xcode 12 need to add the `--no-use-binaries` flag.

### PaymentSheet
* [Fixed] Fixed potential crash when using PaymentSheet custom flow with SwiftUI.
* [Fixed] Fixed being unable to cancel native 3DS2 in PaymentSheet.
* [Fixed] The payment method icons will now use the correct colors when PaymentSheet is configured with `alwaysLight` or `alwaysDark`.
* [Fixed] A race condition when setting the `primaryButtonColor` on `PaymentSheet.Configuration`.
* [Added] PaymentSheet now supports Link (private beta).

### CardScan
* [Added] The `CardImageVerificationSheet` initializer can now take an additional `Configuration` object.

## 21.12.0 2022-02-14
* [Added] We now offer a 1MB Apple Pay SDK module intended for use in an App Clip. Visit [our App Clips docs](https://stripe.com/docs/apple-pay#app-clips) for details.
* `Stripe` now requires `StripeApplePay`. See `MIGRATING.md` for more info.
* [Added] Added a convenience initializer to create an STPCardParams from an STPPaymentMethodParams.

### PaymentSheet
* [Changed] The "save this card" checkbox in PaymentSheet is now unchecked by default in non-US countries.
* [Fixed] Fixes issue that could cause symbol name collisions when using Objective-C
* [Fixed] Fixes potential crash when using PaymentSheet with SwiftUI

## 21.11.1 2022-01-10
* Fixes a build warning in SPM caused by an invalid Package.swift file.

## 21.11.0 2022-01-04
* [Changed] The maximum `identity_document` file upload size has been increased, improving the quality of compressed images. See https://stripe.com/docs/file-upload
* [Fixed] The maximum `dispute_evidence` file upload size has been decreased to match server requirements, preventing the server from rejecting uploads that exceeded 5MB. See https://stripe.com/docs/file-upload
* [Added] PaymentSheet now supports Afterpay / Clearpay, EPS, Giropay, Klarna, Paypal (private beta), and P24.

## 21.10.0 2021-12-14
* Added API bindings for Klarna
* `StripeIdentity` now requires `StripeCameraCore`. See `MIGRATING.md` for more info.
* Releasing `StripeCardScan` Beta iOS SDK
* Fixes a bug where the text field would cause a crash when typing a space (U+0020) followed by pressing the backspace key on iPad. [#1907](https://github.com/stripe/stripe-ios/issues/1907) (Thanks [buhikon](https://github.com/buhikon)!)

## 21.9.1 2021-12-02
* Fixes a build warning caused by a duplicate NSURLComponents+Stripe.swift file.

## 21.9.0 2021-10-18
### PaymentSheet
This release adds several new features to PaymentSheet, our drop-in UI integration:

#### More supported payment methods
The list of supported payment methods depends on your integration.
If you’re using a PaymentIntent, we support:
- Card
- SEPA Debit, bancontact, iDEAL, sofort

If you’re using a PaymentIntent with `setup_future_usage` or a SetupIntent, we support:
- Card
- Apple/GooglePay

Note: To enable SEPA Debit and sofort, set `PaymentSheet.configuration.allowsDelayedPaymentMethods` to `true` on the client.
These payment methods can't guarantee you will receive funds from your customer at the end of the checkout because they take time to settle. Don't enable these if your business requires immediate payment (e.g., an on-demand service). See https://stripe.com/payments/payment-methods-guide

#### Pre-fill billing details
PaymentSheet collects billing details like name and email for certain payment methods. Pre-fill these fields to save customers time by setting `PaymentSheet.Configuration.defaultBillingDetails`.

#### Save payment methods on payment
> This is currently only available for cards + Apple/Google Pay.

PaymentSheet supports PaymentIntents with `setup_future_usage` set. This property tells us to save the payment method for future use (e.g., taking initial payment of a recurring subscription).
When set, PaymentSheet hides the 'Save this card for future use' checkbox and always saves.

#### SetupIntent support
> This is currently only available for cards + Apple/Google Pay.

Initialize PaymentSheet with a SetupIntent to set up cards for future use without charging.

#### Smart payment method ordering
When a customer is adding a new payment method, PaymentSheet uses information like the customers region to show the most relevant payment methods first.

#### Other changes
* Postal code collection for cards is now limited to US, CA, UK
* Fixed SwiftUI memory leaks [Issue #1881](https://github.com/stripe/stripe-ios/issues/1881)
* Added "hint" for error messages
* Adds many new localizations. The SDK now localizes in the following languages: bg-BG,ca-ES,cs-CZ,da,de,el-GR,en-GB,es-419,es,et-EE,fi,fil,fr-CA,fr,hr,hu,id,it,ja,ko,lt-LT,lv-LV,ms-MY,mt,nb,nl,nn-NO,pl-PL,pt-BR,pt-PT,ro-RO,ru,sk-SK,sl-SI,sv,tk,tr,vi,zh-Hans,zh-Hant,zh-HK
* `Stripe` and `StripeIdentity` now require `StripeUICore`. See `MIGRATING.md` for more info.

## 21.8.1 2021-08-10
* Fixes an issue with image loading when using Swift Package Manager.
* Temporarily disabled WeChat Pay support in PaymentMethods.
* The `Stripe` module now requires `StripeCore`. See `MIGRATING.md` for more info.

## 21.8.0 2021-08-04
* Fixes broken card scanning links. (Thanks [ricsantos](https://github.com/ricsantos))
* Fixes accessibilityLabel for postal code field. (Thanks [romanilchyshyndepop](https://github.com/romanilchyshyndepop))
* Improves compile time by 30% [#1846](https://github.com/stripe/stripe-ios/pull/1846) (Thanks [JonathanDowning](https://github.com/JonathanDowning)!)
* Releasing `StripeIdentity` iOS SDK for use with [Stripe Identity](https://stripe.com/identity).

## 21.7.0 2021-07-07
* Fixes an issue with `additionaDocument` field typo [#1833](https://github.com/stripe/stripe-ios/issues/1833)
* Adds support for WeChat Pay to PaymentMethods
* Weak-links SwiftUI [#1828](https://github.com/stripe/stripe-ios/issues/1828)
* Adds 3DS2 support for Cartes Bancaires
* Fixes an issue with camera rotation during card scanning on iPad
* Fixes an issue where PaymentSheet could cause conflicts when included in an app that also includes PanModal [#1818](https://github.com/stripe/stripe-ios/issues/1818)
* Fixes an issue with building on Xcode 13 [#1822](https://github.com/stripe/stripe-ios/issues/1822)
* Fixes an issue where overriding STPPaymentCardTextField's `brandImage()` func had no effect [#1827](https://github.com/stripe/stripe-ios/issues/1827)
* Fixes documentation typo. (Thanks [iAugux](https://github.com/iAugux))

## 21.6.0 2021-05-27
* Adds `STPCardFormView`, a UI component that collects card details
* Adds 'STPRadarSession'. Note this requires additional Stripe permissions to use.

## 21.5.1 2021-05-07
* Fixes the `PaymentSheet` API not being public.
* Fixes an issue with missing headers. (Thanks [jctrouble](https://github.com/jctrouble)!)

## 21.5.0 2021-05-06
* Adds the `PaymentSheet`(https://stripe.dev/stripe-ios/docs/Classes/PaymentSheet.html) API, a prebuilt payment UI.
* Fixes Mac Catalyst support in Xcode 12.5 [#1797](https://github.com/stripe/stripe-ios/issues/1797)
* Fixes `STPPaymentCardTextField` not being open [#1768](https://github.com/stripe/stripe-ios/issues/1797)

## 21.4.0 2021-04-08
* Fixed warnings in Xcode 12.5. [#1772](https://github.com/stripe/stripe-ios/issues/1772)
* Fixes a layout issue when confirming payments in SwiftUI. [#1761](https://github.com/stripe/stripe-ios/issues/1761) (Thanks [mvarie](https://github.com/mvarie)!)
* Fixes a potential race condition when finalizing 3DS2 confirmations.
* Fixes an issue where a 3DS2 transaction could result in an incorrect error message when the card number is incorrect. [#1778](https://github.com/stripe/stripe-ios/issues/1778)
* Fixes an issue where `STPPaymentHandler.shared().handleNextAction` sometimes didn't return a `handleActionError`. [#1769](https://github.com/stripe/stripe-ios/issues/1769)
* Fixes a layout issue when confirming payments in SwiftUI. [#1761](https://github.com/stripe/stripe-ios/issues/1761) (Thanks [mvarie](https://github.com/mvarie)!)
* Fixes an issue with opening URLs on Mac Catalyst
* Fixes an issue where OXXO next action is mistaken for a cancel in STPPaymentHandler
* SetupIntents for iDEAL, Bancontact, EPS, and Sofort will now send the required mandate information.
* Adds support for BLIK.
* Adds `decline_code` information to STPError. [#1755](https://github.com/stripe/stripe-ios/issues/1755)
* Adds support for SetupIntents to STPApplePayContext
* Allows STPPaymentCardTextField to be subclassed. [#1768](https://github.com/stripe/stripe-ios/issues/1768)

## 21.3.1 2021-03-25
* Adds support for Maestro in Apple Pay on iOS 12 or later.

## 21.3.0 2021-02-18
* Adds support for SwiftUI in custom integration using the `STPPaymentCardTextField.Representable` View and the `.paymentConfirmationSheet()` ViewModifier. See `IntegrationTester` for usage examples.
* Removes the UIViewController requirement from STPApplePayContext, allowing it to be used in SwiftUI.
* Fixes an issue where `STPPaymentOptionsViewController` could fail to register a card. [#1758](https://github.com/stripe/stripe-ios/issues/1758)
* Fixes an issue where some UnionPay test cards were marked as invalid. [#1759](https://github.com/stripe/stripe-ios/issues/1759)
* Updates tests to run on Carthage 0.37 with .xcframeworks.


## 21.2.1 2021-01-29
* Fixed an issue where a payment card text field could resize incorrectly on smaller devices or with certain languages. [#1600](https://github.com/stripe/stripe-ios/issues/1600)
* Fixed an issue where the SDK could always return English strings in certain situations. [#1677](https://github.com/stripe/stripe-ios/pull/1677) (Thanks [glaures-ioki](https://github.com/glaures-ioki)!)
* Fixed an issue where an STPTheme had no effect on the navigation bar. [#1753](https://github.com/stripe/stripe-ios/pull/1753) (Thanks  [@rbenna](https://github.com/rbenna)!)
* Fixed handling of nil region codes. [#1752](https://github.com/stripe/stripe-ios/issues/1752)
* Fixed an issue preventing card scanning from being disabled. [#1751](https://github.com/stripe/stripe-ios/issues/1751)
* Fixed an issue with enabling card scanning in an app with a localized Info.plist.[#1745](https://github.com/stripe/stripe-ios/issues/1745)
* Added a missing additionalDocument parameter to STPConnectAccountIndividualVerification.
* Added support for Afterpay/Clearpay.

## 21.2.0 2021-01-06
* Stripe3DS2 is now open source software under the MIT License.
* Fixed various issues with bundling Stripe3DS2 in Cocoapods and Swift Package Manager. All binary dependencies have been removed.
* Fixed an infinite loop during layout on small screen sizes. [#1731](https://github.com/stripe/stripe-ios/issues/1731)
* Fixed issues with missing image assets when using Cocoapods. [#1655](https://github.com/stripe/stripe-ios/issues/1655) [#1722](https://github.com/stripe/stripe-ios/issues/1722)
* Fixed an issue which resulted in unnecessary queries to the BIN information service.
* Adds the ability to `attach` and `detach` PaymentMethod IDs to/from a CustomerContext. [#1729](https://github.com/stripe/stripe-ios/issues/1729)
* Adds support for NetBanking.

## 21.1.0 2020-12-07
* Fixes a crash during manual confirmation of a 3DS2 payment. [#1725](https://github.com/stripe/stripe-ios/issues/1725)
* Fixes an issue that could cause some image assets to be missing in certain configurations. [#1722](https://github.com/stripe/stripe-ios/issues/1722)
* Fixes an issue with confirming Alipay transactions.
* Re-exposes `cardNumber` parameter in `STPPaymentCardTextField`.
* Adds support for UPI.

## 21.0.1 2020-11-19
* Fixes an issue with some initializers not being exposed publicly following the [conversion to Swift](https://stripe.com/docs/mobile/ios/sdk-21-migration).
* Updates GrabPay integration to support synchronous updates.

## 21.0.0 2020-11-18
* The SDK is now written in Swift, and some manual changes are required. Migration instructions are available at [https://stripe.com/docs/mobile/ios/sdk-21-migration](https://stripe.com/docs/mobile/ios/sdk-21-migration).
* Adds full support for Apple silicon.
* Xcode 12.2 is now required.

## 20.1.1 2020-10-23
* Fixes an issue when using Cocoapods 1.10 and Xcode 12. [#1683](https://github.com/stripe/stripe-ios/pull/1683)
* Fixes a warning when using Swift Package Manager. [#1675](https://github.com/stripe/stripe-ios/pull/1675)

## 20.1.0 2020-10-15
* Adds support for OXXO. [#1592](https://github.com/stripe/stripe-ios/pull/1592)
* Applies a workaround for various bugs in Swift Package Manager. [#1671](https://github.com/stripe/stripe-ios/pull/1671) Please see [#1673](https://github.com/stripe/stripe-ios/issues/1673) for additional notes when using Xcode 12.0.
* Card scanning now works when the device's orientation is unknown. [#1659](https://github.com/stripe/stripe-ios/issues/1659)
* The expiration date field's Simplified Chinese localization has been corrected. (Thanks [cythb](https://github.com/cythb)!) [#1654](https://github.com/stripe/stripe-ios/pull/1654)

## 20.0.0 2020-09-14
* [Card scanning](https://github.com/stripe/stripe-ios#card-scanning) is now built into STPAddCardViewController. Card.io support has been removed. [#1629](https://github.com/stripe/stripe-ios/pull/1629)
* Shrunk the SDK from 1.3MB when compressed & thinned to 0.7MB, allowing for easier App Clips integration. [#1643](https://github.com/stripe/stripe-ios/pull/1643)
* Swift Package Manager, Apple Silicon, and Catalyst are now fully supported on Xcode 12. [#1644](https://github.com/stripe/stripe-ios/pull/1644)
* Adds support for 19-digit cards. [#1608](https://github.com/stripe/stripe-ios/pull/1608)
* Adds GrabPay and Sofort as PaymentMethod. [#1627](https://github.com/stripe/stripe-ios/pull/1627)
* Drops support for iOS 10. [#1643](https://github.com/stripe/stripe-ios/pull/1643)

## 19.4.0 2020-08-13
* `pkPaymentErrorForStripeError` no longer returns PKPaymentUnknownErrors. Instead, it returns the original NSError back, resulting in dismissal of the Apple Pay sheet. This means ApplePayContext dismisses the Apple Pay sheet for all errors that aren't specifically PKPaymentError types.
* `metadata` fields are no longer populated on retrieved Stripe API objects and must be fetched on your server using your secret key. If this is causing issues with your deployed app versions please reach out to [Stripe Support](https://support.stripe.com/?contact=true). These fields have been marked as deprecated and will be removed in a future SDK version.

## 19.3.0 2020-05-28
* Adds giropay PaymentMethod bindings [#1569](https://github.com/stripe/stripe-ios/pull/1569)
* Adds Przelewy24 (P24) PaymentMethod bindings [#1556](https://github.com/stripe/stripe-ios/pull/1556)
* Adds Bancontact PaymentMethod bindings [#1565](https://github.com/stripe/stripe-ios/pull/1565)
* Adds EPS PaymentMethod bindings [#1578](https://github.com/stripe/stripe-ios/pull/1578)
* Replaces es-AR localization with es-419 for full Latin American Spanish support and updates multiple localizations [#1549](https://github.com/stripe/stripe-ios/pull/1549) [#1570](https://github.com/stripe/stripe-ios/pull/1570)
* Fixes missing custom number placeholder in `STPPaymentCardTextField` [#1576](https://github.com/stripe/stripe-ios/pull/1576)
* Adds tabbing on external keyboard support to `STPAUBECSFormView` and correctly types it as a `UIView` instead of `UIControl` [#1580](https://github.com/stripe/stripe-ios/pull/1580)

## 19.2.0 2020-05-01
* Adds ability to attach shipping details when confirming PaymentIntents [#1558](https://github.com/stripe/stripe-ios/pull/1558)
* `STPApplePayContext` now provides shipping details in the `applePayContext:didCreatePaymentMethod:paymentInformation:completion:` delegate method and automatically attaches shipping details to PaymentIntents (unless manual confirmation)[#1561](https://github.com/stripe/stripe-ios/pull/1561)
* Adds support for the BECS Direct Debit payment method for Stripe users in Australia [#1547](https://github.com/stripe/stripe-ios/pull/1547)

## 19.1.1 2020-04-28
* Add advancedFraudSignalsEnabled property [#1560](https://github.com/stripe/stripe-ios/pull/1560)

## 19.1.0 2020-04-15
* Relaxes need for dob for full name connect account (`STPConnectAccountIndividualParams`). [#1539](https://github.com/stripe/stripe-ios/pull/1539)
* Adds Chinese (Traditional) and Chinese (Hong Kong) localizations [#1536](https://github.com/stripe/stripe-ios/pull/1536)
* Adds `STPApplePayContext`, a helper class for Apple Pay. [#1499](https://github.com/stripe/stripe-ios/pull/1499)
* Improves accessibility [#1513](https://github.com/stripe/stripe-ios/pull/1513), [#1504](https://github.com/stripe/stripe-ios/pull/1504)
* Adds support for the Bacs Direct Debit payment method [#1487](https://github.com/stripe/stripe-ios/pull/1487)
* Adds support for 16 digit Diners Club cards [#1498](https://github.com/stripe/stripe-ios/pull/1498)

## 19.0.1 2020-03-24
* Fixes an issue building with Xcode 11.4 [#1526](https://github.com/stripe/stripe-ios/pull/1526)

## 19.0.0 2020-02-12
* Deprecates the `STPAPIClient` `initWithConfiguration:` method. Set the `configuration` property on the `STPAPIClient` instance instead. [#1474](https://github.com/stripe/stripe-ios/pull/1474)
* Deprecates `publishableKey` and `stripeAccount` properties of `STPPaymentConfiguration`. See [MIGRATING.md](https://github.com/stripe/stripe-ios/blob/master/MIGRATING.md) for more details. [#1474](https://github.com/stripe/stripe-ios/pull/1474)
* Adds explicit STPAPIClient properties on all SDK components that make API requests. These default to `[STPAPIClient sharedClient]`. This is a breaking change for some users of `stripeAccount`. See [MIGRATING.md](https://github.com/stripe/stripe-ios/blob/master/MIGRATING.md) for more details. [#1469](https://github.com/stripe/stripe-ios/pull/1469)
* The user's postal code is now collected by default in countries that support postal codes. We always recommend collecting a postal code to increase card acceptance rates and reduce fraud. See [MIGRATING.md](https://github.com/stripe/stripe-ios/blob/master/MIGRATING.md) for more details. [#1479](https://github.com/stripe/stripe-ios/pull/1479)

## 18.4.0 2020-01-15
* Adds support for Klarna Pay on Sources API [#1444](https://github.com/stripe/stripe-ios/pull/1444)
* Compresses images using `pngcrush` to reduce SDK size [#1471](https://github.com/stripe/stripe-ios/pull/1471)
* Adds support for CVC recollection in PaymentIntent confirm [#1473](https://github.com/stripe/stripe-ios/pull/1473)
* Fixes a race condition when setting `defaultPaymentMethod` on `STPPaymentOptionsViewController` [#1476](https://github.com/stripe/stripe-ios/pull/1476)

## 18.3.0 2019-12-3
* STPAddCardViewControllerDelegate methods previously removed in v16.0.0 are now marked as deprecated, to help migrating users [#1439](https://github.com/stripe/stripe-ios/pull/1439)
* Fixes an issue where canceling 3DS authentication could leave PaymentIntents in an inaccurate `requires_action` state [#1443](https://github.com/stripe/stripe-ios/pull/1443)
* Fixes text color for large titles [#1446](https://github.com/stripe/stripe-ios/pull/1446)
* Re-adds support for pre-selecting the last selected payment method in STPPaymentContext and STPPaymentOptionsViewController. [#1445](https://github.com/stripe/stripe-ios/pull/1445)
* Fix crash when adding/removing postal code cells [#1450](https://github.com/stripe/stripe-ios/pull/1450)

## 18.2.0 2019-10-31
* Adds support for creating tokens with the last 4 digits of an SSN [#1432](https://github.com/stripe/stripe-ios/pull/1432)
* Renames Standard Integration to Basic Integration

## 18.1.0 2019-10-29
* Adds localizations for English (Great Britain), Korean, Russian, and Turkish [#1373](https://github.com/stripe/stripe-ios/pull/1373)
* Adds support for SEPA Debit as a PaymentMethod [#1415](https://github.com/stripe/stripe-ios/pull/1415)
* Adds support for custom SEPA Debit Mandate params with PaymentMethod [#1420](https://github.com/stripe/stripe-ios/pull/1420)
* Improves postal code UI for users with mismatched regions [#1302](https://github.com/stripe/stripe-ios/issues/1302)
* Fixes a potential crash when presenting the add card view controller [#1426](https://github.com/stripe/stripe-ios/issues/1426)
* Adds offline status checking to FPX payment flows [#1422](https://github.com/stripe/stripe-ios/pull/1422)
* Adds support for push provisions for Issuing users [#1396](https://github.com/stripe/stripe-ios/pull/1396)

## 18.0.0 2019-10-04
* Adds support for building on macOS 10.15 with Catalyst. Use the .xcframework file attached to the release in GitHub. Cocoapods support is coming soon. [#1364](https://github.com/stripe/stripe-ios/issues/1364)
* Errors from the Payment Intents API are now localized by default. See [MIGRATING.md](https://github.com/stripe/stripe-ios/blob/master/MIGRATING.md) for details.
* Adds support for FPX in Standard Integration. [#1390](https://github.com/stripe/stripe-ios/pull/1390)
* Simplified Apple Pay integration when using 3DS2. [#1386](https://github.com/stripe/stripe-ios/pull/1386)
* Improved autocomplete behavior for some STPPaymentHandler blocks. [#1403](https://github.com/stripe/stripe-ios/pull/1403)
* Fixed spurious `keyboardWillAppear` messages triggered by STPPaymentTextCard. [#1393](https://github.com/stripe/stripe-ios/pull/1393)
* Fixed an issue with non-numeric placeholders in STPPaymentTextCard. [#1394](https://github.com/stripe/stripe-ios/pull/1394)
* Dropped support for iOS 9. Please continue to use 17.0.2 if you need to support iOS 9.

## 17.0.2 2019-09-24
* Fixes an error that could prevent a 3D Secure 2 challenge dialog from appearing in certain situations.
* Improved VoiceOver support. [#1384](https://github.com/stripe/stripe-ios/pull/1384)
* Updated Apple Pay and Mastercard branding. [#1374](https://github.com/stripe/stripe-ios/pull/1374)
* Updated the Standard Integration example app to use automatic confirmation. [#1363](https://github.com/stripe/stripe-ios/pull/1363)
* Added support for collecting email addresses and phone numbers from Apple Pay. [#1372](https://github.com/stripe/stripe-ios/pull/1372)
* Introduced support for FPX payments. (Invite-only Beta) [#1375](https://github.com/stripe/stripe-ios/pull/1375)

## 17.0.1 2019-09-09
* Cancellation during the 3DS2 flow will no longer cause an unexpected error. [#1353](https://github.com/stripe/stripe-ios/pull/1353)
* Large Title UIViewControllers will no longer have a transparent background in iOS 13. [#1362](https://github.com/stripe/stripe-ios/pull/1362)
* Adds an `availableCountries` option to STPPaymentConfiguration, allowing one to limit the list of countries in the address entry view. [#1327](https://github.com/stripe/stripe-ios/pull/1327)
* Fixes a crash when using card.io. [#1357](https://github.com/stripe/stripe-ios/pull/1357)
* Fixes an issue with birthdates when creating a Connect account. [#1361](https://github.com/stripe/stripe-ios/pull/1361)
* Updates example code to Swift 5. [#1354](https://github.com/stripe/stripe-ios/pull/1354)
* The default value of `[STPTheme translucentNavigationBar]` is now `YES`. [#1367](https://github.com/stripe/stripe-ios/pull/1367)

## 17.0.0 2019-09-04
* Adds support for iOS 13, including Dark Mode and minor bug fixes. [#1307](https://github.com/stripe/stripe-ios/pull/1307)
* Updates API version from 2015-10-12 to 2019-05-16 [#1254](https://github.com/stripe/stripe-ios/pull/1254)
  * Adds `STPSourceRedirectStatusNotRequired` to `STPSourceRedirectStatus`.  Previously, optional redirects were marked as `STPSourceRedirectStatusSucceeded`.
  * Adds `STPSourceCard3DSecureStatusRecommended` to `STPSourceCard3DSecureStatus`.
  * Removes `STPLegalEntityParams`.  Initialize an `STPConnectAccountParams` with an `individual` or `company` dictionary instead. See https://stripe.com/docs/api/tokens/create_account#create_account_token-account
* Changes the `STPPaymentContextDelegate paymentContext:didCreatePaymentResult:completion:` completion block type to `STPPaymentStatusBlock`, to let you inform the context that the user canceled.
* Adds initial support for WeChat Pay. [#1326](https://github.com/stripe/stripe-ios/pull/1326)
* The user's billing address will now be included when creating a PaymentIntent from an Apple Pay token. [#1334](https://github.com/stripe/stripe-ios/pull/1334)


## 16.0.7 2019-08-23
* Fixes STPThreeDSUICustomization not initializing defaults correctly. [#1303](https://github.com/stripe/stripe-ios/pull/1303)
* Fixes STPPaymentHandler treating post-authentication errors as authentication errors [#1291](https://github.com/stripe/stripe-ios/pull/1291)
* Removes preferredStatusBarStyle from STPThreeDSUICustomization, see STPThreeDSNavigationBarCustomization.barStyle instead [#1308](https://github.com/stripe/stripe-ios/pull/1308)

## 16.0.6 2019-08-13
* Adds a method to STPAuthenticationContext allowing you to configure the SFSafariViewController presented for web-based authentication.
* Adds STPAddress initializer that takes STPPaymentMethodBillingDetails. [#1278](https://github.com/stripe/stripe-ios/pull/1278)
* Adds convenience method to populate STPUserInformation with STPPaymentMethodBillingDetails. [#1278](https://github.com/stripe/stripe-ios/pull/1278)
* STPShippingAddressViewController prefills billing address for PaymentMethods too now, not just Card. [#1278](https://github.com/stripe/stripe-ios/pull/1278)
* Update libStripe3DS2.a to avoid a conflict with Firebase. [#1293](https://github.com/stripe/stripe-ios/issues/1293)

## 16.0.5 2019-08-09
* Fixed an compatibility issue when building with certain Cocoapods configurations. [#1288](https://github.com/stripe/stripe-ios/issues/1288)

## 16.0.4 2019-08-08
* Improved compatibility with other OpenSSL-using libraries. [#1265](https://github.com/stripe/stripe-ios/issues/1265)
* Fixed compatibility with Xcode 10.1. [#1273](https://github.com/stripe/stripe-ios/issues/1273)
* Fixed an issue where STPPaymentContext could be left in a bad state when cancelled. [#1284](https://github.com/stripe/stripe-ios/pull/1284)

## 16.0.3 2019-08-01
* Changes to code obfuscation, resolving an issue with App Store review [#1269](https://github.com/stripe/stripe-ios/pull/1269)
* Adds Apple Pay support to STPPaymentHandler [#1264](https://github.com/stripe/stripe-ios/pull/1264)

## 16.0.2 2019-07-29
* Adds API to let users set a default payment option for Standard Integration [#1252](https://github.com/stripe/stripe-ios/pull/1252)
* Removes querying the Advertising Identifier (IDFA).
* Adds customizable UIStatusBarStyle to STDSUICustomization.

## 16.0.1 2019-07-25
* Migrates Stripe3DS2.framework to libStripe3DS2.a, resolving an issue with App Store validation. [#1246](https://github.com/stripe/stripe-ios/pull/1246)
* Fixes a crash in STPPaymentHandler. [#1244](https://github.com/stripe/stripe-ios/pull/1244)

## 16.0.0 2019-07-18
* Migrates STPPaymentCardTextField.cardParams property type from STPCardParams to STPPaymentMethodCardParams
* STPAddCardViewController:
    * Migrates addCardViewController:didCreateSource:completion: and addCardViewController:didCreateToken:completion: to addCardViewController:didCreatePaymentMethod:completion
    * Removes managedAccountCurrency property - there’s no equivalent parameter necessary for PaymentMethods.
* STPPaymentOptionViewController now shows, adds, removes PaymentMethods instead of Source/Tokens.
* STPCustomerContext, STPBackendAPIAdapter:
    * Removes selectDefaultCustomerSource:completion: -  Users must explicitly select their Payment Method of choice.
    * Migrates detachSourceFromCustomer:completion:, attachSourceToCustomer:completion to detachPaymentMethodFromCustomer:completion:, attachPaymentMethodToCustomer:completion:
    * Adds listPaymentMethodsForCustomerWithCompletion: - the Customer object doesn’t contain attached Payment Methods; you must fetch it from the Payment Methods API.
* STPPaymentContext now uses the new Payment Method APIs listed above instead of Source/Token, and returns the reworked STPPaymentResult containing a PaymentMethod.
* Migrates STPPaymentResult.source to paymentMethod of type STPPaymentMethod
* Deprecates STPPaymentIntentAction* types, replaced by STPIntentAction*. [#1208](https://github.com/stripe/stripe-ios/pull/1208)
  * Deprecates `STPPaymentIntentAction`, replaced by `STPIntentAction`
  * Deprecates `STPPaymentIntentActionType`, replaced by `STPIntentActionType`
  * Deprecates `STPPaymentIntentActionRedirectToURL`, replaced by `STPIntentActionTypeRedirectToURL`
* Adds support for SetupIntents.  See https://stripe.com/docs/payments/cards/saving-cards#saving-card-without-payment
* Adds support for 3DS2 authentication.  See https://stripe.com/docs/mobile/ios/authentication

## 15.0.1 2019-04-16
* Adds configurable support for JCB (Apple Pay). [#1158](https://github.com/stripe/stripe-ios/pull/1158)
* Updates sample apps to use `PaymentIntents` and `PaymentMethods` where available. [#1159](https://github.com/stripe/stripe-ios/pull/1159)
* Changes `STPPaymentMethodCardParams` `expMonth` and `expYear` property types to `NSNumber *` to fix a bug using Apple Pay. [#1161](https://github.com/stripe/stripe-ios/pull/1161)

## 15.0.0 2019-3-19
* Renames all former references to 'PaymentMethod' to 'PaymentOption'. See [MIGRATING.md](/MIGRATING.md) for more details. [#1139](https://github.com/stripe/stripe-ios/pull/1139)
  * Renames `STPPaymentMethod` to `STPPaymentOption`
  * Renames `STPPaymentMethodType` to `STPPaymentOptionType`
  * Renames `STPApplePaymentMethod` to `STPApplePayPaymentOption`
  * Renames `STPPaymentMethodTuple` to `STPPaymentOptionTuple`
  * Renames `STPPaymentMethodsViewController` to `STPPaymentOptionsViewController`
  * Renames all properties, methods, comments referencing 'PaymentMethod' to 'PaymentOption'
* Rewrites `STPaymentMethod` and `STPPaymentMethodType` to match the [Stripe API](https://stripe.com/docs/api/payment_methods/object). [#1140](https://github.com/stripe/stripe-ios/pull/1140).
* Adds `[STPAPI createPaymentMethodWithParams:completion:]`, which creates a PaymentMethod. [#1141](https://github.com/stripe/stripe-ios/pull/1141)
* Adds `paymentMethodParams` and `paymentMethodId` to `STPPaymentIntentParams`.  You can now confirm a PaymentIntent with a PaymentMethod. [#1142](https://github.com/stripe/stripe-ios/pull/1142)
* Adds `paymentMethodTypes` to `STPPaymentIntent`.
* Deprecates several Source-named properties, based on changes to the [Stripe API](https://stripe.com/docs/upgrades#2019-02-11). [#1146](https://github.com/stripe/stripe-ios/pull/1146)
  * Deprecates `STPPaymentIntentParams.saveSourceToCustomer`, replaced by `savePaymentMethod`
  * Deprecates `STPPaymentIntentsStatusRequiresSource`, replaced by `STPPaymentIntentsStatusRequiresPaymentMethod`
  * Deprecates `STPPaymentIntentsStatusRequiresSourceAction`, replaced by `STPPaymentIntentsStatusRequiresAction`
  * Deprecates `STPPaymentIntentSourceAction`, replaced by `STPPaymentIntentAction`
  * Deprecates `STPPaymentSourceActionAuthorizeWithURL`, replaced by `STPPaymentActionRedirectToURL`
  * Deprecates `STPPaymentIntent.nextSourceAction`, replaced by `nextAction`
* Added new localizations for the following languages [#1050](https://github.com/stripe/stripe-ios/pull/1050)
  * Danish
  * Spanish (Argentina/Latin America)
  * French (Canada)
  * Norwegian
  * Portuguese (Brazil)
  * Portuguese (Portugal)
  * Swedish
* Deprecates `STPEphemeralKeyProvider`, replaced by `STPCustomerEphemeralKeyProvider`.  We now allow for ephemeral keys that are not customer [#1131](https://github.com/stripe/stripe-ios/pull/1131)
* Adds CVC image for Amex cards [#1046](https://github.com/stripe/stripe-ios/pull/1046)
* Fixed `STPPaymentCardTextField.nextFirstResponderField` to never return nil [#1059](https://github.com/stripe/stripe-ios/pull/1059)
* Improves return key functionality for `STPPaymentCardTextField`, `STPAddCardViewController` [#1059](https://github.com/stripe/stripe-ios/pull/1059)
* Add postal code support for Saudi Arabia [#1127](https://github.com/stripe/stripe-ios/pull/1127)
* CVC field updates validity if card number/brand change [#1128](https://github.com/stripe/stripe-ios/pull/1128)

## 14.0.0 2018-11-14
* Changes `STPPaymentCardTextField`, which now copies the `cardParams` property. See [MIGRATING.md](/MIGRATING.md) for more details. [#1031](https://github.com/stripe/stripe-ios/pull/1031)
* Renames `STPPaymentIntentParams.returnUrl` to `STPPaymentIntentParams.returnURL`. [#1037](https://github.com/stripe/stripe-ios/pull/1037)
* Removes `STPPaymentIntent.returnUrl` and adds `STPPaymentIntent.nextSourceAction`, based on changes to the [Stripe API](https://stripe.com/docs/upgrades#2018-11-08). [#1038](https://github.com/stripe/stripe-ios/pull/1038)
* Adds `STPVerificationParams.document_back` property. [#1017](https://github.com/stripe/stripe-ios/pull/1017)
* Fixes bug in `STPPaymentMethodsViewController` where selected payment method changes back if it wasn't dismissed in the `didFinish` delegate method. [#1020](https://github.com/stripe/stripe-ios/pull/1020)

## 13.2.0 2018-08-14
* Adds `STPPaymentMethod` protocol implementation for `STPSource`. You can now call `image`/`templatedImage`/`label` on a source. [#976](https://github.com/stripe/stripe-ios/pull/976)
* Fixes crash in `STPAddCardViewController` with some prefilled billing addresses [#1004](https://github.com/stripe/stripe-ios/pull/1004)
* Fixes `STPPaymentCardTextField` layout issues on small screens [#1009](https://github.com/stripe/stripe-ios/pull/1009)
* Fixes hidden text fields in `STPPaymentCardTextField` from being read by VoiceOver [#1012](https://github.com/stripe/stripe-ios/pull/1012)
* Updates example app to add client-side metadata `charge_request_id` to requests to `example-ios-backend` [#1008](https://github.com/stripe/stripe-ios/pull/1008)

## 13.1.0 2018-07-13
* Adds `STPPaymentIntent` to support PaymentIntents. [#985](https://github.com/stripe/stripe-ios/pull/985), [#986](https://github.com/stripe/stripe-ios/pull/986), [#987](https://github.com/stripe/stripe-ios/pull/987), [#988](https://github.com/stripe/stripe-ios/pull/988)
* Reduce `NSURLSession` memory footprint. [#969](https://github.com/stripe/stripe-ios/pull/969)
* Fixes invalid JSON error when deleting `Card` from a `Customer`. [#992](https://github.com/stripe/stripe-ios/pull/992)

## 13.0.3 2018-06-11
* Fixes payment method label overlapping the checkmark, for Amex on small devices [#952](https://github.com/stripe/stripe-ios/pull/952)
* Adds EPS and Multibanco support to `STPSourceParams` [#961](https://github.com/stripe/stripe-ios/pull/961)
* Adds `STPBillingAddressFieldsName` option to `STPBillingAddressFields` [#964](https://github.com/stripe/stripe-ios/pull/964)
* Fixes crash in `STPColorUtils.perceivedBrightnessForColor` [#954](https://github.com/stripe/stripe-ios/pull/954)
* Applies recommended project changes for Xcode 9.4 [#963](https://github.com/stripe/stripe-ios/pull/963)
* Fixes `[Stripe handleStripeURLCallbackWithURL:url]` incorrectly returning `NO` [#962](https://github.com/stripe/stripe-ios/pull/962)

## 13.0.2 2018-05-24
* Makes iDEAL `name` parameter optional, also accepts empty string as `nil` [#940](https://github.com/stripe/stripe-ios/pull/940)
* Adjusts scroll view content offset behavior when focusing on a text field [#943](https://github.com/stripe/stripe-ios/pull/943)

## 13.0.1 2018-05-17
* Fixes an issue in `STPRedirectContext` causing some redirecting sources to fail in live mode due to prematurely dismissing the `SFSafariViewController` during the initial redirects. [#937](https://github.com/stripe/stripe-ios/pull/937)

## 13.0.0 2018-04-26
* Removes Bitcoin source support. See MIGRATING.md. [#931](https://github.com/stripe/stripe-ios/pull/931)
* Adds Masterpass support to `STPSourceParams` [#928](https://github.com/stripe/stripe-ios/pull/928)
* Adds community submitted Norwegian (nb) translation. Thank @Nailer!
* Fixes example app usage of localization files (they were not able to be tested in Finnish and Norwegian before)
* Silences STPAddress deprecation warnings we ignore to stay compatible with older iOS versions
* Fixes "Card IO" link in full SDK reference [#913](https://github.com/stripe/stripe-ios/pull/913)

## 12.1.2 2018-03-16
* Updated the "62..." credit card number BIN range to show a UnionPay icon

## 12.1.1 2018-02-22
* Fix issue with apple pay token creation in PaymentContext, introduced by 12.1.0. [#899](https://github.com/stripe/stripe-ios/pull/899)
* Now matches clang static analyzer settings with Cocoapods, so you won't see any more analyzer issues. [#897](https://github.com/stripe/stripe-ios/pull/897)

## 12.1.0 2018-02-05
* Adds `createCardSources` to `STPPaymentConfiguration`. If you enable this option, when your user adds a card in the SDK's UI, a card source will be created and attached to their Stripe Customer. If this option is disabled (the default), a card token is created. For more information on card sources, see https://stripe.com/docs/sources/cards

## 12.0.1 2018-01-31
* Adding Visa Checkout support to `STPSourceParams` [#889](https://github.com/stripe/stripe-ios/pull/889)

## 12.0.0 2018-01-16
* Minimum supported iOS version is now 9.0.
  * If you need to support iOS 8, the last supported version is [11.5.0](https://github.com/stripe/stripe-ios/releases/tag/v11.5.0)
* Minimum supported Xcode version is now 9.0
* `AddressBook` framework support has been removed.
* `STPRedirectContext` will no longer retain itself for the duration of the redirect, you must explicitly maintain a reference to it yourself. [#846](https://github.com/stripe/stripe-ios/pull/846)
* `STPPaymentConfiguration.requiredShippingAddress` now is a set of `STPContactField` objects instead of a `PKAddressField` bitmask. [#848](https://github.com/stripe/stripe-ios/pull/848)
* See MIGRATING.md for more information on any of the previously mentioned breaking API changes.
* Pre-built view controllers now layout properly on iPhone X in landscape orientation, respecting `safeAreaInsets`. [#854](https://github.com/stripe/stripe-ios/pull/854)
* Fixes a bug in `STPAddCardViewController` that prevented users in countries without postal codes from adding a card when `requiredBillingFields = .Zip`. [#853](https://github.com/stripe/stripe-ios/pull/853)
* Fixes a bug in `STPPaymentCardTextField`. When completely filled out, it ignored calls to `becomeFirstResponder`. [#855](https://github.com/stripe/stripe-ios/pull/855)
* `STPPaymentContext` now has a `largeTitleDisplayMode` property, which you can use to control the title display mode in the navigation bar of our pre-built view controllers. [#849](https://github.com/stripe/stripe-ios/pull/849)
* Fixes a bug where `STPPaymentContext`'s `retryLoading` method would not re-retrieve the customer object, even after calling `STPCustomerContext`'s `clearCachedCustomer` method. [#863](https://github.com/stripe/stripe-ios/pull/863)
* `STPPaymentContext`'s `retryLoading` method will now always attempt to retrieve a new customer object, regardless of whether a cached customer object is available. Previously, this method was only intended for recovery from a loading error; if a customer had already been retrieved, `retryLoading` would do nothing. [#863](https://github.com/stripe/stripe-ios/pull/863)
* `STPCustomerContext` has a new property: `includeApplePaySources`. It is turned off by default. [#864](https://github.com/stripe/stripe-ios/pull/864)
* Adds `UITextContentType` support. This turns on QuickType suggestions for the name, email, and address fields; and uses a better keyboard for Payment Card fields. [#870](https://github.com/stripe/stripe-ios/pull/870)
* Fixes a bug that prevented redirects to the 3D Secure authentication flow when it was optional. [#878](https://github.com/stripe/stripe-ios/pull/878)
* `STPPaymentConfiguration` now has a `stripeAccount` property, which can be used to make API requests on behalf of a Connected account. [#875](https://github.com/stripe/stripe-ios/pull/875)
* Adds `- [STPAPIClient createTokenWithConnectAccount:completion:]`, which creates Tokens for Connect Accounts: (optionally) accepting the Terms of Service, and sending information about the legal entity. [#876](https://github.com/stripe/stripe-ios/pull/876)
* Fixes an iOS 11 bug in `STPPaymentCardTextField` that blocked tapping on the number field while editing the expiration or CVC on narrow devices (4" screens). [#883](https://github.com/stripe/stripe-ios/pull/883)

## 11.5.0 2017-11-09
* Adds a new helper method to `STPSourceParams` for creating reusable Alipay sources. [#811](https://github.com/stripe/stripe-ios/pull/811)
* Silences spurious availability warnings when using Xcode9 [#823](https://github.com/stripe/stripe-ios/pull/823)
* Auto capitalizes currency code when using `paymentRequestWithMerchantIdentifier ` to improve compatibility with iOS 11 `PKPaymentAuthorizationViewController` [#829](https://github.com/stripe/stripe-ios/pull/829)
* Fixes a bug in `STPRedirectContext` which caused `SFSafariViewController`-based redirects to incorrectly dismiss when switching apps. [#833](https://github.com/stripe/stripe-ios/pull/833)
* Fixes a bug that incorrectly offered users the option to "Use Billing Address" on the shipping address screen when there was no existing billing address to fill in. [#834](https://github.com/stripe/stripe-ios/pull/834)

## 11.4.0 2017-10-20
* Restores `[STPCard brandFromString:]` method which was marked as deprecated in a recent version [#801](https://github.com/stripe/stripe-ios/pull/801)
* Adds `[STPBankAccount metadata]` and `[STPCard metadata]` read-only accessors and improves annotation for `[STPSource metadata]` [#808](https://github.com/stripe/stripe-ios/pull/808)
* Un-deprecates `STPBackendAPIAdapter` and all associated methods. [#813](https://github.com/stripe/stripe-ios/pull/813)
* The `STPBackendAPIAdapter` protocol now includes two optional methods, `detachSourceFromCustomer` and `updateCustomerWithShipping`. If you've implemented a class conforming to `STPBackendAPIAdapter`, you may add implementations of these methods to support deleting cards from a customer and saving shipping info to a customer. [#813](https://github.com/stripe/stripe-ios/pull/813)
* Adds the ability to set custom footers on view controllers managed by the SDK. [#792](https://github.com/stripe/stripe-ios/pull/792)
* `STPPaymentMethodsViewController` will now display saved card sources in addition to saved card tokens. [#810](https://github.com/stripe/stripe-ios/pull/810)
* Fixes a bug where certain requests would return a generic failed to parse response error instead of the actual API error. [#809](https://github.com/stripe/stripe-ios/pull/809)

## 11.3.0 2017-09-13
* Adds support for creating `STPSourceParams` for P24 source [#779](https://github.com/stripe/stripe-ios/pull/779)
* Adds support for native app-to-app Alipay redirects [#783](https://github.com/stripe/stripe-ios/pull/783)
* Fixes crash when `paymentContext.hostViewController` is set to a `UINavigationController` [#786](https://github.com/stripe/stripe-ios/pull/786)
* Improves support and compatibility with iOS 11
  * Explicitly disable code coverage generation for compatibility with Carthage in Xcode 9 [#795](https://github.com/stripe/stripe-ios/pull/795)
  * Restore use of native "Back" buttons [#789](https://github.com/stripe/stripe-ios/pull/789)
* Changes and fixes methods on `STPCard`, `STPCardParams`, `STPBankAccount`, and `STPBankAccountParams` to bring card objects more in line with the rest of the API. See MIGRATING for further details.
  * `STPCard` and `STPCardParams` [#760](https://github.com/stripe/stripe-ios/pull/760)
  * `STPBankAccount` and `STPBankAccountParams` [#761](https://github.com/stripe/stripe-ios/pull/761)
* Adds nullability annotations to `STPPaymentMethod` protocol [#753](https://github.com/stripe/stripe-ios/pull/753)
* Improves the `[STPAPIResponseDecodable allResponseFields]` by removing all instances of `[NSNull null]` including ones that are nested. See MIGRATING.md. [#747](https://github.com/stripe/stripe-ios/pull/747)

## 11.2.0 2017-07-27
* Adds an option to allow users to delete payment methods from the `STPPaymentMethodsViewController`. Enabled by default but can disabled using the `canDeletePaymentMethods` property of `STPPaymentConfiguration`.
  * Screenshots: https://user-images.githubusercontent.com/28276156/28131357-7a353474-66ee-11e7-846c-b38277d111fd.png
* Adds a postal code field to `STPPaymentCardTextField`, configurable with `postalCodeEntryEnabled` and `postalCodePlaceholder`. Disabled by default.
* `STPCustomer`'s `shippingAddress` property is now correctly annotated as nullable.
* Removed `STPCheckoutUnknownError`, `STPCheckoutTooManyAttemptsError`, and `STPCustomerContextMissingKeyProviderError`. These errors will no longer occur.

## 11.1.0 2017-07-12
* Adds stripeAccount property to `STPAPIClient`, set this to perform API requests on behalf of a connected account
* Fixes the `routingNumber` property of `STPBankAccount` so that it is populated when the information is available
* Adds iOS Objective-C Style Guide

## 11.0.0 2017-06-27
* We've greatly simplified the integration for `STPPaymentContext`. See MIGRATING.md.
* As part of this new integration, we've added a new class, `STPCustomerContext`, which will automatically prefetch your customer and cache it for a brief interval. We recommend initializing your `STPCustomerContext` before your user enters your checkout flow so their payment methods are loaded in advance. If in addition to using `STPPaymentContext`, you create a separate `STPPaymentMethodsViewController` to let your customer manage their payment methods outside of your checkout flow, you can use the same instance of `STPCustomerContext` for both.
* We've added a `shippingAddress` property to `STPUserInformation`, which you can use to pre-fill your user's shipping information.
* `STPPaymentContext` will now save your user's shipping information to their Stripe customer object. Shipping information will automatically be pre-filled from the customer object for subsequent checkouts.
* Fixes nullability annotation for `[STPFile stringFromPurpose:]`. See MIGRATING.md.
* Adds description implementations to all public models, for easier logging and debugging.
* The card autofill via SMS feature of `STPPaymentContext` has been removed. See MIGRATING.md.

## 10.2.0 2017-06-19
* We've added a `paymentCountry` property to `STPPaymentContext`. This affects the countryCode of Apple Pay payments, and defaults to "US". You should set this to the country your Stripe account is in.
* `paymentRequestWithMerchantIdentifier:` has been deprecated. See MIGRATING.md
* If the card.io framework is present in your app, `STPPaymentContext` and `STPAddCardViewController` will show a "scan card" button.
* `STPAddCardViewController` will now attempt to auto-fill the users city and state from their entered Zip code (United States only)
* Polling for source object updates is deprecated. Check https://stripe.com/docs for the latest best practices on how to integrate with the sources API using webhooks.
* Fixes a crash in `STPCustomerDeserializer` when both data and error are nil.
* `paymentMethodsViewController:didSelectPaymentMethod:` is now optional.
* Updates the example apps to use Alamofire.

## 10.1.0 2017-05-05
* Adds STPRedirectContext, a helper class for handling redirect sources.
* STPAPIClient now supports tokenizing a PII number and uploading images.
* Updates STPPaymentCardTextField's icons to match Elements on the web. When the card number is invalid, the field will now display an error icon.
* The alignment of the new brand icons has changed to match the new CVC and error icons. If you use these icons via `STPImageLibrary`, you may need to adjust your layout.
* STPPaymentCardTextField's isValid property is now KVO-observable.
* When creating STPSourceParams for a SEPA debit source, address fields are now optional.
* `STPPaymentMethodsViewControllerDelegate` now has a separate `paymentMethodsViewControllerDidCancel:` callback, differentiating from successful method selections. You should make sure to also dismiss the view controller in that callback
* Because collecting some basic data on tokenization helps us detect fraud, we've removed the ability to disable analytics collection using `[Stripe disableAnalytics]`.

## 10.0.1 2017-03-16
* Fixes a bug where card sources didn't include the card owner's name.
* Fixes an issue where STPPaymentMethodsViewController didn't reload after adding a new payment method.

## 10.0.0 2017-03-06
* Adds support for creating, retrieving, and polling Sources. You can enable any payment methods available to you in the Dashboard.
  * https://stripe.com/docs/mobile/ios/sources
  * https://dashboard.stripe.com/account/payments/settings
* Updates the Objective-C example app to include example integrations using several different payment methods.
* Updates `STPCustomer` to include `STPSource` objects in its `sources` array if a customer has attached sources.
* Removes methods deprecated in Version 6.0.
* Fixes property declarations missing strong/nullable identifiers.

## 9.4.0 2017-02-03
* Adds button to billing/shipping entry screens to fill address information from the other one.
* Fixes and unifies view controller behavior around theming and nav bars.
* Adds month validity check to `validationStateForExpirationYear`
* Changes some Apple Pay images to better conform to official guidelines.
* Changes STPPaymentCardTextField's card number placeholder to "4242..."
* Updates STPPaymentCardTextField's CVC placeholder so that it changes to "CVV" for Amex cards

## 9.3.0 2017-01-05
* Fixes a regression introduced in v9.0.0 in which color in STPTheme is used as the background color for UINavigationBar
  * Note: This will cause navigation bar theming to work properly as described in the Stripe iOS docs, but you may need to audit your custom theme settings if you based them on the actual behavior of 9.0-9.2
* If the navigation bar has a theme different than the view controller's theme, STP view controllers will use the bar's theme to style it's UIBarButtonItems
* Adds a fallback to using main bundle for localized strings lookup if locale is set to a language the SDK doesn't support
* Adds method to get a string of a card brand from `STPCardBrand`
* Updated description of how to run tests in README
* Fixes crash when user cancels payment before STPBackendAPIAdapter methods finish
* Fixes bug where country picker wouldn't update when first selected.


## 9.2.0 2016-11-14
* Moves FBSnapshotTestCase dependency to Cartfile.private. No changes if you are not using Carthage.
* Adds prebuilt UI for collecting shipping information.

## 9.1.0 2016-11-01
* Adds localized strings for 7 languages: de, es, fr, it, ja, nl, zh-Hans.
* Slight redesign to card/billing address entry screen.
* Improved internationalization for State/Province/County address field.
* Adds new Mastercard 2-series BIN ranges.
* Fixes an issue where callbacks may be run on the wrong thread.
* Fixes UIAppearance compatibility in STPPaymentCardTextField.
* Fixes a crash when changing application language via an Xcode scheme.

## 9.0.0 2016-10-04
* Change minimum requirements to iOS 8 and Xcode 8
* Adds "app extension API only" support.
* Updates Swift example app to Swift 3
* Various fixes to ObjC example app

## 8.0.7 2016-09-15
* Add ability to set currency for managed accounts when adding card
* Fix broken links for Privacy Policy/Terms of Service for Remember Me feature
* Sort countries in picker alphabetically by name instead of ISO code
* Make "County" field optional on billing address screen.
* PKPayment-related methods are now annotated as available in iOS8+ only
* Optimized speed of input sanitation methods (thanks @kballard!)

## 8.0.6 2016-09-01
* Improved internationalization on billing address forms
  * Users in countries that don't use postal codes will no longer see that field.
  * The country field is now auto filled in with the phone's region
  * Changing the selected country will now live update other fields on the form (such as State/County or Zip/Postal Code).
* Fixed an issue where certain Cocoapods configurations could result in Stripe resource files being used in place of other frameworks' or the app's resources.
* Fixed an issue where when using Apple Pay, STPPaymentContext would fire two `didFinishWithStatus` messages.
* Fixed the `deviceSupportsApplePay` method to also check for Discover cards.
* Removed keys from Stripe.bundle's Info.plist that were causing iTunes Connect to sometimes error on app submission.

## 8.0.5 2016-08-26
* You can now optionally use an array of PKPaymentSummaryItems to set your payment amount, if you would like more control over how Apple Pay forms are rendered.
* Updated credit card and Apple Pay icons.
* Fixed some images not being included in the resources bundle target.
* Non-US locales now have an alphanumeric keyboard for postal code entry.
* Modals now use UIModalPresentationStyleFormSheet.
* Added more accessibility labels.
* STPPaymentCardTextField now conforms to UIKeyInput (thanks @theill).

## 8.0.4 2016-08-01
* Fixed an issue with Apple Pay payments not using the correct currency.
* View controllers now update their status bar and scroll view indicator styles based on their theme.
* SMS code screen now offers to paste copied codes.

## 8.0.3 2016-07-25
* Fixed an issue with some Cocoapods installations

## 8.0.2 2016-07-09
* Fixed an issue with custom theming of Stripe UI

## 8.0.1 2016-07-06
* Fixed error handling in STPAddCardViewController

## 8.0.0 2016-06-30
* Added prebuilt UI for collecting and managing card information.

## 7.0.2 2016-05-24
* Fixed an issue with validating certain Visa cards.

## 7.0.1 2016-04-29
* Added Discover support for Apple Pay
* Add the now-required `accountHolderName` and `accountHolderType` properties to STPBankAccountParams
* We now record performance metrics for the /v1/tokens API - to disable this behavior, call [Stripe disableAnalytics].
* You can now demo the SDK more easily by running `pod try stripe`.
* This release also removes the deprecated Checkout functionality from the SDK.

## 6.2.0 2016-02-05
* Added an `additionalAPIParameters` field to STPCardParams and STPBankAccountParams for sending additional values to the API - useful for beta features. Similarly, added an `allResponseFields` property to STPToken, STPCard, and STPBankAccount for accessing fields in the response that are not yet reflected in those classes' @properties.

## 6.1.0 2016-01-21
* Renamed card on STPPaymentCardTextField to cardParams.
* You can now set an STPPaymentCardTextField's contents programmatically by setting cardParams to an STPCardParams object.
* Added delegate methods for responding to didBeginEditing events in STPPaymentCardTextField.
* Added a UIImage category for accessing our card icon images
* Fixed deprecation warnings for deployment targets >= iOS 9.0

## 6.0.0 2015-10-19
* Splits logic in STPCard into 2 classes - STPCard and STPCardParams. STPCardParams is for making requests to the Stripe API, while STPCard represents the response (you'll almost certainly want just to replace any usage of STPCard in your app with STPCardParams). This also applies to STPBankAccount and the newly-created STPBankAccountParams.
* Version 6.0.1 fixes a minor Cocoapods issue.

## 5.1.0 2015-08-17
* Adds STPPaymentCardTextField, a new version of github.com/stripe/PaymentKit featuring many bugfixes. It's useful if you need a pre-built credit card entry form.
* Adds the currency param to STPCard for those using managed accounts & debit card payouts.
* Versions 5.1.1 and 5.1.2 fix minor issues with CocoaPods installation
* Version 5.1.3 contains bug fixes for STPPaymentCardTextField.
* Version 5.1.4 improves compatibility with iOS 9.

## 5.0.0 2015-08-06
* Fix an issue with Carthage installation
* Fix an issue with CocoaPods frameworks
* Deprecate native Stripe Checkout

## 4.0.1 2015-05-06
* Fix a compiler warning
* Versions 4.0.1 and 4.0.2 fix minor issues with CocoaPods and Carthage installation.

## 4.0.0 2015-05-06
* Remove STPPaymentPresenter
* Support for latest ApplePayStubs
* Add nullability annotations to improve Swift support (note: this now requires Swift 1.2)
* Bug fixes

## 3.1.0 2015-01-19
* Add support for native Stripe Checkout, as well as STPPaymentPresenter for automatically using Checkout as a fallback for Apple Pay
* Add OSX support, including Checkout
* Add framework targets and Carthage support
* It's safe to remove the STRIPE_ENABLE_APPLEPAY compiler flag after this release.

## 3.0.0 2015-01-05
* Migrate code into STPAPIClient
* Add 'brand' and 'funding' properties to STPCard

## 2.2.2 2014-11-17
* Add bank account tokenization methods

## 2.2.1 2014-10-27
* Add billing address fields to our Apple Pay API
* Various bug fixes and code improvements

## 2.2.0 2014-10-08
* Move Apple Pay testing functionality into a separate project, ApplePayStubs. For more info, see github.com/stripe/ApplePayStubs.
* Improve the provided example app

## 2.1.0 2014-10-07
* Remove token retrieval API method
* Refactor functional tests to use new XCTestCase functionality

## 2.0.3 2014-09-24
* Group ApplePay code in a CocoaPods subspec

## 2.0.2 2014-09-24
* Move ApplePay code behind a compiler flag to avoid warnings from Apple when accidentally including it

## 2.0.1 2014-09-18
* Fix some small bugs related to ApplePay and iOS8

## 2.0 2014-09-09
* Add support for native payments via Pay

## 1.2 2014-08-21
* Removed PaymentKit as a dependency. If you'd like to use it, you may still do so by including it separately.
* Removed STPView. PaymentKit provides a near-identical version of this functionality if you need to migrate.
* Improve example project
* Various code fixes

## 1.1.4 2014-05-22
* Fixed an issue where tokenization requests would fail under iOS 6 due to SSL certificate verification

## 1.1.3 2014-05-12
* Send some basic version and device details with requests for debugging.
* Added -description to STPToken
* Fixed some minor code nits
* Modernized code

## 1.1.2 2014-04-21
* Added test suite for SSL certificate expiry/revocation
* You can now set STPView's delegate from Interface Builder

## 1.1.1 2014-04-14
* API methods now verify the server's SSL certificate against a preset blacklist.
* Fixed some bugs with SSL verification.
* Note: This version now requires the `Security` framework. You will need to add this to your app if you're not using CocoaPods.

## 1.0.4 2014-03-24

* Upgraded tests from OCUnit to XCTest
* Fixed an issue with the SenTestingKit dependency
* Removed some dead code

## 1.0.3 2014-03-21

* Fixed: Some example files had target memberships set for StripeiOS and iOSTest.
* Fixed: The example publishable key was expired.
* Fixed: Podspec did not pass linting.
* Some fixes for 64-bit.
* Many improvements to the README.
* Fixed example under iOS 7
* Some source code cleaning and modernization.

## 1.0.2 2013-09-09

* Add exceptions for null successHandler and errorHandler.
* Added the ability to POST the created token to a URL.
* Made STPCard properties nonatomic.
* Moved PaymentKit to be a submodule; added to Podfile as a dependency.
* Fixed some warnings caught by the static analyzer (thanks to jcjimenez!)

## 1.0.1 2012-11-16

* Add CocoaPods support
* Change directory structure of bindings to make it easier to install

## 1.0.0 2012-11-16

* Initial release

Special thanks to: Todd Heasley, jcjimenez.<|MERGE_RESOLUTION|>--- conflicted
+++ resolved
@@ -5,12 +5,8 @@
 
 ### Payments
 * [Added] Updated support for MobilePay bindings.
-<<<<<<< HEAD
-* [Changed] Improved reliability and UX when paying with Cash App Pay.
 * [Changed] Some Payment Methods (including Klarna and PayPal) may now authenticate using ASWebAuthenticationSession, enabling these payment methods to share session storage across apps.
-=======
 * [Fixed] Fixed printing spurious STPAssertionFailure warnings.
->>>>>>> 2dc6c9b7
 
 ## 23.27.2 2024-05-06
 ### CardScan
