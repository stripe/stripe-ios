## X.X.X
<<<<<<< HEAD
### PaymentSheet
* [Fixed] Fixed an issue with selecting from lists on macOS Catalyst. Note that only macOS 11 or later is supported: We do not recommend releasing a Catalyst app targeting macOS 10.15.
=======
### Payments
* [Fixed] Fixed an issue where amounts in Serbian Dinar were displayed incorrectly.

>>>>>>> e3ad969e

## 23.16.0 2023-09-18
### Payments
* [Added] Properties of STPConnectAccountParams are now mutable.
* [Fixed] Fixed STPConnectAccountCompanyParams.address being force unwrapped. It's now optional.
* [Added] Support for RevolutPay bindings

### PaymentSheet
* [Added] Support for Cash App Pay with SetupIntents and PaymentIntents with `setup_future_usage`.
* [Added] Support for AU BECS Debit with SetupIntents.
* [Added] Support for OXXO with PaymentIntents.
* [Added] Support for Konbini with PaymentIntents.
* [Added] Support for PayNow with PaymentIntents.
* [Added] Support for PromptPay with PaymentIntents.
* [Added] Support for Boleto with PaymentIntents and SetupIntets.
* [Added] Support for External Payment Method as an invite-only private beta.
* [Added] Support for RevolutPay with SetupIntents and PaymentIntents with setup_future_usage (private beta). Note: PaymentSheet doesn't display this as a saved payment method yet.
* [Added] Support for Alma (Private Beta) with PaymentIntents.

## 23.15.0 2023-08-28
### PaymentSheet
* [Added] Support for AmazonPay (private beta), BLIK, and FPX with PaymentIntents.
* [Fixed] A bug where payment amounts were not displayed correctly for LAK currency.

### StripeApplePay
* Fixed a compile-time issue with using StripeApplePay in an App Extension. ([#2853](https://github.com/stripe/stripe-ios/issues/2853))

### CustomerSheet
* [Added] `CustomerSheet`(https://stripe.com/docs/elements/customer-sheet?platform=ios) API, a prebuilt UI component that lets your customers manage their saved payment methods.

## 23.14.0 2023-08-21
### All
* Improved redirect UX when using Cash App Pay.

### PaymentSheet
* [Added] Support for GrabPay with PaymentIntents.

### Payments
* [Added] You can now create an STPConnectAccountParams without specifying a business type.

### Basic Integration
* [Added] Adds `applePayLaterAvailability` to `STPPaymentContext`, a property that mirrors `PKPaymentRequest.applePayLaterAvailability`. This is useful if you need to disable Apple Pay Later. Note: iOS 17+.


## 23.13.0 2023-08-07
### All
* [Fixed] Fixed compatibility with Xcode 15 beta 3. visionOS is now supported in iPadOS compatibility mode.
### PaymentSheet
* [Added] Enable bancontact and sofort for SetupIntents and PaymentIntents with setup_future_usage. Note: PaymentSheet doesn't display saved SEPA Debit payment methods yet.
### CustomerSheet
* [Added] `us_bank_account` PaymentMethod is now available in CustomerSheet

## 23.12.0 2023-07-31
### PaymentSheet
* [Added] Enable SEPA Debit and iDEAL for SetupIntents and PaymentIntents with setup_future_usage. Note: PaymentSheet doesn't display saved SEPA Debit payment methods yet.
* [Added] Add removeSavedPaymentMethodMessage to PaymentSheet.Configuration and CustomerSheet.Configuration. 

### Identity
* [Added] Supports [phone verification](https://stripe.com/docs/identity/phone) in Identity mobile SDK.


## 23.11.2 2023-07-24
### PaymentSheet
* [Fixed] Update stp_icon_add@3x.png to 8bit color depth (Thanks @jszumski)

### CustomerSheet
* [Fixed] Ability to removing payment method immediately after adding it.
* [Fixed] Re-init addPaymentMethodViewController after adding payment method to allow for adding another payment method

## 23.11.1 2023-07-18
### PaymentSheet
* [Fixed] Fixed various bugs in Link private beta.

## 23.11.0 2023-07-17
### CustomerSheet
* [Changed] Breaking interface change for `CustomerSheetResult`. `CustomerSheetResult.canceled` now has a nullable associated value signifying that there is no selected payment method. Please use both `.canceled(StripeOptionSelection?)` and `.selected(PaymentOptionSelection?)` to update your UI to show the latest selected payment method.

## 23.10.0 2023-07-10
### Payments
* [Fixed] A bug where `mandate_data` was not being properly attached to PayPal SetupIntent's.
### PaymentSheet
* [Added] You can now collect payment details before creating a PaymentIntent or SetupIntent. See [our docs](https://stripe.com/docs/payments/accept-a-payment-deferred) for more info. This integration also allows you to [confirm the Intent on the server](https://stripe.com/docs/payments/finalize-payments-on-the-server).

## 23.9.4 2023-07-05
### PaymentSheet
* [Added] US bank accounts are now supported when initializing with an IntentConfiguration.

## 23.9.3 2023-06-26
### PaymentSheet
* [Fixed] Affirm no longer requires shipping details.

### CustomerSheet
* [Added] Added `billingDetailsCollectionConfiguration` to configure how you want to collect billing details (private beta).

## 23.9.2 2023-06-20
### Payments
* [Fixed] Fixed a bug causing Cash App Pay SetupIntents to incorrectly state they were canceled when they succeeded.

### AddressElement
* [Fixed] A bug that was causing `addressViewControllerDidFinish` to return a non-nil `AddressDetails` when the user cancels out of the AddressElement when default values are provided.
* [Fixed] A bug that prevented the auto complete view from being presented when the AddressElement was created with default values.

## 23.9.1 2023-06-12
### PaymentSheet
* [Fixed] Fixed validating the IntentConfiguration matches the PaymentIntent/SetupIntent when it was already confirmed on the server. Note: server-side confirmation is in private beta.
### CustomerSheet
* [Fixed] Fixed bug with removing multiple saved payment methods

## 23.9.0 2023-05-30
### PaymentSheet
* [Changed] The private beta API for https://stripe.com/docs/payments/finalize-payments-on-the-server has changed:
  * If you use `IntentConfiguration(..., confirmHandler:)`, the confirm handler now has an additional `shouldSavePaymentMethod: Bool` parameter that you should ignore.
  * If you use `IntentConfiguration(..., confirmHandlerForServerSideConfirmation:)`, use `IntentConfiguration(..., confirmHandler:)` instead. Additionally, the confirm handler's first parameter is now an `STPPaymentMethod` object instead of a String id. Use `paymentMethod.stripeId` to get its id and send it to your server.
* [Fixed] Fixed PKR currency formatting.

### CustomerSheet
* [Added] [CustomerSheet](https://stripe.com/docs/elements/customer-sheet?platform=ios) is now available (private beta)

## 23.8.0 2023-05-08
### Identity
* [Added] Added test mode M1 for the SDK.

## 23.7.1 2023-05-02
### Payments
* [Fixed] STPPaymentHandler.handleNextAction allows payment methods that are delayed or require further customer action like like SEPA Debit or OXXO.

## 23.7.0 2023-04-24
### PaymentSheet
* [Fixed] Fixed disabled text color, using a lower opacity version of the original color instead of the previous `.tertiaryLabel`.

### Identity
* [Added] Added test mode for the SDK.

## 23.6.2 2023-04-20

### Payments
* [Fixed] Fixed UnionPay cards appearing as invalid in some cases.

### PaymentSheet
* [Fixed] Fixed a bug that prevents users from using SEPA Debit w/ PaymentIntents or SetupIntents and Paypal in PaymentIntent+setup_future_usage or SetupIntent.

## 23.6.1 2023-04-17
### All
* Xcode 13 is [no longer supported by Apple](https://developer.apple.com/news/upcoming-requirements/). Please upgrade to Xcode 14.1 or later.
### PaymentSheet
* [Fixed] Visual bug of the delete icon when deleting saved payment methods reported in [#2461](https://github.com/stripe/stripe-ios/issues/2461).

## 23.6.0 2023-03-27
### PaymentSheet
* [Added] Added `billingDetailsCollectionConfiguration` to configure how you want to collect billing details. See the docs [here](https://stripe.com/docs/payments/accept-a-payment?platform=ios&ui=payment-sheet#billing-details-collection).

## 23.5.1 2023-03-20
### Payments
* [Fixed] Fixed amounts in COP being formatted incorrectly.
* [Fixed] Fixed BLIK payment bindings not handling next actions correctly.
* [Changed] Removed usage of `UIDevice.currentDevice.name`.

### Identity
* [Added] Added a retake photo button on selfie scanning screen.

## 23.5.0 2023-03-13
### Payments
* [Added] API bindings support for Cash App Pay. See the docs [here](https://stripe.com/docs/payments/cash-app-pay/accept-a-payment?platform=mobile).
* [Added] Added `STPCardValidator.possibleBrands(forCard:completion:)`, which returns the list of available networks for a card.

### PaymentSheet
* [Added] Support for Cash App Pay in PaymentSheet.

## 23.4.2 2023-03-06
### Identity
* [Added] ID/Address verification.

## 23.4.1 2023-02-27
### PaymentSheet
* [Added] Debug logging to help identify why specific payment methods are not showing up in PaymentSheet.

### Basic Integration
* [Fixed] Race condition reported in #2302

## 23.4.0 2023-02-21
### PaymentSheet
* [Added] Adds support for setting up PayPal using a SetupIntent or a PaymentIntent w/ setup_future_usage=off_session. Note: PayPal is in beta.

## 23.3.4 2023-02-13
### Financial Connections
* [Changed] Polished Financial Connections UI.

## 23.3.3 2023-01-30
### Payments
* [Changed] Updated image asset for AFFIN bank.

### Financial Connections
* [Fixed] Double encoding of GET parameters.

## 23.3.2 2023-01-09
* [Changed] Using [Tuist](https://tuist.io) to generate Xcode projects. From now on, only release versions of the SDK will include Xcode project files, in case you want to build a non release revision from source, you can follow [these instructions](https://docs.tuist.io/tutorial/get-started) to generate the project files. For Carthage users, this also means that you will only be able to depend on release versions.

### PaymentSheet
* [Added] `PaymentSheetError` now conforms to `CustomDebugStringConvertible` and has a more useful description when no payment method types are available.
* [Changed] Customers can now re-enter the autocomplete flow of `AddressViewController` by tapping an icon in the line 1 text field.

## 23.3.1 2022-12-12
* [Fixed] Fixed a bug where 3 decimal place currencies were not being formatted properly.

### PaymentSheet
* [Fixed] Fixed an issue that caused animations of the card logos in the Card input field to glitch.
* [Fixed] Fixed a layout issue in the "Save my info" checkbox.

### CardScan
* [Fixed] Fixed UX model loading from the wrong bundle. [#2078](https://github.com/stripe/stripe-ios/issues/2078) (Thanks [nickm01](https://github.com/nickm01))

## 23.3.0 2022-12-05
### PaymentSheet
* [Added] Added logos of accepted card brands on Card input field.
* [Fixed] Fixed erroneously displaying the card scan button when card scanning is not available.

### Financial Connections
* [Changed] FinancialConnectionsSheet methods now require to be called from non-extensions.
* [Changed] BankAccountToken.bankAccount was changed to an optional.

## 23.2.0 2022-11-14
### PaymentSheet
* [Added] Added `AddressViewController`, a customizable view controller that collects local and international addresses for your customers. See https://stripe.com/docs/elements/address-element?platform=ios.
* [Added] Added `PaymentSheet.Configuration.allowsPaymentMethodsRequiringShippingAddress`. Previously, to allow payment methods that require a shipping address (e.g. Afterpay and Affirm) in PaymentSheet, you attached a shipping address to the PaymentIntent before initializing PaymentSheet. Now, you can instead set this property to `true` and set `PaymentSheet.Configuration.shippingDetails` to a closure that returns your customers' shipping address. The shipping address will be attached to the PaymentIntent when the customer completes the checkout.
* [Fixed] Fixed user facing error messages for card related errors.
* [Fixed] Fixed `setup_future_usage` value being set when there's no customer.

## 23.1.1 2022-11-07
### Payments
* [Fixed] Fixed an issue with linking the StripePayments SDK in certain configurations.

## 23.1.0 2022-10-31
### CardScan
* [Added] Added a README.md for the `CardScanSheet` integration.

### PaymentSheet
* [Added] Added parameters to customize the primary button and Apple Pay button labels. They can be found under `PaymentSheet.Configuration.primaryButtonLabel` and `PaymentSheet.ApplePayConfiguration.buttonType` respectively.

## 23.0.0 2022-10-24
### Payments
* [Changed] Reduced the size of the SDK by splitting the `Stripe` module into `StripePaymentSheet`, `StripePayments`, and `StripePaymentsUI`. Some manual changes may be required. Migration instructions are available at [https://stripe.com/docs/mobile/ios/sdk-23-migration](https://stripe.com/docs/mobile/ios/sdk-23-migration).

|Module|Description|Compressed|Uncompressed|
|------|-----------|----------|------------|
|StripePaymentSheet|Stripe's [prebuilt payment UI](https://stripe.com/docs/payments/accept-a-payment?platform=ios&ui=payment-sheet).|2.7MB|6.3MB|
|Stripe|Contains all the below frameworks, plus [Issuing](https://stripe.com/docs/issuing/cards/digital-wallets?platform=iOS) and [Basic Integration](/docs/mobile/ios/basic).|2.3MB|5.1MB|
|StripeApplePay|[Apple Pay support](/docs/apple-pay), including `STPApplePayContext`.|0.4MB|1.0MB|
|StripePayments|Bindings for the Stripe Payments API.|1.0MB|2.6MB|
|StripePaymentsUI|Bindings for the Stripe Payments API, [STPPaymentCardTextField](https://stripe.com/docs/payments/accept-a-payment?platform=ios&ui=custom), STPCardFormView, and other UI elements.|1.7MB|3.9MB|

* [Changed] The minimum iOS version is now 13.0. If you'd like to deploy for iOS 12.0, please use Stripe SDK 22.8.4.
* [Changed] STPPaymentCardTextField's `cardParams` parameter has been deprecated in favor of `paymentMethodParams`, making it easier to include the postal code from the card field. If you need to access the `STPPaymentMethodCardParams`, use `.paymentMethodParams.card`.

### PaymentSheet
* [Fixed] Fixed a validation issue where cards expiring at the end of the current month were incorrectly treated as expired.
* [Fixed] Fixed a visual bug in iOS 16 where advancing between text fields would momentarily dismiss the keyboard.

## 22.8.4 2022-10-12
### PaymentSheet
* [Fixed] Use `.formSheet` modal presentation in Mac Catalyst. [#2023](https://github.com/stripe/stripe-ios/issues/2023) (Thanks [sergiocampama](https://github.com/sergiocampama)!)

## 22.8.3 2022-10-03
### CardScan
* [Fixed] [Garbled privacy link text in Card Scan UI](https://github.com/stripe/stripe-ios/issues/2015)

## 22.8.2 2022-09-19
### Identity
* [Changed] Support uploading single side documents.
* [Fixed] Fixed Xcode 14 support.
### Financial Connections
* [Fixed] Fixes an issue of returning canceled result from FinancialConnections if user taps cancel on the manual entry success screen.
### CardScan
* [Added] Added a new parameter to CardScanSheet.present() to specify if the presentation should be done animated or not. Defaults to true.
* [Changed] Changed card scan ML model loading to be async.
* [Changed] Changed minimum deployment target for card scan to iOS 13.

## 22.8.1 2022-09-12
### PaymentSheet
* [Fixed] Fixed potential crash when using Link in Mac Catalyst.
* [Fixed] Fixed Right-to-Left (RTL) layout issues.

### Apple Pay
* [Fixed] Fixed an issue where `applePayContext:willCompleteWithResult:authorizationResult:handler:` may not be called in Objective-C implementations of `STPApplePayContextDelegate`.

## 22.8.0 2022-09-06
### PaymentSheet
* [Changed] Renamed `PaymentSheet.reset()` to `PaymentSheet.resetCustomer()`. See `MIGRATING.md` for more info.
* [Added] You can now set closures in `PaymentSheet.ApplePayConfiguration.customHandlers` to configure the PKPaymentRequest and PKPaymentAuthorizationResult during a transaction. This enables you to build support for [Merchant Tokens](https://developer.apple.com/documentation/passkit/pkpaymentrequest/3916053-recurringpaymentrequest) and [Order Tracking](https://developer.apple.com/documentation/passkit/pkpaymentorderdetails) in iOS 16.

### Apple Pay
* [Added] You can now implement the `applePayContext(_:willCompleteWithResult:handler:)` function in your `ApplePayContextDelegate` to configure the PKPaymentAuthorizationResult during a transaction. This enables you to build support for [Order Tracking](https://developer.apple.com/documentation/passkit/pkpaymentorderdetails) in iOS 16.

## 22.7.1 2022-08-31
* [Fixed] Fixed Mac Catalyst support in Xcode 14. [#2001](https://github.com/stripe/stripe-ios/issues/2001)

### PaymentSheet
* [Fixed] PaymentSheet now uses configuration.apiClient for Apple Pay instead of always using STPAPIClient.shared.
* [Fixed] Fixed a layout issue with PaymentSheet in landscape.

## 22.7.0 2022-08-15
### PaymentSheet
* [Fixed] Fixed a layout issue on iPad.
* [Changed] Improved Link support in custom flow (`PaymentSheet.FlowController`).

## 22.6.0 2022-07-05
### PaymentSheet
* [Added] PaymentSheet now supports Link payment method.
* [Changed] Change behavior of Afterpay/Clearpay: Charge in 3 for GB, FR, and ES

### STPCardFormView
* [Changed] Postal code is no longer collected for billing addresses in Japan.

### Identity
* [Added] The ability to capture Selfie images in the native component flow.
* [Fixed] Fixed an issue where the welcome and confirmation screens were not correctly decoding non-ascii characters.
* [Fixed] Fixed an issue where, if a manually uploaded document could not be decoded on the server, there was no way to select a new image to upload.
* [Fixed] Fixed an issue where the IdentityVerificationSheet completion block was called early when manually uploading a document image instead of using auto-capture.

## 22.5.1 2022-06-21
* [Fixed] Fixed an issue with `STPPaymentHandler` where returning an app redirect could cause a crash.

## 22.5.0 2022-06-13
### PaymentSheet
* [Added] You can now use `PaymentSheet.ApplePayConfiguration.paymentSummaryItems` to directly configure the payment summary items displayed in the Apple Pay sheet. This is useful for recurring payments.

## 22.4.0 2022-05-23
### PaymentSheet
* [Added] The ability to customize the appearance of the PaymentSheet using `PaymentSheet.Appearance`.
* [Added] Support for collecting payments from customers in 54 additional countries within PaymentSheet. Most of these countries are located in Africa and the Middle East.
* [Added] `affirm` and `AUBECSDebit` payment methods are now available in PaymentSheet

## 22.3.2 2022-05-18
### CardScan
* [Added] Added privacy text to the CardImageVerification Sheet UI

## 22.3.1 2022-05-16
* [Fixed] Fixed an issue where ApplePayContext failed to parse an API response if the funding source was unknown.
* [Fixed] Fixed an issue where PaymentIntent confirmation could fail when the user closes the challenge window immediately after successfully completing a challenge

### Identity
* [Fixed] Fixed an issue where the verification flow would get stuck in a document upload loop when verifying with a passport and uploading an image manually.

## 22.3.0 2022-05-03

### PaymentSheet
* [Added] `us_bank_account` PaymentMethod is now available in payment sheet

## 22.2.0 2022-04-25

### Connections
* [Changed] `StripeConnections` SDK has been renamed to `StripeFinancialConnections`. See `MIGRATING.md` for more info.

### PaymentSheet
* [Fixed] Fixed an issue where `source_cancel` API requests were being made for non-3DS payment method types.
* [Fixed] Fixed an issue where certain error messages were not being localized.
* [Added] `us_bank_account` PaymentMethod is now available in PaymentSheet.

### Identity
* [Fixed] Minor UI fixes when using `IdentityVerificationSheet` with native components
* [Changed] Improvements to native component `IdentityVerificationSheet` document detection

## 22.1.1 2022-04-11

### Identity
* [Fixed] Fixes VerificationClientSecret (Thanks [Masataka-n](https://github.com/Masataka-n)!)

## 22.1.0 2022-04-04
* [Changed] Localization improvements.
### Identity
* [Added] `IdentityVerificationSheet` can now be used with native iOS components.

## 22.0.0 2022-03-28
* [Changed] The minimum iOS version is now 12.0. If you'd like to deploy for iOS 11.0, please use Stripe SDK 21.12.0.
* [Added] `us_bank_account` PaymentMethod is now available for ACH Direct Debit payments, including APIs to collect customer bank information (requires `StripeConnections`) and verify microdeposits.
* [Added] `StripeConnections` SDK can be optionally included to support ACH Direct Debit payments.

### PaymentSheet
* [Changed] PaymentSheet now uses light and dark mode agnostic icons for payment method types.
* [Changed] Link payment method (private beta) UX improvements.

### Identity
* [Changed] `IdentityVerificationSheet` now has an availability requirement of iOS 14.3 on its initializer instead of the `present` method.

## 21.13.0 2022-03-15
* [Changed] Binary framework distribution now requires Xcode 13. Carthage users using Xcode 12 need to add the `--no-use-binaries` flag.

### PaymentSheet
* [Fixed] Fixed potential crash when using PaymentSheet custom flow with SwiftUI.
* [Fixed] Fixed being unable to cancel native 3DS2 in PaymentSheet.
* [Fixed] The payment method icons will now use the correct colors when PaymentSheet is configured with `alwaysLight` or `alwaysDark`.
* [Fixed] A race condition when setting the `primaryButtonColor` on `PaymentSheet.Configuration`.
* [Added] PaymentSheet now supports Link (private beta).

### CardScan
* [Added] The `CardImageVerificationSheet` initializer can now take an additional `Configuration` object.

## 21.12.0 2022-02-14
* [Added] We now offer a 1MB Apple Pay SDK module intended for use in an App Clip. Visit [our App Clips docs](https://stripe.com/docs/apple-pay#app-clips) for details.
* `Stripe` now requires `StripeApplePay`. See `MIGRATING.md` for more info.
* [Added] Added a convenience initializer to create an STPCardParams from an STPPaymentMethodParams.

### PaymentSheet
* [Changed] The "save this card" checkbox in PaymentSheet is now unchecked by default in non-US countries.
* [Fixed] Fixes issue that could cause symbol name collisions when using Objective-C
* [Fixed] Fixes potential crash when using PaymentSheet with SwiftUI

## 21.11.1 2022-01-10
* Fixes a build warning in SPM caused by an invalid Package.swift file.

## 21.11.0 2022-01-04
* [Changed] The maximum `identity_document` file upload size has been increased, improving the quality of compressed images. See https://stripe.com/docs/file-upload
* [Fixed] The maximum `dispute_evidence` file upload size has been decreased to match server requirements, preventing the server from rejecting uploads that exceeded 5MB. See https://stripe.com/docs/file-upload
* [Added] PaymentSheet now supports Afterpay / Clearpay, EPS, Giropay, Klarna, Paypal (private beta), and P24.

## 21.10.0 2021-12-14
* Added API bindings for Klarna
* `StripeIdentity` now requires `StripeCameraCore`. See `MIGRATING.md` for more info.
* Releasing `StripeCardScan` Beta iOS SDK
* Fixes a bug where the text field would cause a crash when typing a space (U+0020) followed by pressing the backspace key on iPad. [#1907](https://github.com/stripe/stripe-ios/issues/1907) (Thanks [buhikon](https://github.com/buhikon)!)

## 21.9.1 2021-12-02
* Fixes a build warning caused by a duplicate NSURLComponents+Stripe.swift file.

## 21.9.0 2021-10-18
### PaymentSheet
This release adds several new features to PaymentSheet, our drop-in UI integration:

#### More supported payment methods
The list of supported payment methods depends on your integration.
If you’re using a PaymentIntent, we support:
- Card
- SEPA Debit, bancontact, iDEAL, sofort

If you’re using a PaymentIntent with `setup_future_usage` or a SetupIntent, we support:
- Card
- Apple/GooglePay

Note: To enable SEPA Debit and sofort, set `PaymentSheet.configuration.allowsDelayedPaymentMethods` to `true` on the client.
These payment methods can't guarantee you will receive funds from your customer at the end of the checkout because they take time to settle. Don't enable these if your business requires immediate payment (e.g., an on-demand service). See https://stripe.com/payments/payment-methods-guide

#### Pre-fill billing details
PaymentSheet collects billing details like name and email for certain payment methods. Pre-fill these fields to save customers time by setting `PaymentSheet.Configuration.defaultBillingDetails`.

#### Save payment methods on payment
> This is currently only available for cards + Apple/Google Pay.

PaymentSheet supports PaymentIntents with `setup_future_usage` set. This property tells us to save the payment method for future use (e.g., taking initial payment of a recurring subscription).
When set, PaymentSheet hides the 'Save this card for future use' checkbox and always saves.

#### SetupIntent support
> This is currently only available for cards + Apple/Google Pay.

Initialize PaymentSheet with a SetupIntent to set up cards for future use without charging.

#### Smart payment method ordering
When a customer is adding a new payment method, PaymentSheet uses information like the customers region to show the most relevant payment methods first.

#### Other changes
* Postal code collection for cards is now limited to US, CA, UK
* Fixed SwiftUI memory leaks [Issue #1881](https://github.com/stripe/stripe-ios/issues/1881)
* Added "hint" for error messages
* Adds many new localizations. The SDK now localizes in the following languages: bg-BG,ca-ES,cs-CZ,da,de,el-GR,en-GB,es-419,es,et-EE,fi,fil,fr-CA,fr,hr,hu,id,it,ja,ko,lt-LT,lv-LV,ms-MY,mt,nb,nl,nn-NO,pl-PL,pt-BR,pt-PT,ro-RO,ru,sk-SK,sl-SI,sv,tk,tr,vi,zh-Hans,zh-Hant,zh-HK
* `Stripe` and `StripeIdentity` now require `StripeUICore`. See `MIGRATING.md` for more info.

## 21.8.1 2021-08-10
* Fixes an issue with image loading when using Swift Package Manager.
* Temporarily disabled WeChat Pay support in PaymentMethods.
* The `Stripe` module now requires `StripeCore`. See `MIGRATING.md` for more info.

## 21.8.0 2021-08-04
* Fixes broken card scanning links. (Thanks [ricsantos](https://github.com/ricsantos))
* Fixes accessibilityLabel for postal code field. (Thanks [romanilchyshyndepop](https://github.com/romanilchyshyndepop))
* Improves compile time by 30% [#1846](https://github.com/stripe/stripe-ios/pull/1846) (Thanks [JonathanDowning](https://github.com/JonathanDowning)!)
* Releasing `StripeIdentity` iOS SDK for use with [Stripe Identity](https://stripe.com/identity).

## 21.7.0 2021-07-07
* Fixes an issue with `additionaDocument` field typo [#1833](https://github.com/stripe/stripe-ios/issues/1833)
* Adds support for WeChat Pay to PaymentMethods
* Weak-links SwiftUI [#1828](https://github.com/stripe/stripe-ios/issues/1828)
* Adds 3DS2 support for Cartes Bancaires
* Fixes an issue with camera rotation during card scanning on iPad
* Fixes an issue where PaymentSheet could cause conflicts when included in an app that also includes PanModal [#1818](https://github.com/stripe/stripe-ios/issues/1818)
* Fixes an issue with building on Xcode 13 [#1822](https://github.com/stripe/stripe-ios/issues/1822)
* Fixes an issue where overriding STPPaymentCardTextField's `brandImage()` func had no effect [#1827](https://github.com/stripe/stripe-ios/issues/1827)
* Fixes documentation typo. (Thanks [iAugux](https://github.com/iAugux))

## 21.6.0 2021-05-27
* Adds `STPCardFormView`, a UI component that collects card details
* Adds 'STPRadarSession'. Note this requires additional Stripe permissions to use.

## 21.5.1 2021-05-07
* Fixes the `PaymentSheet` API not being public.
* Fixes an issue with missing headers. (Thanks [jctrouble](https://github.com/jctrouble)!)

## 21.5.0 2021-05-06
* Adds the `PaymentSheet`(https://stripe.dev/stripe-ios/docs/Classes/PaymentSheet.html) API, a prebuilt payment UI.
* Fixes Mac Catalyst support in Xcode 12.5 [#1797](https://github.com/stripe/stripe-ios/issues/1797)
* Fixes `STPPaymentCardTextField` not being open [#1768](https://github.com/stripe/stripe-ios/issues/1797)

## 21.4.0 2021-04-08
* Fixed warnings in Xcode 12.5. [#1772](https://github.com/stripe/stripe-ios/issues/1772)
* Fixes a layout issue when confirming payments in SwiftUI. [#1761](https://github.com/stripe/stripe-ios/issues/1761) (Thanks [mvarie](https://github.com/mvarie)!)
* Fixes a potential race condition when finalizing 3DS2 confirmations.
* Fixes an issue where a 3DS2 transaction could result in an incorrect error message when the card number is incorrect. [#1778](https://github.com/stripe/stripe-ios/issues/1778)
* Fixes an issue where `STPPaymentHandler.shared().handleNextAction` sometimes didn't return a `handleActionError`. [#1769](https://github.com/stripe/stripe-ios/issues/1769)
* Fixes a layout issue when confirming payments in SwiftUI. [#1761](https://github.com/stripe/stripe-ios/issues/1761) (Thanks [mvarie](https://github.com/mvarie)!)
* Fixes an issue with opening URLs on Mac Catalyst
* Fixes an issue where OXXO next action is mistaken for a cancel in STPPaymentHandler
* SetupIntents for iDEAL, Bancontact, EPS, and Sofort will now send the required mandate information.
* Adds support for BLIK.
* Adds `decline_code` information to STPError. [#1755](https://github.com/stripe/stripe-ios/issues/1755)
* Adds support for SetupIntents to STPApplePayContext
* Allows STPPaymentCardTextField to be subclassed. [#1768](https://github.com/stripe/stripe-ios/issues/1768)

## 21.3.1 2021-03-25
* Adds support for Maestro in Apple Pay on iOS 12 or later.

## 21.3.0 2021-02-18
* Adds support for SwiftUI in custom integration using the `STPPaymentCardTextField.Representable` View and the `.paymentConfirmationSheet()` ViewModifier. See `IntegrationTester` for usage examples.
* Removes the UIViewController requirement from STPApplePayContext, allowing it to be used in SwiftUI.
* Fixes an issue where `STPPaymentOptionsViewController` could fail to register a card. [#1758](https://github.com/stripe/stripe-ios/issues/1758)
* Fixes an issue where some UnionPay test cards were marked as invalid. [#1759](https://github.com/stripe/stripe-ios/issues/1759)
* Updates tests to run on Carthage 0.37 with .xcframeworks.


## 21.2.1 2021-01-29
* Fixed an issue where a payment card text field could resize incorrectly on smaller devices or with certain languages. [#1600](https://github.com/stripe/stripe-ios/issues/1600)
* Fixed an issue where the SDK could always return English strings in certain situations. [#1677](https://github.com/stripe/stripe-ios/pull/1677) (Thanks [glaures-ioki](https://github.com/glaures-ioki)!)
* Fixed an issue where an STPTheme had no effect on the navigation bar. [#1753](https://github.com/stripe/stripe-ios/pull/1753) (Thanks  [@rbenna](https://github.com/rbenna)!)
* Fixed handling of nil region codes. [#1752](https://github.com/stripe/stripe-ios/issues/1752)
* Fixed an issue preventing card scanning from being disabled. [#1751](https://github.com/stripe/stripe-ios/issues/1751)
* Fixed an issue with enabling card scanning in an app with a localized Info.plist.[#1745](https://github.com/stripe/stripe-ios/issues/1745)
* Added a missing additionalDocument parameter to STPConnectAccountIndividualVerification.
* Added support for Afterpay/Clearpay.

## 21.2.0 2021-01-06
* Stripe3DS2 is now open source software under the MIT License.
* Fixed various issues with bundling Stripe3DS2 in Cocoapods and Swift Package Manager. All binary dependencies have been removed.
* Fixed an infinite loop during layout on small screen sizes. [#1731](https://github.com/stripe/stripe-ios/issues/1731)
* Fixed issues with missing image assets when using Cocoapods. [#1655](https://github.com/stripe/stripe-ios/issues/1655) [#1722](https://github.com/stripe/stripe-ios/issues/1722)
* Fixed an issue which resulted in unnecessary queries to the BIN information service.
* Adds the ability to `attach` and `detach` PaymentMethod IDs to/from a CustomerContext. [#1729](https://github.com/stripe/stripe-ios/issues/1729)
* Adds support for NetBanking.

## 21.1.0 2020-12-07
* Fixes a crash during manual confirmation of a 3DS2 payment. [#1725](https://github.com/stripe/stripe-ios/issues/1725)
* Fixes an issue that could cause some image assets to be missing in certain configurations. [#1722](https://github.com/stripe/stripe-ios/issues/1722)
* Fixes an issue with confirming Alipay transactions.
* Re-exposes `cardNumber` parameter in `STPPaymentCardTextField`.
* Adds support for UPI.

## 21.0.1 2020-11-19
* Fixes an issue with some initializers not being exposed publicly following the [conversion to Swift](https://stripe.com/docs/mobile/ios/sdk-21-migration).
* Updates GrabPay integration to support synchronous updates.

## 21.0.0 2020-11-18
* The SDK is now written in Swift, and some manual changes are required. Migration instructions are available at [https://stripe.com/docs/mobile/ios/sdk-21-migration](https://stripe.com/docs/mobile/ios/sdk-21-migration).
* Adds full support for Apple silicon.
* Xcode 12.2 is now required.

## 20.1.1 2020-10-23
* Fixes an issue when using Cocoapods 1.10 and Xcode 12. [#1683](https://github.com/stripe/stripe-ios/pull/1683)
* Fixes a warning when using Swift Package Manager. [#1675](https://github.com/stripe/stripe-ios/pull/1675)

## 20.1.0 2020-10-15
* Adds support for OXXO. [#1592](https://github.com/stripe/stripe-ios/pull/1592)
* Applies a workaround for various bugs in Swift Package Manager. [#1671](https://github.com/stripe/stripe-ios/pull/1671) Please see [#1673](https://github.com/stripe/stripe-ios/issues/1673) for additional notes when using Xcode 12.0.
* Card scanning now works when the device's orientation is unknown. [#1659](https://github.com/stripe/stripe-ios/issues/1659)
* The expiration date field's Simplified Chinese localization has been corrected. (Thanks [cythb](https://github.com/cythb)!) [#1654](https://github.com/stripe/stripe-ios/pull/1654)

## 20.0.0 2020-09-14
* [Card scanning](https://github.com/stripe/stripe-ios#card-scanning) is now built into STPAddCardViewController. Card.io support has been removed. [#1629](https://github.com/stripe/stripe-ios/pull/1629)
* Shrunk the SDK from 1.3MB when compressed & thinned to 0.7MB, allowing for easier App Clips integration. [#1643](https://github.com/stripe/stripe-ios/pull/1643)
* Swift Package Manager, Apple Silicon, and Catalyst are now fully supported on Xcode 12. [#1644](https://github.com/stripe/stripe-ios/pull/1644)
* Adds support for 19-digit cards. [#1608](https://github.com/stripe/stripe-ios/pull/1608)
* Adds GrabPay and Sofort as PaymentMethod. [#1627](https://github.com/stripe/stripe-ios/pull/1627)
* Drops support for iOS 10. [#1643](https://github.com/stripe/stripe-ios/pull/1643)

## 19.4.0 2020-08-13
* `pkPaymentErrorForStripeError` no longer returns PKPaymentUnknownErrors. Instead, it returns the original NSError back, resulting in dismissal of the Apple Pay sheet. This means ApplePayContext dismisses the Apple Pay sheet for all errors that aren't specifically PKPaymentError types.
* `metadata` fields are no longer populated on retrieved Stripe API objects and must be fetched on your server using your secret key. If this is causing issues with your deployed app versions please reach out to [Stripe Support](https://support.stripe.com/?contact=true). These fields have been marked as deprecated and will be removed in a future SDK version.

## 19.3.0 2020-05-28
* Adds giropay PaymentMethod bindings [#1569](https://github.com/stripe/stripe-ios/pull/1569)
* Adds Przelewy24 (P24) PaymentMethod bindings [#1556](https://github.com/stripe/stripe-ios/pull/1556)
* Adds Bancontact PaymentMethod bindings [#1565](https://github.com/stripe/stripe-ios/pull/1565)
* Adds EPS PaymentMethod bindings [#1578](https://github.com/stripe/stripe-ios/pull/1578)
* Replaces es-AR localization with es-419 for full Latin American Spanish support and updates multiple localizations [#1549](https://github.com/stripe/stripe-ios/pull/1549) [#1570](https://github.com/stripe/stripe-ios/pull/1570)
* Fixes missing custom number placeholder in `STPPaymentCardTextField` [#1576](https://github.com/stripe/stripe-ios/pull/1576)
* Adds tabbing on external keyboard support to `STPAUBECSFormView` and correctly types it as a `UIView` instead of `UIControl` [#1580](https://github.com/stripe/stripe-ios/pull/1580)

## 19.2.0 2020-05-01
* Adds ability to attach shipping details when confirming PaymentIntents [#1558](https://github.com/stripe/stripe-ios/pull/1558)
* `STPApplePayContext` now provides shipping details in the `applePayContext:didCreatePaymentMethod:paymentInformation:completion:` delegate method and automatically attaches shipping details to PaymentIntents (unless manual confirmation)[#1561](https://github.com/stripe/stripe-ios/pull/1561)
* Adds support for the BECS Direct Debit payment method for Stripe users in Australia [#1547](https://github.com/stripe/stripe-ios/pull/1547)

## 19.1.1 2020-04-28
* Add advancedFraudSignalsEnabled property [#1560](https://github.com/stripe/stripe-ios/pull/1560)

## 19.1.0 2020-04-15
* Relaxes need for dob for full name connect account (`STPConnectAccountIndividualParams`). [#1539](https://github.com/stripe/stripe-ios/pull/1539)
* Adds Chinese (Traditional) and Chinese (Hong Kong) localizations [#1536](https://github.com/stripe/stripe-ios/pull/1536)
* Adds `STPApplePayContext`, a helper class for Apple Pay. [#1499](https://github.com/stripe/stripe-ios/pull/1499)
* Improves accessibility [#1513](https://github.com/stripe/stripe-ios/pull/1513), [#1504](https://github.com/stripe/stripe-ios/pull/1504)
* Adds support for the Bacs Direct Debit payment method [#1487](https://github.com/stripe/stripe-ios/pull/1487)
* Adds support for 16 digit Diners Club cards [#1498](https://github.com/stripe/stripe-ios/pull/1498)

## 19.0.1 2020-03-24
* Fixes an issue building with Xcode 11.4 [#1526](https://github.com/stripe/stripe-ios/pull/1526)

## 19.0.0 2020-02-12
* Deprecates the `STPAPIClient` `initWithConfiguration:` method. Set the `configuration` property on the `STPAPIClient` instance instead. [#1474](https://github.com/stripe/stripe-ios/pull/1474)
* Deprecates `publishableKey` and `stripeAccount` properties of `STPPaymentConfiguration`. See [MIGRATING.md](https://github.com/stripe/stripe-ios/blob/master/MIGRATING.md) for more details. [#1474](https://github.com/stripe/stripe-ios/pull/1474)
* Adds explicit STPAPIClient properties on all SDK components that make API requests. These default to `[STPAPIClient sharedClient]`. This is a breaking change for some users of `stripeAccount`. See [MIGRATING.md](https://github.com/stripe/stripe-ios/blob/master/MIGRATING.md) for more details. [#1469](https://github.com/stripe/stripe-ios/pull/1469)
* The user's postal code is now collected by default in countries that support postal codes. We always recommend collecting a postal code to increase card acceptance rates and reduce fraud. See [MIGRATING.md](https://github.com/stripe/stripe-ios/blob/master/MIGRATING.md) for more details. [#1479](https://github.com/stripe/stripe-ios/pull/1479)

## 18.4.0 2020-01-15
* Adds support for Klarna Pay on Sources API [#1444](https://github.com/stripe/stripe-ios/pull/1444)
* Compresses images using `pngcrush` to reduce SDK size [#1471](https://github.com/stripe/stripe-ios/pull/1471)
* Adds support for CVC recollection in PaymentIntent confirm [#1473](https://github.com/stripe/stripe-ios/pull/1473)
* Fixes a race condition when setting `defaultPaymentMethod` on `STPPaymentOptionsViewController` [#1476](https://github.com/stripe/stripe-ios/pull/1476)

## 18.3.0 2019-12-3
* STPAddCardViewControllerDelegate methods previously removed in v16.0.0 are now marked as deprecated, to help migrating users [#1439](https://github.com/stripe/stripe-ios/pull/1439)
* Fixes an issue where canceling 3DS authentication could leave PaymentIntents in an inaccurate `requires_action` state [#1443](https://github.com/stripe/stripe-ios/pull/1443)
* Fixes text color for large titles [#1446](https://github.com/stripe/stripe-ios/pull/1446)
* Re-adds support for pre-selecting the last selected payment method in STPPaymentContext and STPPaymentOptionsViewController. [#1445](https://github.com/stripe/stripe-ios/pull/1445)
* Fix crash when adding/removing postal code cells [#1450](https://github.com/stripe/stripe-ios/pull/1450)

## 18.2.0 2019-10-31
* Adds support for creating tokens with the last 4 digits of an SSN [#1432](https://github.com/stripe/stripe-ios/pull/1432)
* Renames Standard Integration to Basic Integration

## 18.1.0 2019-10-29
* Adds localizations for English (Great Britain), Korean, Russian, and Turkish [#1373](https://github.com/stripe/stripe-ios/pull/1373)
* Adds support for SEPA Debit as a PaymentMethod [#1415](https://github.com/stripe/stripe-ios/pull/1415)
* Adds support for custom SEPA Debit Mandate params with PaymentMethod [#1420](https://github.com/stripe/stripe-ios/pull/1420)
* Improves postal code UI for users with mismatched regions [#1302](https://github.com/stripe/stripe-ios/issues/1302)
* Fixes a potential crash when presenting the add card view controller [#1426](https://github.com/stripe/stripe-ios/issues/1426)
* Adds offline status checking to FPX payment flows [#1422](https://github.com/stripe/stripe-ios/pull/1422)
* Adds support for push provisions for Issuing users [#1396](https://github.com/stripe/stripe-ios/pull/1396)

## 18.0.0 2019-10-04
* Adds support for building on macOS 10.15 with Catalyst. Use the .xcframework file attached to the release in GitHub. Cocoapods support is coming soon. [#1364](https://github.com/stripe/stripe-ios/issues/1364)
* Errors from the Payment Intents API are now localized by default. See [MIGRATING.md](https://github.com/stripe/stripe-ios/blob/master/MIGRATING.md) for details.
* Adds support for FPX in Standard Integration. [#1390](https://github.com/stripe/stripe-ios/pull/1390)
* Simplified Apple Pay integration when using 3DS2. [#1386](https://github.com/stripe/stripe-ios/pull/1386)
* Improved autocomplete behavior for some STPPaymentHandler blocks. [#1403](https://github.com/stripe/stripe-ios/pull/1403)
* Fixed spurious `keyboardWillAppear` messages triggered by STPPaymentTextCard. [#1393](https://github.com/stripe/stripe-ios/pull/1393)
* Fixed an issue with non-numeric placeholders in STPPaymentTextCard. [#1394](https://github.com/stripe/stripe-ios/pull/1394)
* Dropped support for iOS 9. Please continue to use 17.0.2 if you need to support iOS 9.

## 17.0.2 2019-09-24
* Fixes an error that could prevent a 3D Secure 2 challenge dialog from appearing in certain situations.
* Improved VoiceOver support. [#1384](https://github.com/stripe/stripe-ios/pull/1384)
* Updated Apple Pay and Mastercard branding. [#1374](https://github.com/stripe/stripe-ios/pull/1374)
* Updated the Standard Integration example app to use automatic confirmation. [#1363](https://github.com/stripe/stripe-ios/pull/1363)
* Added support for collecting email addresses and phone numbers from Apple Pay. [#1372](https://github.com/stripe/stripe-ios/pull/1372)
* Introduced support for FPX payments. (Invite-only Beta) [#1375](https://github.com/stripe/stripe-ios/pull/1375)

## 17.0.1 2019-09-09
* Cancellation during the 3DS2 flow will no longer cause an unexpected error. [#1353](https://github.com/stripe/stripe-ios/pull/1353)
* Large Title UIViewControllers will no longer have a transparent background in iOS 13. [#1362](https://github.com/stripe/stripe-ios/pull/1362)
* Adds an `availableCountries` option to STPPaymentConfiguration, allowing one to limit the list of countries in the address entry view. [#1327](https://github.com/stripe/stripe-ios/pull/1327)
* Fixes a crash when using card.io. [#1357](https://github.com/stripe/stripe-ios/pull/1357)
* Fixes an issue with birthdates when creating a Connect account. [#1361](https://github.com/stripe/stripe-ios/pull/1361)
* Updates example code to Swift 5. [#1354](https://github.com/stripe/stripe-ios/pull/1354)
* The default value of `[STPTheme translucentNavigationBar]` is now `YES`. [#1367](https://github.com/stripe/stripe-ios/pull/1367)

## 17.0.0 2019-09-04
* Adds support for iOS 13, including Dark Mode and minor bug fixes. [#1307](https://github.com/stripe/stripe-ios/pull/1307)
* Updates API version from 2015-10-12 to 2019-05-16 [#1254](https://github.com/stripe/stripe-ios/pull/1254)
  * Adds `STPSourceRedirectStatusNotRequired` to `STPSourceRedirectStatus`.  Previously, optional redirects were marked as `STPSourceRedirectStatusSucceeded`.
  * Adds `STPSourceCard3DSecureStatusRecommended` to `STPSourceCard3DSecureStatus`.
  * Removes `STPLegalEntityParams`.  Initialize an `STPConnectAccountParams` with an `individual` or `company` dictionary instead. See https://stripe.com/docs/api/tokens/create_account#create_account_token-account
* Changes the `STPPaymentContextDelegate paymentContext:didCreatePaymentResult:completion:` completion block type to `STPPaymentStatusBlock`, to let you inform the context that the user canceled.
* Adds initial support for WeChat Pay. [#1326](https://github.com/stripe/stripe-ios/pull/1326)
* The user's billing address will now be included when creating a PaymentIntent from an Apple Pay token. [#1334](https://github.com/stripe/stripe-ios/pull/1334)


## 16.0.7 2019-08-23
* Fixes STPThreeDSUICustomization not initializing defaults correctly. [#1303](https://github.com/stripe/stripe-ios/pull/1303)
* Fixes STPPaymentHandler treating post-authentication errors as authentication errors [#1291](https://github.com/stripe/stripe-ios/pull/1291)
* Removes preferredStatusBarStyle from STPThreeDSUICustomization, see STPThreeDSNavigationBarCustomization.barStyle instead [#1308](https://github.com/stripe/stripe-ios/pull/1308)

## 16.0.6 2019-08-13
* Adds a method to STPAuthenticationContext allowing you to configure the SFSafariViewController presented for web-based authentication.
* Adds STPAddress initializer that takes STPPaymentMethodBillingDetails. [#1278](https://github.com/stripe/stripe-ios/pull/1278)
* Adds convenience method to populate STPUserInformation with STPPaymentMethodBillingDetails. [#1278](https://github.com/stripe/stripe-ios/pull/1278)
* STPShippingAddressViewController prefills billing address for PaymentMethods too now, not just Card. [#1278](https://github.com/stripe/stripe-ios/pull/1278)
* Update libStripe3DS2.a to avoid a conflict with Firebase. [#1293](https://github.com/stripe/stripe-ios/issues/1293)

## 16.0.5 2019-08-09
* Fixed an compatibility issue when building with certain Cocoapods configurations. [#1288](https://github.com/stripe/stripe-ios/issues/1288)

## 16.0.4 2019-08-08
* Improved compatibility with other OpenSSL-using libraries. [#1265](https://github.com/stripe/stripe-ios/issues/1265)
* Fixed compatibility with Xcode 10.1. [#1273](https://github.com/stripe/stripe-ios/issues/1273)
* Fixed an issue where STPPaymentContext could be left in a bad state when cancelled. [#1284](https://github.com/stripe/stripe-ios/pull/1284)

## 16.0.3 2019-08-01
* Changes to code obfuscation, resolving an issue with App Store review [#1269](https://github.com/stripe/stripe-ios/pull/1269)
* Adds Apple Pay support to STPPaymentHandler [#1264](https://github.com/stripe/stripe-ios/pull/1264)

## 16.0.2 2019-07-29
* Adds API to let users set a default payment option for Standard Integration [#1252](https://github.com/stripe/stripe-ios/pull/1252)
* Removes querying the Advertising Identifier (IDFA).
* Adds customizable UIStatusBarStyle to STDSUICustomization.

## 16.0.1 2019-07-25
* Migrates Stripe3DS2.framework to libStripe3DS2.a, resolving an issue with App Store validation. [#1246](https://github.com/stripe/stripe-ios/pull/1246)
* Fixes a crash in STPPaymentHandler. [#1244](https://github.com/stripe/stripe-ios/pull/1244)

## 16.0.0 2019-07-18
* Migrates STPPaymentCardTextField.cardParams property type from STPCardParams to STPPaymentMethodCardParams
* STPAddCardViewController:
    * Migrates addCardViewController:didCreateSource:completion: and addCardViewController:didCreateToken:completion: to addCardViewController:didCreatePaymentMethod:completion
    * Removes managedAccountCurrency property - there’s no equivalent parameter necessary for PaymentMethods.
* STPPaymentOptionViewController now shows, adds, removes PaymentMethods instead of Source/Tokens.
* STPCustomerContext, STPBackendAPIAdapter:
    * Removes selectDefaultCustomerSource:completion: -  Users must explicitly select their Payment Method of choice.
    * Migrates detachSourceFromCustomer:completion:, attachSourceToCustomer:completion to detachPaymentMethodFromCustomer:completion:, attachPaymentMethodToCustomer:completion:
    * Adds listPaymentMethodsForCustomerWithCompletion: - the Customer object doesn’t contain attached Payment Methods; you must fetch it from the Payment Methods API.
* STPPaymentContext now uses the new Payment Method APIs listed above instead of Source/Token, and returns the reworked STPPaymentResult containing a PaymentMethod.
* Migrates STPPaymentResult.source to paymentMethod of type STPPaymentMethod
* Deprecates STPPaymentIntentAction* types, replaced by STPIntentAction*. [#1208](https://github.com/stripe/stripe-ios/pull/1208)
  * Deprecates `STPPaymentIntentAction`, replaced by `STPIntentAction`
  * Deprecates `STPPaymentIntentActionType`, replaced by `STPIntentActionType`
  * Deprecates `STPPaymentIntentActionRedirectToURL`, replaced by `STPIntentActionTypeRedirectToURL`
* Adds support for SetupIntents.  See https://stripe.com/docs/payments/cards/saving-cards#saving-card-without-payment
* Adds support for 3DS2 authentication.  See https://stripe.com/docs/mobile/ios/authentication

## 15.0.1 2019-04-16
* Adds configurable support for JCB (Apple Pay). [#1158](https://github.com/stripe/stripe-ios/pull/1158)
* Updates sample apps to use `PaymentIntents` and `PaymentMethods` where available. [#1159](https://github.com/stripe/stripe-ios/pull/1159)
* Changes `STPPaymentMethodCardParams` `expMonth` and `expYear` property types to `NSNumber *` to fix a bug using Apple Pay. [#1161](https://github.com/stripe/stripe-ios/pull/1161)

## 15.0.0 2019-3-19
* Renames all former references to 'PaymentMethod' to 'PaymentOption'. See [MIGRATING.md](/MIGRATING.md) for more details. [#1139](https://github.com/stripe/stripe-ios/pull/1139)
  * Renames `STPPaymentMethod` to `STPPaymentOption`
  * Renames `STPPaymentMethodType` to `STPPaymentOptionType`
  * Renames `STPApplePaymentMethod` to `STPApplePayPaymentOption`
  * Renames `STPPaymentMethodTuple` to `STPPaymentOptionTuple`
  * Renames `STPPaymentMethodsViewController` to `STPPaymentOptionsViewController`
  * Renames all properties, methods, comments referencing 'PaymentMethod' to 'PaymentOption'
* Rewrites `STPaymentMethod` and `STPPaymentMethodType` to match the [Stripe API](https://stripe.com/docs/api/payment_methods/object). [#1140](https://github.com/stripe/stripe-ios/pull/1140).
* Adds `[STPAPI createPaymentMethodWithParams:completion:]`, which creates a PaymentMethod. [#1141](https://github.com/stripe/stripe-ios/pull/1141)
* Adds `paymentMethodParams` and `paymentMethodId` to `STPPaymentIntentParams`.  You can now confirm a PaymentIntent with a PaymentMethod. [#1142](https://github.com/stripe/stripe-ios/pull/1142)
* Adds `paymentMethodTypes` to `STPPaymentIntent`.
* Deprecates several Source-named properties, based on changes to the [Stripe API](https://stripe.com/docs/upgrades#2019-02-11). [#1146](https://github.com/stripe/stripe-ios/pull/1146)
  * Deprecates `STPPaymentIntentParams.saveSourceToCustomer`, replaced by `savePaymentMethod`
  * Deprecates `STPPaymentIntentsStatusRequiresSource`, replaced by `STPPaymentIntentsStatusRequiresPaymentMethod`
  * Deprecates `STPPaymentIntentsStatusRequiresSourceAction`, replaced by `STPPaymentIntentsStatusRequiresAction`
  * Deprecates `STPPaymentIntentSourceAction`, replaced by `STPPaymentIntentAction`
  * Deprecates `STPPaymentSourceActionAuthorizeWithURL`, replaced by `STPPaymentActionRedirectToURL`
  * Deprecates `STPPaymentIntent.nextSourceAction`, replaced by `nextAction`
* Added new localizations for the following languages [#1050](https://github.com/stripe/stripe-ios/pull/1050)
  * Danish
  * Spanish (Argentina/Latin America)
  * French (Canada)
  * Norwegian
  * Portuguese (Brazil)
  * Portuguese (Portugal)
  * Swedish
* Deprecates `STPEphemeralKeyProvider`, replaced by `STPCustomerEphemeralKeyProvider`.  We now allow for ephemeral keys that are not customer [#1131](https://github.com/stripe/stripe-ios/pull/1131)
* Adds CVC image for Amex cards [#1046](https://github.com/stripe/stripe-ios/pull/1046)
* Fixed `STPPaymentCardTextField.nextFirstResponderField` to never return nil [#1059](https://github.com/stripe/stripe-ios/pull/1059)
* Improves return key functionality for `STPPaymentCardTextField`, `STPAddCardViewController` [#1059](https://github.com/stripe/stripe-ios/pull/1059)
* Add postal code support for Saudi Arabia [#1127](https://github.com/stripe/stripe-ios/pull/1127)
* CVC field updates validity if card number/brand change [#1128](https://github.com/stripe/stripe-ios/pull/1128)

## 14.0.0 2018-11-14
* Changes `STPPaymentCardTextField`, which now copies the `cardParams` property. See [MIGRATING.md](/MIGRATING.md) for more details. [#1031](https://github.com/stripe/stripe-ios/pull/1031)
* Renames `STPPaymentIntentParams.returnUrl` to `STPPaymentIntentParams.returnURL`. [#1037](https://github.com/stripe/stripe-ios/pull/1037)
* Removes `STPPaymentIntent.returnUrl` and adds `STPPaymentIntent.nextSourceAction`, based on changes to the [Stripe API](https://stripe.com/docs/upgrades#2018-11-08). [#1038](https://github.com/stripe/stripe-ios/pull/1038)
* Adds `STPVerificationParams.document_back` property. [#1017](https://github.com/stripe/stripe-ios/pull/1017)
* Fixes bug in `STPPaymentMethodsViewController` where selected payment method changes back if it wasn't dismissed in the `didFinish` delegate method. [#1020](https://github.com/stripe/stripe-ios/pull/1020)

## 13.2.0 2018-08-14
* Adds `STPPaymentMethod` protocol implementation for `STPSource`. You can now call `image`/`templatedImage`/`label` on a source. [#976](https://github.com/stripe/stripe-ios/pull/976)
* Fixes crash in `STPAddCardViewController` with some prefilled billing addresses [#1004](https://github.com/stripe/stripe-ios/pull/1004)
* Fixes `STPPaymentCardTextField` layout issues on small screens [#1009](https://github.com/stripe/stripe-ios/pull/1009)
* Fixes hidden text fields in `STPPaymentCardTextField` from being read by VoiceOver [#1012](https://github.com/stripe/stripe-ios/pull/1012)
* Updates example app to add client-side metadata `charge_request_id` to requests to `example-ios-backend` [#1008](https://github.com/stripe/stripe-ios/pull/1008)

## 13.1.0 2018-07-13
* Adds `STPPaymentIntent` to support PaymentIntents. [#985](https://github.com/stripe/stripe-ios/pull/985), [#986](https://github.com/stripe/stripe-ios/pull/986), [#987](https://github.com/stripe/stripe-ios/pull/987), [#988](https://github.com/stripe/stripe-ios/pull/988)
* Reduce `NSURLSession` memory footprint. [#969](https://github.com/stripe/stripe-ios/pull/969)
* Fixes invalid JSON error when deleting `Card` from a `Customer`. [#992](https://github.com/stripe/stripe-ios/pull/992)

## 13.0.3 2018-06-11
* Fixes payment method label overlapping the checkmark, for Amex on small devices [#952](https://github.com/stripe/stripe-ios/pull/952)
* Adds EPS and Multibanco support to `STPSourceParams` [#961](https://github.com/stripe/stripe-ios/pull/961)
* Adds `STPBillingAddressFieldsName` option to `STPBillingAddressFields` [#964](https://github.com/stripe/stripe-ios/pull/964)
* Fixes crash in `STPColorUtils.perceivedBrightnessForColor` [#954](https://github.com/stripe/stripe-ios/pull/954)
* Applies recommended project changes for Xcode 9.4 [#963](https://github.com/stripe/stripe-ios/pull/963)
* Fixes `[Stripe handleStripeURLCallbackWithURL:url]` incorrectly returning `NO` [#962](https://github.com/stripe/stripe-ios/pull/962)

## 13.0.2 2018-05-24
* Makes iDEAL `name` parameter optional, also accepts empty string as `nil` [#940](https://github.com/stripe/stripe-ios/pull/940)
* Adjusts scroll view content offset behavior when focusing on a text field [#943](https://github.com/stripe/stripe-ios/pull/943)

## 13.0.1 2018-05-17
* Fixes an issue in `STPRedirectContext` causing some redirecting sources to fail in live mode due to prematurely dismissing the `SFSafariViewController` during the initial redirects. [#937](https://github.com/stripe/stripe-ios/pull/937)

## 13.0.0 2018-04-26
* Removes Bitcoin source support. See MIGRATING.md. [#931](https://github.com/stripe/stripe-ios/pull/931)
* Adds Masterpass support to `STPSourceParams` [#928](https://github.com/stripe/stripe-ios/pull/928)
* Adds community submitted Norwegian (nb) translation. Thank @Nailer!
* Fixes example app usage of localization files (they were not able to be tested in Finnish and Norwegian before)
* Silences STPAddress deprecation warnings we ignore to stay compatible with older iOS versions
* Fixes "Card IO" link in full SDK reference [#913](https://github.com/stripe/stripe-ios/pull/913)

## 12.1.2 2018-03-16
* Updated the "62..." credit card number BIN range to show a UnionPay icon

## 12.1.1 2018-02-22
* Fix issue with apple pay token creation in PaymentContext, introduced by 12.1.0. [#899](https://github.com/stripe/stripe-ios/pull/899)
* Now matches clang static analyzer settings with Cocoapods, so you won't see any more analyzer issues. [#897](https://github.com/stripe/stripe-ios/pull/897)

## 12.1.0 2018-02-05
* Adds `createCardSources` to `STPPaymentConfiguration`. If you enable this option, when your user adds a card in the SDK's UI, a card source will be created and attached to their Stripe Customer. If this option is disabled (the default), a card token is created. For more information on card sources, see https://stripe.com/docs/sources/cards

## 12.0.1 2018-01-31
* Adding Visa Checkout support to `STPSourceParams` [#889](https://github.com/stripe/stripe-ios/pull/889)

## 12.0.0 2018-01-16
* Minimum supported iOS version is now 9.0.
  * If you need to support iOS 8, the last supported version is [11.5.0](https://github.com/stripe/stripe-ios/releases/tag/v11.5.0)
* Minimum supported Xcode version is now 9.0
* `AddressBook` framework support has been removed.
* `STPRedirectContext` will no longer retain itself for the duration of the redirect, you must explicitly maintain a reference to it yourself. [#846](https://github.com/stripe/stripe-ios/pull/846)
* `STPPaymentConfiguration.requiredShippingAddress` now is a set of `STPContactField` objects instead of a `PKAddressField` bitmask. [#848](https://github.com/stripe/stripe-ios/pull/848)
* See MIGRATING.md for more information on any of the previously mentioned breaking API changes.
* Pre-built view controllers now layout properly on iPhone X in landscape orientation, respecting `safeAreaInsets`. [#854](https://github.com/stripe/stripe-ios/pull/854)
* Fixes a bug in `STPAddCardViewController` that prevented users in countries without postal codes from adding a card when `requiredBillingFields = .Zip`. [#853](https://github.com/stripe/stripe-ios/pull/853)
* Fixes a bug in `STPPaymentCardTextField`. When completely filled out, it ignored calls to `becomeFirstResponder`. [#855](https://github.com/stripe/stripe-ios/pull/855)
* `STPPaymentContext` now has a `largeTitleDisplayMode` property, which you can use to control the title display mode in the navigation bar of our pre-built view controllers. [#849](https://github.com/stripe/stripe-ios/pull/849)
* Fixes a bug where `STPPaymentContext`'s `retryLoading` method would not re-retrieve the customer object, even after calling `STPCustomerContext`'s `clearCachedCustomer` method. [#863](https://github.com/stripe/stripe-ios/pull/863)
* `STPPaymentContext`'s `retryLoading` method will now always attempt to retrieve a new customer object, regardless of whether a cached customer object is available. Previously, this method was only intended for recovery from a loading error; if a customer had already been retrieved, `retryLoading` would do nothing. [#863](https://github.com/stripe/stripe-ios/pull/863)
* `STPCustomerContext` has a new property: `includeApplePaySources`. It is turned off by default. [#864](https://github.com/stripe/stripe-ios/pull/864)
* Adds `UITextContentType` support. This turns on QuickType suggestions for the name, email, and address fields; and uses a better keyboard for Payment Card fields. [#870](https://github.com/stripe/stripe-ios/pull/870)
* Fixes a bug that prevented redirects to the 3D Secure authentication flow when it was optional. [#878](https://github.com/stripe/stripe-ios/pull/878)
* `STPPaymentConfiguration` now has a `stripeAccount` property, which can be used to make API requests on behalf of a Connected account. [#875](https://github.com/stripe/stripe-ios/pull/875)
* Adds `- [STPAPIClient createTokenWithConnectAccount:completion:]`, which creates Tokens for Connect Accounts: (optionally) accepting the Terms of Service, and sending information about the legal entity. [#876](https://github.com/stripe/stripe-ios/pull/876)
* Fixes an iOS 11 bug in `STPPaymentCardTextField` that blocked tapping on the number field while editing the expiration or CVC on narrow devices (4" screens). [#883](https://github.com/stripe/stripe-ios/pull/883)

## 11.5.0 2017-11-09
* Adds a new helper method to `STPSourceParams` for creating reusable Alipay sources. [#811](https://github.com/stripe/stripe-ios/pull/811)
* Silences spurious availability warnings when using Xcode9 [#823](https://github.com/stripe/stripe-ios/pull/823)
* Auto capitalizes currency code when using `paymentRequestWithMerchantIdentifier ` to improve compatibility with iOS 11 `PKPaymentAuthorizationViewController` [#829](https://github.com/stripe/stripe-ios/pull/829)
* Fixes a bug in `STPRedirectContext` which caused `SFSafariViewController`-based redirects to incorrectly dismiss when switching apps. [#833](https://github.com/stripe/stripe-ios/pull/833)
* Fixes a bug that incorrectly offered users the option to "Use Billing Address" on the shipping address screen when there was no existing billing address to fill in. [#834](https://github.com/stripe/stripe-ios/pull/834)

## 11.4.0 2017-10-20
* Restores `[STPCard brandFromString:]` method which was marked as deprecated in a recent version [#801](https://github.com/stripe/stripe-ios/pull/801)
* Adds `[STPBankAccount metadata]` and `[STPCard metadata]` read-only accessors and improves annotation for `[STPSource metadata]` [#808](https://github.com/stripe/stripe-ios/pull/808)
* Un-deprecates `STPBackendAPIAdapter` and all associated methods. [#813](https://github.com/stripe/stripe-ios/pull/813)
* The `STPBackendAPIAdapter` protocol now includes two optional methods, `detachSourceFromCustomer` and `updateCustomerWithShipping`. If you've implemented a class conforming to `STPBackendAPIAdapter`, you may add implementations of these methods to support deleting cards from a customer and saving shipping info to a customer. [#813](https://github.com/stripe/stripe-ios/pull/813)
* Adds the ability to set custom footers on view controllers managed by the SDK. [#792](https://github.com/stripe/stripe-ios/pull/792)
* `STPPaymentMethodsViewController` will now display saved card sources in addition to saved card tokens. [#810](https://github.com/stripe/stripe-ios/pull/810)
* Fixes a bug where certain requests would return a generic failed to parse response error instead of the actual API error. [#809](https://github.com/stripe/stripe-ios/pull/809)

## 11.3.0 2017-09-13
* Adds support for creating `STPSourceParams` for P24 source [#779](https://github.com/stripe/stripe-ios/pull/779)
* Adds support for native app-to-app Alipay redirects [#783](https://github.com/stripe/stripe-ios/pull/783)
* Fixes crash when `paymentContext.hostViewController` is set to a `UINavigationController` [#786](https://github.com/stripe/stripe-ios/pull/786)
* Improves support and compatibility with iOS 11
  * Explicitly disable code coverage generation for compatibility with Carthage in Xcode 9 [#795](https://github.com/stripe/stripe-ios/pull/795)
  * Restore use of native "Back" buttons [#789](https://github.com/stripe/stripe-ios/pull/789)
* Changes and fixes methods on `STPCard`, `STPCardParams`, `STPBankAccount`, and `STPBankAccountParams` to bring card objects more in line with the rest of the API. See MIGRATING for further details.
  * `STPCard` and `STPCardParams` [#760](https://github.com/stripe/stripe-ios/pull/760)
  * `STPBankAccount` and `STPBankAccountParams` [#761](https://github.com/stripe/stripe-ios/pull/761)
* Adds nullability annotations to `STPPaymentMethod` protocol [#753](https://github.com/stripe/stripe-ios/pull/753)
* Improves the `[STPAPIResponseDecodable allResponseFields]` by removing all instances of `[NSNull null]` including ones that are nested. See MIGRATING.md. [#747](https://github.com/stripe/stripe-ios/pull/747)

## 11.2.0 2017-07-27
* Adds an option to allow users to delete payment methods from the `STPPaymentMethodsViewController`. Enabled by default but can disabled using the `canDeletePaymentMethods` property of `STPPaymentConfiguration`.
  * Screenshots: https://user-images.githubusercontent.com/28276156/28131357-7a353474-66ee-11e7-846c-b38277d111fd.png
* Adds a postal code field to `STPPaymentCardTextField`, configurable with `postalCodeEntryEnabled` and `postalCodePlaceholder`. Disabled by default.
* `STPCustomer`'s `shippingAddress` property is now correctly annotated as nullable.
* Removed `STPCheckoutUnknownError`, `STPCheckoutTooManyAttemptsError`, and `STPCustomerContextMissingKeyProviderError`. These errors will no longer occur.

## 11.1.0 2017-07-12
* Adds stripeAccount property to `STPAPIClient`, set this to perform API requests on behalf of a connected account
* Fixes the `routingNumber` property of `STPBankAccount` so that it is populated when the information is available
* Adds iOS Objective-C Style Guide

## 11.0.0 2017-06-27
* We've greatly simplified the integration for `STPPaymentContext`. See MIGRATING.md.
* As part of this new integration, we've added a new class, `STPCustomerContext`, which will automatically prefetch your customer and cache it for a brief interval. We recommend initializing your `STPCustomerContext` before your user enters your checkout flow so their payment methods are loaded in advance. If in addition to using `STPPaymentContext`, you create a separate `STPPaymentMethodsViewController` to let your customer manage their payment methods outside of your checkout flow, you can use the same instance of `STPCustomerContext` for both.
* We've added a `shippingAddress` property to `STPUserInformation`, which you can use to pre-fill your user's shipping information.
* `STPPaymentContext` will now save your user's shipping information to their Stripe customer object. Shipping information will automatically be pre-filled from the customer object for subsequent checkouts.
* Fixes nullability annotation for `[STPFile stringFromPurpose:]`. See MIGRATING.md.
* Adds description implementations to all public models, for easier logging and debugging.
* The card autofill via SMS feature of `STPPaymentContext` has been removed. See MIGRATING.md.

## 10.2.0 2017-06-19
* We've added a `paymentCountry` property to `STPPaymentContext`. This affects the countryCode of Apple Pay payments, and defaults to "US". You should set this to the country your Stripe account is in.
* `paymentRequestWithMerchantIdentifier:` has been deprecated. See MIGRATING.md
* If the card.io framework is present in your app, `STPPaymentContext` and `STPAddCardViewController` will show a "scan card" button.
* `STPAddCardViewController` will now attempt to auto-fill the users city and state from their entered Zip code (United States only)
* Polling for source object updates is deprecated. Check https://stripe.com/docs for the latest best practices on how to integrate with the sources API using webhooks.
* Fixes a crash in `STPCustomerDeserializer` when both data and error are nil.
* `paymentMethodsViewController:didSelectPaymentMethod:` is now optional.
* Updates the example apps to use Alamofire.

## 10.1.0 2017-05-05
* Adds STPRedirectContext, a helper class for handling redirect sources.
* STPAPIClient now supports tokenizing a PII number and uploading images.
* Updates STPPaymentCardTextField's icons to match Elements on the web. When the card number is invalid, the field will now display an error icon.
* The alignment of the new brand icons has changed to match the new CVC and error icons. If you use these icons via `STPImageLibrary`, you may need to adjust your layout.
* STPPaymentCardTextField's isValid property is now KVO-observable.
* When creating STPSourceParams for a SEPA debit source, address fields are now optional.
* `STPPaymentMethodsViewControllerDelegate` now has a separate `paymentMethodsViewControllerDidCancel:` callback, differentiating from successful method selections. You should make sure to also dismiss the view controller in that callback
* Because collecting some basic data on tokenization helps us detect fraud, we've removed the ability to disable analytics collection using `[Stripe disableAnalytics]`.

## 10.0.1 2017-03-16
* Fixes a bug where card sources didn't include the card owner's name.
* Fixes an issue where STPPaymentMethodsViewController didn't reload after adding a new payment method.

## 10.0.0 2017-03-06
* Adds support for creating, retrieving, and polling Sources. You can enable any payment methods available to you in the Dashboard.
  * https://stripe.com/docs/mobile/ios/sources
  * https://dashboard.stripe.com/account/payments/settings
* Updates the Objective-C example app to include example integrations using several different payment methods.
* Updates `STPCustomer` to include `STPSource` objects in its `sources` array if a customer has attached sources.
* Removes methods deprecated in Version 6.0.
* Fixes property declarations missing strong/nullable identifiers.

## 9.4.0 2017-02-03
* Adds button to billing/shipping entry screens to fill address information from the other one.
* Fixes and unifies view controller behavior around theming and nav bars.
* Adds month validity check to `validationStateForExpirationYear`
* Changes some Apple Pay images to better conform to official guidelines.
* Changes STPPaymentCardTextField's card number placeholder to "4242..."
* Updates STPPaymentCardTextField's CVC placeholder so that it changes to "CVV" for Amex cards

## 9.3.0 2017-01-05
* Fixes a regression introduced in v9.0.0 in which color in STPTheme is used as the background color for UINavigationBar
  * Note: This will cause navigation bar theming to work properly as described in the Stripe iOS docs, but you may need to audit your custom theme settings if you based them on the actual behavior of 9.0-9.2
* If the navigation bar has a theme different than the view controller's theme, STP view controllers will use the bar's theme to style it's UIBarButtonItems
* Adds a fallback to using main bundle for localized strings lookup if locale is set to a language the SDK doesn't support
* Adds method to get a string of a card brand from `STPCardBrand`
* Updated description of how to run tests in README
* Fixes crash when user cancels payment before STPBackendAPIAdapter methods finish
* Fixes bug where country picker wouldn't update when first selected.


## 9.2.0 2016-11-14
* Moves FBSnapshotTestCase dependency to Cartfile.private. No changes if you are not using Carthage.
* Adds prebuilt UI for collecting shipping information.

## 9.1.0 2016-11-01
* Adds localized strings for 7 languages: de, es, fr, it, ja, nl, zh-Hans.
* Slight redesign to card/billing address entry screen.
* Improved internationalization for State/Province/County address field.
* Adds new Mastercard 2-series BIN ranges.
* Fixes an issue where callbacks may be run on the wrong thread.
* Fixes UIAppearance compatibility in STPPaymentCardTextField.
* Fixes a crash when changing application language via an Xcode scheme.

## 9.0.0 2016-10-04
* Change minimum requirements to iOS 8 and Xcode 8
* Adds "app extension API only" support.
* Updates Swift example app to Swift 3
* Various fixes to ObjC example app

## 8.0.7 2016-09-15
* Add ability to set currency for managed accounts when adding card
* Fix broken links for Privacy Policy/Terms of Service for Remember Me feature
* Sort countries in picker alphabetically by name instead of ISO code
* Make "County" field optional on billing address screen.
* PKPayment-related methods are now annotated as available in iOS8+ only
* Optimized speed of input sanitation methods (thanks @kballard!)

## 8.0.6 2016-09-01
* Improved internationalization on billing address forms
  * Users in countries that don't use postal codes will no longer see that field.
  * The country field is now auto filled in with the phone's region
  * Changing the selected country will now live update other fields on the form (such as State/County or Zip/Postal Code).
* Fixed an issue where certain Cocoapods configurations could result in Stripe resource files being used in place of other frameworks' or the app's resources.
* Fixed an issue where when using Apple Pay, STPPaymentContext would fire two `didFinishWithStatus` messages.
* Fixed the `deviceSupportsApplePay` method to also check for Discover cards.
* Removed keys from Stripe.bundle's Info.plist that were causing iTunes Connect to sometimes error on app submission.

## 8.0.5 2016-08-26
* You can now optionally use an array of PKPaymentSummaryItems to set your payment amount, if you would like more control over how Apple Pay forms are rendered.
* Updated credit card and Apple Pay icons.
* Fixed some images not being included in the resources bundle target.
* Non-US locales now have an alphanumeric keyboard for postal code entry.
* Modals now use UIModalPresentationStyleFormSheet.
* Added more accessibility labels.
* STPPaymentCardTextField now conforms to UIKeyInput (thanks @theill).

## 8.0.4 2016-08-01
* Fixed an issue with Apple Pay payments not using the correct currency.
* View controllers now update their status bar and scroll view indicator styles based on their theme.
* SMS code screen now offers to paste copied codes.

## 8.0.3 2016-07-25
* Fixed an issue with some Cocoapods installations

## 8.0.2 2016-07-09
* Fixed an issue with custom theming of Stripe UI

## 8.0.1 2016-07-06
* Fixed error handling in STPAddCardViewController

## 8.0.0 2016-06-30
* Added prebuilt UI for collecting and managing card information.

## 7.0.2 2016-05-24
* Fixed an issue with validating certain Visa cards.

## 7.0.1 2016-04-29
* Added Discover support for Apple Pay
* Add the now-required `accountHolderName` and `accountHolderType` properties to STPBankAccountParams
* We now record performance metrics for the /v1/tokens API - to disable this behavior, call [Stripe disableAnalytics].
* You can now demo the SDK more easily by running `pod try stripe`.
* This release also removes the deprecated Checkout functionality from the SDK.

## 6.2.0 2016-02-05
* Added an `additionalAPIParameters` field to STPCardParams and STPBankAccountParams for sending additional values to the API - useful for beta features. Similarly, added an `allResponseFields` property to STPToken, STPCard, and STPBankAccount for accessing fields in the response that are not yet reflected in those classes' @properties.

## 6.1.0 2016-01-21
* Renamed card on STPPaymentCardTextField to cardParams.
* You can now set an STPPaymentCardTextField's contents programmatically by setting cardParams to an STPCardParams object.
* Added delegate methods for responding to didBeginEditing events in STPPaymentCardTextField.
* Added a UIImage category for accessing our card icon images
* Fixed deprecation warnings for deployment targets >= iOS 9.0

## 6.0.0 2015-10-19
* Splits logic in STPCard into 2 classes - STPCard and STPCardParams. STPCardParams is for making requests to the Stripe API, while STPCard represents the response (you'll almost certainly want just to replace any usage of STPCard in your app with STPCardParams). This also applies to STPBankAccount and the newly-created STPBankAccountParams.
* Version 6.0.1 fixes a minor Cocoapods issue.

## 5.1.0 2015-08-17
* Adds STPPaymentCardTextField, a new version of github.com/stripe/PaymentKit featuring many bugfixes. It's useful if you need a pre-built credit card entry form.
* Adds the currency param to STPCard for those using managed accounts & debit card payouts.
* Versions 5.1.1 and 5.1.2 fix minor issues with CocoaPods installation
* Version 5.1.3 contains bug fixes for STPPaymentCardTextField.
* Version 5.1.4 improves compatibility with iOS 9.

## 5.0.0 2015-08-06
* Fix an issue with Carthage installation
* Fix an issue with CocoaPods frameworks
* Deprecate native Stripe Checkout

## 4.0.1 2015-05-06
* Fix a compiler warning
* Versions 4.0.1 and 4.0.2 fix minor issues with CocoaPods and Carthage installation.

## 4.0.0 2015-05-06
* Remove STPPaymentPresenter
* Support for latest ApplePayStubs
* Add nullability annotations to improve Swift support (note: this now requires Swift 1.2)
* Bug fixes

## 3.1.0 2015-01-19
* Add support for native Stripe Checkout, as well as STPPaymentPresenter for automatically using Checkout as a fallback for Apple Pay
* Add OSX support, including Checkout
* Add framework targets and Carthage support
* It's safe to remove the STRIPE_ENABLE_APPLEPAY compiler flag after this release.

## 3.0.0 2015-01-05
* Migrate code into STPAPIClient
* Add 'brand' and 'funding' properties to STPCard

## 2.2.2 2014-11-17
* Add bank account tokenization methods

## 2.2.1 2014-10-27
* Add billing address fields to our Apple Pay API
* Various bug fixes and code improvements

## 2.2.0 2014-10-08
* Move Apple Pay testing functionality into a separate project, ApplePayStubs. For more info, see github.com/stripe/ApplePayStubs.
* Improve the provided example app

## 2.1.0 2014-10-07
* Remove token retrieval API method
* Refactor functional tests to use new XCTestCase functionality

## 2.0.3 2014-09-24
* Group ApplePay code in a CocoaPods subspec

## 2.0.2 2014-09-24
* Move ApplePay code behind a compiler flag to avoid warnings from Apple when accidentally including it

## 2.0.1 2014-09-18
* Fix some small bugs related to ApplePay and iOS8

## 2.0 2014-09-09
* Add support for native payments via Pay

## 1.2 2014-08-21
* Removed PaymentKit as a dependency. If you'd like to use it, you may still do so by including it separately.
* Removed STPView. PaymentKit provides a near-identical version of this functionality if you need to migrate.
* Improve example project
* Various code fixes

## 1.1.4 2014-05-22
* Fixed an issue where tokenization requests would fail under iOS 6 due to SSL certificate verification

## 1.1.3 2014-05-12
* Send some basic version and device details with requests for debugging.
* Added -description to STPToken
* Fixed some minor code nits
* Modernized code

## 1.1.2 2014-04-21
* Added test suite for SSL certificate expiry/revocation
* You can now set STPView's delegate from Interface Builder

## 1.1.1 2014-04-14
* API methods now verify the server's SSL certificate against a preset blacklist.
* Fixed some bugs with SSL verification.
* Note: This version now requires the `Security` framework. You will need to add this to your app if you're not using CocoaPods.

## 1.0.4 2014-03-24

* Upgraded tests from OCUnit to XCTest
* Fixed an issue with the SenTestingKit dependency
* Removed some dead code

## 1.0.3 2014-03-21

* Fixed: Some example files had target memberships set for StripeiOS and iOSTest.
* Fixed: The example publishable key was expired.
* Fixed: Podspec did not pass linting.
* Some fixes for 64-bit.
* Many improvements to the README.
* Fixed example under iOS 7
* Some source code cleaning and modernization.

## 1.0.2 2013-09-09

* Add exceptions for null successHandler and errorHandler.
* Added the ability to POST the created token to a URL.
* Made STPCard properties nonatomic.
* Moved PaymentKit to be a submodule; added to Podfile as a dependency.
* Fixed some warnings caught by the static analyzer (thanks to jcjimenez!)

## 1.0.1 2012-11-16

* Add CocoaPods support
* Change directory structure of bindings to make it easier to install

## 1.0.0 2012-11-16

* Initial release

Special thanks to: Todd Heasley, jcjimenez.<|MERGE_RESOLUTION|>--- conflicted
+++ resolved
@@ -1,12 +1,9 @@
 ## X.X.X
-<<<<<<< HEAD
 ### PaymentSheet
 * [Fixed] Fixed an issue with selecting from lists on macOS Catalyst. Note that only macOS 11 or later is supported: We do not recommend releasing a Catalyst app targeting macOS 10.15.
-=======
+
 ### Payments
 * [Fixed] Fixed an issue where amounts in Serbian Dinar were displayed incorrectly.
-
->>>>>>> e3ad969e
 
 ## 23.16.0 2023-09-18
 ### Payments
