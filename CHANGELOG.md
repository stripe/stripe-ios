--- conflicted
+++ resolved
@@ -1,9 +1,6 @@
-<<<<<<< HEAD
+* Adding Masterpass support to `STPSourceParams` [#928](https://github.com/stripe/stripe-ios/pull/928)
 * Added community submitted Norwegian (nb) translation. Thank @Nailer!
 * Fixed example app usage of localization files (they were not able to be tested in Finnish and Norwegian before)
-=======
-* Adding Masterpass support to `STPSourceParams` [#928](https://github.com/stripe/stripe-ios/pull/928)
->>>>>>> 6b5828b7
 * Silence STPAddress deprecation warnings we ignore to stay compatible with older iOS versions
 * Fix "Card IO" link in full SDK reference https://github.com/stripe/stripe-ios/pull/913
 
