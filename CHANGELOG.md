--- conflicted
+++ resolved
@@ -1,11 +1,8 @@
 ## x.x.x x-x-x
 
 ### PaymentSheet
-<<<<<<< HEAD
 * [Added] Added new `presentPaymentOptions` APIs for UIKit and SwiftUI with a `didCancel` bool in the completion handler, making it possible to differentiate between a user closing FlowController and selecting a payment option. ([#5202](https://github.com/stripe/stripe-ios/pull/5202))
-=======
 * [Changed] The form will now highlight incomplete fields when the user taps a disabled "Confirm" button.
->>>>>>> 288d3f42
 
 ## 24.20.0 2025-08-11
 
