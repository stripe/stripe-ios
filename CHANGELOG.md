## x.x.x x-x-x
### CardScan
* [Changed] ScannedCard to allow access for expiryMonth, expiryYear and name.

### PaymentSheet
* [Added] Support for Multibanco with PaymentIntents.
* [Fixed] Fixed an issue where STPPaymentHandler sometimes reported errors using `unexpectedErrorCode` instead of a more specific error when customers fail a next action.
<<<<<<< HEAD
* [Changed] PaymentSheet displays Apple Pay as a button when there are saved payment methods and Link isn't available instead of within the list of saved payment methods.
=======
* [Fixed] Expiration dates more than 50 years in the past (e.g. `95`) are now blocked.
>>>>>>> 3f2c3ab3

### Payments
* [Added] Support for Multibanco bindings.
* [Fixed] Expiration dates more than 50 years in the past (e.g. `95`) are now blocked.

## 23.27.1 2024-04-22
### Payments
* [Fixed] An issue where the PrivacyInfo.xcprivacy was not bundled with StripePayments when installing with Cocoapods.

### Apple Pay
* [Changed] Apple Pay additionalEnabledApplePayNetworks are now in front of the supported network list.

## 23.27.0 2024-04-08
### Payments
* [Added] Support for Alma bindings.
* [Fixed] STPBankAccountCollector errors now use "STPBankAccountCollectorErrorDomain" instead of "STPPaymentHandlerErrorDomain".

### All
* [Fixed] Fixed an issue with generating App Privacy reports.

## 23.26.0 2024-03-25
### PaymentSheet
* [Fixed] When confirming a SetupIntent with Link, "Set up" will be shown as the confirm button text instead of "Pay".

### CustomerSheet
* [Fixed] Fixed an issue dismissing the sheet when Link is the default payment method.

### Financial Connections
* [Fixed] Improved the UX of an edge case in Financial Connections authentication flow.

### All
* Added a [Privacy Manifest](https://developer.apple.com/documentation/bundleresources/privacy_manifest_files).

## 23.25.1 2024-03-18
### All
* Xcode 14 is [no longer supported by Apple](https://developer.apple.com/news/upcoming-requirements/). Please upgrade to Xcode 15 or later.

### PaymentSheet
* [Fixed] A bug where `PaymentSheet.FlowController` was not respecting `PaymentSheet.Configuration.primaryButtonLabel`.
* [Added] Support for Klarna with SetupIntents and PaymentIntents with `setup_future_usage`.

### Financial Connections
* [Changed] Updated the design of Financial Connections authentication flow.

## 23.25.0 2024-03-11
### CustomerSheet
* [Added] Added `paymentMethodTypes` in `CustomerAdapter` to control what payment methods are displayed.

### PaymentSheet
* [Fixed] The rotating [card brand view](https://docs.stripe.com/co-badged-cards-compliance) is now shown when card brand choice is enabled if the card number is empty.

## 23.24.1 2024-03-05
### PaymentSheet
* [Fixed] Fixed an assertionFailure that happens when using FlowController and switching between saved payment methods

## 23.24.0 2024-03-04
### PaymentSheet
* [Added] Added support for [Link](https://docs.stripe.com/payments/link/mobile-payment-element-link) in PaymentSheet. Enabling Link in your [payment method settings](https://dashboard.stripe.com/settings/payment_methods) will enable Link in PaymentSheet. To choose different Link availability settings on web and mobile, use a custom [payment method configuration](https://docs.stripe.com/payments/multiple-payment-method-configs).
* [Fixed] Fixed an issue where some 3DS2 payments may fail to complete successfully.

### Payments
* [Added] Support for Amazon Pay bindings.

## 23.23.0 2024-02-26
### PaymentSheet
* [Added] Added support for [payment method configurations](https://docs.stripe.com/payments/multiple-payment-method-configs) when using the deferred intent integration path.

### CustomerSheet
* [Fixed] Fixed a bug where if an exception is thrown in detachPaymentMethod(), the payment method was removed in the UI [#3309](https://github.com/stripe/stripe-ios/pull/3309)

## 23.22.0 2024-02-12
### PaymentSheet
* [Changed] The separator text under the Apple Pay button from "Or pay with a card" to "Or use a card" when using a SetupIntent.
* [Fixed] Fixed a bug where deleting the last saved payment method in PaymentSheet wouldn't automatically transition to the "Add a payment method" screen.
* [Added] Support for CVC recollection in PaymentSheet and PaymentSheet.FlowController (client-side confirmation)

* [Changed] Make STPPinManagementService still usable from Swift.

## 23.21.2 2024-02-05
### Payments
* [Changed] We now auto append `mandate_data` when using Klarna with a SetupIntent. If you are interested in using Klarna with SetupIntents you sign up for the beta [here](https://stripe.com/docs/payments/klarna/accept-a-payment).

## 23.21.1 2024-01-22
### Payments
* [Changed] Increased the maximum number of status update retries when waiting for an intent to update to a terminal state. This impacts Cash App Pay and 3DS2.

## 23.21.0 2024-01-16
### PaymentSheet
* [Fixed] Fixed a few design issues on visionOS.
* [Added] Added billing details and type properties to [`PaymentSheet.FlowController.PaymentOptionDisplayData`](https://stripe.dev/stripe-ios/stripepaymentsheet/documentation/stripepaymentsheet/paymentsheet/flowcontroller/paymentoptiondisplaydata).

## 23.20.0 2023-12-18
### PaymentSheet
* [Added] Support for [card brand choice](https://stripe.com/docs/card-brand-choice). To set default preferred networks, use the new configuration option `PaymentSheet.Configuration.preferredNetworks`.
* [Fixed] Fixed visionOS support in Swift Package Manager and Cocoapods.

### CustomerSheet
* [Added] Support for [card brand choice](https://stripe.com/docs/card-brand-choice). To set default preferred networks, use the new configuration option `PaymentSheet.Configuration.preferredNetworks`.

### PaymentsUI
* [Added] Adds support for [card brand choice](https://stripe.com/docs/card-brand-choice) to STPPaymentCardTextField and STPCardFormView. To set a default preferred network for these UI elements, use the new `preferredNetworks` parameter.

* [Changed] Mark STPPinManagementService deprecated & suggest alternative.

## 23.19.0 2023-12-11
### Apple Pay
* [Fixed] STPApplePayContext initializer returns nil in more cases where the request is invalid.
* [Fixed] STPApplePayContext now allows Apple Pay when the customer doesn’t have saved cards but can set them up in the Apple Pay sheet (iOS 15+).

### PaymentSheet
* [Fixed] PaymentSheet sets newly saved payment methods as the default so that they're pre-selected the next time the customer pays.
* [Added] PaymentSheet now supports external payment methods. See https://stripe.com/docs/payments/external-payment-methods?platform=ios

### CustomerSheet
* [Added] Saved SEPA payment methods are now displayed to the customer for reuse, similar to saved cards.


## 23.18.3 2023-11-28
### PaymentSheet
* [Fixed] Visual bug where re-presenting PaymentSheet wouldn't show a spinner while it reloads.
* [Added] If PaymentSheet fails to load a deferred intent configuration, we fall back to displaying cards (or the intent configuration payment method types) instead of failing.
* [Fixed] Fixed an issue where PaymentSheet wouldn't accept valid Mexican phone numbers.
* [Added] The ability to customize the success colors of the primary button with `PaymentSheetAppearance.primaryButton.successBackgroundColor` and `PaymentSheetAppearance.primaryButton.successTextColor`.

## 23.18.2 2023-11-06
### CustomerSheet
* [Fixed] CustomerSheet no longer displays saved cards that originated from Apple Pay or Google Pay.

## 23.18.1 2023-10-30
### PaymentSheet
* [Fixed] Added a public initializer for `PaymentSheet.BillingDetails`.
* [Fixed] Fixed some payment method icons not updating to use the latest assets.
* [Fixed] PaymentSheet no longer displays saved cards that originated from Apple Pay or Google Pay.

### PaymentsUI
* [Fixed] Fixed an issue with `STPPaymentCardTextField` where the `paymentCardTextFieldDidEndEditing` delegate method was not called.

### PaymentSheet
* [Fixed] Fixed some payment method icons not updating to use the latest assets.

## 23.18.0 2023-10-23
### PaymentSheet
* [Added] Saved SEPA payment methods are now displayed to the customer for reuse, similar to saved cards.

### PaymentsUI
* [Fixed] Fixed an issue where the unknown card icon would sometimes pick up the view's tint color.

## 23.17.2 2023-10-16
### PaymentsUI
* [Fixed] An issue with `STPPaymentCardTextField`, where the card params were not updated after deleting an empty sub field.
* [Fixed] Switched to Asset Catalogs and updated to the latest card brand logos.

### Payments
* [Added] Support for MobilePay bindings.

## 23.17.1 2023-10-09
### PaymentSheet
* [Fixed] Fixed an issue when advancing from the country dropdown that prevented user's' from typing in their postal code. ([#2936](https://github.com/stripe/stripe-ios/issues/2936))

### PaymentsUI
* [Fixed] An issue with `STPPaymentCardTextField`, where the `paymentCardTextFieldDidChange` delegate method wasn't being called after deleting an empty sub field.

## 23.17.0 2023-10-02
### PaymentSheet
* [Fixed] Fixed an issue with selecting from lists on macOS Catalyst. Note that only macOS 11 or later is supported: We do not recommend releasing a Catalyst app targeting macOS 10.15.
* [Fixed] Fixed an issue with scanning card expiration dates.
* [Fixed] Fixed an issue where billing address collection configuration was not passed to Apple Pay.
* [Added] Support for Swish with PaymentIntents.
* [Added] Support for Bacs Direct Debit with PaymentIntents.

### Basic Integration
* [Fixed] Fixed an issue with scanning card expiration dates.

### Payments
* [Fixed] Fixed an issue where amounts in Serbian Dinar were displayed incorrectly.
* [Fixed] Fixed an issue where the SDK could hang in macOS Catalyst.
* [Added] Support for Swish bindings.

## 23.16.0 2023-09-18
### Payments
* [Added] Properties of STPConnectAccountParams are now mutable.
* [Fixed] Fixed STPConnectAccountCompanyParams.address being force unwrapped. It's now optional.
* [Added] Support for RevolutPay bindings

### PaymentSheet
* [Added] Support for Alipay with PaymentIntents.
* [Added] Support for Cash App Pay with SetupIntents and PaymentIntents with `setup_future_usage`.
* [Added] Support for AU BECS Debit with SetupIntents.
* [Added] Support for OXXO with PaymentIntents.
* [Added] Support for Konbini with PaymentIntents.
* [Added] Support for PayNow with PaymentIntents.
* [Added] Support for PromptPay with PaymentIntents.
* [Added] Support for Boleto with PaymentIntents and SetupIntets.
* [Added] Support for External Payment Method as an invite-only private beta.
* [Added] Support for RevolutPay with SetupIntents and PaymentIntents with setup_future_usage (private beta). Note: PaymentSheet doesn't display this as a saved payment method yet.
* [Added] Support for Alma (Private Beta) with PaymentIntents.

## 23.15.0 2023-08-28
### PaymentSheet
* [Added] Support for AmazonPay (private beta), BLIK, and FPX with PaymentIntents.
* [Fixed] A bug where payment amounts were not displayed correctly for LAK currency.

### StripeApplePay
* Fixed a compile-time issue with using StripeApplePay in an App Extension. ([#2853](https://github.com/stripe/stripe-ios/issues/2853))

### CustomerSheet
* [Added] `CustomerSheet`(https://stripe.com/docs/elements/customer-sheet?platform=ios) API, a prebuilt UI component that lets your customers manage their saved payment methods.

## 23.14.0 2023-08-21
### All
* Improved redirect UX when using Cash App Pay.

### PaymentSheet
* [Added] Support for GrabPay with PaymentIntents.

### Payments
* [Added] You can now create an STPConnectAccountParams without specifying a business type.

### Basic Integration
* [Added] Adds `applePayLaterAvailability` to `STPPaymentContext`, a property that mirrors `PKPaymentRequest.applePayLaterAvailability`. This is useful if you need to disable Apple Pay Later. Note: iOS 17+.


## 23.13.0 2023-08-07
### All
* [Fixed] Fixed compatibility with Xcode 15 beta 3. visionOS is now supported in iPadOS compatibility mode.
### PaymentSheet
* [Added] Enable bancontact and sofort for SetupIntents and PaymentIntents with setup_future_usage. Note: PaymentSheet doesn't display saved SEPA Debit payment methods yet.
### CustomerSheet
* [Added] `us_bank_account` PaymentMethod is now available in CustomerSheet

## 23.12.0 2023-07-31
### PaymentSheet
* [Added] Enable SEPA Debit and iDEAL for SetupIntents and PaymentIntents with setup_future_usage. Note: PaymentSheet doesn't display saved SEPA Debit payment methods yet.
* [Added] Add removeSavedPaymentMethodMessage to PaymentSheet.Configuration and CustomerSheet.Configuration.

### Identity
* [Added] Supports [phone verification](https://stripe.com/docs/identity/phone) in Identity mobile SDK.


## 23.11.2 2023-07-24
### PaymentSheet
* [Fixed] Update stp_icon_add@3x.png to 8bit color depth (Thanks @jszumski)

### CustomerSheet
* [Fixed] Ability to removing payment method immediately after adding it.
* [Fixed] Re-init addPaymentMethodViewController after adding payment method to allow for adding another payment method

## 23.11.1 2023-07-18
### PaymentSheet
* [Fixed] Fixed various bugs in Link private beta.

## 23.11.0 2023-07-17
### CustomerSheet
* [Changed] Breaking interface change for `CustomerSheetResult`. `CustomerSheetResult.canceled` now has a nullable associated value signifying that there is no selected payment method. Please use both `.canceled(StripeOptionSelection?)` and `.selected(PaymentOptionSelection?)` to update your UI to show the latest selected payment method.

## 23.10.0 2023-07-10
### Payments
* [Fixed] A bug where `mandate_data` was not being properly attached to PayPal SetupIntent's.
### PaymentSheet
* [Added] You can now collect payment details before creating a PaymentIntent or SetupIntent. See [our docs](https://stripe.com/docs/payments/accept-a-payment-deferred) for more info. This integration also allows you to [confirm the Intent on the server](https://stripe.com/docs/payments/finalize-payments-on-the-server).

## 23.9.4 2023-07-05
### PaymentSheet
* [Added] US bank accounts are now supported when initializing with an IntentConfiguration.

## 23.9.3 2023-06-26
### PaymentSheet
* [Fixed] Affirm no longer requires shipping details.

### CustomerSheet
* [Added] Added `billingDetailsCollectionConfiguration` to configure how you want to collect billing details (private beta).

## 23.9.2 2023-06-20
### Payments
* [Fixed] Fixed a bug causing Cash App Pay SetupIntents to incorrectly state they were canceled when they succeeded.

### AddressElement
* [Fixed] A bug that was causing `addressViewControllerDidFinish` to return a non-nil `AddressDetails` when the user cancels out of the AddressElement when default values are provided.
* [Fixed] A bug that prevented the auto complete view from being presented when the AddressElement was created with default values.

## 23.9.1 2023-06-12
### PaymentSheet
* [Fixed] Fixed validating the IntentConfiguration matches the PaymentIntent/SetupIntent when it was already confirmed on the server. Note: server-side confirmation is in private beta.
### CustomerSheet
* [Fixed] Fixed bug with removing multiple saved payment methods

## 23.9.0 2023-05-30
### PaymentSheet
* [Changed] The private beta API for https://stripe.com/docs/payments/finalize-payments-on-the-server has changed:
  * If you use `IntentConfiguration(..., confirmHandler:)`, the confirm handler now has an additional `shouldSavePaymentMethod: Bool` parameter that you should ignore.
  * If you use `IntentConfiguration(..., confirmHandlerForServerSideConfirmation:)`, use `IntentConfiguration(..., confirmHandler:)` instead. Additionally, the confirm handler's first parameter is now an `STPPaymentMethod` object instead of a String id. Use `paymentMethod.stripeId` to get its id and send it to your server.
* [Fixed] Fixed PKR currency formatting.

### CustomerSheet
* [Added] [CustomerSheet](https://stripe.com/docs/elements/customer-sheet?platform=ios) is now available (private beta)

## 23.8.0 2023-05-08
### Identity
* [Added] Added test mode M1 for the SDK.

## 23.7.1 2023-05-02
### Payments
* [Fixed] STPPaymentHandler.handleNextAction allows payment methods that are delayed or require further customer action like like SEPA Debit or OXXO.

## 23.7.0 2023-04-24
### PaymentSheet
* [Fixed] Fixed disabled text color, using a lower opacity version of the original color instead of the previous `.tertiaryLabel`.

### Identity
* [Added] Added test mode for the SDK.

## 23.6.2 2023-04-20

### Payments
* [Fixed] Fixed UnionPay cards appearing as invalid in some cases.

### PaymentSheet
* [Fixed] Fixed a bug that prevents users from using SEPA Debit w/ PaymentIntents or SetupIntents and Paypal in PaymentIntent+setup_future_usage or SetupIntent.

## 23.6.1 2023-04-17
### All
* Xcode 13 is [no longer supported by Apple](https://developer.apple.com/news/upcoming-requirements/). Please upgrade to Xcode 14.1 or later.
### PaymentSheet
* [Fixed] Visual bug of the delete icon when deleting saved payment methods reported in [#2461](https://github.com/stripe/stripe-ios/issues/2461).

## 23.6.0 2023-03-27
### PaymentSheet
* [Added] Added `billingDetailsCollectionConfiguration` to configure how you want to collect billing details. See the docs [here](https://stripe.com/docs/payments/accept-a-payment?platform=ios&ui=payment-sheet#billing-details-collection).

## 23.5.1 2023-03-20
### Payments
* [Fixed] Fixed amounts in COP being formatted incorrectly.
* [Fixed] Fixed BLIK payment bindings not handling next actions correctly.
* [Changed] Removed usage of `UIDevice.currentDevice.name`.

### Identity
* [Added] Added a retake photo button on selfie scanning screen.

## 23.5.0 2023-03-13
### Payments
* [Added] API bindings support for Cash App Pay. See the docs [here](https://stripe.com/docs/payments/cash-app-pay/accept-a-payment?platform=mobile).
* [Added] Added `STPCardValidator.possibleBrands(forCard:completion:)`, which returns the list of available networks for a card.

### PaymentSheet
* [Added] Support for Cash App Pay in PaymentSheet.

## 23.4.2 2023-03-06
### Identity
* [Added] ID/Address verification.

## 23.4.1 2023-02-27
### PaymentSheet
* [Added] Debug logging to help identify why specific payment methods are not showing up in PaymentSheet.

### Basic Integration
* [Fixed] Race condition reported in #2302

## 23.4.0 2023-02-21
### PaymentSheet
* [Added] Adds support for setting up PayPal using a SetupIntent or a PaymentIntent w/ setup_future_usage=off_session. Note: PayPal is in beta.

## 23.3.4 2023-02-13
### Financial Connections
* [Changed] Polished Financial Connections UI.

## 23.3.3 2023-01-30
### Payments
* [Changed] Updated image asset for AFFIN bank.

### Financial Connections
* [Fixed] Double encoding of GET parameters.

## 23.3.2 2023-01-09
* [Changed] Using [Tuist](https://tuist.io) to generate Xcode projects. From now on, only release versions of the SDK will include Xcode project files, in case you want to build a non release revision from source, you can follow [these instructions](https://docs.tuist.io/tutorial/get-started) to generate the project files. For Carthage users, this also means that you will only be able to depend on release versions.

### PaymentSheet
* [Added] `PaymentSheetError` now conforms to `CustomDebugStringConvertible` and has a more useful description when no payment method types are available.
* [Changed] Customers can now re-enter the autocomplete flow of `AddressViewController` by tapping an icon in the line 1 text field.

## 23.3.1 2022-12-12
* [Fixed] Fixed a bug where 3 decimal place currencies were not being formatted properly.

### PaymentSheet
* [Fixed] Fixed an issue that caused animations of the card logos in the Card input field to glitch.
* [Fixed] Fixed a layout issue in the "Save my info" checkbox.

### CardScan
* [Fixed] Fixed UX model loading from the wrong bundle. [#2078](https://github.com/stripe/stripe-ios/issues/2078) (Thanks [nickm01](https://github.com/nickm01))

## 23.3.0 2022-12-05
### PaymentSheet
* [Added] Added logos of accepted card brands on Card input field.
* [Fixed] Fixed erroneously displaying the card scan button when card scanning is not available.

### Financial Connections
* [Changed] FinancialConnectionsSheet methods now require to be called from non-extensions.
* [Changed] BankAccountToken.bankAccount was changed to an optional.

## 23.2.0 2022-11-14
### PaymentSheet
* [Added] Added `AddressViewController`, a customizable view controller that collects local and international addresses for your customers. See https://stripe.com/docs/elements/address-element?platform=ios.
* [Added] Added `PaymentSheet.Configuration.allowsPaymentMethodsRequiringShippingAddress`. Previously, to allow payment methods that require a shipping address (e.g. Afterpay and Affirm) in PaymentSheet, you attached a shipping address to the PaymentIntent before initializing PaymentSheet. Now, you can instead set this property to `true` and set `PaymentSheet.Configuration.shippingDetails` to a closure that returns your customers' shipping address. The shipping address will be attached to the PaymentIntent when the customer completes the checkout.
* [Fixed] Fixed user facing error messages for card related errors.
* [Fixed] Fixed `setup_future_usage` value being set when there's no customer.

## 23.1.1 2022-11-07
### Payments
* [Fixed] Fixed an issue with linking the StripePayments SDK in certain configurations.

## 23.1.0 2022-10-31
### CardScan
* [Added] Added a README.md for the `CardScanSheet` integration.

### PaymentSheet
* [Added] Added parameters to customize the primary button and Apple Pay button labels. They can be found under `PaymentSheet.Configuration.primaryButtonLabel` and `PaymentSheet.ApplePayConfiguration.buttonType` respectively.

## 23.0.0 2022-10-24
### Payments
* [Changed] Reduced the size of the SDK by splitting the `Stripe` module into `StripePaymentSheet`, `StripePayments`, and `StripePaymentsUI`. Some manual changes may be required. Migration instructions are available at [https://stripe.com/docs/mobile/ios/sdk-23-migration](https://stripe.com/docs/mobile/ios/sdk-23-migration).

|Module|Description|Compressed|Uncompressed|
|------|-----------|----------|------------|
|StripePaymentSheet|Stripe's [prebuilt payment UI](https://stripe.com/docs/payments/accept-a-payment?platform=ios&ui=payment-sheet).|2.7MB|6.3MB|
|Stripe|Contains all the below frameworks, plus [Issuing](https://stripe.com/docs/issuing/cards/digital-wallets?platform=iOS) and [Basic Integration](/docs/mobile/ios/basic).|2.3MB|5.1MB|
|StripeApplePay|[Apple Pay support](/docs/apple-pay), including `STPApplePayContext`.|0.4MB|1.0MB|
|StripePayments|Bindings for the Stripe Payments API.|1.0MB|2.6MB|
|StripePaymentsUI|Bindings for the Stripe Payments API, [STPPaymentCardTextField](https://stripe.com/docs/payments/accept-a-payment?platform=ios&ui=custom), STPCardFormView, and other UI elements.|1.7MB|3.9MB|

* [Changed] The minimum iOS version is now 13.0. If you'd like to deploy for iOS 12.0, please use Stripe SDK 22.8.4.
* [Changed] STPPaymentCardTextField's `cardParams` parameter has been deprecated in favor of `paymentMethodParams`, making it easier to include the postal code from the card field. If you need to access the `STPPaymentMethodCardParams`, use `.paymentMethodParams.card`.

### PaymentSheet
* [Fixed] Fixed a validation issue where cards expiring at the end of the current month were incorrectly treated as expired.
* [Fixed] Fixed a visual bug in iOS 16 where advancing between text fields would momentarily dismiss the keyboard.

## 22.8.4 2022-10-12
### PaymentSheet
* [Fixed] Use `.formSheet` modal presentation in Mac Catalyst. [#2023](https://github.com/stripe/stripe-ios/issues/2023) (Thanks [sergiocampama](https://github.com/sergiocampama)!)

## 22.8.3 2022-10-03
### CardScan
* [Fixed] [Garbled privacy link text in Card Scan UI](https://github.com/stripe/stripe-ios/issues/2015)

## 22.8.2 2022-09-19
### Identity
* [Changed] Support uploading single side documents.
* [Fixed] Fixed Xcode 14 support.
### Financial Connections
* [Fixed] Fixes an issue of returning canceled result from FinancialConnections if user taps cancel on the manual entry success screen.
### CardScan
* [Added] Added a new parameter to CardScanSheet.present() to specify if the presentation should be done animated or not. Defaults to true.
* [Changed] Changed card scan ML model loading to be async.
* [Changed] Changed minimum deployment target for card scan to iOS 13.

## 22.8.1 2022-09-12
### PaymentSheet
* [Fixed] Fixed potential crash when using Link in Mac Catalyst.
* [Fixed] Fixed Right-to-Left (RTL) layout issues.

### Apple Pay
* [Fixed] Fixed an issue where `applePayContext:willCompleteWithResult:authorizationResult:handler:` may not be called in Objective-C implementations of `STPApplePayContextDelegate`.

## 22.8.0 2022-09-06
### PaymentSheet
* [Changed] Renamed `PaymentSheet.reset()` to `PaymentSheet.resetCustomer()`. See `MIGRATING.md` for more info.
* [Added] You can now set closures in `PaymentSheet.ApplePayConfiguration.customHandlers` to configure the PKPaymentRequest and PKPaymentAuthorizationResult during a transaction. This enables you to build support for [Merchant Tokens](https://developer.apple.com/documentation/passkit/pkpaymentrequest/3916053-recurringpaymentrequest) and [Order Tracking](https://developer.apple.com/documentation/passkit/pkpaymentorderdetails) in iOS 16.

### Apple Pay
* [Added] You can now implement the `applePayContext(_:willCompleteWithResult:handler:)` function in your `ApplePayContextDelegate` to configure the PKPaymentAuthorizationResult during a transaction. This enables you to build support for [Order Tracking](https://developer.apple.com/documentation/passkit/pkpaymentorderdetails) in iOS 16.

## 22.7.1 2022-08-31
* [Fixed] Fixed Mac Catalyst support in Xcode 14. [#2001](https://github.com/stripe/stripe-ios/issues/2001)

### PaymentSheet
* [Fixed] PaymentSheet now uses configuration.apiClient for Apple Pay instead of always using STPAPIClient.shared.
* [Fixed] Fixed a layout issue with PaymentSheet in landscape.

## 22.7.0 2022-08-15
### PaymentSheet
* [Fixed] Fixed a layout issue on iPad.
* [Changed] Improved Link support in custom flow (`PaymentSheet.FlowController`).

## 22.6.0 2022-07-05
### PaymentSheet
* [Added] PaymentSheet now supports Link payment method.
* [Changed] Change behavior of Afterpay/Clearpay: Charge in 3 for GB, FR, and ES

### STPCardFormView
* [Changed] Postal code is no longer collected for billing addresses in Japan.

### Identity
* [Added] The ability to capture Selfie images in the native component flow.
* [Fixed] Fixed an issue where the welcome and confirmation screens were not correctly decoding non-ascii characters.
* [Fixed] Fixed an issue where, if a manually uploaded document could not be decoded on the server, there was no way to select a new image to upload.
* [Fixed] Fixed an issue where the IdentityVerificationSheet completion block was called early when manually uploading a document image instead of using auto-capture.

## 22.5.1 2022-06-21
* [Fixed] Fixed an issue with `STPPaymentHandler` where returning an app redirect could cause a crash.

## 22.5.0 2022-06-13
### PaymentSheet
* [Added] You can now use `PaymentSheet.ApplePayConfiguration.paymentSummaryItems` to directly configure the payment summary items displayed in the Apple Pay sheet. This is useful for recurring payments.

## 22.4.0 2022-05-23
### PaymentSheet
* [Added] The ability to customize the appearance of the PaymentSheet using `PaymentSheet.Appearance`.
* [Added] Support for collecting payments from customers in 54 additional countries within PaymentSheet. Most of these countries are located in Africa and the Middle East.
* [Added] `affirm` and `AUBECSDebit` payment methods are now available in PaymentSheet

## 22.3.2 2022-05-18
### CardScan
* [Added] Added privacy text to the CardImageVerification Sheet UI

## 22.3.1 2022-05-16
* [Fixed] Fixed an issue where ApplePayContext failed to parse an API response if the funding source was unknown.
* [Fixed] Fixed an issue where PaymentIntent confirmation could fail when the user closes the challenge window immediately after successfully completing a challenge

### Identity
* [Fixed] Fixed an issue where the verification flow would get stuck in a document upload loop when verifying with a passport and uploading an image manually.

## 22.3.0 2022-05-03

### PaymentSheet
* [Added] `us_bank_account` PaymentMethod is now available in payment sheet

## 22.2.0 2022-04-25

### Connections
* [Changed] `StripeConnections` SDK has been renamed to `StripeFinancialConnections`. See `MIGRATING.md` for more info.

### PaymentSheet
* [Fixed] Fixed an issue where `source_cancel` API requests were being made for non-3DS payment method types.
* [Fixed] Fixed an issue where certain error messages were not being localized.
* [Added] `us_bank_account` PaymentMethod is now available in PaymentSheet.

### Identity
* [Fixed] Minor UI fixes when using `IdentityVerificationSheet` with native components
* [Changed] Improvements to native component `IdentityVerificationSheet` document detection

## 22.1.1 2022-04-11

### Identity
* [Fixed] Fixes VerificationClientSecret (Thanks [Masataka-n](https://github.com/Masataka-n)!)

## 22.1.0 2022-04-04
* [Changed] Localization improvements.
### Identity
* [Added] `IdentityVerificationSheet` can now be used with native iOS components.

## 22.0.0 2022-03-28
* [Changed] The minimum iOS version is now 12.0. If you'd like to deploy for iOS 11.0, please use Stripe SDK 21.12.0.
* [Added] `us_bank_account` PaymentMethod is now available for ACH Direct Debit payments, including APIs to collect customer bank information (requires `StripeConnections`) and verify microdeposits.
* [Added] `StripeConnections` SDK can be optionally included to support ACH Direct Debit payments.

### PaymentSheet
* [Changed] PaymentSheet now uses light and dark mode agnostic icons for payment method types.
* [Changed] Link payment method (private beta) UX improvements.

### Identity
* [Changed] `IdentityVerificationSheet` now has an availability requirement of iOS 14.3 on its initializer instead of the `present` method.

## 21.13.0 2022-03-15
* [Changed] Binary framework distribution now requires Xcode 13. Carthage users using Xcode 12 need to add the `--no-use-binaries` flag.

### PaymentSheet
* [Fixed] Fixed potential crash when using PaymentSheet custom flow with SwiftUI.
* [Fixed] Fixed being unable to cancel native 3DS2 in PaymentSheet.
* [Fixed] The payment method icons will now use the correct colors when PaymentSheet is configured with `alwaysLight` or `alwaysDark`.
* [Fixed] A race condition when setting the `primaryButtonColor` on `PaymentSheet.Configuration`.
* [Added] PaymentSheet now supports Link (private beta).

### CardScan
* [Added] The `CardImageVerificationSheet` initializer can now take an additional `Configuration` object.

## 21.12.0 2022-02-14
* [Added] We now offer a 1MB Apple Pay SDK module intended for use in an App Clip. Visit [our App Clips docs](https://stripe.com/docs/apple-pay#app-clips) for details.
* `Stripe` now requires `StripeApplePay`. See `MIGRATING.md` for more info.
* [Added] Added a convenience initializer to create an STPCardParams from an STPPaymentMethodParams.

### PaymentSheet
* [Changed] The "save this card" checkbox in PaymentSheet is now unchecked by default in non-US countries.
* [Fixed] Fixes issue that could cause symbol name collisions when using Objective-C
* [Fixed] Fixes potential crash when using PaymentSheet with SwiftUI

## 21.11.1 2022-01-10
* Fixes a build warning in SPM caused by an invalid Package.swift file.

## 21.11.0 2022-01-04
* [Changed] The maximum `identity_document` file upload size has been increased, improving the quality of compressed images. See https://stripe.com/docs/file-upload
* [Fixed] The maximum `dispute_evidence` file upload size has been decreased to match server requirements, preventing the server from rejecting uploads that exceeded 5MB. See https://stripe.com/docs/file-upload
* [Added] PaymentSheet now supports Afterpay / Clearpay, EPS, Giropay, Klarna, Paypal (private beta), and P24.

## 21.10.0 2021-12-14
* Added API bindings for Klarna
* `StripeIdentity` now requires `StripeCameraCore`. See `MIGRATING.md` for more info.
* Releasing `StripeCardScan` Beta iOS SDK
* Fixes a bug where the text field would cause a crash when typing a space (U+0020) followed by pressing the backspace key on iPad. [#1907](https://github.com/stripe/stripe-ios/issues/1907) (Thanks [buhikon](https://github.com/buhikon)!)

## 21.9.1 2021-12-02
* Fixes a build warning caused by a duplicate NSURLComponents+Stripe.swift file.

## 21.9.0 2021-10-18
### PaymentSheet
This release adds several new features to PaymentSheet, our drop-in UI integration:

#### More supported payment methods
The list of supported payment methods depends on your integration.
If you’re using a PaymentIntent, we support:
- Card
- SEPA Debit, bancontact, iDEAL, sofort

If you’re using a PaymentIntent with `setup_future_usage` or a SetupIntent, we support:
- Card
- Apple/GooglePay

Note: To enable SEPA Debit and sofort, set `PaymentSheet.configuration.allowsDelayedPaymentMethods` to `true` on the client.
These payment methods can't guarantee you will receive funds from your customer at the end of the checkout because they take time to settle. Don't enable these if your business requires immediate payment (e.g., an on-demand service). See https://stripe.com/payments/payment-methods-guide

#### Pre-fill billing details
PaymentSheet collects billing details like name and email for certain payment methods. Pre-fill these fields to save customers time by setting `PaymentSheet.Configuration.defaultBillingDetails`.

#### Save payment methods on payment
> This is currently only available for cards + Apple/Google Pay.

PaymentSheet supports PaymentIntents with `setup_future_usage` set. This property tells us to save the payment method for future use (e.g., taking initial payment of a recurring subscription).
When set, PaymentSheet hides the 'Save this card for future use' checkbox and always saves.

#### SetupIntent support
> This is currently only available for cards + Apple/Google Pay.

Initialize PaymentSheet with a SetupIntent to set up cards for future use without charging.

#### Smart payment method ordering
When a customer is adding a new payment method, PaymentSheet uses information like the customers region to show the most relevant payment methods first.

#### Other changes
* Postal code collection for cards is now limited to US, CA, UK
* Fixed SwiftUI memory leaks [Issue #1881](https://github.com/stripe/stripe-ios/issues/1881)
* Added "hint" for error messages
* Adds many new localizations. The SDK now localizes in the following languages: bg-BG,ca-ES,cs-CZ,da,de,el-GR,en-GB,es-419,es,et-EE,fi,fil,fr-CA,fr,hr,hu,id,it,ja,ko,lt-LT,lv-LV,ms-MY,mt,nb,nl,nn-NO,pl-PL,pt-BR,pt-PT,ro-RO,ru,sk-SK,sl-SI,sv,tk,tr,vi,zh-Hans,zh-Hant,zh-HK
* `Stripe` and `StripeIdentity` now require `StripeUICore`. See `MIGRATING.md` for more info.

## 21.8.1 2021-08-10
* Fixes an issue with image loading when using Swift Package Manager.
* Temporarily disabled WeChat Pay support in PaymentMethods.
* The `Stripe` module now requires `StripeCore`. See `MIGRATING.md` for more info.

## 21.8.0 2021-08-04
* Fixes broken card scanning links. (Thanks [ricsantos](https://github.com/ricsantos))
* Fixes accessibilityLabel for postal code field. (Thanks [romanilchyshyndepop](https://github.com/romanilchyshyndepop))
* Improves compile time by 30% [#1846](https://github.com/stripe/stripe-ios/pull/1846) (Thanks [JonathanDowning](https://github.com/JonathanDowning)!)
* Releasing `StripeIdentity` iOS SDK for use with [Stripe Identity](https://stripe.com/identity).

## 21.7.0 2021-07-07
* Fixes an issue with `additionaDocument` field typo [#1833](https://github.com/stripe/stripe-ios/issues/1833)
* Adds support for WeChat Pay to PaymentMethods
* Weak-links SwiftUI [#1828](https://github.com/stripe/stripe-ios/issues/1828)
* Adds 3DS2 support for Cartes Bancaires
* Fixes an issue with camera rotation during card scanning on iPad
* Fixes an issue where PaymentSheet could cause conflicts when included in an app that also includes PanModal [#1818](https://github.com/stripe/stripe-ios/issues/1818)
* Fixes an issue with building on Xcode 13 [#1822](https://github.com/stripe/stripe-ios/issues/1822)
* Fixes an issue where overriding STPPaymentCardTextField's `brandImage()` func had no effect [#1827](https://github.com/stripe/stripe-ios/issues/1827)
* Fixes documentation typo. (Thanks [iAugux](https://github.com/iAugux))

## 21.6.0 2021-05-27
* Adds `STPCardFormView`, a UI component that collects card details
* Adds 'STPRadarSession'. Note this requires additional Stripe permissions to use.

## 21.5.1 2021-05-07
* Fixes the `PaymentSheet` API not being public.
* Fixes an issue with missing headers. (Thanks [jctrouble](https://github.com/jctrouble)!)

## 21.5.0 2021-05-06
* Adds the `PaymentSheet`(https://stripe.dev/stripe-ios/docs/Classes/PaymentSheet.html) API, a prebuilt payment UI.
* Fixes Mac Catalyst support in Xcode 12.5 [#1797](https://github.com/stripe/stripe-ios/issues/1797)
* Fixes `STPPaymentCardTextField` not being open [#1768](https://github.com/stripe/stripe-ios/issues/1797)

## 21.4.0 2021-04-08
* Fixed warnings in Xcode 12.5. [#1772](https://github.com/stripe/stripe-ios/issues/1772)
* Fixes a layout issue when confirming payments in SwiftUI. [#1761](https://github.com/stripe/stripe-ios/issues/1761) (Thanks [mvarie](https://github.com/mvarie)!)
* Fixes a potential race condition when finalizing 3DS2 confirmations.
* Fixes an issue where a 3DS2 transaction could result in an incorrect error message when the card number is incorrect. [#1778](https://github.com/stripe/stripe-ios/issues/1778)
* Fixes an issue where `STPPaymentHandler.shared().handleNextAction` sometimes didn't return a `handleActionError`. [#1769](https://github.com/stripe/stripe-ios/issues/1769)
* Fixes a layout issue when confirming payments in SwiftUI. [#1761](https://github.com/stripe/stripe-ios/issues/1761) (Thanks [mvarie](https://github.com/mvarie)!)
* Fixes an issue with opening URLs on Mac Catalyst
* Fixes an issue where OXXO next action is mistaken for a cancel in STPPaymentHandler
* SetupIntents for iDEAL, Bancontact, EPS, and Sofort will now send the required mandate information.
* Adds support for BLIK.
* Adds `decline_code` information to STPError. [#1755](https://github.com/stripe/stripe-ios/issues/1755)
* Adds support for SetupIntents to STPApplePayContext
* Allows STPPaymentCardTextField to be subclassed. [#1768](https://github.com/stripe/stripe-ios/issues/1768)

## 21.3.1 2021-03-25
* Adds support for Maestro in Apple Pay on iOS 12 or later.

## 21.3.0 2021-02-18
* Adds support for SwiftUI in custom integration using the `STPPaymentCardTextField.Representable` View and the `.paymentConfirmationSheet()` ViewModifier. See `IntegrationTester` for usage examples.
* Removes the UIViewController requirement from STPApplePayContext, allowing it to be used in SwiftUI.
* Fixes an issue where `STPPaymentOptionsViewController` could fail to register a card. [#1758](https://github.com/stripe/stripe-ios/issues/1758)
* Fixes an issue where some UnionPay test cards were marked as invalid. [#1759](https://github.com/stripe/stripe-ios/issues/1759)
* Updates tests to run on Carthage 0.37 with .xcframeworks.


## 21.2.1 2021-01-29
* Fixed an issue where a payment card text field could resize incorrectly on smaller devices or with certain languages. [#1600](https://github.com/stripe/stripe-ios/issues/1600)
* Fixed an issue where the SDK could always return English strings in certain situations. [#1677](https://github.com/stripe/stripe-ios/pull/1677) (Thanks [glaures-ioki](https://github.com/glaures-ioki)!)
* Fixed an issue where an STPTheme had no effect on the navigation bar. [#1753](https://github.com/stripe/stripe-ios/pull/1753) (Thanks  [@rbenna](https://github.com/rbenna)!)
* Fixed handling of nil region codes. [#1752](https://github.com/stripe/stripe-ios/issues/1752)
* Fixed an issue preventing card scanning from being disabled. [#1751](https://github.com/stripe/stripe-ios/issues/1751)
* Fixed an issue with enabling card scanning in an app with a localized Info.plist.[#1745](https://github.com/stripe/stripe-ios/issues/1745)
* Added a missing additionalDocument parameter to STPConnectAccountIndividualVerification.
* Added support for Afterpay/Clearpay.

## 21.2.0 2021-01-06
* Stripe3DS2 is now open source software under the MIT License.
* Fixed various issues with bundling Stripe3DS2 in Cocoapods and Swift Package Manager. All binary dependencies have been removed.
* Fixed an infinite loop during layout on small screen sizes. [#1731](https://github.com/stripe/stripe-ios/issues/1731)
* Fixed issues with missing image assets when using Cocoapods. [#1655](https://github.com/stripe/stripe-ios/issues/1655) [#1722](https://github.com/stripe/stripe-ios/issues/1722)
* Fixed an issue which resulted in unnecessary queries to the BIN information service.
* Adds the ability to `attach` and `detach` PaymentMethod IDs to/from a CustomerContext. [#1729](https://github.com/stripe/stripe-ios/issues/1729)
* Adds support for NetBanking.

## 21.1.0 2020-12-07
* Fixes a crash during manual confirmation of a 3DS2 payment. [#1725](https://github.com/stripe/stripe-ios/issues/1725)
* Fixes an issue that could cause some image assets to be missing in certain configurations. [#1722](https://github.com/stripe/stripe-ios/issues/1722)
* Fixes an issue with confirming Alipay transactions.
* Re-exposes `cardNumber` parameter in `STPPaymentCardTextField`.
* Adds support for UPI.

## 21.0.1 2020-11-19
* Fixes an issue with some initializers not being exposed publicly following the [conversion to Swift](https://stripe.com/docs/mobile/ios/sdk-21-migration).
* Updates GrabPay integration to support synchronous updates.

## 21.0.0 2020-11-18
* The SDK is now written in Swift, and some manual changes are required. Migration instructions are available at [https://stripe.com/docs/mobile/ios/sdk-21-migration](https://stripe.com/docs/mobile/ios/sdk-21-migration).
* Adds full support for Apple silicon.
* Xcode 12.2 is now required.

## 20.1.1 2020-10-23
* Fixes an issue when using Cocoapods 1.10 and Xcode 12. [#1683](https://github.com/stripe/stripe-ios/pull/1683)
* Fixes a warning when using Swift Package Manager. [#1675](https://github.com/stripe/stripe-ios/pull/1675)

## 20.1.0 2020-10-15
* Adds support for OXXO. [#1592](https://github.com/stripe/stripe-ios/pull/1592)
* Applies a workaround for various bugs in Swift Package Manager. [#1671](https://github.com/stripe/stripe-ios/pull/1671) Please see [#1673](https://github.com/stripe/stripe-ios/issues/1673) for additional notes when using Xcode 12.0.
* Card scanning now works when the device's orientation is unknown. [#1659](https://github.com/stripe/stripe-ios/issues/1659)
* The expiration date field's Simplified Chinese localization has been corrected. (Thanks [cythb](https://github.com/cythb)!) [#1654](https://github.com/stripe/stripe-ios/pull/1654)

## 20.0.0 2020-09-14
* [Card scanning](https://github.com/stripe/stripe-ios#card-scanning) is now built into STPAddCardViewController. Card.io support has been removed. [#1629](https://github.com/stripe/stripe-ios/pull/1629)
* Shrunk the SDK from 1.3MB when compressed & thinned to 0.7MB, allowing for easier App Clips integration. [#1643](https://github.com/stripe/stripe-ios/pull/1643)
* Swift Package Manager, Apple Silicon, and Catalyst are now fully supported on Xcode 12. [#1644](https://github.com/stripe/stripe-ios/pull/1644)
* Adds support for 19-digit cards. [#1608](https://github.com/stripe/stripe-ios/pull/1608)
* Adds GrabPay and Sofort as PaymentMethod. [#1627](https://github.com/stripe/stripe-ios/pull/1627)
* Drops support for iOS 10. [#1643](https://github.com/stripe/stripe-ios/pull/1643)

## 19.4.0 2020-08-13
* `pkPaymentErrorForStripeError` no longer returns PKPaymentUnknownErrors. Instead, it returns the original NSError back, resulting in dismissal of the Apple Pay sheet. This means ApplePayContext dismisses the Apple Pay sheet for all errors that aren't specifically PKPaymentError types.
* `metadata` fields are no longer populated on retrieved Stripe API objects and must be fetched on your server using your secret key. If this is causing issues with your deployed app versions please reach out to [Stripe Support](https://support.stripe.com/?contact=true). These fields have been marked as deprecated and will be removed in a future SDK version.

## 19.3.0 2020-05-28
* Adds giropay PaymentMethod bindings [#1569](https://github.com/stripe/stripe-ios/pull/1569)
* Adds Przelewy24 (P24) PaymentMethod bindings [#1556](https://github.com/stripe/stripe-ios/pull/1556)
* Adds Bancontact PaymentMethod bindings [#1565](https://github.com/stripe/stripe-ios/pull/1565)
* Adds EPS PaymentMethod bindings [#1578](https://github.com/stripe/stripe-ios/pull/1578)
* Replaces es-AR localization with es-419 for full Latin American Spanish support and updates multiple localizations [#1549](https://github.com/stripe/stripe-ios/pull/1549) [#1570](https://github.com/stripe/stripe-ios/pull/1570)
* Fixes missing custom number placeholder in `STPPaymentCardTextField` [#1576](https://github.com/stripe/stripe-ios/pull/1576)
* Adds tabbing on external keyboard support to `STPAUBECSFormView` and correctly types it as a `UIView` instead of `UIControl` [#1580](https://github.com/stripe/stripe-ios/pull/1580)

## 19.2.0 2020-05-01
* Adds ability to attach shipping details when confirming PaymentIntents [#1558](https://github.com/stripe/stripe-ios/pull/1558)
* `STPApplePayContext` now provides shipping details in the `applePayContext:didCreatePaymentMethod:paymentInformation:completion:` delegate method and automatically attaches shipping details to PaymentIntents (unless manual confirmation)[#1561](https://github.com/stripe/stripe-ios/pull/1561)
* Adds support for the BECS Direct Debit payment method for Stripe users in Australia [#1547](https://github.com/stripe/stripe-ios/pull/1547)

## 19.1.1 2020-04-28
* Add advancedFraudSignalsEnabled property [#1560](https://github.com/stripe/stripe-ios/pull/1560)

## 19.1.0 2020-04-15
* Relaxes need for dob for full name connect account (`STPConnectAccountIndividualParams`). [#1539](https://github.com/stripe/stripe-ios/pull/1539)
* Adds Chinese (Traditional) and Chinese (Hong Kong) localizations [#1536](https://github.com/stripe/stripe-ios/pull/1536)
* Adds `STPApplePayContext`, a helper class for Apple Pay. [#1499](https://github.com/stripe/stripe-ios/pull/1499)
* Improves accessibility [#1513](https://github.com/stripe/stripe-ios/pull/1513), [#1504](https://github.com/stripe/stripe-ios/pull/1504)
* Adds support for the Bacs Direct Debit payment method [#1487](https://github.com/stripe/stripe-ios/pull/1487)
* Adds support for 16 digit Diners Club cards [#1498](https://github.com/stripe/stripe-ios/pull/1498)

## 19.0.1 2020-03-24
* Fixes an issue building with Xcode 11.4 [#1526](https://github.com/stripe/stripe-ios/pull/1526)

## 19.0.0 2020-02-12
* Deprecates the `STPAPIClient` `initWithConfiguration:` method. Set the `configuration` property on the `STPAPIClient` instance instead. [#1474](https://github.com/stripe/stripe-ios/pull/1474)
* Deprecates `publishableKey` and `stripeAccount` properties of `STPPaymentConfiguration`. See [MIGRATING.md](https://github.com/stripe/stripe-ios/blob/master/MIGRATING.md) for more details. [#1474](https://github.com/stripe/stripe-ios/pull/1474)
* Adds explicit STPAPIClient properties on all SDK components that make API requests. These default to `[STPAPIClient sharedClient]`. This is a breaking change for some users of `stripeAccount`. See [MIGRATING.md](https://github.com/stripe/stripe-ios/blob/master/MIGRATING.md) for more details. [#1469](https://github.com/stripe/stripe-ios/pull/1469)
* The user's postal code is now collected by default in countries that support postal codes. We always recommend collecting a postal code to increase card acceptance rates and reduce fraud. See [MIGRATING.md](https://github.com/stripe/stripe-ios/blob/master/MIGRATING.md) for more details. [#1479](https://github.com/stripe/stripe-ios/pull/1479)

## 18.4.0 2020-01-15
* Adds support for Klarna Pay on Sources API [#1444](https://github.com/stripe/stripe-ios/pull/1444)
* Compresses images using `pngcrush` to reduce SDK size [#1471](https://github.com/stripe/stripe-ios/pull/1471)
* Adds support for CVC recollection in PaymentIntent confirm [#1473](https://github.com/stripe/stripe-ios/pull/1473)
* Fixes a race condition when setting `defaultPaymentMethod` on `STPPaymentOptionsViewController` [#1476](https://github.com/stripe/stripe-ios/pull/1476)

## 18.3.0 2019-12-3
* STPAddCardViewControllerDelegate methods previously removed in v16.0.0 are now marked as deprecated, to help migrating users [#1439](https://github.com/stripe/stripe-ios/pull/1439)
* Fixes an issue where canceling 3DS authentication could leave PaymentIntents in an inaccurate `requires_action` state [#1443](https://github.com/stripe/stripe-ios/pull/1443)
* Fixes text color for large titles [#1446](https://github.com/stripe/stripe-ios/pull/1446)
* Re-adds support for pre-selecting the last selected payment method in STPPaymentContext and STPPaymentOptionsViewController. [#1445](https://github.com/stripe/stripe-ios/pull/1445)
* Fix crash when adding/removing postal code cells [#1450](https://github.com/stripe/stripe-ios/pull/1450)

## 18.2.0 2019-10-31
* Adds support for creating tokens with the last 4 digits of an SSN [#1432](https://github.com/stripe/stripe-ios/pull/1432)
* Renames Standard Integration to Basic Integration

## 18.1.0 2019-10-29
* Adds localizations for English (Great Britain), Korean, Russian, and Turkish [#1373](https://github.com/stripe/stripe-ios/pull/1373)
* Adds support for SEPA Debit as a PaymentMethod [#1415](https://github.com/stripe/stripe-ios/pull/1415)
* Adds support for custom SEPA Debit Mandate params with PaymentMethod [#1420](https://github.com/stripe/stripe-ios/pull/1420)
* Improves postal code UI for users with mismatched regions [#1302](https://github.com/stripe/stripe-ios/issues/1302)
* Fixes a potential crash when presenting the add card view controller [#1426](https://github.com/stripe/stripe-ios/issues/1426)
* Adds offline status checking to FPX payment flows [#1422](https://github.com/stripe/stripe-ios/pull/1422)
* Adds support for push provisions for Issuing users [#1396](https://github.com/stripe/stripe-ios/pull/1396)

## 18.0.0 2019-10-04
* Adds support for building on macOS 10.15 with Catalyst. Use the .xcframework file attached to the release in GitHub. Cocoapods support is coming soon. [#1364](https://github.com/stripe/stripe-ios/issues/1364)
* Errors from the Payment Intents API are now localized by default. See [MIGRATING.md](https://github.com/stripe/stripe-ios/blob/master/MIGRATING.md) for details.
* Adds support for FPX in Standard Integration. [#1390](https://github.com/stripe/stripe-ios/pull/1390)
* Simplified Apple Pay integration when using 3DS2. [#1386](https://github.com/stripe/stripe-ios/pull/1386)
* Improved autocomplete behavior for some STPPaymentHandler blocks. [#1403](https://github.com/stripe/stripe-ios/pull/1403)
* Fixed spurious `keyboardWillAppear` messages triggered by STPPaymentTextCard. [#1393](https://github.com/stripe/stripe-ios/pull/1393)
* Fixed an issue with non-numeric placeholders in STPPaymentTextCard. [#1394](https://github.com/stripe/stripe-ios/pull/1394)
* Dropped support for iOS 9. Please continue to use 17.0.2 if you need to support iOS 9.

## 17.0.2 2019-09-24
* Fixes an error that could prevent a 3D Secure 2 challenge dialog from appearing in certain situations.
* Improved VoiceOver support. [#1384](https://github.com/stripe/stripe-ios/pull/1384)
* Updated Apple Pay and Mastercard branding. [#1374](https://github.com/stripe/stripe-ios/pull/1374)
* Updated the Standard Integration example app to use automatic confirmation. [#1363](https://github.com/stripe/stripe-ios/pull/1363)
* Added support for collecting email addresses and phone numbers from Apple Pay. [#1372](https://github.com/stripe/stripe-ios/pull/1372)
* Introduced support for FPX payments. (Invite-only Beta) [#1375](https://github.com/stripe/stripe-ios/pull/1375)

## 17.0.1 2019-09-09
* Cancellation during the 3DS2 flow will no longer cause an unexpected error. [#1353](https://github.com/stripe/stripe-ios/pull/1353)
* Large Title UIViewControllers will no longer have a transparent background in iOS 13. [#1362](https://github.com/stripe/stripe-ios/pull/1362)
* Adds an `availableCountries` option to STPPaymentConfiguration, allowing one to limit the list of countries in the address entry view. [#1327](https://github.com/stripe/stripe-ios/pull/1327)
* Fixes a crash when using card.io. [#1357](https://github.com/stripe/stripe-ios/pull/1357)
* Fixes an issue with birthdates when creating a Connect account. [#1361](https://github.com/stripe/stripe-ios/pull/1361)
* Updates example code to Swift 5. [#1354](https://github.com/stripe/stripe-ios/pull/1354)
* The default value of `[STPTheme translucentNavigationBar]` is now `YES`. [#1367](https://github.com/stripe/stripe-ios/pull/1367)

## 17.0.0 2019-09-04
* Adds support for iOS 13, including Dark Mode and minor bug fixes. [#1307](https://github.com/stripe/stripe-ios/pull/1307)
* Updates API version from 2015-10-12 to 2019-05-16 [#1254](https://github.com/stripe/stripe-ios/pull/1254)
  * Adds `STPSourceRedirectStatusNotRequired` to `STPSourceRedirectStatus`.  Previously, optional redirects were marked as `STPSourceRedirectStatusSucceeded`.
  * Adds `STPSourceCard3DSecureStatusRecommended` to `STPSourceCard3DSecureStatus`.
  * Removes `STPLegalEntityParams`.  Initialize an `STPConnectAccountParams` with an `individual` or `company` dictionary instead. See https://stripe.com/docs/api/tokens/create_account#create_account_token-account
* Changes the `STPPaymentContextDelegate paymentContext:didCreatePaymentResult:completion:` completion block type to `STPPaymentStatusBlock`, to let you inform the context that the user canceled.
* Adds initial support for WeChat Pay. [#1326](https://github.com/stripe/stripe-ios/pull/1326)
* The user's billing address will now be included when creating a PaymentIntent from an Apple Pay token. [#1334](https://github.com/stripe/stripe-ios/pull/1334)


## 16.0.7 2019-08-23
* Fixes STPThreeDSUICustomization not initializing defaults correctly. [#1303](https://github.com/stripe/stripe-ios/pull/1303)
* Fixes STPPaymentHandler treating post-authentication errors as authentication errors [#1291](https://github.com/stripe/stripe-ios/pull/1291)
* Removes preferredStatusBarStyle from STPThreeDSUICustomization, see STPThreeDSNavigationBarCustomization.barStyle instead [#1308](https://github.com/stripe/stripe-ios/pull/1308)

## 16.0.6 2019-08-13
* Adds a method to STPAuthenticationContext allowing you to configure the SFSafariViewController presented for web-based authentication.
* Adds STPAddress initializer that takes STPPaymentMethodBillingDetails. [#1278](https://github.com/stripe/stripe-ios/pull/1278)
* Adds convenience method to populate STPUserInformation with STPPaymentMethodBillingDetails. [#1278](https://github.com/stripe/stripe-ios/pull/1278)
* STPShippingAddressViewController prefills billing address for PaymentMethods too now, not just Card. [#1278](https://github.com/stripe/stripe-ios/pull/1278)
* Update libStripe3DS2.a to avoid a conflict with Firebase. [#1293](https://github.com/stripe/stripe-ios/issues/1293)

## 16.0.5 2019-08-09
* Fixed an compatibility issue when building with certain Cocoapods configurations. [#1288](https://github.com/stripe/stripe-ios/issues/1288)

## 16.0.4 2019-08-08
* Improved compatibility with other OpenSSL-using libraries. [#1265](https://github.com/stripe/stripe-ios/issues/1265)
* Fixed compatibility with Xcode 10.1. [#1273](https://github.com/stripe/stripe-ios/issues/1273)
* Fixed an issue where STPPaymentContext could be left in a bad state when cancelled. [#1284](https://github.com/stripe/stripe-ios/pull/1284)

## 16.0.3 2019-08-01
* Changes to code obfuscation, resolving an issue with App Store review [#1269](https://github.com/stripe/stripe-ios/pull/1269)
* Adds Apple Pay support to STPPaymentHandler [#1264](https://github.com/stripe/stripe-ios/pull/1264)

## 16.0.2 2019-07-29
* Adds API to let users set a default payment option for Standard Integration [#1252](https://github.com/stripe/stripe-ios/pull/1252)
* Removes querying the Advertising Identifier (IDFA).
* Adds customizable UIStatusBarStyle to STDSUICustomization.

## 16.0.1 2019-07-25
* Migrates Stripe3DS2.framework to libStripe3DS2.a, resolving an issue with App Store validation. [#1246](https://github.com/stripe/stripe-ios/pull/1246)
* Fixes a crash in STPPaymentHandler. [#1244](https://github.com/stripe/stripe-ios/pull/1244)

## 16.0.0 2019-07-18
* Migrates STPPaymentCardTextField.cardParams property type from STPCardParams to STPPaymentMethodCardParams
* STPAddCardViewController:
    * Migrates addCardViewController:didCreateSource:completion: and addCardViewController:didCreateToken:completion: to addCardViewController:didCreatePaymentMethod:completion
    * Removes managedAccountCurrency property - there’s no equivalent parameter necessary for PaymentMethods.
* STPPaymentOptionViewController now shows, adds, removes PaymentMethods instead of Source/Tokens.
* STPCustomerContext, STPBackendAPIAdapter:
    * Removes selectDefaultCustomerSource:completion: -  Users must explicitly select their Payment Method of choice.
    * Migrates detachSourceFromCustomer:completion:, attachSourceToCustomer:completion to detachPaymentMethodFromCustomer:completion:, attachPaymentMethodToCustomer:completion:
    * Adds listPaymentMethodsForCustomerWithCompletion: - the Customer object doesn’t contain attached Payment Methods; you must fetch it from the Payment Methods API.
* STPPaymentContext now uses the new Payment Method APIs listed above instead of Source/Token, and returns the reworked STPPaymentResult containing a PaymentMethod.
* Migrates STPPaymentResult.source to paymentMethod of type STPPaymentMethod
* Deprecates STPPaymentIntentAction* types, replaced by STPIntentAction*. [#1208](https://github.com/stripe/stripe-ios/pull/1208)
  * Deprecates `STPPaymentIntentAction`, replaced by `STPIntentAction`
  * Deprecates `STPPaymentIntentActionType`, replaced by `STPIntentActionType`
  * Deprecates `STPPaymentIntentActionRedirectToURL`, replaced by `STPIntentActionTypeRedirectToURL`
* Adds support for SetupIntents.  See https://stripe.com/docs/payments/cards/saving-cards#saving-card-without-payment
* Adds support for 3DS2 authentication.  See https://stripe.com/docs/mobile/ios/authentication

## 15.0.1 2019-04-16
* Adds configurable support for JCB (Apple Pay). [#1158](https://github.com/stripe/stripe-ios/pull/1158)
* Updates sample apps to use `PaymentIntents` and `PaymentMethods` where available. [#1159](https://github.com/stripe/stripe-ios/pull/1159)
* Changes `STPPaymentMethodCardParams` `expMonth` and `expYear` property types to `NSNumber *` to fix a bug using Apple Pay. [#1161](https://github.com/stripe/stripe-ios/pull/1161)

## 15.0.0 2019-3-19
* Renames all former references to 'PaymentMethod' to 'PaymentOption'. See [MIGRATING.md](/MIGRATING.md) for more details. [#1139](https://github.com/stripe/stripe-ios/pull/1139)
  * Renames `STPPaymentMethod` to `STPPaymentOption`
  * Renames `STPPaymentMethodType` to `STPPaymentOptionType`
  * Renames `STPApplePaymentMethod` to `STPApplePayPaymentOption`
  * Renames `STPPaymentMethodTuple` to `STPPaymentOptionTuple`
  * Renames `STPPaymentMethodsViewController` to `STPPaymentOptionsViewController`
  * Renames all properties, methods, comments referencing 'PaymentMethod' to 'PaymentOption'
* Rewrites `STPaymentMethod` and `STPPaymentMethodType` to match the [Stripe API](https://stripe.com/docs/api/payment_methods/object). [#1140](https://github.com/stripe/stripe-ios/pull/1140).
* Adds `[STPAPI createPaymentMethodWithParams:completion:]`, which creates a PaymentMethod. [#1141](https://github.com/stripe/stripe-ios/pull/1141)
* Adds `paymentMethodParams` and `paymentMethodId` to `STPPaymentIntentParams`.  You can now confirm a PaymentIntent with a PaymentMethod. [#1142](https://github.com/stripe/stripe-ios/pull/1142)
* Adds `paymentMethodTypes` to `STPPaymentIntent`.
* Deprecates several Source-named properties, based on changes to the [Stripe API](https://stripe.com/docs/upgrades#2019-02-11). [#1146](https://github.com/stripe/stripe-ios/pull/1146)
  * Deprecates `STPPaymentIntentParams.saveSourceToCustomer`, replaced by `savePaymentMethod`
  * Deprecates `STPPaymentIntentsStatusRequiresSource`, replaced by `STPPaymentIntentsStatusRequiresPaymentMethod`
  * Deprecates `STPPaymentIntentsStatusRequiresSourceAction`, replaced by `STPPaymentIntentsStatusRequiresAction`
  * Deprecates `STPPaymentIntentSourceAction`, replaced by `STPPaymentIntentAction`
  * Deprecates `STPPaymentSourceActionAuthorizeWithURL`, replaced by `STPPaymentActionRedirectToURL`
  * Deprecates `STPPaymentIntent.nextSourceAction`, replaced by `nextAction`
* Added new localizations for the following languages [#1050](https://github.com/stripe/stripe-ios/pull/1050)
  * Danish
  * Spanish (Argentina/Latin America)
  * French (Canada)
  * Norwegian
  * Portuguese (Brazil)
  * Portuguese (Portugal)
  * Swedish
* Deprecates `STPEphemeralKeyProvider`, replaced by `STPCustomerEphemeralKeyProvider`.  We now allow for ephemeral keys that are not customer [#1131](https://github.com/stripe/stripe-ios/pull/1131)
* Adds CVC image for Amex cards [#1046](https://github.com/stripe/stripe-ios/pull/1046)
* Fixed `STPPaymentCardTextField.nextFirstResponderField` to never return nil [#1059](https://github.com/stripe/stripe-ios/pull/1059)
* Improves return key functionality for `STPPaymentCardTextField`, `STPAddCardViewController` [#1059](https://github.com/stripe/stripe-ios/pull/1059)
* Add postal code support for Saudi Arabia [#1127](https://github.com/stripe/stripe-ios/pull/1127)
* CVC field updates validity if card number/brand change [#1128](https://github.com/stripe/stripe-ios/pull/1128)

## 14.0.0 2018-11-14
* Changes `STPPaymentCardTextField`, which now copies the `cardParams` property. See [MIGRATING.md](/MIGRATING.md) for more details. [#1031](https://github.com/stripe/stripe-ios/pull/1031)
* Renames `STPPaymentIntentParams.returnUrl` to `STPPaymentIntentParams.returnURL`. [#1037](https://github.com/stripe/stripe-ios/pull/1037)
* Removes `STPPaymentIntent.returnUrl` and adds `STPPaymentIntent.nextSourceAction`, based on changes to the [Stripe API](https://stripe.com/docs/upgrades#2018-11-08). [#1038](https://github.com/stripe/stripe-ios/pull/1038)
* Adds `STPVerificationParams.document_back` property. [#1017](https://github.com/stripe/stripe-ios/pull/1017)
* Fixes bug in `STPPaymentMethodsViewController` where selected payment method changes back if it wasn't dismissed in the `didFinish` delegate method. [#1020](https://github.com/stripe/stripe-ios/pull/1020)

## 13.2.0 2018-08-14
* Adds `STPPaymentMethod` protocol implementation for `STPSource`. You can now call `image`/`templatedImage`/`label` on a source. [#976](https://github.com/stripe/stripe-ios/pull/976)
* Fixes crash in `STPAddCardViewController` with some prefilled billing addresses [#1004](https://github.com/stripe/stripe-ios/pull/1004)
* Fixes `STPPaymentCardTextField` layout issues on small screens [#1009](https://github.com/stripe/stripe-ios/pull/1009)
* Fixes hidden text fields in `STPPaymentCardTextField` from being read by VoiceOver [#1012](https://github.com/stripe/stripe-ios/pull/1012)
* Updates example app to add client-side metadata `charge_request_id` to requests to `example-ios-backend` [#1008](https://github.com/stripe/stripe-ios/pull/1008)

## 13.1.0 2018-07-13
* Adds `STPPaymentIntent` to support PaymentIntents. [#985](https://github.com/stripe/stripe-ios/pull/985), [#986](https://github.com/stripe/stripe-ios/pull/986), [#987](https://github.com/stripe/stripe-ios/pull/987), [#988](https://github.com/stripe/stripe-ios/pull/988)
* Reduce `NSURLSession` memory footprint. [#969](https://github.com/stripe/stripe-ios/pull/969)
* Fixes invalid JSON error when deleting `Card` from a `Customer`. [#992](https://github.com/stripe/stripe-ios/pull/992)

## 13.0.3 2018-06-11
* Fixes payment method label overlapping the checkmark, for Amex on small devices [#952](https://github.com/stripe/stripe-ios/pull/952)
* Adds EPS and Multibanco support to `STPSourceParams` [#961](https://github.com/stripe/stripe-ios/pull/961)
* Adds `STPBillingAddressFieldsName` option to `STPBillingAddressFields` [#964](https://github.com/stripe/stripe-ios/pull/964)
* Fixes crash in `STPColorUtils.perceivedBrightnessForColor` [#954](https://github.com/stripe/stripe-ios/pull/954)
* Applies recommended project changes for Xcode 9.4 [#963](https://github.com/stripe/stripe-ios/pull/963)
* Fixes `[Stripe handleStripeURLCallbackWithURL:url]` incorrectly returning `NO` [#962](https://github.com/stripe/stripe-ios/pull/962)

## 13.0.2 2018-05-24
* Makes iDEAL `name` parameter optional, also accepts empty string as `nil` [#940](https://github.com/stripe/stripe-ios/pull/940)
* Adjusts scroll view content offset behavior when focusing on a text field [#943](https://github.com/stripe/stripe-ios/pull/943)

## 13.0.1 2018-05-17
* Fixes an issue in `STPRedirectContext` causing some redirecting sources to fail in live mode due to prematurely dismissing the `SFSafariViewController` during the initial redirects. [#937](https://github.com/stripe/stripe-ios/pull/937)

## 13.0.0 2018-04-26
* Removes Bitcoin source support. See MIGRATING.md. [#931](https://github.com/stripe/stripe-ios/pull/931)
* Adds Masterpass support to `STPSourceParams` [#928](https://github.com/stripe/stripe-ios/pull/928)
* Adds community submitted Norwegian (nb) translation. Thank @Nailer!
* Fixes example app usage of localization files (they were not able to be tested in Finnish and Norwegian before)
* Silences STPAddress deprecation warnings we ignore to stay compatible with older iOS versions
* Fixes "Card IO" link in full SDK reference [#913](https://github.com/stripe/stripe-ios/pull/913)

## 12.1.2 2018-03-16
* Updated the "62..." credit card number BIN range to show a UnionPay icon

## 12.1.1 2018-02-22
* Fix issue with apple pay token creation in PaymentContext, introduced by 12.1.0. [#899](https://github.com/stripe/stripe-ios/pull/899)
* Now matches clang static analyzer settings with Cocoapods, so you won't see any more analyzer issues. [#897](https://github.com/stripe/stripe-ios/pull/897)

## 12.1.0 2018-02-05
* Adds `createCardSources` to `STPPaymentConfiguration`. If you enable this option, when your user adds a card in the SDK's UI, a card source will be created and attached to their Stripe Customer. If this option is disabled (the default), a card token is created. For more information on card sources, see https://stripe.com/docs/sources/cards

## 12.0.1 2018-01-31
* Adding Visa Checkout support to `STPSourceParams` [#889](https://github.com/stripe/stripe-ios/pull/889)

## 12.0.0 2018-01-16
* Minimum supported iOS version is now 9.0.
  * If you need to support iOS 8, the last supported version is [11.5.0](https://github.com/stripe/stripe-ios/releases/tag/v11.5.0)
* Minimum supported Xcode version is now 9.0
* `AddressBook` framework support has been removed.
* `STPRedirectContext` will no longer retain itself for the duration of the redirect, you must explicitly maintain a reference to it yourself. [#846](https://github.com/stripe/stripe-ios/pull/846)
* `STPPaymentConfiguration.requiredShippingAddress` now is a set of `STPContactField` objects instead of a `PKAddressField` bitmask. [#848](https://github.com/stripe/stripe-ios/pull/848)
* See MIGRATING.md for more information on any of the previously mentioned breaking API changes.
* Pre-built view controllers now layout properly on iPhone X in landscape orientation, respecting `safeAreaInsets`. [#854](https://github.com/stripe/stripe-ios/pull/854)
* Fixes a bug in `STPAddCardViewController` that prevented users in countries without postal codes from adding a card when `requiredBillingFields = .Zip`. [#853](https://github.com/stripe/stripe-ios/pull/853)
* Fixes a bug in `STPPaymentCardTextField`. When completely filled out, it ignored calls to `becomeFirstResponder`. [#855](https://github.com/stripe/stripe-ios/pull/855)
* `STPPaymentContext` now has a `largeTitleDisplayMode` property, which you can use to control the title display mode in the navigation bar of our pre-built view controllers. [#849](https://github.com/stripe/stripe-ios/pull/849)
* Fixes a bug where `STPPaymentContext`'s `retryLoading` method would not re-retrieve the customer object, even after calling `STPCustomerContext`'s `clearCachedCustomer` method. [#863](https://github.com/stripe/stripe-ios/pull/863)
* `STPPaymentContext`'s `retryLoading` method will now always attempt to retrieve a new customer object, regardless of whether a cached customer object is available. Previously, this method was only intended for recovery from a loading error; if a customer had already been retrieved, `retryLoading` would do nothing. [#863](https://github.com/stripe/stripe-ios/pull/863)
* `STPCustomerContext` has a new property: `includeApplePaySources`. It is turned off by default. [#864](https://github.com/stripe/stripe-ios/pull/864)
* Adds `UITextContentType` support. This turns on QuickType suggestions for the name, email, and address fields; and uses a better keyboard for Payment Card fields. [#870](https://github.com/stripe/stripe-ios/pull/870)
* Fixes a bug that prevented redirects to the 3D Secure authentication flow when it was optional. [#878](https://github.com/stripe/stripe-ios/pull/878)
* `STPPaymentConfiguration` now has a `stripeAccount` property, which can be used to make API requests on behalf of a Connected account. [#875](https://github.com/stripe/stripe-ios/pull/875)
* Adds `- [STPAPIClient createTokenWithConnectAccount:completion:]`, which creates Tokens for Connect Accounts: (optionally) accepting the Terms of Service, and sending information about the legal entity. [#876](https://github.com/stripe/stripe-ios/pull/876)
* Fixes an iOS 11 bug in `STPPaymentCardTextField` that blocked tapping on the number field while editing the expiration or CVC on narrow devices (4" screens). [#883](https://github.com/stripe/stripe-ios/pull/883)

## 11.5.0 2017-11-09
* Adds a new helper method to `STPSourceParams` for creating reusable Alipay sources. [#811](https://github.com/stripe/stripe-ios/pull/811)
* Silences spurious availability warnings when using Xcode9 [#823](https://github.com/stripe/stripe-ios/pull/823)
* Auto capitalizes currency code when using `paymentRequestWithMerchantIdentifier ` to improve compatibility with iOS 11 `PKPaymentAuthorizationViewController` [#829](https://github.com/stripe/stripe-ios/pull/829)
* Fixes a bug in `STPRedirectContext` which caused `SFSafariViewController`-based redirects to incorrectly dismiss when switching apps. [#833](https://github.com/stripe/stripe-ios/pull/833)
* Fixes a bug that incorrectly offered users the option to "Use Billing Address" on the shipping address screen when there was no existing billing address to fill in. [#834](https://github.com/stripe/stripe-ios/pull/834)

## 11.4.0 2017-10-20
* Restores `[STPCard brandFromString:]` method which was marked as deprecated in a recent version [#801](https://github.com/stripe/stripe-ios/pull/801)
* Adds `[STPBankAccount metadata]` and `[STPCard metadata]` read-only accessors and improves annotation for `[STPSource metadata]` [#808](https://github.com/stripe/stripe-ios/pull/808)
* Un-deprecates `STPBackendAPIAdapter` and all associated methods. [#813](https://github.com/stripe/stripe-ios/pull/813)
* The `STPBackendAPIAdapter` protocol now includes two optional methods, `detachSourceFromCustomer` and `updateCustomerWithShipping`. If you've implemented a class conforming to `STPBackendAPIAdapter`, you may add implementations of these methods to support deleting cards from a customer and saving shipping info to a customer. [#813](https://github.com/stripe/stripe-ios/pull/813)
* Adds the ability to set custom footers on view controllers managed by the SDK. [#792](https://github.com/stripe/stripe-ios/pull/792)
* `STPPaymentMethodsViewController` will now display saved card sources in addition to saved card tokens. [#810](https://github.com/stripe/stripe-ios/pull/810)
* Fixes a bug where certain requests would return a generic failed to parse response error instead of the actual API error. [#809](https://github.com/stripe/stripe-ios/pull/809)

## 11.3.0 2017-09-13
* Adds support for creating `STPSourceParams` for P24 source [#779](https://github.com/stripe/stripe-ios/pull/779)
* Adds support for native app-to-app Alipay redirects [#783](https://github.com/stripe/stripe-ios/pull/783)
* Fixes crash when `paymentContext.hostViewController` is set to a `UINavigationController` [#786](https://github.com/stripe/stripe-ios/pull/786)
* Improves support and compatibility with iOS 11
  * Explicitly disable code coverage generation for compatibility with Carthage in Xcode 9 [#795](https://github.com/stripe/stripe-ios/pull/795)
  * Restore use of native "Back" buttons [#789](https://github.com/stripe/stripe-ios/pull/789)
* Changes and fixes methods on `STPCard`, `STPCardParams`, `STPBankAccount`, and `STPBankAccountParams` to bring card objects more in line with the rest of the API. See MIGRATING for further details.
  * `STPCard` and `STPCardParams` [#760](https://github.com/stripe/stripe-ios/pull/760)
  * `STPBankAccount` and `STPBankAccountParams` [#761](https://github.com/stripe/stripe-ios/pull/761)
* Adds nullability annotations to `STPPaymentMethod` protocol [#753](https://github.com/stripe/stripe-ios/pull/753)
* Improves the `[STPAPIResponseDecodable allResponseFields]` by removing all instances of `[NSNull null]` including ones that are nested. See MIGRATING.md. [#747](https://github.com/stripe/stripe-ios/pull/747)

## 11.2.0 2017-07-27
* Adds an option to allow users to delete payment methods from the `STPPaymentMethodsViewController`. Enabled by default but can disabled using the `canDeletePaymentMethods` property of `STPPaymentConfiguration`.
  * Screenshots: https://user-images.githubusercontent.com/28276156/28131357-7a353474-66ee-11e7-846c-b38277d111fd.png
* Adds a postal code field to `STPPaymentCardTextField`, configurable with `postalCodeEntryEnabled` and `postalCodePlaceholder`. Disabled by default.
* `STPCustomer`'s `shippingAddress` property is now correctly annotated as nullable.
* Removed `STPCheckoutUnknownError`, `STPCheckoutTooManyAttemptsError`, and `STPCustomerContextMissingKeyProviderError`. These errors will no longer occur.

## 11.1.0 2017-07-12
* Adds stripeAccount property to `STPAPIClient`, set this to perform API requests on behalf of a connected account
* Fixes the `routingNumber` property of `STPBankAccount` so that it is populated when the information is available
* Adds iOS Objective-C Style Guide

## 11.0.0 2017-06-27
* We've greatly simplified the integration for `STPPaymentContext`. See MIGRATING.md.
* As part of this new integration, we've added a new class, `STPCustomerContext`, which will automatically prefetch your customer and cache it for a brief interval. We recommend initializing your `STPCustomerContext` before your user enters your checkout flow so their payment methods are loaded in advance. If in addition to using `STPPaymentContext`, you create a separate `STPPaymentMethodsViewController` to let your customer manage their payment methods outside of your checkout flow, you can use the same instance of `STPCustomerContext` for both.
* We've added a `shippingAddress` property to `STPUserInformation`, which you can use to pre-fill your user's shipping information.
* `STPPaymentContext` will now save your user's shipping information to their Stripe customer object. Shipping information will automatically be pre-filled from the customer object for subsequent checkouts.
* Fixes nullability annotation for `[STPFile stringFromPurpose:]`. See MIGRATING.md.
* Adds description implementations to all public models, for easier logging and debugging.
* The card autofill via SMS feature of `STPPaymentContext` has been removed. See MIGRATING.md.

## 10.2.0 2017-06-19
* We've added a `paymentCountry` property to `STPPaymentContext`. This affects the countryCode of Apple Pay payments, and defaults to "US". You should set this to the country your Stripe account is in.
* `paymentRequestWithMerchantIdentifier:` has been deprecated. See MIGRATING.md
* If the card.io framework is present in your app, `STPPaymentContext` and `STPAddCardViewController` will show a "scan card" button.
* `STPAddCardViewController` will now attempt to auto-fill the users city and state from their entered Zip code (United States only)
* Polling for source object updates is deprecated. Check https://stripe.com/docs for the latest best practices on how to integrate with the sources API using webhooks.
* Fixes a crash in `STPCustomerDeserializer` when both data and error are nil.
* `paymentMethodsViewController:didSelectPaymentMethod:` is now optional.
* Updates the example apps to use Alamofire.

## 10.1.0 2017-05-05
* Adds STPRedirectContext, a helper class for handling redirect sources.
* STPAPIClient now supports tokenizing a PII number and uploading images.
* Updates STPPaymentCardTextField's icons to match Elements on the web. When the card number is invalid, the field will now display an error icon.
* The alignment of the new brand icons has changed to match the new CVC and error icons. If you use these icons via `STPImageLibrary`, you may need to adjust your layout.
* STPPaymentCardTextField's isValid property is now KVO-observable.
* When creating STPSourceParams for a SEPA debit source, address fields are now optional.
* `STPPaymentMethodsViewControllerDelegate` now has a separate `paymentMethodsViewControllerDidCancel:` callback, differentiating from successful method selections. You should make sure to also dismiss the view controller in that callback
* Because collecting some basic data on tokenization helps us detect fraud, we've removed the ability to disable analytics collection using `[Stripe disableAnalytics]`.

## 10.0.1 2017-03-16
* Fixes a bug where card sources didn't include the card owner's name.
* Fixes an issue where STPPaymentMethodsViewController didn't reload after adding a new payment method.

## 10.0.0 2017-03-06
* Adds support for creating, retrieving, and polling Sources. You can enable any payment methods available to you in the Dashboard.
  * https://stripe.com/docs/mobile/ios/sources
  * https://dashboard.stripe.com/account/payments/settings
* Updates the Objective-C example app to include example integrations using several different payment methods.
* Updates `STPCustomer` to include `STPSource` objects in its `sources` array if a customer has attached sources.
* Removes methods deprecated in Version 6.0.
* Fixes property declarations missing strong/nullable identifiers.

## 9.4.0 2017-02-03
* Adds button to billing/shipping entry screens to fill address information from the other one.
* Fixes and unifies view controller behavior around theming and nav bars.
* Adds month validity check to `validationStateForExpirationYear`
* Changes some Apple Pay images to better conform to official guidelines.
* Changes STPPaymentCardTextField's card number placeholder to "4242..."
* Updates STPPaymentCardTextField's CVC placeholder so that it changes to "CVV" for Amex cards

## 9.3.0 2017-01-05
* Fixes a regression introduced in v9.0.0 in which color in STPTheme is used as the background color for UINavigationBar
  * Note: This will cause navigation bar theming to work properly as described in the Stripe iOS docs, but you may need to audit your custom theme settings if you based them on the actual behavior of 9.0-9.2
* If the navigation bar has a theme different than the view controller's theme, STP view controllers will use the bar's theme to style it's UIBarButtonItems
* Adds a fallback to using main bundle for localized strings lookup if locale is set to a language the SDK doesn't support
* Adds method to get a string of a card brand from `STPCardBrand`
* Updated description of how to run tests in README
* Fixes crash when user cancels payment before STPBackendAPIAdapter methods finish
* Fixes bug where country picker wouldn't update when first selected.


## 9.2.0 2016-11-14
* Moves FBSnapshotTestCase dependency to Cartfile.private. No changes if you are not using Carthage.
* Adds prebuilt UI for collecting shipping information.

## 9.1.0 2016-11-01
* Adds localized strings for 7 languages: de, es, fr, it, ja, nl, zh-Hans.
* Slight redesign to card/billing address entry screen.
* Improved internationalization for State/Province/County address field.
* Adds new Mastercard 2-series BIN ranges.
* Fixes an issue where callbacks may be run on the wrong thread.
* Fixes UIAppearance compatibility in STPPaymentCardTextField.
* Fixes a crash when changing application language via an Xcode scheme.

## 9.0.0 2016-10-04
* Change minimum requirements to iOS 8 and Xcode 8
* Adds "app extension API only" support.
* Updates Swift example app to Swift 3
* Various fixes to ObjC example app

## 8.0.7 2016-09-15
* Add ability to set currency for managed accounts when adding card
* Fix broken links for Privacy Policy/Terms of Service for Remember Me feature
* Sort countries in picker alphabetically by name instead of ISO code
* Make "County" field optional on billing address screen.
* PKPayment-related methods are now annotated as available in iOS8+ only
* Optimized speed of input sanitation methods (thanks @kballard!)

## 8.0.6 2016-09-01
* Improved internationalization on billing address forms
  * Users in countries that don't use postal codes will no longer see that field.
  * The country field is now auto filled in with the phone's region
  * Changing the selected country will now live update other fields on the form (such as State/County or Zip/Postal Code).
* Fixed an issue where certain Cocoapods configurations could result in Stripe resource files being used in place of other frameworks' or the app's resources.
* Fixed an issue where when using Apple Pay, STPPaymentContext would fire two `didFinishWithStatus` messages.
* Fixed the `deviceSupportsApplePay` method to also check for Discover cards.
* Removed keys from Stripe.bundle's Info.plist that were causing iTunes Connect to sometimes error on app submission.

## 8.0.5 2016-08-26
* You can now optionally use an array of PKPaymentSummaryItems to set your payment amount, if you would like more control over how Apple Pay forms are rendered.
* Updated credit card and Apple Pay icons.
* Fixed some images not being included in the resources bundle target.
* Non-US locales now have an alphanumeric keyboard for postal code entry.
* Modals now use UIModalPresentationStyleFormSheet.
* Added more accessibility labels.
* STPPaymentCardTextField now conforms to UIKeyInput (thanks @theill).

## 8.0.4 2016-08-01
* Fixed an issue with Apple Pay payments not using the correct currency.
* View controllers now update their status bar and scroll view indicator styles based on their theme.
* SMS code screen now offers to paste copied codes.

## 8.0.3 2016-07-25
* Fixed an issue with some Cocoapods installations

## 8.0.2 2016-07-09
* Fixed an issue with custom theming of Stripe UI

## 8.0.1 2016-07-06
* Fixed error handling in STPAddCardViewController

## 8.0.0 2016-06-30
* Added prebuilt UI for collecting and managing card information.

## 7.0.2 2016-05-24
* Fixed an issue with validating certain Visa cards.

## 7.0.1 2016-04-29
* Added Discover support for Apple Pay
* Add the now-required `accountHolderName` and `accountHolderType` properties to STPBankAccountParams
* We now record performance metrics for the /v1/tokens API - to disable this behavior, call [Stripe disableAnalytics].
* You can now demo the SDK more easily by running `pod try stripe`.
* This release also removes the deprecated Checkout functionality from the SDK.

## 6.2.0 2016-02-05
* Added an `additionalAPIParameters` field to STPCardParams and STPBankAccountParams for sending additional values to the API - useful for beta features. Similarly, added an `allResponseFields` property to STPToken, STPCard, and STPBankAccount for accessing fields in the response that are not yet reflected in those classes' @properties.

## 6.1.0 2016-01-21
* Renamed card on STPPaymentCardTextField to cardParams.
* You can now set an STPPaymentCardTextField's contents programmatically by setting cardParams to an STPCardParams object.
* Added delegate methods for responding to didBeginEditing events in STPPaymentCardTextField.
* Added a UIImage category for accessing our card icon images
* Fixed deprecation warnings for deployment targets >= iOS 9.0

## 6.0.0 2015-10-19
* Splits logic in STPCard into 2 classes - STPCard and STPCardParams. STPCardParams is for making requests to the Stripe API, while STPCard represents the response (you'll almost certainly want just to replace any usage of STPCard in your app with STPCardParams). This also applies to STPBankAccount and the newly-created STPBankAccountParams.
* Version 6.0.1 fixes a minor Cocoapods issue.

## 5.1.0 2015-08-17
* Adds STPPaymentCardTextField, a new version of github.com/stripe/PaymentKit featuring many bugfixes. It's useful if you need a pre-built credit card entry form.
* Adds the currency param to STPCard for those using managed accounts & debit card payouts.
* Versions 5.1.1 and 5.1.2 fix minor issues with CocoaPods installation
* Version 5.1.3 contains bug fixes for STPPaymentCardTextField.
* Version 5.1.4 improves compatibility with iOS 9.

## 5.0.0 2015-08-06
* Fix an issue with Carthage installation
* Fix an issue with CocoaPods frameworks
* Deprecate native Stripe Checkout

## 4.0.1 2015-05-06
* Fix a compiler warning
* Versions 4.0.1 and 4.0.2 fix minor issues with CocoaPods and Carthage installation.

## 4.0.0 2015-05-06
* Remove STPPaymentPresenter
* Support for latest ApplePayStubs
* Add nullability annotations to improve Swift support (note: this now requires Swift 1.2)
* Bug fixes

## 3.1.0 2015-01-19
* Add support for native Stripe Checkout, as well as STPPaymentPresenter for automatically using Checkout as a fallback for Apple Pay
* Add OSX support, including Checkout
* Add framework targets and Carthage support
* It's safe to remove the STRIPE_ENABLE_APPLEPAY compiler flag after this release.

## 3.0.0 2015-01-05
* Migrate code into STPAPIClient
* Add 'brand' and 'funding' properties to STPCard

## 2.2.2 2014-11-17
* Add bank account tokenization methods

## 2.2.1 2014-10-27
* Add billing address fields to our Apple Pay API
* Various bug fixes and code improvements

## 2.2.0 2014-10-08
* Move Apple Pay testing functionality into a separate project, ApplePayStubs. For more info, see github.com/stripe/ApplePayStubs.
* Improve the provided example app

## 2.1.0 2014-10-07
* Remove token retrieval API method
* Refactor functional tests to use new XCTestCase functionality

## 2.0.3 2014-09-24
* Group ApplePay code in a CocoaPods subspec

## 2.0.2 2014-09-24
* Move ApplePay code behind a compiler flag to avoid warnings from Apple when accidentally including it

## 2.0.1 2014-09-18
* Fix some small bugs related to ApplePay and iOS8

## 2.0 2014-09-09
* Add support for native payments via Pay

## 1.2 2014-08-21
* Removed PaymentKit as a dependency. If you'd like to use it, you may still do so by including it separately.
* Removed STPView. PaymentKit provides a near-identical version of this functionality if you need to migrate.
* Improve example project
* Various code fixes

## 1.1.4 2014-05-22
* Fixed an issue where tokenization requests would fail under iOS 6 due to SSL certificate verification

## 1.1.3 2014-05-12
* Send some basic version and device details with requests for debugging.
* Added -description to STPToken
* Fixed some minor code nits
* Modernized code

## 1.1.2 2014-04-21
* Added test suite for SSL certificate expiry/revocation
* You can now set STPView's delegate from Interface Builder

## 1.1.1 2014-04-14
* API methods now verify the server's SSL certificate against a preset blacklist.
* Fixed some bugs with SSL verification.
* Note: This version now requires the `Security` framework. You will need to add this to your app if you're not using CocoaPods.

## 1.0.4 2014-03-24

* Upgraded tests from OCUnit to XCTest
* Fixed an issue with the SenTestingKit dependency
* Removed some dead code

## 1.0.3 2014-03-21

* Fixed: Some example files had target memberships set for StripeiOS and iOSTest.
* Fixed: The example publishable key was expired.
* Fixed: Podspec did not pass linting.
* Some fixes for 64-bit.
* Many improvements to the README.
* Fixed example under iOS 7
* Some source code cleaning and modernization.

## 1.0.2 2013-09-09

* Add exceptions for null successHandler and errorHandler.
* Added the ability to POST the created token to a URL.
* Made STPCard properties nonatomic.
* Moved PaymentKit to be a submodule; added to Podfile as a dependency.
* Fixed some warnings caught by the static analyzer (thanks to jcjimenez!)

## 1.0.1 2012-11-16

* Add CocoaPods support
* Change directory structure of bindings to make it easier to install

## 1.0.0 2012-11-16

* Initial release

Special thanks to: Todd Heasley, jcjimenez.<|MERGE_RESOLUTION|>--- conflicted
+++ resolved
@@ -5,11 +5,8 @@
 ### PaymentSheet
 * [Added] Support for Multibanco with PaymentIntents.
 * [Fixed] Fixed an issue where STPPaymentHandler sometimes reported errors using `unexpectedErrorCode` instead of a more specific error when customers fail a next action.
-<<<<<<< HEAD
 * [Changed] PaymentSheet displays Apple Pay as a button when there are saved payment methods and Link isn't available instead of within the list of saved payment methods.
-=======
 * [Fixed] Expiration dates more than 50 years in the past (e.g. `95`) are now blocked.
->>>>>>> 3f2c3ab3
 
 ### Payments
 * [Added] Support for Multibanco bindings.
