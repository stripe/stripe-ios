<<<<<<< HEAD
## x.x.x x-x-x
### PaymentSheet
* [Added] Embedded Payment Element is now generally available. Learn more by visiting the [docs](https://docs.stripe.com/payments/mobile/embedded).
=======
## 24.12.1 2025-04-30
### Identity
* [Fixed] Fixed an issue where identity verification may fail due to stale model cache.
>>>>>>> be25b503

## 24.12.0 2025-04-21
### PaymentSheet
* [Added] Bank payments are now available in the PaymentSheet without requiring a dependency on `StripeFinancialConnections`.
* [Added] Ability to update saved cards when using CustomerSessions (private preview)
* [Added] Added payment method options setup future usage to deferred API.

## 24.11.1 2025-04-14
### PaymentSheet
* [Added] Added support for PayNow and PromptPay to Embedded Payment Element (private preview).
* [Fixed] Fixed theming issues in the native Link experience (private preview).

## 24.11.0 2025-04-07
### PaymentSheet
* [Added] Added `rowSelectionBehavior` API to Embedded Payment Element (private preview).
* [Changed] The native Link experience (private preview) is now available as a payment method even if you collect billing details via `billingDetailsCollectionConfiguration`.
* [Changed] Updated Afterpay branding in the US to be Cash App Afterpay.

## 24.10.0 2025-03-31
### PaymentSheet
* [Added] Added `LinkConfiguration` to allow control over Link in PaymentSheet.
* [Fixed] Improved reliability of expiration date detection when scanning cards.

## 24.9.0 2025-03-24
### Connect (Private Preview)
* [Fixed] Fixed an issue where Account Onboarding exit events were not being properly emitted.

### PaymentSheet
* [Fixed] Embedded Payment Element (private beta) possibly showing empty forms after calling `update()`.

## 24.8.0 2025-03-17
### PaymentSheet, CustomerSheet
* [Added] Support for default payment methods in private beta.

## 24.7.0 2025-03-03
### Connect (Private Preview)
* [Changed] The SDK now manages the onboarding component's presentation.
* [Changed] The payouts component is no longer available.

### PaymentSheet
* [Fixed] Fixed an issue in Embedded Payment Element (private preview) where the row could be selected even though there's no valid payment option.
* [Added] Support for Crypto in PaymentSheet
* [Added] Added card brand filtering to specify allowed or blocked card brands. Learn more by visiting the [docs](https://docs.stripe.com/payments/mobile/filter-card-brands?platform=ios).

### Payments
* [Fixed] Fixed an issue that caused `STPPaymentMethodUSBankAccount.linkedAccount` to be `nil` for some merchants.

## 24.6.0 2025-02-18
* [Fixed] The SDK and example apps now compile in Xcode 16.2

### Financial Connections
* [Added] The `StripeFinancialConnections` SDK now supports dark mode, and will automatically adapt to the device's theme. [Learn more](https://docs.stripe.com/financial-connections/other-data-powered-products?platform=ios#connections-customize-ios) about configuring appearance settings.

### CustomerSheet
* [Added] `sepa_debit` PaymentMethod is now available in CustomerSheet

## 24.5.0 2025-02-10
### CardScan
* [Fixed] Fixed an issue where the UI layout was incorrect after Camera permissions were denied. ([#4487](https://github.com/stripe/stripe-ios/pull/4487)) (Thanks [@matheusbc](https://github.com/matheusbc)!)

## 24.4.1 2025-01-21
### ApplePay
* [Added] Added a `dismiss` method to `STPApplePayContext`.

### PaymentSheet
* [Fixed] Embedded Payment Element (private beta) layout margins default to zero.
* [Fixed] Fixed a bug in Embedded Payment Element (private beta) where it could attempt to present a view controller while already presenting.

## 24.4.0 2025-01-13
### PaymentSheet
* [Fixed] PaymentSheet using vertical payment method layout now defaults to Apple Pay when the customer doesn't have a default saved payment method.

### Identity
* [Added] Updates example app to allow reusing VerificationSessions.

## 24.3.0 2025-01-06
### Embedded Payment Element
* [Added] Embedded Payment Element is now in private beta.

### PaymentSheet
* [Fixed] Fixed a bug where saved payment methods could appear out of order if you have multiple types (e.g. card and bank).
* [Fixed] Fixed a bug where deferred PaymentIntents would fail to validate when capture_method = automatic_async ([#4329](https://github.com/stripe/stripe-ios/issues/4329))


## 24.2.0 2024-12-19
### Connect
* [Added] `StripeConnect` SDK to add connected account dashboard functionality to your app using [Connect embedded components](https://docs.stripe.com/connect/get-started-connect-embedded-components?platform=ios).

## 24.1.3 2024-12-16
### PaymentSheet, CustomerSheet
* [Changed] Changed the edit and remove saved payment method flow so that tapping 'Edit' displays an icon that leads to a new update payment method screen that displays payment method details for card (last 4 digits of card number, cvc and expiry date fields), US Bank account (name, email, last 4 digits of bank acocunt), and SEPA debit (name, email, last 4 digits of IBAN).

### Identity
* [Fixed] Fixes an error with selfie verification.

## 24.1.2 2024-12-05
### PaymentSheet
* [Fixed] Fixed an issue where FlowController returned incorrect `PaymentOptionDisplayData` for Link card brand transactions.

## 24.1.1 2024-12-02
### PaymentSheet
* [Fixed] Fixed an animation glitch when dismissing PaymentSheet in React Native.
* [Fixed] Fixed an issue in Instant Bank Payments that occurred when using a connected account.

## 24.1.0 2024-11-25
### Payments
* [Added] Support for Crypto bindings.

### PaymentSheet
* [Fixed] US Bank Account now shows the correct mandate when using the `instant_or_skip` verification method.

## 24.0.2 2024-11-21
### PaymentSheet
* [Fixed] A bug where PaymentSheet would cause layout issues when nested within certain navigation stacks.

## 24.0.1 2024-11-18
### PaymentSheet
* [Added] Instant Bank Payments are now available when using deferred intents.
* [Fixed] Fixed an issue with the vertical list with 3 or more saved payment methods where tapping outside the screen sometimes drops changes that were made (e.g. removal or update of PMs).
* [Fixed] Fixed an issue where the dialog when removing a co-branded card may show the incorrect card brand.
* [Fixed] Fixed issue preventing users to enter in 4 digit account numbers for AU Becs.

## 24.0.0 2024-11-04
### PaymentSheet
* [Changed] The default value of `PaymentSheet.Configuration.paymentMethodLayout` has changed from `.horizontal` to `.automatic`. See [MIGRATING.md](https://github.com/stripe/stripe-ios/blob/master/MIGRATING.md) for more details.
* [Fixed] Fixed an animation glitch when dismissing PaymentSheet in React Native.
* [Fixed] Fixed an issue with FlowController in vertical layout where the payment method could incorrectly be preserved across a call to `update` when it's no longer valid.
* [Fixed] Fixed a potential deadlock when `paymentOption` is accessed from Swift concurrency.
* [Fixed] Fixed deferred intent validation to handle cloned payment methods ([#4195](https://github.com/stripe/stripe-ios/issues/4195)

### Basic Integration
* [Removed] Basic Integration has been removed. [Please use Mobile Payment Element instead](https://docs.stripe.com/payments/mobile/migrating-to-mobile-payment-element-from-basic-integration).

## 23.32.0 2024-10-21
### PaymentSheet
* [Added] Added `PaymentSheet.Configuration.paymentMethodLayout`. Configure the layout of payment methods in the sheet using `paymentMethodLayout` to display them either horizontally, vertically, or let Stripe optimize the layout automatically.

## 23.31.1 2024-10-08
### PaymentSheet
* [Fixed] Fixed an issue where ISK was not correctly formatted as a zero-decimal currency when using PaymentSheet or Apple Pay. (Thanks [@Thithip](https://github.com/Thithip)!)
* [Fixed] Fixed an issue where US Bank Account forms would drop form field input when `FlowController.update` is called.

## 23.31.0 2024-09-23
### PaymentSheet
* [Added] The ability to customize the disabled colors of the primary button with `PaymentSheetAppearance.primaryButton.disabledBackgroundColor` and `PaymentSheetAppearance.primaryButton.disabledTextColor`.
* [Added] CVC Recollection is now in GA. For more information see our docs for [here](https://docs.stripe.com/payments/accept-a-payment?platform=ios#ios-cvc-recollection) for intent first integrations or [here](https://docs.stripe.com/payments/accept-a-payment-deferred?platform=ios&type=payment#ios-cvc-recollection) for deferred intent integrations.
* [Fixed] Fixed an issue where checkboxes were not visible when `appearance.colors.componentBorder` was transparent.

### CardScan
* [Fixed] The 0.5x lens is now used when scanning cards, if available. (Thanks [@akhmedovgg](https://github.com/akhmedovgg)!)

## 23.30.0 2024-09-09
### PaymentSheet
* [Added] CustomerSessions is now in private beta.
* [Fixed] PaymentSheet now uses a border width of 1.5 instead of 0 when `PaymentSheet.Appearance.borderWidth' is 0.
* [Fixed] The 0.5x lens is now used when scanning cards, if available. (Thanks [@akhmedovgg](https://github.com/akhmedovgg)!)

## 23.29.2 2024-08-19
### PaymentSheet
* [Fixed] Avoid multiple calls to CVC Recollection callback for deferred intent integrations
* [Fixed] Fixed an issue in SwiftUI where setting `isPresented=false` wouldn't dismiss the sheet.

## 23.29.1 2024-08-12
### PaymentSheet
* [Fixed] Fixed an issue where signing up with Link and paying would vend an empty `STPPaymentMethod` object to an `IntentConfiguration` confirmHandler callback.
* [Fixed] Fixed PaymentSheet.FlowController returning unlocalized labels for certain payment methods e.g. "AfterPay ClearPay" instead of "Afterpay" or "Clearpay" depending on locale.
* [Added] `PaymentSheet.IntentConfiguration` now validates that its `amount` is non-zero.

### PaymentsUI
* [Fixed] Fixed an issue where STPPaymentCardTextField wouldn't call its delegate `paymentCardTextFieldDidChange` method when the preferred card network changed.

## 23.29.0 2024-08-05
### PaymentSheet
* [Fixed] Fixed a scroll issue with native 3DS2 authentication screen when the keyboard appears.
* [Added] When a card is saved (ie you're using a PaymentIntent + setup_future_usage or SetupIntent), legal disclaimer text now appears below the form indicating the card can be charged for future payments.
* [Fixed] iOS 18 Compatibility with removing multiple saved payment methods
* [Fixed] Fixed an issue where the keyboard could focus on a hidden phone number field.
* [Added] Support for Sunbit (Private Beta) with PaymentIntents.
* [Added] Support for Billie (Private Beta) with PaymentIntents.
* [Fixed] Fixed an issue where saved payment method UI wouldn't respect `PaymentSheet.Configuration.style` when selected.
* [Added] Support for Satispay (Private Beta) with PaymentIntents.

### Payments
* [Added] Support for Sunbit (Private Beta) bindings.
* [Added] Support for Billie (Private Beta) bindings.
* [Added] Support for Satispay (Private Beta) bindings.

## 23.28.3 2024-09-03
This release was made in error, and contains changes from 23.29.0, 23.29.1, and 23.29.2.

## 23.28.1 2024-07-16
### Payments
* [Fixed] Improved reliability when paying or setting up with Cash App Pay.
* [Fixed] Pass stripeAccount context when presenting PayWithLinkWebController for connected accounts

## 23.28.0 2024-07-08

### Payments
* [Fixed] An issue where the correct card brand was not being displayed for card brand choice in STPPaymentOptionsViewController and STPPaymentContext.
* [Added] Adds coupon support to STPApplePayContext with a new `didChangeCouponCode` delegate method (h/t @JoeyLeeMEA).
* [Fixed] Fixed an issue where successful TWINT payments were sometimes incorrectly considered 'canceled'.

### PaymentSheet
* [Fixed] Fixed an issue where certain cobranded cards showed a generic card icon instead of using the other card brand.
* [Fixed] Fixed an issue where amounts with currency=IDR were displayed as-is, instead of dropping the last two digits.
* [Fixed] Fixed an issue where some payment method images in the horizontal scrollview could briefly flash.

## 23.27.6 2024-06-25
### All
* [Fixed] Improved reliability when paying with Swish.

## 23.27.5 2024-06-20
### PaymentSheet
* [Fixed] An issue that was preventing users from completing checkout with SetupIntents and PaymentIntents using `setup_future_usage` for the following payment method types: Amazon Pay, Cash App Pay, PayPal, and Revolut Pay.

## 23.27.4 2024-06-18
### PaymentSheet
* [Fixed] Fixed an issue where when displaying an LPM with no input fields, the sheet would take up the entire height of the screen.

## 23.27.3 2024-06-14
### PaymentSheet
* [Fixed] Fixed an issue where changing the country of a phone number would not update the UI when the phone number's validity changed.
* [Changed] The "save this card" checkbox is now unchecked by default. To change this behavior, set your PaymentSheet.Configuration.savePaymentMethodOptInBehavior to `.requiresOptOut`.
* [Fixed] Fixed an issue where PaymentSheet would not present in the iOS 18 beta when using SwiftUI.
* [Fixed] Fixed an issue in PaymentSheet.FlowController that could lead to the CVC recollection form being shown on presentPaymentOptions()

### CustomerSheet
* [Fixed] Fixed an issue where CustomerSheet would not present in the iOS 18 beta when using SwiftUI.

### Payments
* [Added] Updated support for MobilePay bindings.
* [Changed] Some Payment Methods (including Klarna and PayPal) may now authenticate using ASWebAuthenticationSession, enabling these payment methods to share session storage across apps.
* [Fixed] Fixed printing spurious STPAssertionFailure warnings.

## 23.27.2 2024-05-06
### CardScan
* [Changed] ScannedCard to allow access for expiryMonth, expiryYear and name.

### PaymentSheet
* [Added] Support for Multibanco with PaymentIntents.
* [Fixed] Fixed an issue where STPPaymentHandler sometimes reported errors using `unexpectedErrorCode` instead of a more specific error when customers fail a next action.
* [Changed] PaymentSheet displays Apple Pay as a button when there are saved payment methods and Link isn't available instead of within the list of saved payment methods.
* [Fixed] Expiration dates more than 50 years in the past (e.g. `95`) are now blocked.

### Payments
* [Added] Support for Multibanco bindings.
* [Fixed] Expiration dates more than 50 years in the past (e.g. `95`) are now blocked.

## 23.27.1 2024-04-22
### Payments
* [Fixed] An issue where the PrivacyInfo.xcprivacy was not bundled with StripePayments when installing with Cocoapods.

### Apple Pay
* [Changed] Apple Pay additionalEnabledApplePayNetworks are now in front of the supported network list.

### PaymentsUI
* [Added] Added support for `onBehalfOf` to STPPaymentCardTextField and STPCardFormView. This parameter may be required when setting a connected account as the merchant of record for a payment. For more information, see the [Connect docs](https://docs.stripe.com/connect/charges#on_behalf_of).

## 23.27.0 2024-04-08
### Payments
* [Added] Support for Alma bindings.
* [Fixed] STPBankAccountCollector errors now use "STPBankAccountCollectorErrorDomain" instead of "STPPaymentHandlerErrorDomain".

### All
* [Fixed] Fixed an issue with generating App Privacy reports.

## 23.26.0 2024-03-25
### PaymentSheet
* [Fixed] When confirming a SetupIntent with Link, "Set up" will be shown as the confirm button text instead of "Pay".

### CustomerSheet
* [Fixed] Fixed an issue dismissing the sheet when Link is the default payment method.

### Financial Connections
* [Fixed] Improved the UX of an edge case in Financial Connections authentication flow.

### All
* Added a [Privacy Manifest](https://developer.apple.com/documentation/bundleresources/privacy_manifest_files).

## 23.25.1 2024-03-18
### All
* Xcode 14 is [no longer supported by Apple](https://developer.apple.com/news/upcoming-requirements/). Please upgrade to Xcode 15 or later.

### PaymentSheet
* [Fixed] A bug where `PaymentSheet.FlowController` was not respecting `PaymentSheet.Configuration.primaryButtonLabel`.
* [Added] Support for Klarna with SetupIntents and PaymentIntents with `setup_future_usage`.

### Financial Connections
* [Changed] Updated the design of Financial Connections authentication flow.

## 23.25.0 2024-03-11
### CustomerSheet
* [Added] Added `paymentMethodTypes` in `CustomerAdapter` to control what payment methods are displayed.

### PaymentSheet
* [Fixed] The rotating [card brand view](https://docs.stripe.com/co-badged-cards-compliance) is now shown when card brand choice is enabled if the card number is empty.

## 23.24.1 2024-03-05
### PaymentSheet
* [Fixed] Fixed an assertionFailure that happens when using FlowController and switching between saved payment methods

## 23.24.0 2024-03-04
### PaymentSheet
* [Added] Added support for [Link](https://docs.stripe.com/payments/link/mobile-payment-element-link) in PaymentSheet. Enabling Link in your [payment method settings](https://dashboard.stripe.com/settings/payment_methods) will enable Link in PaymentSheet. To choose different Link availability settings on web and mobile, use a custom [payment method configuration](https://docs.stripe.com/payments/multiple-payment-method-configs).
* [Fixed] Fixed an issue where some 3DS2 payments may fail to complete successfully.

### Payments
* [Added] Support for Amazon Pay bindings.

## 23.23.0 2024-02-26
### PaymentSheet
* [Added] Added support for [payment method configurations](https://docs.stripe.com/payments/multiple-payment-method-configs) when using the deferred intent integration path.

### CustomerSheet
* [Fixed] Fixed a bug where if an exception is thrown in detachPaymentMethod(), the payment method was removed in the UI [#3309](https://github.com/stripe/stripe-ios/pull/3309)

## 23.22.0 2024-02-12
### PaymentSheet
* [Changed] The separator text under the Apple Pay button from "Or pay with a card" to "Or use a card" when using a SetupIntent.
* [Fixed] Fixed a bug where deleting the last saved payment method in PaymentSheet wouldn't automatically transition to the "Add a payment method" screen.
* [Added] Support for CVC recollection in PaymentSheet and PaymentSheet.FlowController (client-side confirmation)

* [Changed] Make STPPinManagementService still usable from Swift.

## 23.21.2 2024-02-05
### Payments
* [Changed] We now auto append `mandate_data` when using Klarna with a SetupIntent. If you are interested in using Klarna with SetupIntents you sign up for the beta [here](https://stripe.com/docs/payments/klarna/accept-a-payment).

## 23.21.1 2024-01-22
### Payments
* [Changed] Increased the maximum number of status update retries when waiting for an intent to update to a terminal state. This impacts Cash App Pay and 3DS2.

## 23.21.0 2024-01-16
### PaymentSheet
* [Fixed] Fixed a few design issues on visionOS.
* [Added] Added billing details and type properties to [`PaymentSheet.FlowController.PaymentOptionDisplayData`](https://stripe.dev/stripe-ios/stripepaymentsheet/documentation/stripepaymentsheet/paymentsheet/flowcontroller/paymentoptiondisplaydata).

## 23.20.0 2023-12-18
### PaymentSheet
* [Added] Support for [card brand choice](https://stripe.com/docs/card-brand-choice). To set default preferred networks, use the new configuration option `PaymentSheet.Configuration.preferredNetworks`.
* [Fixed] Fixed visionOS support in Swift Package Manager and Cocoapods.

### CustomerSheet
* [Added] Support for [card brand choice](https://stripe.com/docs/card-brand-choice). To set default preferred networks, use the new configuration option `PaymentSheet.Configuration.preferredNetworks`.

### PaymentsUI
* [Added] Adds support for [card brand choice](https://stripe.com/docs/card-brand-choice) to STPPaymentCardTextField and STPCardFormView. To set a default preferred network for these UI elements, use the new `preferredNetworks` parameter.

* [Changed] Mark STPPinManagementService deprecated & suggest alternative.

## 23.19.0 2023-12-11
### Apple Pay
* [Fixed] STPApplePayContext initializer returns nil in more cases where the request is invalid.
* [Fixed] STPApplePayContext now allows Apple Pay when the customer doesn’t have saved cards but can set them up in the Apple Pay sheet (iOS 15+).

### PaymentSheet
* [Fixed] PaymentSheet sets newly saved payment methods as the default so that they're pre-selected the next time the customer pays.
* [Added] PaymentSheet now supports external payment methods. See https://stripe.com/docs/payments/external-payment-methods?platform=ios

### CustomerSheet
* [Added] Saved SEPA payment methods are now displayed to the customer for reuse, similar to saved cards.


## 23.18.3 2023-11-28
### PaymentSheet
* [Fixed] Visual bug where re-presenting PaymentSheet wouldn't show a spinner while it reloads.
* [Added] If PaymentSheet fails to load a deferred intent configuration, we fall back to displaying cards (or the intent configuration payment method types) instead of failing.
* [Fixed] Fixed an issue where PaymentSheet wouldn't accept valid Mexican phone numbers.
* [Added] The ability to customize the success colors of the primary button with `PaymentSheetAppearance.primaryButton.successBackgroundColor` and `PaymentSheetAppearance.primaryButton.successTextColor`.

## 23.18.2 2023-11-06
### CustomerSheet
* [Fixed] CustomerSheet no longer displays saved cards that originated from Apple Pay or Google Pay.

## 23.18.1 2023-10-30
### PaymentSheet
* [Fixed] Added a public initializer for `PaymentSheet.BillingDetails`.
* [Fixed] Fixed some payment method icons not updating to use the latest assets.
* [Fixed] PaymentSheet no longer displays saved cards that originated from Apple Pay or Google Pay.

### PaymentsUI
* [Fixed] Fixed an issue with `STPPaymentCardTextField` where the `paymentCardTextFieldDidEndEditing` delegate method was not called.

### PaymentSheet
* [Fixed] Fixed some payment method icons not updating to use the latest assets.

## 23.18.0 2023-10-23
### PaymentSheet
* [Added] Saved SEPA payment methods are now displayed to the customer for reuse, similar to saved cards.

### PaymentsUI
* [Fixed] Fixed an issue where the unknown card icon would sometimes pick up the view's tint color.

## 23.17.2 2023-10-16
### PaymentsUI
* [Fixed] An issue with `STPPaymentCardTextField`, where the card params were not updated after deleting an empty sub field.
* [Fixed] Switched to Asset Catalogs and updated to the latest card brand logos.

### Payments
* [Added] Support for MobilePay bindings.

## 23.17.1 2023-10-09
### PaymentSheet
* [Fixed] Fixed an issue when advancing from the country dropdown that prevented user's' from typing in their postal code. ([#2936](https://github.com/stripe/stripe-ios/issues/2936))

### PaymentsUI
* [Fixed] An issue with `STPPaymentCardTextField`, where the `paymentCardTextFieldDidChange` delegate method wasn't being called after deleting an empty sub field.

## 23.17.0 2023-10-02
### PaymentSheet
* [Fixed] Fixed an issue with selecting from lists on macOS Catalyst. Note that only macOS 11 or later is supported: We do not recommend releasing a Catalyst app targeting macOS 10.15.
* [Fixed] Fixed an issue with scanning card expiration dates.
* [Fixed] Fixed an issue where billing address collection configuration was not passed to Apple Pay.
* [Added] Support for Swish with PaymentIntents.
* [Added] Support for Bacs Direct Debit with PaymentIntents.

### Basic Integration
* [Fixed] Fixed an issue with scanning card expiration dates.

### Payments
* [Fixed] Fixed an issue where amounts in Serbian Dinar were displayed incorrectly.
* [Fixed] Fixed an issue where the SDK could hang in macOS Catalyst.
* [Added] Support for Swish bindings.

## 23.16.0 2023-09-18
### Payments
* [Added] Properties of STPConnectAccountParams are now mutable.
* [Fixed] Fixed STPConnectAccountCompanyParams.address being force unwrapped. It's now optional.
* [Added] Support for RevolutPay bindings

### PaymentSheet
* [Added] Support for Alipay with PaymentIntents.
* [Added] Support for Cash App Pay with SetupIntents and PaymentIntents with `setup_future_usage`.
* [Added] Support for AU BECS Debit with SetupIntents.
* [Added] Support for OXXO with PaymentIntents.
* [Added] Support for Konbini with PaymentIntents.
* [Added] Support for PayNow with PaymentIntents.
* [Added] Support for PromptPay with PaymentIntents.
* [Added] Support for Boleto with PaymentIntents and SetupIntets.
* [Added] Support for External Payment Method as an invite-only private beta.
* [Added] Support for RevolutPay with SetupIntents and PaymentIntents with setup_future_usage (private beta). Note: PaymentSheet doesn't display this as a saved payment method yet.
* [Added] Support for Alma (Private Beta) with PaymentIntents.

## 23.15.0 2023-08-28
### PaymentSheet
* [Added] Support for AmazonPay (private beta), BLIK, and FPX with PaymentIntents.
* [Fixed] A bug where payment amounts were not displayed correctly for LAK currency.

### StripeApplePay
* Fixed a compile-time issue with using StripeApplePay in an App Extension. ([#2853](https://github.com/stripe/stripe-ios/issues/2853))

### CustomerSheet
* [Added] `CustomerSheet`(https://stripe.com/docs/elements/customer-sheet?platform=ios) API, a prebuilt UI component that lets your customers manage their saved payment methods.

## 23.14.0 2023-08-21
### All
* Improved redirect UX when using Cash App Pay.

### PaymentSheet
* [Added] Support for GrabPay with PaymentIntents.

### Payments
* [Added] You can now create an STPConnectAccountParams without specifying a business type.

### Basic Integration
* [Added] Adds `applePayLaterAvailability` to `STPPaymentContext`, a property that mirrors `PKPaymentRequest.applePayLaterAvailability`. This is useful if you need to disable Apple Pay Later. Note: iOS 17+.


## 23.13.0 2023-08-07
### All
* [Fixed] Fixed compatibility with Xcode 15 beta 3. visionOS is now supported in iPadOS compatibility mode.
### PaymentSheet
* [Added] Enable bancontact and sofort for SetupIntents and PaymentIntents with setup_future_usage. Note: PaymentSheet doesn't display saved SEPA Debit payment methods yet.
### CustomerSheet
* [Added] `us_bank_account` PaymentMethod is now available in CustomerSheet

## 23.12.0 2023-07-31
### PaymentSheet
* [Added] Enable SEPA Debit and iDEAL for SetupIntents and PaymentIntents with setup_future_usage. Note: PaymentSheet doesn't display saved SEPA Debit payment methods yet.
* [Added] Add removeSavedPaymentMethodMessage to PaymentSheet.Configuration and CustomerSheet.Configuration.

### Identity
* [Added] Supports [phone verification](https://stripe.com/docs/identity/phone) in Identity mobile SDK.


## 23.11.2 2023-07-24
### PaymentSheet
* [Fixed] Update stp_icon_add@3x.png to 8bit color depth (Thanks @jszumski)

### CustomerSheet
* [Fixed] Ability to removing payment method immediately after adding it.
* [Fixed] Re-init addPaymentMethodViewController after adding payment method to allow for adding another payment method

## 23.11.1 2023-07-18
### PaymentSheet
* [Fixed] Fixed various bugs in Link private beta.

## 23.11.0 2023-07-17
### CustomerSheet
* [Changed] Breaking interface change for `CustomerSheetResult`. `CustomerSheetResult.canceled` now has a nullable associated value signifying that there is no selected payment method. Please use both `.canceled(StripeOptionSelection?)` and `.selected(PaymentOptionSelection?)` to update your UI to show the latest selected payment method.

## 23.10.0 2023-07-10
### Payments
* [Fixed] A bug where `mandate_data` was not being properly attached to PayPal SetupIntent's.
### PaymentSheet
* [Added] You can now collect payment details before creating a PaymentIntent or SetupIntent. See [our docs](https://stripe.com/docs/payments/accept-a-payment-deferred) for more info. This integration also allows you to [confirm the Intent on the server](https://stripe.com/docs/payments/finalize-payments-on-the-server).

## 23.9.4 2023-07-05
### PaymentSheet
* [Added] US bank accounts are now supported when initializing with an IntentConfiguration.

## 23.9.3 2023-06-26
### PaymentSheet
* [Fixed] Affirm no longer requires shipping details.

### CustomerSheet
* [Added] Added `billingDetailsCollectionConfiguration` to configure how you want to collect billing details (private beta).

## 23.9.2 2023-06-20
### Payments
* [Fixed] Fixed a bug causing Cash App Pay SetupIntents to incorrectly state they were canceled when they succeeded.

### AddressElement
* [Fixed] A bug that was causing `addressViewControllerDidFinish` to return a non-nil `AddressDetails` when the user cancels out of the AddressElement when default values are provided.
* [Fixed] A bug that prevented the auto complete view from being presented when the AddressElement was created with default values.

## 23.9.1 2023-06-12
### PaymentSheet
* [Fixed] Fixed validating the IntentConfiguration matches the PaymentIntent/SetupIntent when it was already confirmed on the server. Note: server-side confirmation is in private beta.
### CustomerSheet
* [Fixed] Fixed bug with removing multiple saved payment methods

## 23.9.0 2023-05-30
### PaymentSheet
* [Changed] The private beta API for https://stripe.com/docs/payments/finalize-payments-on-the-server has changed:
  * If you use `IntentConfiguration(..., confirmHandler:)`, the confirm handler now has an additional `shouldSavePaymentMethod: Bool` parameter that you should ignore.
  * If you use `IntentConfiguration(..., confirmHandlerForServerSideConfirmation:)`, use `IntentConfiguration(..., confirmHandler:)` instead. Additionally, the confirm handler's first parameter is now an `STPPaymentMethod` object instead of a String id. Use `paymentMethod.stripeId` to get its id and send it to your server.
* [Fixed] Fixed PKR currency formatting.

### CustomerSheet
* [Added] [CustomerSheet](https://stripe.com/docs/elements/customer-sheet?platform=ios) is now available (private beta)

## 23.8.0 2023-05-08
### Identity
* [Added] Added test mode M1 for the SDK.

## 23.7.1 2023-05-02
### Payments
* [Fixed] STPPaymentHandler.handleNextAction allows payment methods that are delayed or require further customer action like like SEPA Debit or OXXO.

## 23.7.0 2023-04-24
### PaymentSheet
* [Fixed] Fixed disabled text color, using a lower opacity version of the original color instead of the previous `.tertiaryLabel`.

### Identity
* [Added] Added test mode for the SDK.

## 23.6.2 2023-04-20

### Payments
* [Fixed] Fixed UnionPay cards appearing as invalid in some cases.

### PaymentSheet
* [Fixed] Fixed a bug that prevents users from using SEPA Debit w/ PaymentIntents or SetupIntents and Paypal in PaymentIntent+setup_future_usage or SetupIntent.

## 23.6.1 2023-04-17
### All
* Xcode 13 is [no longer supported by Apple](https://developer.apple.com/news/upcoming-requirements/). Please upgrade to Xcode 14.1 or later.
### PaymentSheet
* [Fixed] Visual bug of the delete icon when deleting saved payment methods reported in [#2461](https://github.com/stripe/stripe-ios/issues/2461).

## 23.6.0 2023-03-27
### PaymentSheet
* [Added] Added `billingDetailsCollectionConfiguration` to configure how you want to collect billing details. See the docs [here](https://stripe.com/docs/payments/accept-a-payment?platform=ios&ui=payment-sheet#billing-details-collection).

## 23.5.1 2023-03-20
### Payments
* [Fixed] Fixed amounts in COP being formatted incorrectly.
* [Fixed] Fixed BLIK payment bindings not handling next actions correctly.
* [Changed] Removed usage of `UIDevice.currentDevice.name`.

### Identity
* [Added] Added a retake photo button on selfie scanning screen.

## 23.5.0 2023-03-13
### Payments
* [Added] API bindings support for Cash App Pay. See the docs [here](https://stripe.com/docs/payments/cash-app-pay/accept-a-payment?platform=mobile).
* [Added] Added `STPCardValidator.possibleBrands(forCard:completion:)`, which returns the list of available networks for a card.

### PaymentSheet
* [Added] Support for Cash App Pay in PaymentSheet.

## 23.4.2 2023-03-06
### Identity
* [Added] ID/Address verification.

## 23.4.1 2023-02-27
### PaymentSheet
* [Added] Debug logging to help identify why specific payment methods are not showing up in PaymentSheet.

### Basic Integration
* [Fixed] Race condition reported in #2302

## 23.4.0 2023-02-21
### PaymentSheet
* [Added] Adds support for setting up PayPal using a SetupIntent or a PaymentIntent w/ setup_future_usage=off_session. Note: PayPal is in beta.

## 23.3.4 2023-02-13
### Financial Connections
* [Changed] Polished Financial Connections UI.

## 23.3.3 2023-01-30
### Payments
* [Changed] Updated image asset for AFFIN bank.

### Financial Connections
* [Fixed] Double encoding of GET parameters.

## 23.3.2 2023-01-09
* [Changed] Using [Tuist](https://tuist.io) to generate Xcode projects. From now on, only release versions of the SDK will include Xcode project files, in case you want to build a non release revision from source, you can follow [these instructions](https://docs.tuist.io/tutorial/get-started) to generate the project files. For Carthage users, this also means that you will only be able to depend on release versions.

### PaymentSheet
* [Added] `PaymentSheetError` now conforms to `CustomDebugStringConvertible` and has a more useful description when no payment method types are available.
* [Changed] Customers can now re-enter the autocomplete flow of `AddressViewController` by tapping an icon in the line 1 text field.

## 23.3.1 2022-12-12
* [Fixed] Fixed a bug where 3 decimal place currencies were not being formatted properly.

### PaymentSheet
* [Fixed] Fixed an issue that caused animations of the card logos in the Card input field to glitch.
* [Fixed] Fixed a layout issue in the "Save my info" checkbox.

### CardScan
* [Fixed] Fixed UX model loading from the wrong bundle. [#2078](https://github.com/stripe/stripe-ios/issues/2078) (Thanks [nickm01](https://github.com/nickm01))

## 23.3.0 2022-12-05
### PaymentSheet
* [Added] Added logos of accepted card brands on Card input field.
* [Fixed] Fixed erroneously displaying the card scan button when card scanning is not available.

### Financial Connections
* [Changed] FinancialConnectionsSheet methods now require to be called from non-extensions.
* [Changed] BankAccountToken.bankAccount was changed to an optional.

## 23.2.0 2022-11-14
### PaymentSheet
* [Added] Added `AddressViewController`, a customizable view controller that collects local and international addresses for your customers. See https://stripe.com/docs/elements/address-element?platform=ios.
* [Added] Added `PaymentSheet.Configuration.allowsPaymentMethodsRequiringShippingAddress`. Previously, to allow payment methods that require a shipping address (e.g. Afterpay and Affirm) in PaymentSheet, you attached a shipping address to the PaymentIntent before initializing PaymentSheet. Now, you can instead set this property to `true` and set `PaymentSheet.Configuration.shippingDetails` to a closure that returns your customers' shipping address. The shipping address will be attached to the PaymentIntent when the customer completes the checkout.
* [Fixed] Fixed user facing error messages for card related errors.
* [Fixed] Fixed `setup_future_usage` value being set when there's no customer.

## 23.1.1 2022-11-07
### Payments
* [Fixed] Fixed an issue with linking the StripePayments SDK in certain configurations.

## 23.1.0 2022-10-31
### CardScan
* [Added] Added a README.md for the `CardScanSheet` integration.

### PaymentSheet
* [Added] Added parameters to customize the primary button and Apple Pay button labels. They can be found under `PaymentSheet.Configuration.primaryButtonLabel` and `PaymentSheet.ApplePayConfiguration.buttonType` respectively.

## 23.0.0 2022-10-24
### Payments
* [Changed] Reduced the size of the SDK by splitting the `Stripe` module into `StripePaymentSheet`, `StripePayments`, and `StripePaymentsUI`. Some manual changes may be required. Migration instructions are available at [https://stripe.com/docs/mobile/ios/sdk-23-migration](https://stripe.com/docs/mobile/ios/sdk-23-migration).

|Module|Description|Compressed|Uncompressed|
|------|-----------|----------|------------|
|StripePaymentSheet|Stripe's [prebuilt payment UI](https://stripe.com/docs/payments/accept-a-payment?platform=ios&ui=payment-sheet).|2.7MB|6.3MB|
|Stripe|Contains all the below frameworks, plus [Issuing](https://stripe.com/docs/issuing/cards/digital-wallets?platform=iOS) and [Basic Integration](/docs/mobile/ios/basic).|2.3MB|5.1MB|
|StripeApplePay|[Apple Pay support](/docs/apple-pay), including `STPApplePayContext`.|0.4MB|1.0MB|
|StripePayments|Bindings for the Stripe Payments API.|1.0MB|2.6MB|
|StripePaymentsUI|Bindings for the Stripe Payments API, [STPPaymentCardTextField](https://stripe.com/docs/payments/accept-a-payment?platform=ios&ui=custom), STPCardFormView, and other UI elements.|1.7MB|3.9MB|

* [Changed] The minimum iOS version is now 13.0. If you'd like to deploy for iOS 12.0, please use Stripe SDK 22.8.4.
* [Changed] STPPaymentCardTextField's `cardParams` parameter has been deprecated in favor of `paymentMethodParams`, making it easier to include the postal code from the card field. If you need to access the `STPPaymentMethodCardParams`, use `.paymentMethodParams.card`.

### PaymentSheet
* [Fixed] Fixed a validation issue where cards expiring at the end of the current month were incorrectly treated as expired.
* [Fixed] Fixed a visual bug in iOS 16 where advancing between text fields would momentarily dismiss the keyboard.

## 22.8.4 2022-10-12
### PaymentSheet
* [Fixed] Use `.formSheet` modal presentation in Mac Catalyst. [#2023](https://github.com/stripe/stripe-ios/issues/2023) (Thanks [sergiocampama](https://github.com/sergiocampama)!)

## 22.8.3 2022-10-03
### CardScan
* [Fixed] [Garbled privacy link text in Card Scan UI](https://github.com/stripe/stripe-ios/issues/2015)

## 22.8.2 2022-09-19
### Identity
* [Changed] Support uploading single side documents.
* [Fixed] Fixed Xcode 14 support.
### Financial Connections
* [Fixed] Fixes an issue of returning canceled result from FinancialConnections if user taps cancel on the manual entry success screen.
### CardScan
* [Added] Added a new parameter to CardScanSheet.present() to specify if the presentation should be done animated or not. Defaults to true.
* [Changed] Changed card scan ML model loading to be async.
* [Changed] Changed minimum deployment target for card scan to iOS 13.

## 22.8.1 2022-09-12
### PaymentSheet
* [Fixed] Fixed potential crash when using Link in Mac Catalyst.
* [Fixed] Fixed Right-to-Left (RTL) layout issues.

### Apple Pay
* [Fixed] Fixed an issue where `applePayContext:willCompleteWithResult:authorizationResult:handler:` may not be called in Objective-C implementations of `STPApplePayContextDelegate`.

## 22.8.0 2022-09-06
### PaymentSheet
* [Changed] Renamed `PaymentSheet.reset()` to `PaymentSheet.resetCustomer()`. See `MIGRATING.md` for more info.
* [Added] You can now set closures in `PaymentSheet.ApplePayConfiguration.customHandlers` to configure the PKPaymentRequest and PKPaymentAuthorizationResult during a transaction. This enables you to build support for [Merchant Tokens](https://developer.apple.com/documentation/passkit/pkpaymentrequest/3916053-recurringpaymentrequest) and [Order Tracking](https://developer.apple.com/documentation/passkit/pkpaymentorderdetails) in iOS 16.

### Apple Pay
* [Added] You can now implement the `applePayContext(_:willCompleteWithResult:handler:)` function in your `ApplePayContextDelegate` to configure the PKPaymentAuthorizationResult during a transaction. This enables you to build support for [Order Tracking](https://developer.apple.com/documentation/passkit/pkpaymentorderdetails) in iOS 16.

## 22.7.1 2022-08-31
* [Fixed] Fixed Mac Catalyst support in Xcode 14. [#2001](https://github.com/stripe/stripe-ios/issues/2001)

### PaymentSheet
* [Fixed] PaymentSheet now uses configuration.apiClient for Apple Pay instead of always using STPAPIClient.shared.
* [Fixed] Fixed a layout issue with PaymentSheet in landscape.

## 22.7.0 2022-08-15
### PaymentSheet
* [Fixed] Fixed a layout issue on iPad.
* [Changed] Improved Link support in custom flow (`PaymentSheet.FlowController`).

## 22.6.0 2022-07-05
### PaymentSheet
* [Added] PaymentSheet now supports Link payment method.
* [Changed] Change behavior of Afterpay/Clearpay: Charge in 3 for GB, FR, and ES

### STPCardFormView
* [Changed] Postal code is no longer collected for billing addresses in Japan.

### Identity
* [Added] The ability to capture Selfie images in the native component flow.
* [Fixed] Fixed an issue where the welcome and confirmation screens were not correctly decoding non-ascii characters.
* [Fixed] Fixed an issue where, if a manually uploaded document could not be decoded on the server, there was no way to select a new image to upload.
* [Fixed] Fixed an issue where the IdentityVerificationSheet completion block was called early when manually uploading a document image instead of using auto-capture.

## 22.5.1 2022-06-21
* [Fixed] Fixed an issue with `STPPaymentHandler` where returning an app redirect could cause a crash.

## 22.5.0 2022-06-13
### PaymentSheet
* [Added] You can now use `PaymentSheet.ApplePayConfiguration.paymentSummaryItems` to directly configure the payment summary items displayed in the Apple Pay sheet. This is useful for recurring payments.

## 22.4.0 2022-05-23
### PaymentSheet
* [Added] The ability to customize the appearance of the PaymentSheet using `PaymentSheet.Appearance`.
* [Added] Support for collecting payments from customers in 54 additional countries within PaymentSheet. Most of these countries are located in Africa and the Middle East.
* [Added] `affirm` and `AUBECSDebit` payment methods are now available in PaymentSheet

## 22.3.2 2022-05-18
### CardScan
* [Added] Added privacy text to the CardImageVerification Sheet UI

## 22.3.1 2022-05-16
* [Fixed] Fixed an issue where ApplePayContext failed to parse an API response if the funding source was unknown.
* [Fixed] Fixed an issue where PaymentIntent confirmation could fail when the user closes the challenge window immediately after successfully completing a challenge

### Identity
* [Fixed] Fixed an issue where the verification flow would get stuck in a document upload loop when verifying with a passport and uploading an image manually.

## 22.3.0 2022-05-03

### PaymentSheet
* [Added] `us_bank_account` PaymentMethod is now available in payment sheet

## 22.2.0 2022-04-25

### Connections
* [Changed] `StripeConnections` SDK has been renamed to `StripeFinancialConnections`. See `MIGRATING.md` for more info.

### PaymentSheet
* [Fixed] Fixed an issue where `source_cancel` API requests were being made for non-3DS payment method types.
* [Fixed] Fixed an issue where certain error messages were not being localized.
* [Added] `us_bank_account` PaymentMethod is now available in PaymentSheet.

### Identity
* [Fixed] Minor UI fixes when using `IdentityVerificationSheet` with native components
* [Changed] Improvements to native component `IdentityVerificationSheet` document detection

## 22.1.1 2022-04-11

### Identity
* [Fixed] Fixes VerificationClientSecret (Thanks [Masataka-n](https://github.com/Masataka-n)!)

## 22.1.0 2022-04-04
* [Changed] Localization improvements.
### Identity
* [Added] `IdentityVerificationSheet` can now be used with native iOS components.

## 22.0.0 2022-03-28
* [Changed] The minimum iOS version is now 12.0. If you'd like to deploy for iOS 11.0, please use Stripe SDK 21.12.0.
* [Added] `us_bank_account` PaymentMethod is now available for ACH Direct Debit payments, including APIs to collect customer bank information (requires `StripeConnections`) and verify microdeposits.
* [Added] `StripeConnections` SDK can be optionally included to support ACH Direct Debit payments.

### PaymentSheet
* [Changed] PaymentSheet now uses light and dark mode agnostic icons for payment method types.
* [Changed] Link payment method (private beta) UX improvements.

### Identity
* [Changed] `IdentityVerificationSheet` now has an availability requirement of iOS 14.3 on its initializer instead of the `present` method.

## 21.13.0 2022-03-15
* [Changed] Binary framework distribution now requires Xcode 13. Carthage users using Xcode 12 need to add the `--no-use-binaries` flag.

### PaymentSheet
* [Fixed] Fixed potential crash when using PaymentSheet custom flow with SwiftUI.
* [Fixed] Fixed being unable to cancel native 3DS2 in PaymentSheet.
* [Fixed] The payment method icons will now use the correct colors when PaymentSheet is configured with `alwaysLight` or `alwaysDark`.
* [Fixed] A race condition when setting the `primaryButtonColor` on `PaymentSheet.Configuration`.
* [Added] PaymentSheet now supports Link (private beta).

### CardScan
* [Added] The `CardImageVerificationSheet` initializer can now take an additional `Configuration` object.

## 21.12.0 2022-02-14
* [Added] We now offer a 1MB Apple Pay SDK module intended for use in an App Clip. Visit [our App Clips docs](https://stripe.com/docs/apple-pay#app-clips) for details.
* `Stripe` now requires `StripeApplePay`. See `MIGRATING.md` for more info.
* [Added] Added a convenience initializer to create an STPCardParams from an STPPaymentMethodParams.

### PaymentSheet
* [Changed] The "save this card" checkbox in PaymentSheet is now unchecked by default in non-US countries.
* [Fixed] Fixes issue that could cause symbol name collisions when using Objective-C
* [Fixed] Fixes potential crash when using PaymentSheet with SwiftUI

## 21.11.1 2022-01-10
* Fixes a build warning in SPM caused by an invalid Package.swift file.

## 21.11.0 2022-01-04
* [Changed] The maximum `identity_document` file upload size has been increased, improving the quality of compressed images. See https://stripe.com/docs/file-upload
* [Fixed] The maximum `dispute_evidence` file upload size has been decreased to match server requirements, preventing the server from rejecting uploads that exceeded 5MB. See https://stripe.com/docs/file-upload
* [Added] PaymentSheet now supports Afterpay / Clearpay, EPS, Giropay, Klarna, Paypal (private beta), and P24.

## 21.10.0 2021-12-14
* Added API bindings for Klarna
* `StripeIdentity` now requires `StripeCameraCore`. See `MIGRATING.md` for more info.
* Releasing `StripeCardScan` Beta iOS SDK
* Fixes a bug where the text field would cause a crash when typing a space (U+0020) followed by pressing the backspace key on iPad. [#1907](https://github.com/stripe/stripe-ios/issues/1907) (Thanks [buhikon](https://github.com/buhikon)!)

## 21.9.1 2021-12-02
* Fixes a build warning caused by a duplicate NSURLComponents+Stripe.swift file.

## 21.9.0 2021-10-18
### PaymentSheet
This release adds several new features to PaymentSheet, our drop-in UI integration:

#### More supported payment methods
The list of supported payment methods depends on your integration.
If you’re using a PaymentIntent, we support:
- Card
- SEPA Debit, bancontact, iDEAL, sofort

If you’re using a PaymentIntent with `setup_future_usage` or a SetupIntent, we support:
- Card
- Apple/GooglePay

Note: To enable SEPA Debit and sofort, set `PaymentSheet.configuration.allowsDelayedPaymentMethods` to `true` on the client.
These payment methods can't guarantee you will receive funds from your customer at the end of the checkout because they take time to settle. Don't enable these if your business requires immediate payment (e.g., an on-demand service). See https://stripe.com/payments/payment-methods-guide

#### Pre-fill billing details
PaymentSheet collects billing details like name and email for certain payment methods. Pre-fill these fields to save customers time by setting `PaymentSheet.Configuration.defaultBillingDetails`.

#### Save payment methods on payment
> This is currently only available for cards + Apple/Google Pay.

PaymentSheet supports PaymentIntents with `setup_future_usage` set. This property tells us to save the payment method for future use (e.g., taking initial payment of a recurring subscription).
When set, PaymentSheet hides the 'Save this card for future use' checkbox and always saves.

#### SetupIntent support
> This is currently only available for cards + Apple/Google Pay.

Initialize PaymentSheet with a SetupIntent to set up cards for future use without charging.

#### Smart payment method ordering
When a customer is adding a new payment method, PaymentSheet uses information like the customers region to show the most relevant payment methods first.

#### Other changes
* Postal code collection for cards is now limited to US, CA, UK
* Fixed SwiftUI memory leaks [Issue #1881](https://github.com/stripe/stripe-ios/issues/1881)
* Added "hint" for error messages
* Adds many new localizations. The SDK now localizes in the following languages: bg-BG,ca-ES,cs-CZ,da,de,el-GR,en-GB,es-419,es,et-EE,fi,fil,fr-CA,fr,hr,hu,id,it,ja,ko,lt-LT,lv-LV,ms-MY,mt,nb,nl,nn-NO,pl-PL,pt-BR,pt-PT,ro-RO,ru,sk-SK,sl-SI,sv,tk,tr,vi,zh-Hans,zh-Hant,zh-HK
* `Stripe` and `StripeIdentity` now require `StripeUICore`. See `MIGRATING.md` for more info.

## 21.8.1 2021-08-10
* Fixes an issue with image loading when using Swift Package Manager.
* Temporarily disabled WeChat Pay support in PaymentMethods.
* The `Stripe` module now requires `StripeCore`. See `MIGRATING.md` for more info.

## 21.8.0 2021-08-04
* Fixes broken card scanning links. (Thanks [ricsantos](https://github.com/ricsantos))
* Fixes accessibilityLabel for postal code field. (Thanks [romanilchyshyndepop](https://github.com/romanilchyshyndepop))
* Improves compile time by 30% [#1846](https://github.com/stripe/stripe-ios/pull/1846) (Thanks [JonathanDowning](https://github.com/JonathanDowning)!)
* Releasing `StripeIdentity` iOS SDK for use with [Stripe Identity](https://stripe.com/identity).

## 21.7.0 2021-07-07
* Fixes an issue with `additionaDocument` field typo [#1833](https://github.com/stripe/stripe-ios/issues/1833)
* Adds support for WeChat Pay to PaymentMethods
* Weak-links SwiftUI [#1828](https://github.com/stripe/stripe-ios/issues/1828)
* Adds 3DS2 support for Cartes Bancaires
* Fixes an issue with camera rotation during card scanning on iPad
* Fixes an issue where PaymentSheet could cause conflicts when included in an app that also includes PanModal [#1818](https://github.com/stripe/stripe-ios/issues/1818)
* Fixes an issue with building on Xcode 13 [#1822](https://github.com/stripe/stripe-ios/issues/1822)
* Fixes an issue where overriding STPPaymentCardTextField's `brandImage()` func had no effect [#1827](https://github.com/stripe/stripe-ios/issues/1827)
* Fixes documentation typo. (Thanks [iAugux](https://github.com/iAugux))

## 21.6.0 2021-05-27
* Adds `STPCardFormView`, a UI component that collects card details
* Adds 'STPRadarSession'. Note this requires additional Stripe permissions to use.

## 21.5.1 2021-05-07
* Fixes the `PaymentSheet` API not being public.
* Fixes an issue with missing headers. (Thanks [jctrouble](https://github.com/jctrouble)!)

## 21.5.0 2021-05-06
* Adds the `PaymentSheet`(https://stripe.dev/stripe-ios/docs/Classes/PaymentSheet.html) API, a prebuilt payment UI.
* Fixes Mac Catalyst support in Xcode 12.5 [#1797](https://github.com/stripe/stripe-ios/issues/1797)
* Fixes `STPPaymentCardTextField` not being open [#1768](https://github.com/stripe/stripe-ios/issues/1797)

## 21.4.0 2021-04-08
* Fixed warnings in Xcode 12.5. [#1772](https://github.com/stripe/stripe-ios/issues/1772)
* Fixes a layout issue when confirming payments in SwiftUI. [#1761](https://github.com/stripe/stripe-ios/issues/1761) (Thanks [mvarie](https://github.com/mvarie)!)
* Fixes a potential race condition when finalizing 3DS2 confirmations.
* Fixes an issue where a 3DS2 transaction could result in an incorrect error message when the card number is incorrect. [#1778](https://github.com/stripe/stripe-ios/issues/1778)
* Fixes an issue where `STPPaymentHandler.shared().handleNextAction` sometimes didn't return a `handleActionError`. [#1769](https://github.com/stripe/stripe-ios/issues/1769)
* Fixes a layout issue when confirming payments in SwiftUI. [#1761](https://github.com/stripe/stripe-ios/issues/1761) (Thanks [mvarie](https://github.com/mvarie)!)
* Fixes an issue with opening URLs on Mac Catalyst
* Fixes an issue where OXXO next action is mistaken for a cancel in STPPaymentHandler
* SetupIntents for iDEAL, Bancontact, EPS, and Sofort will now send the required mandate information.
* Adds support for BLIK.
* Adds `decline_code` information to STPError. [#1755](https://github.com/stripe/stripe-ios/issues/1755)
* Adds support for SetupIntents to STPApplePayContext
* Allows STPPaymentCardTextField to be subclassed. [#1768](https://github.com/stripe/stripe-ios/issues/1768)

## 21.3.1 2021-03-25
* Adds support for Maestro in Apple Pay on iOS 12 or later.

## 21.3.0 2021-02-18
* Adds support for SwiftUI in custom integration using the `STPPaymentCardTextField.Representable` View and the `.paymentConfirmationSheet()` ViewModifier. See `IntegrationTester` for usage examples.
* Removes the UIViewController requirement from STPApplePayContext, allowing it to be used in SwiftUI.
* Fixes an issue where `STPPaymentOptionsViewController` could fail to register a card. [#1758](https://github.com/stripe/stripe-ios/issues/1758)
* Fixes an issue where some UnionPay test cards were marked as invalid. [#1759](https://github.com/stripe/stripe-ios/issues/1759)
* Updates tests to run on Carthage 0.37 with .xcframeworks.


## 21.2.1 2021-01-29
* Fixed an issue where a payment card text field could resize incorrectly on smaller devices or with certain languages. [#1600](https://github.com/stripe/stripe-ios/issues/1600)
* Fixed an issue where the SDK could always return English strings in certain situations. [#1677](https://github.com/stripe/stripe-ios/pull/1677) (Thanks [glaures-ioki](https://github.com/glaures-ioki)!)
* Fixed an issue where an STPTheme had no effect on the navigation bar. [#1753](https://github.com/stripe/stripe-ios/pull/1753) (Thanks  [@rbenna](https://github.com/rbenna)!)
* Fixed handling of nil region codes. [#1752](https://github.com/stripe/stripe-ios/issues/1752)
* Fixed an issue preventing card scanning from being disabled. [#1751](https://github.com/stripe/stripe-ios/issues/1751)
* Fixed an issue with enabling card scanning in an app with a localized Info.plist.[#1745](https://github.com/stripe/stripe-ios/issues/1745)
* Added a missing additionalDocument parameter to STPConnectAccountIndividualVerification.
* Added support for Afterpay/Clearpay.

## 21.2.0 2021-01-06
* Stripe3DS2 is now open source software under the MIT License.
* Fixed various issues with bundling Stripe3DS2 in Cocoapods and Swift Package Manager. All binary dependencies have been removed.
* Fixed an infinite loop during layout on small screen sizes. [#1731](https://github.com/stripe/stripe-ios/issues/1731)
* Fixed issues with missing image assets when using Cocoapods. [#1655](https://github.com/stripe/stripe-ios/issues/1655) [#1722](https://github.com/stripe/stripe-ios/issues/1722)
* Fixed an issue which resulted in unnecessary queries to the BIN information service.
* Adds the ability to `attach` and `detach` PaymentMethod IDs to/from a CustomerContext. [#1729](https://github.com/stripe/stripe-ios/issues/1729)
* Adds support for NetBanking.

## 21.1.0 2020-12-07
* Fixes a crash during manual confirmation of a 3DS2 payment. [#1725](https://github.com/stripe/stripe-ios/issues/1725)
* Fixes an issue that could cause some image assets to be missing in certain configurations. [#1722](https://github.com/stripe/stripe-ios/issues/1722)
* Fixes an issue with confirming Alipay transactions.
* Re-exposes `cardNumber` parameter in `STPPaymentCardTextField`.
* Adds support for UPI.

## 21.0.1 2020-11-19
* Fixes an issue with some initializers not being exposed publicly following the [conversion to Swift](https://stripe.com/docs/mobile/ios/sdk-21-migration).
* Updates GrabPay integration to support synchronous updates.

## 21.0.0 2020-11-18
* The SDK is now written in Swift, and some manual changes are required. Migration instructions are available at [https://stripe.com/docs/mobile/ios/sdk-21-migration](https://stripe.com/docs/mobile/ios/sdk-21-migration).
* Adds full support for Apple silicon.
* Xcode 12.2 is now required.

## 20.1.1 2020-10-23
* Fixes an issue when using Cocoapods 1.10 and Xcode 12. [#1683](https://github.com/stripe/stripe-ios/pull/1683)
* Fixes a warning when using Swift Package Manager. [#1675](https://github.com/stripe/stripe-ios/pull/1675)

## 20.1.0 2020-10-15
* Adds support for OXXO. [#1592](https://github.com/stripe/stripe-ios/pull/1592)
* Applies a workaround for various bugs in Swift Package Manager. [#1671](https://github.com/stripe/stripe-ios/pull/1671) Please see [#1673](https://github.com/stripe/stripe-ios/issues/1673) for additional notes when using Xcode 12.0.
* Card scanning now works when the device's orientation is unknown. [#1659](https://github.com/stripe/stripe-ios/issues/1659)
* The expiration date field's Simplified Chinese localization has been corrected. (Thanks [cythb](https://github.com/cythb)!) [#1654](https://github.com/stripe/stripe-ios/pull/1654)

## 20.0.0 2020-09-14
* [Card scanning](https://github.com/stripe/stripe-ios#card-scanning) is now built into STPAddCardViewController. Card.io support has been removed. [#1629](https://github.com/stripe/stripe-ios/pull/1629)
* Shrunk the SDK from 1.3MB when compressed & thinned to 0.7MB, allowing for easier App Clips integration. [#1643](https://github.com/stripe/stripe-ios/pull/1643)
* Swift Package Manager, Apple Silicon, and Catalyst are now fully supported on Xcode 12. [#1644](https://github.com/stripe/stripe-ios/pull/1644)
* Adds support for 19-digit cards. [#1608](https://github.com/stripe/stripe-ios/pull/1608)
* Adds GrabPay and Sofort as PaymentMethod. [#1627](https://github.com/stripe/stripe-ios/pull/1627)
* Drops support for iOS 10. [#1643](https://github.com/stripe/stripe-ios/pull/1643)

## 19.4.0 2020-08-13
* `pkPaymentErrorForStripeError` no longer returns PKPaymentUnknownErrors. Instead, it returns the original NSError back, resulting in dismissal of the Apple Pay sheet. This means ApplePayContext dismisses the Apple Pay sheet for all errors that aren't specifically PKPaymentError types.
* `metadata` fields are no longer populated on retrieved Stripe API objects and must be fetched on your server using your secret key. If this is causing issues with your deployed app versions please reach out to [Stripe Support](https://support.stripe.com/?contact=true). These fields have been marked as deprecated and will be removed in a future SDK version.

## 19.3.0 2020-05-28
* Adds giropay PaymentMethod bindings [#1569](https://github.com/stripe/stripe-ios/pull/1569)
* Adds Przelewy24 (P24) PaymentMethod bindings [#1556](https://github.com/stripe/stripe-ios/pull/1556)
* Adds Bancontact PaymentMethod bindings [#1565](https://github.com/stripe/stripe-ios/pull/1565)
* Adds EPS PaymentMethod bindings [#1578](https://github.com/stripe/stripe-ios/pull/1578)
* Replaces es-AR localization with es-419 for full Latin American Spanish support and updates multiple localizations [#1549](https://github.com/stripe/stripe-ios/pull/1549) [#1570](https://github.com/stripe/stripe-ios/pull/1570)
* Fixes missing custom number placeholder in `STPPaymentCardTextField` [#1576](https://github.com/stripe/stripe-ios/pull/1576)
* Adds tabbing on external keyboard support to `STPAUBECSFormView` and correctly types it as a `UIView` instead of `UIControl` [#1580](https://github.com/stripe/stripe-ios/pull/1580)

## 19.2.0 2020-05-01
* Adds ability to attach shipping details when confirming PaymentIntents [#1558](https://github.com/stripe/stripe-ios/pull/1558)
* `STPApplePayContext` now provides shipping details in the `applePayContext:didCreatePaymentMethod:paymentInformation:completion:` delegate method and automatically attaches shipping details to PaymentIntents (unless manual confirmation)[#1561](https://github.com/stripe/stripe-ios/pull/1561)
* Adds support for the BECS Direct Debit payment method for Stripe users in Australia [#1547](https://github.com/stripe/stripe-ios/pull/1547)

## 19.1.1 2020-04-28
* Add advancedFraudSignalsEnabled property [#1560](https://github.com/stripe/stripe-ios/pull/1560)

## 19.1.0 2020-04-15
* Relaxes need for dob for full name connect account (`STPConnectAccountIndividualParams`). [#1539](https://github.com/stripe/stripe-ios/pull/1539)
* Adds Chinese (Traditional) and Chinese (Hong Kong) localizations [#1536](https://github.com/stripe/stripe-ios/pull/1536)
* Adds `STPApplePayContext`, a helper class for Apple Pay. [#1499](https://github.com/stripe/stripe-ios/pull/1499)
* Improves accessibility [#1513](https://github.com/stripe/stripe-ios/pull/1513), [#1504](https://github.com/stripe/stripe-ios/pull/1504)
* Adds support for the Bacs Direct Debit payment method [#1487](https://github.com/stripe/stripe-ios/pull/1487)
* Adds support for 16 digit Diners Club cards [#1498](https://github.com/stripe/stripe-ios/pull/1498)

## 19.0.1 2020-03-24
* Fixes an issue building with Xcode 11.4 [#1526](https://github.com/stripe/stripe-ios/pull/1526)

## 19.0.0 2020-02-12
* Deprecates the `STPAPIClient` `initWithConfiguration:` method. Set the `configuration` property on the `STPAPIClient` instance instead. [#1474](https://github.com/stripe/stripe-ios/pull/1474)
* Deprecates `publishableKey` and `stripeAccount` properties of `STPPaymentConfiguration`. See [MIGRATING.md](https://github.com/stripe/stripe-ios/blob/master/MIGRATING.md) for more details. [#1474](https://github.com/stripe/stripe-ios/pull/1474)
* Adds explicit STPAPIClient properties on all SDK components that make API requests. These default to `[STPAPIClient sharedClient]`. This is a breaking change for some users of `stripeAccount`. See [MIGRATING.md](https://github.com/stripe/stripe-ios/blob/master/MIGRATING.md) for more details. [#1469](https://github.com/stripe/stripe-ios/pull/1469)
* The user's postal code is now collected by default in countries that support postal codes. We always recommend collecting a postal code to increase card acceptance rates and reduce fraud. See [MIGRATING.md](https://github.com/stripe/stripe-ios/blob/master/MIGRATING.md) for more details. [#1479](https://github.com/stripe/stripe-ios/pull/1479)

## 18.4.0 2020-01-15
* Adds support for Klarna Pay on Sources API [#1444](https://github.com/stripe/stripe-ios/pull/1444)
* Compresses images using `pngcrush` to reduce SDK size [#1471](https://github.com/stripe/stripe-ios/pull/1471)
* Adds support for CVC recollection in PaymentIntent confirm [#1473](https://github.com/stripe/stripe-ios/pull/1473)
* Fixes a race condition when setting `defaultPaymentMethod` on `STPPaymentOptionsViewController` [#1476](https://github.com/stripe/stripe-ios/pull/1476)

## 18.3.0 2019-12-3
* STPAddCardViewControllerDelegate methods previously removed in v16.0.0 are now marked as deprecated, to help migrating users [#1439](https://github.com/stripe/stripe-ios/pull/1439)
* Fixes an issue where canceling 3DS authentication could leave PaymentIntents in an inaccurate `requires_action` state [#1443](https://github.com/stripe/stripe-ios/pull/1443)
* Fixes text color for large titles [#1446](https://github.com/stripe/stripe-ios/pull/1446)
* Re-adds support for pre-selecting the last selected payment method in STPPaymentContext and STPPaymentOptionsViewController. [#1445](https://github.com/stripe/stripe-ios/pull/1445)
* Fix crash when adding/removing postal code cells [#1450](https://github.com/stripe/stripe-ios/pull/1450)

## 18.2.0 2019-10-31
* Adds support for creating tokens with the last 4 digits of an SSN [#1432](https://github.com/stripe/stripe-ios/pull/1432)
* Renames Standard Integration to Basic Integration

## 18.1.0 2019-10-29
* Adds localizations for English (Great Britain), Korean, Russian, and Turkish [#1373](https://github.com/stripe/stripe-ios/pull/1373)
* Adds support for SEPA Debit as a PaymentMethod [#1415](https://github.com/stripe/stripe-ios/pull/1415)
* Adds support for custom SEPA Debit Mandate params with PaymentMethod [#1420](https://github.com/stripe/stripe-ios/pull/1420)
* Improves postal code UI for users with mismatched regions [#1302](https://github.com/stripe/stripe-ios/issues/1302)
* Fixes a potential crash when presenting the add card view controller [#1426](https://github.com/stripe/stripe-ios/issues/1426)
* Adds offline status checking to FPX payment flows [#1422](https://github.com/stripe/stripe-ios/pull/1422)
* Adds support for push provisions for Issuing users [#1396](https://github.com/stripe/stripe-ios/pull/1396)

## 18.0.0 2019-10-04
* Adds support for building on macOS 10.15 with Catalyst. Use the .xcframework file attached to the release in GitHub. Cocoapods support is coming soon. [#1364](https://github.com/stripe/stripe-ios/issues/1364)
* Errors from the Payment Intents API are now localized by default. See [MIGRATING.md](https://github.com/stripe/stripe-ios/blob/master/MIGRATING.md) for details.
* Adds support for FPX in Standard Integration. [#1390](https://github.com/stripe/stripe-ios/pull/1390)
* Simplified Apple Pay integration when using 3DS2. [#1386](https://github.com/stripe/stripe-ios/pull/1386)
* Improved autocomplete behavior for some STPPaymentHandler blocks. [#1403](https://github.com/stripe/stripe-ios/pull/1403)
* Fixed spurious `keyboardWillAppear` messages triggered by STPPaymentTextCard. [#1393](https://github.com/stripe/stripe-ios/pull/1393)
* Fixed an issue with non-numeric placeholders in STPPaymentTextCard. [#1394](https://github.com/stripe/stripe-ios/pull/1394)
* Dropped support for iOS 9. Please continue to use 17.0.2 if you need to support iOS 9.

## 17.0.2 2019-09-24
* Fixes an error that could prevent a 3D Secure 2 challenge dialog from appearing in certain situations.
* Improved VoiceOver support. [#1384](https://github.com/stripe/stripe-ios/pull/1384)
* Updated Apple Pay and Mastercard branding. [#1374](https://github.com/stripe/stripe-ios/pull/1374)
* Updated the Standard Integration example app to use automatic confirmation. [#1363](https://github.com/stripe/stripe-ios/pull/1363)
* Added support for collecting email addresses and phone numbers from Apple Pay. [#1372](https://github.com/stripe/stripe-ios/pull/1372)
* Introduced support for FPX payments. (Invite-only Beta) [#1375](https://github.com/stripe/stripe-ios/pull/1375)

## 17.0.1 2019-09-09
* Cancellation during the 3DS2 flow will no longer cause an unexpected error. [#1353](https://github.com/stripe/stripe-ios/pull/1353)
* Large Title UIViewControllers will no longer have a transparent background in iOS 13. [#1362](https://github.com/stripe/stripe-ios/pull/1362)
* Adds an `availableCountries` option to STPPaymentConfiguration, allowing one to limit the list of countries in the address entry view. [#1327](https://github.com/stripe/stripe-ios/pull/1327)
* Fixes a crash when using card.io. [#1357](https://github.com/stripe/stripe-ios/pull/1357)
* Fixes an issue with birthdates when creating a Connect account. [#1361](https://github.com/stripe/stripe-ios/pull/1361)
* Updates example code to Swift 5. [#1354](https://github.com/stripe/stripe-ios/pull/1354)
* The default value of `[STPTheme translucentNavigationBar]` is now `YES`. [#1367](https://github.com/stripe/stripe-ios/pull/1367)

## 17.0.0 2019-09-04
* Adds support for iOS 13, including Dark Mode and minor bug fixes. [#1307](https://github.com/stripe/stripe-ios/pull/1307)
* Updates API version from 2015-10-12 to 2019-05-16 [#1254](https://github.com/stripe/stripe-ios/pull/1254)
  * Adds `STPSourceRedirectStatusNotRequired` to `STPSourceRedirectStatus`.  Previously, optional redirects were marked as `STPSourceRedirectStatusSucceeded`.
  * Adds `STPSourceCard3DSecureStatusRecommended` to `STPSourceCard3DSecureStatus`.
  * Removes `STPLegalEntityParams`.  Initialize an `STPConnectAccountParams` with an `individual` or `company` dictionary instead. See https://stripe.com/docs/api/tokens/create_account#create_account_token-account
* Changes the `STPPaymentContextDelegate paymentContext:didCreatePaymentResult:completion:` completion block type to `STPPaymentStatusBlock`, to let you inform the context that the user canceled.
* Adds initial support for WeChat Pay. [#1326](https://github.com/stripe/stripe-ios/pull/1326)
* The user's billing address will now be included when creating a PaymentIntent from an Apple Pay token. [#1334](https://github.com/stripe/stripe-ios/pull/1334)


## 16.0.7 2019-08-23
* Fixes STPThreeDSUICustomization not initializing defaults correctly. [#1303](https://github.com/stripe/stripe-ios/pull/1303)
* Fixes STPPaymentHandler treating post-authentication errors as authentication errors [#1291](https://github.com/stripe/stripe-ios/pull/1291)
* Removes preferredStatusBarStyle from STPThreeDSUICustomization, see STPThreeDSNavigationBarCustomization.barStyle instead [#1308](https://github.com/stripe/stripe-ios/pull/1308)

## 16.0.6 2019-08-13
* Adds a method to STPAuthenticationContext allowing you to configure the SFSafariViewController presented for web-based authentication.
* Adds STPAddress initializer that takes STPPaymentMethodBillingDetails. [#1278](https://github.com/stripe/stripe-ios/pull/1278)
* Adds convenience method to populate STPUserInformation with STPPaymentMethodBillingDetails. [#1278](https://github.com/stripe/stripe-ios/pull/1278)
* STPShippingAddressViewController prefills billing address for PaymentMethods too now, not just Card. [#1278](https://github.com/stripe/stripe-ios/pull/1278)
* Update libStripe3DS2.a to avoid a conflict with Firebase. [#1293](https://github.com/stripe/stripe-ios/issues/1293)

## 16.0.5 2019-08-09
* Fixed an compatibility issue when building with certain Cocoapods configurations. [#1288](https://github.com/stripe/stripe-ios/issues/1288)

## 16.0.4 2019-08-08
* Improved compatibility with other OpenSSL-using libraries. [#1265](https://github.com/stripe/stripe-ios/issues/1265)
* Fixed compatibility with Xcode 10.1. [#1273](https://github.com/stripe/stripe-ios/issues/1273)
* Fixed an issue where STPPaymentContext could be left in a bad state when cancelled. [#1284](https://github.com/stripe/stripe-ios/pull/1284)

## 16.0.3 2019-08-01
* Changes to code obfuscation, resolving an issue with App Store review [#1269](https://github.com/stripe/stripe-ios/pull/1269)
* Adds Apple Pay support to STPPaymentHandler [#1264](https://github.com/stripe/stripe-ios/pull/1264)

## 16.0.2 2019-07-29
* Adds API to let users set a default payment option for Standard Integration [#1252](https://github.com/stripe/stripe-ios/pull/1252)
* Removes querying the Advertising Identifier (IDFA).
* Adds customizable UIStatusBarStyle to STDSUICustomization.

## 16.0.1 2019-07-25
* Migrates Stripe3DS2.framework to libStripe3DS2.a, resolving an issue with App Store validation. [#1246](https://github.com/stripe/stripe-ios/pull/1246)
* Fixes a crash in STPPaymentHandler. [#1244](https://github.com/stripe/stripe-ios/pull/1244)

## 16.0.0 2019-07-18
* Migrates STPPaymentCardTextField.cardParams property type from STPCardParams to STPPaymentMethodCardParams
* STPAddCardViewController:
    * Migrates addCardViewController:didCreateSource:completion: and addCardViewController:didCreateToken:completion: to addCardViewController:didCreatePaymentMethod:completion
    * Removes managedAccountCurrency property - there’s no equivalent parameter necessary for PaymentMethods.
* STPPaymentOptionViewController now shows, adds, removes PaymentMethods instead of Source/Tokens.
* STPCustomerContext, STPBackendAPIAdapter:
    * Removes selectDefaultCustomerSource:completion: -  Users must explicitly select their Payment Method of choice.
    * Migrates detachSourceFromCustomer:completion:, attachSourceToCustomer:completion to detachPaymentMethodFromCustomer:completion:, attachPaymentMethodToCustomer:completion:
    * Adds listPaymentMethodsForCustomerWithCompletion: - the Customer object doesn’t contain attached Payment Methods; you must fetch it from the Payment Methods API.
* STPPaymentContext now uses the new Payment Method APIs listed above instead of Source/Token, and returns the reworked STPPaymentResult containing a PaymentMethod.
* Migrates STPPaymentResult.source to paymentMethod of type STPPaymentMethod
* Deprecates STPPaymentIntentAction* types, replaced by STPIntentAction*. [#1208](https://github.com/stripe/stripe-ios/pull/1208)
  * Deprecates `STPPaymentIntentAction`, replaced by `STPIntentAction`
  * Deprecates `STPPaymentIntentActionType`, replaced by `STPIntentActionType`
  * Deprecates `STPPaymentIntentActionRedirectToURL`, replaced by `STPIntentActionTypeRedirectToURL`
* Adds support for SetupIntents.  See https://stripe.com/docs/payments/cards/saving-cards#saving-card-without-payment
* Adds support for 3DS2 authentication.  See https://stripe.com/docs/mobile/ios/authentication

## 15.0.1 2019-04-16
* Adds configurable support for JCB (Apple Pay). [#1158](https://github.com/stripe/stripe-ios/pull/1158)
* Updates sample apps to use `PaymentIntents` and `PaymentMethods` where available. [#1159](https://github.com/stripe/stripe-ios/pull/1159)
* Changes `STPPaymentMethodCardParams` `expMonth` and `expYear` property types to `NSNumber *` to fix a bug using Apple Pay. [#1161](https://github.com/stripe/stripe-ios/pull/1161)

## 15.0.0 2019-3-19
* Renames all former references to 'PaymentMethod' to 'PaymentOption'. See [MIGRATING.md](/MIGRATING.md) for more details. [#1139](https://github.com/stripe/stripe-ios/pull/1139)
  * Renames `STPPaymentMethod` to `STPPaymentOption`
  * Renames `STPPaymentMethodType` to `STPPaymentOptionType`
  * Renames `STPApplePaymentMethod` to `STPApplePayPaymentOption`
  * Renames `STPPaymentMethodTuple` to `STPPaymentOptionTuple`
  * Renames `STPPaymentMethodsViewController` to `STPPaymentOptionsViewController`
  * Renames all properties, methods, comments referencing 'PaymentMethod' to 'PaymentOption'
* Rewrites `STPaymentMethod` and `STPPaymentMethodType` to match the [Stripe API](https://stripe.com/docs/api/payment_methods/object). [#1140](https://github.com/stripe/stripe-ios/pull/1140).
* Adds `[STPAPI createPaymentMethodWithParams:completion:]`, which creates a PaymentMethod. [#1141](https://github.com/stripe/stripe-ios/pull/1141)
* Adds `paymentMethodParams` and `paymentMethodId` to `STPPaymentIntentParams`.  You can now confirm a PaymentIntent with a PaymentMethod. [#1142](https://github.com/stripe/stripe-ios/pull/1142)
* Adds `paymentMethodTypes` to `STPPaymentIntent`.
* Deprecates several Source-named properties, based on changes to the [Stripe API](https://stripe.com/docs/upgrades#2019-02-11). [#1146](https://github.com/stripe/stripe-ios/pull/1146)
  * Deprecates `STPPaymentIntentParams.saveSourceToCustomer`, replaced by `savePaymentMethod`
  * Deprecates `STPPaymentIntentsStatusRequiresSource`, replaced by `STPPaymentIntentsStatusRequiresPaymentMethod`
  * Deprecates `STPPaymentIntentsStatusRequiresSourceAction`, replaced by `STPPaymentIntentsStatusRequiresAction`
  * Deprecates `STPPaymentIntentSourceAction`, replaced by `STPPaymentIntentAction`
  * Deprecates `STPPaymentSourceActionAuthorizeWithURL`, replaced by `STPPaymentActionRedirectToURL`
  * Deprecates `STPPaymentIntent.nextSourceAction`, replaced by `nextAction`
* Added new localizations for the following languages [#1050](https://github.com/stripe/stripe-ios/pull/1050)
  * Danish
  * Spanish (Argentina/Latin America)
  * French (Canada)
  * Norwegian
  * Portuguese (Brazil)
  * Portuguese (Portugal)
  * Swedish
* Deprecates `STPEphemeralKeyProvider`, replaced by `STPCustomerEphemeralKeyProvider`.  We now allow for ephemeral keys that are not customer [#1131](https://github.com/stripe/stripe-ios/pull/1131)
* Adds CVC image for Amex cards [#1046](https://github.com/stripe/stripe-ios/pull/1046)
* Fixed `STPPaymentCardTextField.nextFirstResponderField` to never return nil [#1059](https://github.com/stripe/stripe-ios/pull/1059)
* Improves return key functionality for `STPPaymentCardTextField`, `STPAddCardViewController` [#1059](https://github.com/stripe/stripe-ios/pull/1059)
* Add postal code support for Saudi Arabia [#1127](https://github.com/stripe/stripe-ios/pull/1127)
* CVC field updates validity if card number/brand change [#1128](https://github.com/stripe/stripe-ios/pull/1128)

## 14.0.0 2018-11-14
* Changes `STPPaymentCardTextField`, which now copies the `cardParams` property. See [MIGRATING.md](/MIGRATING.md) for more details. [#1031](https://github.com/stripe/stripe-ios/pull/1031)
* Renames `STPPaymentIntentParams.returnUrl` to `STPPaymentIntentParams.returnURL`. [#1037](https://github.com/stripe/stripe-ios/pull/1037)
* Removes `STPPaymentIntent.returnUrl` and adds `STPPaymentIntent.nextSourceAction`, based on changes to the [Stripe API](https://stripe.com/docs/upgrades#2018-11-08). [#1038](https://github.com/stripe/stripe-ios/pull/1038)
* Adds `STPVerificationParams.document_back` property. [#1017](https://github.com/stripe/stripe-ios/pull/1017)
* Fixes bug in `STPPaymentMethodsViewController` where selected payment method changes back if it wasn't dismissed in the `didFinish` delegate method. [#1020](https://github.com/stripe/stripe-ios/pull/1020)

## 13.2.0 2018-08-14
* Adds `STPPaymentMethod` protocol implementation for `STPSource`. You can now call `image`/`templatedImage`/`label` on a source. [#976](https://github.com/stripe/stripe-ios/pull/976)
* Fixes crash in `STPAddCardViewController` with some prefilled billing addresses [#1004](https://github.com/stripe/stripe-ios/pull/1004)
* Fixes `STPPaymentCardTextField` layout issues on small screens [#1009](https://github.com/stripe/stripe-ios/pull/1009)
* Fixes hidden text fields in `STPPaymentCardTextField` from being read by VoiceOver [#1012](https://github.com/stripe/stripe-ios/pull/1012)
* Updates example app to add client-side metadata `charge_request_id` to requests to `example-ios-backend` [#1008](https://github.com/stripe/stripe-ios/pull/1008)

## 13.1.0 2018-07-13
* Adds `STPPaymentIntent` to support PaymentIntents. [#985](https://github.com/stripe/stripe-ios/pull/985), [#986](https://github.com/stripe/stripe-ios/pull/986), [#987](https://github.com/stripe/stripe-ios/pull/987), [#988](https://github.com/stripe/stripe-ios/pull/988)
* Reduce `NSURLSession` memory footprint. [#969](https://github.com/stripe/stripe-ios/pull/969)
* Fixes invalid JSON error when deleting `Card` from a `Customer`. [#992](https://github.com/stripe/stripe-ios/pull/992)

## 13.0.3 2018-06-11
* Fixes payment method label overlapping the checkmark, for Amex on small devices [#952](https://github.com/stripe/stripe-ios/pull/952)
* Adds EPS and Multibanco support to `STPSourceParams` [#961](https://github.com/stripe/stripe-ios/pull/961)
* Adds `STPBillingAddressFieldsName` option to `STPBillingAddressFields` [#964](https://github.com/stripe/stripe-ios/pull/964)
* Fixes crash in `STPColorUtils.perceivedBrightnessForColor` [#954](https://github.com/stripe/stripe-ios/pull/954)
* Applies recommended project changes for Xcode 9.4 [#963](https://github.com/stripe/stripe-ios/pull/963)
* Fixes `[Stripe handleStripeURLCallbackWithURL:url]` incorrectly returning `NO` [#962](https://github.com/stripe/stripe-ios/pull/962)

## 13.0.2 2018-05-24
* Makes iDEAL `name` parameter optional, also accepts empty string as `nil` [#940](https://github.com/stripe/stripe-ios/pull/940)
* Adjusts scroll view content offset behavior when focusing on a text field [#943](https://github.com/stripe/stripe-ios/pull/943)

## 13.0.1 2018-05-17
* Fixes an issue in `STPRedirectContext` causing some redirecting sources to fail in live mode due to prematurely dismissing the `SFSafariViewController` during the initial redirects. [#937](https://github.com/stripe/stripe-ios/pull/937)

## 13.0.0 2018-04-26
* Removes Bitcoin source support. See MIGRATING.md. [#931](https://github.com/stripe/stripe-ios/pull/931)
* Adds Masterpass support to `STPSourceParams` [#928](https://github.com/stripe/stripe-ios/pull/928)
* Adds community submitted Norwegian (nb) translation. Thank @Nailer!
* Fixes example app usage of localization files (they were not able to be tested in Finnish and Norwegian before)
* Silences STPAddress deprecation warnings we ignore to stay compatible with older iOS versions
* Fixes "Card IO" link in full SDK reference [#913](https://github.com/stripe/stripe-ios/pull/913)

## 12.1.2 2018-03-16
* Updated the "62..." credit card number BIN range to show a UnionPay icon

## 12.1.1 2018-02-22
* Fix issue with apple pay token creation in PaymentContext, introduced by 12.1.0. [#899](https://github.com/stripe/stripe-ios/pull/899)
* Now matches clang static analyzer settings with Cocoapods, so you won't see any more analyzer issues. [#897](https://github.com/stripe/stripe-ios/pull/897)

## 12.1.0 2018-02-05
* Adds `createCardSources` to `STPPaymentConfiguration`. If you enable this option, when your user adds a card in the SDK's UI, a card source will be created and attached to their Stripe Customer. If this option is disabled (the default), a card token is created. For more information on card sources, see https://stripe.com/docs/sources/cards

## 12.0.1 2018-01-31
* Adding Visa Checkout support to `STPSourceParams` [#889](https://github.com/stripe/stripe-ios/pull/889)

## 12.0.0 2018-01-16
* Minimum supported iOS version is now 9.0.
  * If you need to support iOS 8, the last supported version is [11.5.0](https://github.com/stripe/stripe-ios/releases/tag/v11.5.0)
* Minimum supported Xcode version is now 9.0
* `AddressBook` framework support has been removed.
* `STPRedirectContext` will no longer retain itself for the duration of the redirect, you must explicitly maintain a reference to it yourself. [#846](https://github.com/stripe/stripe-ios/pull/846)
* `STPPaymentConfiguration.requiredShippingAddress` now is a set of `STPContactField` objects instead of a `PKAddressField` bitmask. [#848](https://github.com/stripe/stripe-ios/pull/848)
* See MIGRATING.md for more information on any of the previously mentioned breaking API changes.
* Pre-built view controllers now layout properly on iPhone X in landscape orientation, respecting `safeAreaInsets`. [#854](https://github.com/stripe/stripe-ios/pull/854)
* Fixes a bug in `STPAddCardViewController` that prevented users in countries without postal codes from adding a card when `requiredBillingFields = .Zip`. [#853](https://github.com/stripe/stripe-ios/pull/853)
* Fixes a bug in `STPPaymentCardTextField`. When completely filled out, it ignored calls to `becomeFirstResponder`. [#855](https://github.com/stripe/stripe-ios/pull/855)
* `STPPaymentContext` now has a `largeTitleDisplayMode` property, which you can use to control the title display mode in the navigation bar of our pre-built view controllers. [#849](https://github.com/stripe/stripe-ios/pull/849)
* Fixes a bug where `STPPaymentContext`'s `retryLoading` method would not re-retrieve the customer object, even after calling `STPCustomerContext`'s `clearCachedCustomer` method. [#863](https://github.com/stripe/stripe-ios/pull/863)
* `STPPaymentContext`'s `retryLoading` method will now always attempt to retrieve a new customer object, regardless of whether a cached customer object is available. Previously, this method was only intended for recovery from a loading error; if a customer had already been retrieved, `retryLoading` would do nothing. [#863](https://github.com/stripe/stripe-ios/pull/863)
* `STPCustomerContext` has a new property: `includeApplePaySources`. It is turned off by default. [#864](https://github.com/stripe/stripe-ios/pull/864)
* Adds `UITextContentType` support. This turns on QuickType suggestions for the name, email, and address fields; and uses a better keyboard for Payment Card fields. [#870](https://github.com/stripe/stripe-ios/pull/870)
* Fixes a bug that prevented redirects to the 3D Secure authentication flow when it was optional. [#878](https://github.com/stripe/stripe-ios/pull/878)
* `STPPaymentConfiguration` now has a `stripeAccount` property, which can be used to make API requests on behalf of a Connected account. [#875](https://github.com/stripe/stripe-ios/pull/875)
* Adds `- [STPAPIClient createTokenWithConnectAccount:completion:]`, which creates Tokens for Connect Accounts: (optionally) accepting the Terms of Service, and sending information about the legal entity. [#876](https://github.com/stripe/stripe-ios/pull/876)
* Fixes an iOS 11 bug in `STPPaymentCardTextField` that blocked tapping on the number field while editing the expiration or CVC on narrow devices (4" screens). [#883](https://github.com/stripe/stripe-ios/pull/883)

## 11.5.0 2017-11-09
* Adds a new helper method to `STPSourceParams` for creating reusable Alipay sources. [#811](https://github.com/stripe/stripe-ios/pull/811)
* Silences spurious availability warnings when using Xcode9 [#823](https://github.com/stripe/stripe-ios/pull/823)
* Auto capitalizes currency code when using `paymentRequestWithMerchantIdentifier ` to improve compatibility with iOS 11 `PKPaymentAuthorizationViewController` [#829](https://github.com/stripe/stripe-ios/pull/829)
* Fixes a bug in `STPRedirectContext` which caused `SFSafariViewController`-based redirects to incorrectly dismiss when switching apps. [#833](https://github.com/stripe/stripe-ios/pull/833)
* Fixes a bug that incorrectly offered users the option to "Use Billing Address" on the shipping address screen when there was no existing billing address to fill in. [#834](https://github.com/stripe/stripe-ios/pull/834)

## 11.4.0 2017-10-20
* Restores `[STPCard brandFromString:]` method which was marked as deprecated in a recent version [#801](https://github.com/stripe/stripe-ios/pull/801)
* Adds `[STPBankAccount metadata]` and `[STPCard metadata]` read-only accessors and improves annotation for `[STPSource metadata]` [#808](https://github.com/stripe/stripe-ios/pull/808)
* Un-deprecates `STPBackendAPIAdapter` and all associated methods. [#813](https://github.com/stripe/stripe-ios/pull/813)
* The `STPBackendAPIAdapter` protocol now includes two optional methods, `detachSourceFromCustomer` and `updateCustomerWithShipping`. If you've implemented a class conforming to `STPBackendAPIAdapter`, you may add implementations of these methods to support deleting cards from a customer and saving shipping info to a customer. [#813](https://github.com/stripe/stripe-ios/pull/813)
* Adds the ability to set custom footers on view controllers managed by the SDK. [#792](https://github.com/stripe/stripe-ios/pull/792)
* `STPPaymentMethodsViewController` will now display saved card sources in addition to saved card tokens. [#810](https://github.com/stripe/stripe-ios/pull/810)
* Fixes a bug where certain requests would return a generic failed to parse response error instead of the actual API error. [#809](https://github.com/stripe/stripe-ios/pull/809)

## 11.3.0 2017-09-13
* Adds support for creating `STPSourceParams` for P24 source [#779](https://github.com/stripe/stripe-ios/pull/779)
* Adds support for native app-to-app Alipay redirects [#783](https://github.com/stripe/stripe-ios/pull/783)
* Fixes crash when `paymentContext.hostViewController` is set to a `UINavigationController` [#786](https://github.com/stripe/stripe-ios/pull/786)
* Improves support and compatibility with iOS 11
  * Explicitly disable code coverage generation for compatibility with Carthage in Xcode 9 [#795](https://github.com/stripe/stripe-ios/pull/795)
  * Restore use of native "Back" buttons [#789](https://github.com/stripe/stripe-ios/pull/789)
* Changes and fixes methods on `STPCard`, `STPCardParams`, `STPBankAccount`, and `STPBankAccountParams` to bring card objects more in line with the rest of the API. See MIGRATING for further details.
  * `STPCard` and `STPCardParams` [#760](https://github.com/stripe/stripe-ios/pull/760)
  * `STPBankAccount` and `STPBankAccountParams` [#761](https://github.com/stripe/stripe-ios/pull/761)
* Adds nullability annotations to `STPPaymentMethod` protocol [#753](https://github.com/stripe/stripe-ios/pull/753)
* Improves the `[STPAPIResponseDecodable allResponseFields]` by removing all instances of `[NSNull null]` including ones that are nested. See MIGRATING.md. [#747](https://github.com/stripe/stripe-ios/pull/747)

## 11.2.0 2017-07-27
* Adds an option to allow users to delete payment methods from the `STPPaymentMethodsViewController`. Enabled by default but can disabled using the `canDeletePaymentMethods` property of `STPPaymentConfiguration`.
  * Screenshots: https://user-images.githubusercontent.com/28276156/28131357-7a353474-66ee-11e7-846c-b38277d111fd.png
* Adds a postal code field to `STPPaymentCardTextField`, configurable with `postalCodeEntryEnabled` and `postalCodePlaceholder`. Disabled by default.
* `STPCustomer`'s `shippingAddress` property is now correctly annotated as nullable.
* Removed `STPCheckoutUnknownError`, `STPCheckoutTooManyAttemptsError`, and `STPCustomerContextMissingKeyProviderError`. These errors will no longer occur.

## 11.1.0 2017-07-12
* Adds stripeAccount property to `STPAPIClient`, set this to perform API requests on behalf of a connected account
* Fixes the `routingNumber` property of `STPBankAccount` so that it is populated when the information is available
* Adds iOS Objective-C Style Guide

## 11.0.0 2017-06-27
* We've greatly simplified the integration for `STPPaymentContext`. See MIGRATING.md.
* As part of this new integration, we've added a new class, `STPCustomerContext`, which will automatically prefetch your customer and cache it for a brief interval. We recommend initializing your `STPCustomerContext` before your user enters your checkout flow so their payment methods are loaded in advance. If in addition to using `STPPaymentContext`, you create a separate `STPPaymentMethodsViewController` to let your customer manage their payment methods outside of your checkout flow, you can use the same instance of `STPCustomerContext` for both.
* We've added a `shippingAddress` property to `STPUserInformation`, which you can use to pre-fill your user's shipping information.
* `STPPaymentContext` will now save your user's shipping information to their Stripe customer object. Shipping information will automatically be pre-filled from the customer object for subsequent checkouts.
* Fixes nullability annotation for `[STPFile stringFromPurpose:]`. See MIGRATING.md.
* Adds description implementations to all public models, for easier logging and debugging.
* The card autofill via SMS feature of `STPPaymentContext` has been removed. See MIGRATING.md.

## 10.2.0 2017-06-19
* We've added a `paymentCountry` property to `STPPaymentContext`. This affects the countryCode of Apple Pay payments, and defaults to "US". You should set this to the country your Stripe account is in.
* `paymentRequestWithMerchantIdentifier:` has been deprecated. See MIGRATING.md
* If the card.io framework is present in your app, `STPPaymentContext` and `STPAddCardViewController` will show a "scan card" button.
* `STPAddCardViewController` will now attempt to auto-fill the users city and state from their entered Zip code (United States only)
* Polling for source object updates is deprecated. Check https://stripe.com/docs for the latest best practices on how to integrate with the sources API using webhooks.
* Fixes a crash in `STPCustomerDeserializer` when both data and error are nil.
* `paymentMethodsViewController:didSelectPaymentMethod:` is now optional.
* Updates the example apps to use Alamofire.

## 10.1.0 2017-05-05
* Adds STPRedirectContext, a helper class for handling redirect sources.
* STPAPIClient now supports tokenizing a PII number and uploading images.
* Updates STPPaymentCardTextField's icons to match Elements on the web. When the card number is invalid, the field will now display an error icon.
* The alignment of the new brand icons has changed to match the new CVC and error icons. If you use these icons via `STPImageLibrary`, you may need to adjust your layout.
* STPPaymentCardTextField's isValid property is now KVO-observable.
* When creating STPSourceParams for a SEPA debit source, address fields are now optional.
* `STPPaymentMethodsViewControllerDelegate` now has a separate `paymentMethodsViewControllerDidCancel:` callback, differentiating from successful method selections. You should make sure to also dismiss the view controller in that callback
* Because collecting some basic data on tokenization helps us detect fraud, we've removed the ability to disable analytics collection using `[Stripe disableAnalytics]`.

## 10.0.1 2017-03-16
* Fixes a bug where card sources didn't include the card owner's name.
* Fixes an issue where STPPaymentMethodsViewController didn't reload after adding a new payment method.

## 10.0.0 2017-03-06
* Adds support for creating, retrieving, and polling Sources. You can enable any payment methods available to you in the Dashboard.
  * https://stripe.com/docs/mobile/ios/sources
  * https://dashboard.stripe.com/account/payments/settings
* Updates the Objective-C example app to include example integrations using several different payment methods.
* Updates `STPCustomer` to include `STPSource` objects in its `sources` array if a customer has attached sources.
* Removes methods deprecated in Version 6.0.
* Fixes property declarations missing strong/nullable identifiers.

## 9.4.0 2017-02-03
* Adds button to billing/shipping entry screens to fill address information from the other one.
* Fixes and unifies view controller behavior around theming and nav bars.
* Adds month validity check to `validationStateForExpirationYear`
* Changes some Apple Pay images to better conform to official guidelines.
* Changes STPPaymentCardTextField's card number placeholder to "4242..."
* Updates STPPaymentCardTextField's CVC placeholder so that it changes to "CVV" for Amex cards

## 9.3.0 2017-01-05
* Fixes a regression introduced in v9.0.0 in which color in STPTheme is used as the background color for UINavigationBar
  * Note: This will cause navigation bar theming to work properly as described in the Stripe iOS docs, but you may need to audit your custom theme settings if you based them on the actual behavior of 9.0-9.2
* If the navigation bar has a theme different than the view controller's theme, STP view controllers will use the bar's theme to style it's UIBarButtonItems
* Adds a fallback to using main bundle for localized strings lookup if locale is set to a language the SDK doesn't support
* Adds method to get a string of a card brand from `STPCardBrand`
* Updated description of how to run tests in README
* Fixes crash when user cancels payment before STPBackendAPIAdapter methods finish
* Fixes bug where country picker wouldn't update when first selected.


## 9.2.0 2016-11-14
* Moves FBSnapshotTestCase dependency to Cartfile.private. No changes if you are not using Carthage.
* Adds prebuilt UI for collecting shipping information.

## 9.1.0 2016-11-01
* Adds localized strings for 7 languages: de, es, fr, it, ja, nl, zh-Hans.
* Slight redesign to card/billing address entry screen.
* Improved internationalization for State/Province/County address field.
* Adds new Mastercard 2-series BIN ranges.
* Fixes an issue where callbacks may be run on the wrong thread.
* Fixes UIAppearance compatibility in STPPaymentCardTextField.
* Fixes a crash when changing application language via an Xcode scheme.

## 9.0.0 2016-10-04
* Change minimum requirements to iOS 8 and Xcode 8
* Adds "app extension API only" support.
* Updates Swift example app to Swift 3
* Various fixes to ObjC example app

## 8.0.7 2016-09-15
* Add ability to set currency for managed accounts when adding card
* Fix broken links for Privacy Policy/Terms of Service for Remember Me feature
* Sort countries in picker alphabetically by name instead of ISO code
* Make "County" field optional on billing address screen.
* PKPayment-related methods are now annotated as available in iOS8+ only
* Optimized speed of input sanitation methods (thanks @kballard!)

## 8.0.6 2016-09-01
* Improved internationalization on billing address forms
  * Users in countries that don't use postal codes will no longer see that field.
  * The country field is now auto filled in with the phone's region
  * Changing the selected country will now live update other fields on the form (such as State/County or Zip/Postal Code).
* Fixed an issue where certain Cocoapods configurations could result in Stripe resource files being used in place of other frameworks' or the app's resources.
* Fixed an issue where when using Apple Pay, STPPaymentContext would fire two `didFinishWithStatus` messages.
* Fixed the `deviceSupportsApplePay` method to also check for Discover cards.
* Removed keys from Stripe.bundle's Info.plist that were causing iTunes Connect to sometimes error on app submission.

## 8.0.5 2016-08-26
* You can now optionally use an array of PKPaymentSummaryItems to set your payment amount, if you would like more control over how Apple Pay forms are rendered.
* Updated credit card and Apple Pay icons.
* Fixed some images not being included in the resources bundle target.
* Non-US locales now have an alphanumeric keyboard for postal code entry.
* Modals now use UIModalPresentationStyleFormSheet.
* Added more accessibility labels.
* STPPaymentCardTextField now conforms to UIKeyInput (thanks @theill).

## 8.0.4 2016-08-01
* Fixed an issue with Apple Pay payments not using the correct currency.
* View controllers now update their status bar and scroll view indicator styles based on their theme.
* SMS code screen now offers to paste copied codes.

## 8.0.3 2016-07-25
* Fixed an issue with some Cocoapods installations

## 8.0.2 2016-07-09
* Fixed an issue with custom theming of Stripe UI

## 8.0.1 2016-07-06
* Fixed error handling in STPAddCardViewController

## 8.0.0 2016-06-30
* Added prebuilt UI for collecting and managing card information.

## 7.0.2 2016-05-24
* Fixed an issue with validating certain Visa cards.

## 7.0.1 2016-04-29
* Added Discover support for Apple Pay
* Add the now-required `accountHolderName` and `accountHolderType` properties to STPBankAccountParams
* We now record performance metrics for the /v1/tokens API - to disable this behavior, call [Stripe disableAnalytics].
* You can now demo the SDK more easily by running `pod try stripe`.
* This release also removes the deprecated Checkout functionality from the SDK.

## 6.2.0 2016-02-05
* Added an `additionalAPIParameters` field to STPCardParams and STPBankAccountParams for sending additional values to the API - useful for beta features. Similarly, added an `allResponseFields` property to STPToken, STPCard, and STPBankAccount for accessing fields in the response that are not yet reflected in those classes' @properties.

## 6.1.0 2016-01-21
* Renamed card on STPPaymentCardTextField to cardParams.
* You can now set an STPPaymentCardTextField's contents programmatically by setting cardParams to an STPCardParams object.
* Added delegate methods for responding to didBeginEditing events in STPPaymentCardTextField.
* Added a UIImage category for accessing our card icon images
* Fixed deprecation warnings for deployment targets >= iOS 9.0

## 6.0.0 2015-10-19
* Splits logic in STPCard into 2 classes - STPCard and STPCardParams. STPCardParams is for making requests to the Stripe API, while STPCard represents the response (you'll almost certainly want just to replace any usage of STPCard in your app with STPCardParams). This also applies to STPBankAccount and the newly-created STPBankAccountParams.
* Version 6.0.1 fixes a minor Cocoapods issue.

## 5.1.0 2015-08-17
* Adds STPPaymentCardTextField, a new version of github.com/stripe/PaymentKit featuring many bugfixes. It's useful if you need a pre-built credit card entry form.
* Adds the currency param to STPCard for those using managed accounts & debit card payouts.
* Versions 5.1.1 and 5.1.2 fix minor issues with CocoaPods installation
* Version 5.1.3 contains bug fixes for STPPaymentCardTextField.
* Version 5.1.4 improves compatibility with iOS 9.

## 5.0.0 2015-08-06
* Fix an issue with Carthage installation
* Fix an issue with CocoaPods frameworks
* Deprecate native Stripe Checkout

## 4.0.1 2015-05-06
* Fix a compiler warning
* Versions 4.0.1 and 4.0.2 fix minor issues with CocoaPods and Carthage installation.

## 4.0.0 2015-05-06
* Remove STPPaymentPresenter
* Support for latest ApplePayStubs
* Add nullability annotations to improve Swift support (note: this now requires Swift 1.2)
* Bug fixes

## 3.1.0 2015-01-19
* Add support for native Stripe Checkout, as well as STPPaymentPresenter for automatically using Checkout as a fallback for Apple Pay
* Add OSX support, including Checkout
* Add framework targets and Carthage support
* It's safe to remove the STRIPE_ENABLE_APPLEPAY compiler flag after this release.

## 3.0.0 2015-01-05
* Migrate code into STPAPIClient
* Add 'brand' and 'funding' properties to STPCard

## 2.2.2 2014-11-17
* Add bank account tokenization methods

## 2.2.1 2014-10-27
* Add billing address fields to our Apple Pay API
* Various bug fixes and code improvements

## 2.2.0 2014-10-08
* Move Apple Pay testing functionality into a separate project, ApplePayStubs. For more info, see github.com/stripe/ApplePayStubs.
* Improve the provided example app

## 2.1.0 2014-10-07
* Remove token retrieval API method
* Refactor functional tests to use new XCTestCase functionality

## 2.0.3 2014-09-24
* Group ApplePay code in a CocoaPods subspec

## 2.0.2 2014-09-24
* Move ApplePay code behind a compiler flag to avoid warnings from Apple when accidentally including it

## 2.0.1 2014-09-18
* Fix some small bugs related to ApplePay and iOS8

## 2.0 2014-09-09
* Add support for native payments via Pay

## 1.2 2014-08-21
* Removed PaymentKit as a dependency. If you'd like to use it, you may still do so by including it separately.
* Removed STPView. PaymentKit provides a near-identical version of this functionality if you need to migrate.
* Improve example project
* Various code fixes

## 1.1.4 2014-05-22
* Fixed an issue where tokenization requests would fail under iOS 6 due to SSL certificate verification

## 1.1.3 2014-05-12
* Send some basic version and device details with requests for debugging.
* Added -description to STPToken
* Fixed some minor code nits
* Modernized code

## 1.1.2 2014-04-21
* Added test suite for SSL certificate expiry/revocation
* You can now set STPView's delegate from Interface Builder

## 1.1.1 2014-04-14
* API methods now verify the server's SSL certificate against a preset blacklist.
* Fixed some bugs with SSL verification.
* Note: This version now requires the `Security` framework. You will need to add this to your app if you're not using CocoaPods.

## 1.0.4 2014-03-24

* Upgraded tests from OCUnit to XCTest
* Fixed an issue with the SenTestingKit dependency
* Removed some dead code

## 1.0.3 2014-03-21

* Fixed: Some example files had target memberships set for StripeiOS and iOSTest.
* Fixed: The example publishable key was expired.
* Fixed: Podspec did not pass linting.
* Some fixes for 64-bit.
* Many improvements to the README.
* Fixed example under iOS 7
* Some source code cleaning and modernization.

## 1.0.2 2013-09-09

* Add exceptions for null successHandler and errorHandler.
* Added the ability to POST the created token to a URL.
* Made STPCard properties nonatomic.
* Moved PaymentKit to be a submodule; added to Podfile as a dependency.
* Fixed some warnings caught by the static analyzer (thanks to jcjimenez!)

## 1.0.1 2012-11-16

* Add CocoaPods support
* Change directory structure of bindings to make it easier to install

## 1.0.0 2012-11-16

* Initial release

Special thanks to: Todd Heasley, jcjimenez.<|MERGE_RESOLUTION|>--- conflicted
+++ resolved
@@ -1,12 +1,11 @@
-<<<<<<< HEAD
 ## x.x.x x-x-x
 ### PaymentSheet
 * [Added] Embedded Payment Element is now generally available. Learn more by visiting the [docs](https://docs.stripe.com/payments/mobile/embedded).
-=======
+
 ## 24.12.1 2025-04-30
 ### Identity
 * [Fixed] Fixed an issue where identity verification may fail due to stale model cache.
->>>>>>> be25b503
+
 
 ## 24.12.0 2025-04-21
 ### PaymentSheet
