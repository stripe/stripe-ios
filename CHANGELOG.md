--- conflicted
+++ resolved
@@ -1,12 +1,8 @@
-<<<<<<< HEAD
-## X.Y.Z 2024-xx-yy
-## PaymentSheet
+## X.Y.Z X-Y-Z
+### PaymentSheet
+* [Fixed] Fixed a scroll issue with native 3DS2 authentication screen when the keyboard appears.
 * [Added] When a card is saved (ie you're using a PaymentIntent + setup_future_usage or SetupIntent), legal disclaimer text now appears below the form indicating the card can be charged for future payments.
-=======
-## X.Y.Z X-Y-Z
-### PaymentSheet
-* [Fixed] Fixed a scroll issue with native 3DS2 authentication screen when the keyboard appears.
->>>>>>> 46d6f2cf
+
 
 ## 23.28.1 2024-07-16
 ### Payments
