--- conflicted
+++ resolved
@@ -1,11 +1,8 @@
 ## X.Y.Z 2025-XX-YY
 ### PaymentSheet
 * [Fixed] EmbeddedPaymentElement now errors when `configuration.rowSelectionBehavior` is `.immediateAction` and `configuration.embeddedViewDisplaysMandateText` is `true` to ensure integrations display legal mandate text to the customer.
-<<<<<<< HEAD
 * [Deprecated] Carthage is no longer officially supported. We will continue to publish binaries to the GitHub releases page for Carthage, but we will no longer test using the Carthage CLI tool.
-=======
 * [Added] Added `Appearance.EmbeddedPaymentElement.Row.paymentMethodIconLayoutMargins` to customize the spacing around payment method icons in EmbeddedPaymentElement payment method rows.
->>>>>>> 370ec598
 
 ## 24.16.2 2025-07-07
 
