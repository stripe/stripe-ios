## X.Y.Z 2023-XX-YY
### Payments
* [Added] Properties of STPConnectAccountParams are now mutable.

### PaymentSheet
* [Added] Support for Cash App Pay with SetupIntents and PaymentIntents with `setup_future_usage`.
* [Added] Support for AU BECS Debit with SetupIntents.
* [Added] Support for OXXO with PaymentIntents.
* [Added] Support for Konbini with PaymentIntents.
<<<<<<< HEAD
* [Added] Support for PayNow with PaymentIntents.
=======
* [Added] Support for Boleto with PaymentIntents.
>>>>>>> 0f2e28b4

### CustomerSheet
* [Changed] When adding a payment method, and tapping the close button, the newly added payment method was implicitly selected resulting with `.selected(PaymentOptionSelection?)`.  Now, the result will be `.canceled(PaymentOptionSelection?)`.

## 23.15.0 2023-08-28
### PaymentSheet
* [Added] Support for AmazonPay (private beta), BLIK, and FPX with PaymentIntents.
* [Fixed] A bug where payment amounts were not displayed correctly for LAK currency.

### StripeApplePay
* Fixed a compile-time issue with using StripeApplePay in an App Extension. ([#2853](https://github.com/stripe/stripe-ios/issues/2853))

### CustomerSheet
* [Added] `CustomerSheet`(https://stripe.com/docs/elements/customer-sheet?platform=ios) API, a prebuilt UI component that lets your customers manage their saved payment methods.

## 23.14.0 2023-08-21
### All
* Improved redirect UX when using Cash App Pay.

### PaymentSheet
* [Added] Support for GrabPay with PaymentIntents.

### Payments
* [Added] You can now create an STPConnectAccountParams without specifying a business type.

### Basic Integration
* [Added] Adds `applePayLaterAvailability` to `STPPaymentContext`, a property that mirrors `PKPaymentRequest.applePayLaterAvailability`. This is useful if you need to disable Apple Pay Later. Note: iOS 17+.


## 23.13.0 2023-08-07
### All
* [Fixed] Fixed compatibility with Xcode 15 beta 3. visionOS is now supported in iPadOS compatibility mode.
### PaymentSheet
* [Added] Enable bancontact and sofort for SetupIntents and PaymentIntents with setup_future_usage. Note: PaymentSheet doesn't display saved SEPA Debit payment methods yet.
### CustomerSheet
* [Added] `us_bank_account` PaymentMethod is now available in CustomerSheet

## 23.12.0 2023-07-31
### PaymentSheet
* [Added] Enable SEPA Debit and iDEAL for SetupIntents and PaymentIntents with setup_future_usage. Note: PaymentSheet doesn't display saved SEPA Debit payment methods yet.
* [Added] Add removeSavedPaymentMethodMessage to PaymentSheet.Configuration and CustomerSheet.Configuration. 

### Identity
* [Added] Supports [phone verification](https://stripe.com/docs/identity/phone) in Identity mobile SDK.


## 23.11.2 2023-07-24
### PaymentSheet
* [Fixed] Update stp_icon_add@3x.png to 8bit color depth (Thanks @jszumski)

### CustomerSheet
* [Fixed] Ability to removing payment method immediately after adding it.
* [Fixed] Re-init addPaymentMethodViewController after adding payment method to allow for adding another payment method

## 23.11.1 2023-07-18
### PaymentSheet
* [Fixed] Fixed various bugs in Link private beta.

## 23.11.0 2023-07-17
### CustomerSheet
* [Changed] Breaking interface change for `CustomerSheetResult`. `CustomerSheetResult.canceled` now has a nullable associated value signifying that there is no selected payment method. Please use both `.canceled(StripeOptionSelection?)` and `.selected(PaymentOptionSelection?)` to update your UI to show the latest selected payment method.

## 23.10.0 2023-07-10
### Payments
* [Fixed] A bug where `mandate_data` was not being properly attached to PayPal SetupIntent's.
### PaymentSheet
* [Added] You can now collect payment details before creating a PaymentIntent or SetupIntent. See [our docs](https://stripe.com/docs/payments/accept-a-payment-deferred) for more info. This integration also allows you to [confirm the Intent on the server](https://stripe.com/docs/payments/finalize-payments-on-the-server).

## 23.9.4 2023-07-05
### PaymentSheet
* [Added] US bank accounts are now supported when initializing with an IntentConfiguration.

## 23.9.3 2023-06-26
### PaymentSheet
* [Fixed] Affirm no longer requires shipping details.

### CustomerSheet
* [Added] Added `billingDetailsCollectionConfiguration` to configure how you want to collect billing details (private beta).

## 23.9.2 2023-06-20
### Payments
* [Fixed] Fixed a bug causing Cash App Pay SetupIntents to incorrectly state they were canceled when they succeeded.

### AddressElement
* [Fixed] A bug that was causing `addressViewControllerDidFinish` to return a non-nil `AddressDetails` when the user cancels out of the AddressElement when default values are provided.
* [Fixed] A bug that prevented the auto complete view from being presented when the AddressElement was created with default values.

## 23.9.1 2023-06-12
### PaymentSheet
* [Fixed] Fixed validating the IntentConfiguration matches the PaymentIntent/SetupIntent when it was already confirmed on the server. Note: server-side confirmation is in private beta.
### CustomerSheet
* [Fixed] Fixed bug with removing multiple saved payment methods

## 23.9.0 2023-05-30
### PaymentSheet
* [Changed] The private beta API for https://stripe.com/docs/payments/finalize-payments-on-the-server has changed:
  * If you use `IntentConfiguration(..., confirmHandler:)`, the confirm handler now has an additional `shouldSavePaymentMethod: Bool` parameter that you should ignore.
  * If you use `IntentConfiguration(..., confirmHandlerForServerSideConfirmation:)`, use `IntentConfiguration(..., confirmHandler:)` instead. Additionally, the confirm handler's first parameter is now an `STPPaymentMethod` object instead of a String id. Use `paymentMethod.stripeId` to get its id and send it to your server.
* [Fixed] Fixed PKR currency formatting.

### CustomerSheet
* [Added] [CustomerSheet](https://stripe.com/docs/elements/customer-sheet?platform=ios) is now available (private beta)

## 23.8.0 2023-05-08
### Identity
* [Added] Added test mode M1 for the SDK.

## 23.7.1 2023-05-02
### Payments
* [Fixed] STPPaymentHandler.handleNextAction allows payment methods that are delayed or require further customer action like like SEPA Debit or OXXO.

## 23.7.0 2023-04-24
### PaymentSheet
* [Fixed] Fixed disabled text color, using a lower opacity version of the original color instead of the previous `.tertiaryLabel`.

### Identity
* [Added] Added test mode for the SDK.

## 23.6.2 2023-04-20

### Payments
* [Fixed] Fixed UnionPay cards appearing as invalid in some cases.

### PaymentSheet
* [Fixed] Fixed a bug that prevents users from using SEPA Debit w/ PaymentIntents or SetupIntents and Paypal in PaymentIntent+setup_future_usage or SetupIntent.

## 23.6.1 2023-04-17
### All
* Xcode 13 is [no longer supported by Apple](https://developer.apple.com/news/upcoming-requirements/). Please upgrade to Xcode 14.1 or later.
### PaymentSheet
* [Fixed] Visual bug of the delete icon when deleting saved payment methods reported in [#2461](https://github.com/stripe/stripe-ios/issues/2461).

## 23.6.0 2023-03-27
### PaymentSheet
* [Added] Added `billingDetailsCollectionConfiguration` to configure how you want to collect billing details. See the docs [here](https://stripe.com/docs/payments/accept-a-payment?platform=ios&ui=payment-sheet#billing-details-collection).

## 23.5.1 2023-03-20
### Payments
* [Fixed] Fixed amounts in COP being formatted incorrectly.
* [Fixed] Fixed BLIK payment bindings not handling next actions correctly.
* [Changed] Removed usage of `UIDevice.currentDevice.name`.

### Identity
* [Added] Added a retake photo button on selfie scanning screen.

## 23.5.0 2023-03-13
### Payments
* [Added] API bindings support for Cash App Pay. See the docs [here](https://stripe.com/docs/payments/cash-app-pay/accept-a-payment?platform=mobile).
* [Added] Added `STPCardValidator.possibleBrands(forCard:completion:)`, which returns the list of available networks for a card.

### PaymentSheet
* [Added] Support for Cash App Pay in PaymentSheet.

## 23.4.2 2023-03-06
### Identity
* [Added] ID/Address verification.

## 23.4.1 2023-02-27
### PaymentSheet
* [Added] Debug logging to help identify why specific payment methods are not showing up in PaymentSheet.

### Basic Integration
* [Fixed] Race condition reported in #2302

## 23.4.0 2023-02-21
### PaymentSheet
* [Added] Adds support for setting up PayPal using a SetupIntent or a PaymentIntent w/ setup_future_usage=off_session. Note: PayPal is in beta.

## 23.3.4 2023-02-13
### Financial Connections
* [Changed] Polished Financial Connections UI.

## 23.3.3 2023-01-30
### Payments
* [Changed] Updated image asset for AFFIN bank.

### Financial Connections
* [Fixed] Double encoding of GET parameters.

## 23.3.2 2023-01-09
* [Changed] Using [Tuist](https://tuist.io) to generate Xcode projects. From now on, only release versions of the SDK will include Xcode project files, in case you want to build a non release revision from source, you can follow [these instructions](https://docs.tuist.io/tutorial/get-started) to generate the project files. For Carthage users, this also means that you will only be able to depend on release versions.

### PaymentSheet
* [Added] `PaymentSheetError` now conforms to `CustomDebugStringConvertible` and has a more useful description when no payment method types are available.
* [Changed] Customers can now re-enter the autocomplete flow of `AddressViewController` by tapping an icon in the line 1 text field.

## 23.3.1 2022-12-12
* [Fixed] Fixed a bug where 3 decimal place currencies were not being formatted properly.

### PaymentSheet
* [Fixed] Fixed an issue that caused animations of the card logos in the Card input field to glitch.
* [Fixed] Fixed a layout issue in the "Save my info" checkbox.

### CardScan
* [Fixed] Fixed UX model loading from the wrong bundle. [#2078](https://github.com/stripe/stripe-ios/issues/2078) (Thanks [nickm01](https://github.com/nickm01))

## 23.3.0 2022-12-05
### PaymentSheet
* [Added] Added logos of accepted card brands on Card input field.
* [Fixed] Fixed erroneously displaying the card scan button when card scanning is not available.

### Financial Connections
* [Changed] FinancialConnectionsSheet methods now require to be called from non-extensions.
* [Changed] BankAccountToken.bankAccount was changed to an optional.

## 23.2.0 2022-11-14
### PaymentSheet
* [Added] Added `AddressViewController`, a customizable view controller that collects local and international addresses for your customers. See https://stripe.com/docs/elements/address-element?platform=ios.
* [Added] Added `PaymentSheet.Configuration.allowsPaymentMethodsRequiringShippingAddress`. Previously, to allow payment methods that require a shipping address (e.g. Afterpay and Affirm) in PaymentSheet, you attached a shipping address to the PaymentIntent before initializing PaymentSheet. Now, you can instead set this property to `true` and set `PaymentSheet.Configuration.shippingDetails` to a closure that returns your customers' shipping address. The shipping address will be attached to the PaymentIntent when the customer completes the checkout.
* [Fixed] Fixed user facing error messages for card related errors.
* [Fixed] Fixed `setup_future_usage` value being set when there's no customer.

## 23.1.1 2022-11-07
### Payments
* [Fixed] Fixed an issue with linking the StripePayments SDK in certain configurations.

## 23.1.0 2022-10-31
### CardScan
* [Added] Added a README.md for the `CardScanSheet` integration.

### PaymentSheet
* [Added] Added parameters to customize the primary button and Apple Pay button labels. They can be found under `PaymentSheet.Configuration.primaryButtonLabel` and `PaymentSheet.ApplePayConfiguration.buttonType` respectively.

## 23.0.0 2022-10-24
### Payments
* [Changed] Reduced the size of the SDK by splitting the `Stripe` module into `StripePaymentSheet`, `StripePayments`, and `StripePaymentsUI`. Some manual changes may be required. Migration instructions are available at [https://stripe.com/docs/mobile/ios/sdk-23-migration](https://stripe.com/docs/mobile/ios/sdk-23-migration).

|Module|Description|Compressed|Uncompressed|
|------|-----------|----------|------------|
|StripePaymentSheet|Stripe's [prebuilt payment UI](https://stripe.com/docs/payments/accept-a-payment?platform=ios&ui=payment-sheet).|2.7MB|6.3MB|
|Stripe|Contains all the below frameworks, plus [Issuing](https://stripe.com/docs/issuing/cards/digital-wallets?platform=iOS) and [Basic Integration](/docs/mobile/ios/basic).|2.3MB|5.1MB|
|StripeApplePay|[Apple Pay support](/docs/apple-pay), including `STPApplePayContext`.|0.4MB|1.0MB|
|StripePayments|Bindings for the Stripe Payments API.|1.0MB|2.6MB|
|StripePaymentsUI|Bindings for the Stripe Payments API, [STPPaymentCardTextField](https://stripe.com/docs/payments/accept-a-payment?platform=ios&ui=custom), STPCardFormView, and other UI elements.|1.7MB|3.9MB|

* [Changed] The minimum iOS version is now 13.0. If you'd like to deploy for iOS 12.0, please use Stripe SDK 22.8.4.
* [Changed] STPPaymentCardTextField's `cardParams` parameter has been deprecated in favor of `paymentMethodParams`, making it easier to include the postal code from the card field. If you need to access the `STPPaymentMethodCardParams`, use `.paymentMethodParams.card`.

### PaymentSheet
* [Fixed] Fixed a validation issue where cards expiring at the end of the current month were incorrectly treated as expired.
* [Fixed] Fixed a visual bug in iOS 16 where advancing between text fields would momentarily dismiss the keyboard.

## 22.8.4 2022-10-12
### PaymentSheet
* [Fixed] Use `.formSheet` modal presentation in Mac Catalyst. [#2023](https://github.com/stripe/stripe-ios/issues/2023) (Thanks [sergiocampama](https://github.com/sergiocampama)!)

## 22.8.3 2022-10-03
### CardScan
* [Fixed] [Garbled privacy link text in Card Scan UI](https://github.com/stripe/stripe-ios/issues/2015)

## 22.8.2 2022-09-19
### Identity
* [Changed] Support uploading single side documents.
* [Fixed] Fixed Xcode 14 support.
### Financial Connections
* [Fixed] Fixes an issue of returning canceled result from FinancialConnections if user taps cancel on the manual entry success screen.
### CardScan
* [Added] Added a new parameter to CardScanSheet.present() to specify if the presentation should be done animated or not. Defaults to true.
* [Changed] Changed card scan ML model loading to be async.
* [Changed] Changed minimum deployment target for card scan to iOS 13.

## 22.8.1 2022-09-12
### PaymentSheet
* [Fixed] Fixed potential crash when using Link in Mac Catalyst.
* [Fixed] Fixed Right-to-Left (RTL) layout issues.

### Apple Pay
* [Fixed] Fixed an issue where `applePayContext:willCompleteWithResult:authorizationResult:handler:` may not be called in Objective-C implementations of `STPApplePayContextDelegate`.

## 22.8.0 2022-09-06
### PaymentSheet
* [Changed] Renamed `PaymentSheet.reset()` to `PaymentSheet.resetCustomer()`. See `MIGRATING.md` for more info.
* [Added] You can now set closures in `PaymentSheet.ApplePayConfiguration.customHandlers` to configure the PKPaymentRequest and PKPaymentAuthorizationResult during a transaction. This enables you to build support for [Merchant Tokens](https://developer.apple.com/documentation/passkit/pkpaymentrequest/3916053-recurringpaymentrequest) and [Order Tracking](https://developer.apple.com/documentation/passkit/pkpaymentorderdetails) in iOS 16.

### Apple Pay
* [Added] You can now implement the `applePayContext(_:willCompleteWithResult:handler:)` function in your `ApplePayContextDelegate` to configure the PKPaymentAuthorizationResult during a transaction. This enables you to build support for [Order Tracking](https://developer.apple.com/documentation/passkit/pkpaymentorderdetails) in iOS 16.

## 22.7.1 2022-08-31
* [Fixed] Fixed Mac Catalyst support in Xcode 14. [#2001](https://github.com/stripe/stripe-ios/issues/2001)

### PaymentSheet
* [Fixed] PaymentSheet now uses configuration.apiClient for Apple Pay instead of always using STPAPIClient.shared.
* [Fixed] Fixed a layout issue with PaymentSheet in landscape.

## 22.7.0 2022-08-15
### PaymentSheet
* [Fixed] Fixed a layout issue on iPad.
* [Changed] Improved Link support in custom flow (`PaymentSheet.FlowController`).

## 22.6.0 2022-07-05
### PaymentSheet
* [Added] PaymentSheet now supports Link payment method.
* [Changed] Change behavior of Afterpay/Clearpay: Charge in 3 for GB, FR, and ES

### STPCardFormView
* [Changed] Postal code is no longer collected for billing addresses in Japan.

### Identity
* [Added] The ability to capture Selfie images in the native component flow.
* [Fixed] Fixed an issue where the welcome and confirmation screens were not correctly decoding non-ascii characters.
* [Fixed] Fixed an issue where, if a manually uploaded document could not be decoded on the server, there was no way to select a new image to upload.
* [Fixed] Fixed an issue where the IdentityVerificationSheet completion block was called early when manually uploading a document image instead of using auto-capture.

## 22.5.1 2022-06-21
* [Fixed] Fixed an issue with `STPPaymentHandler` where returning an app redirect could cause a crash.

## 22.5.0 2022-06-13
### PaymentSheet
* [Added] You can now use `PaymentSheet.ApplePayConfiguration.paymentSummaryItems` to directly configure the payment summary items displayed in the Apple Pay sheet. This is useful for recurring payments.

## 22.4.0 2022-05-23
### PaymentSheet
* [Added] The ability to customize the appearance of the PaymentSheet using `PaymentSheet.Appearance`.
* [Added] Support for collecting payments from customers in 54 additional countries within PaymentSheet. Most of these countries are located in Africa and the Middle East.
* [Added] `affirm` and `AUBECSDebit` payment methods are now available in PaymentSheet

## 22.3.2 2022-05-18
### CardScan
* [Added] Added privacy text to the CardImageVerification Sheet UI

## 22.3.1 2022-05-16
* [Fixed] Fixed an issue where ApplePayContext failed to parse an API response if the funding source was unknown.
* [Fixed] Fixed an issue where PaymentIntent confirmation could fail when the user closes the challenge window immediately after successfully completing a challenge

### Identity
* [Fixed] Fixed an issue where the verification flow would get stuck in a document upload loop when verifying with a passport and uploading an image manually.

## 22.3.0 2022-05-03

### PaymentSheet
* [Added] `us_bank_account` PaymentMethod is now available in payment sheet

## 22.2.0 2022-04-25

### Connections
* [Changed] `StripeConnections` SDK has been renamed to `StripeFinancialConnections`. See `MIGRATING.md` for more info.

### PaymentSheet
* [Fixed] Fixed an issue where `source_cancel` API requests were being made for non-3DS payment method types.
* [Fixed] Fixed an issue where certain error messages were not being localized.
* [Added] `us_bank_account` PaymentMethod is now available in PaymentSheet.

### Identity
* [Fixed] Minor UI fixes when using `IdentityVerificationSheet` with native components
* [Changed] Improvements to native component `IdentityVerificationSheet` document detection

## 22.1.1 2022-04-11

### Identity
* [Fixed] Fixes VerificationClientSecret (Thanks [Masataka-n](https://github.com/Masataka-n)!)

## 22.1.0 2022-04-04
* [Changed] Localization improvements.
### Identity
* [Added] `IdentityVerificationSheet` can now be used with native iOS components.

## 22.0.0 2022-03-28
* [Changed] The minimum iOS version is now 12.0. If you'd like to deploy for iOS 11.0, please use Stripe SDK 21.12.0.
* [Added] `us_bank_account` PaymentMethod is now available for ACH Direct Debit payments, including APIs to collect customer bank information (requires `StripeConnections`) and verify microdeposits.
* [Added] `StripeConnections` SDK can be optionally included to support ACH Direct Debit payments.

### PaymentSheet
* [Changed] PaymentSheet now uses light and dark mode agnostic icons for payment method types.
* [Changed] Link payment method (private beta) UX improvements.

### Identity
* [Changed] `IdentityVerificationSheet` now has an availability requirement of iOS 14.3 on its initializer instead of the `present` method.

## 21.13.0 2022-03-15
* [Changed] Binary framework distribution now requires Xcode 13. Carthage users using Xcode 12 need to add the `--no-use-binaries` flag.

### PaymentSheet
* [Fixed] Fixed potential crash when using PaymentSheet custom flow with SwiftUI.
* [Fixed] Fixed being unable to cancel native 3DS2 in PaymentSheet.
* [Fixed] The payment method icons will now use the correct colors when PaymentSheet is configured with `alwaysLight` or `alwaysDark`.
* [Fixed] A race condition when setting the `primaryButtonColor` on `PaymentSheet.Configuration`.
* [Added] PaymentSheet now supports Link (private beta).

### CardScan
* [Added] The `CardImageVerificationSheet` initializer can now take an additional `Configuration` object.

## 21.12.0 2022-02-14
* [Added] We now offer a 1MB Apple Pay SDK module intended for use in an App Clip. Visit [our App Clips docs](https://stripe.com/docs/apple-pay#app-clips) for details.
* `Stripe` now requires `StripeApplePay`. See `MIGRATING.md` for more info.
* [Added] Added a convenience initializer to create an STPCardParams from an STPPaymentMethodParams.

### PaymentSheet
* [Changed] The "save this card" checkbox in PaymentSheet is now unchecked by default in non-US countries.
* [Fixed] Fixes issue that could cause symbol name collisions when using Objective-C
* [Fixed] Fixes potential crash when using PaymentSheet with SwiftUI

## 21.11.1 2022-01-10
* Fixes a build warning in SPM caused by an invalid Package.swift file.

## 21.11.0 2022-01-04
* [Changed] The maximum `identity_document` file upload size has been increased, improving the quality of compressed images. See https://stripe.com/docs/file-upload
* [Fixed] The maximum `dispute_evidence` file upload size has been decreased to match server requirements, preventing the server from rejecting uploads that exceeded 5MB. See https://stripe.com/docs/file-upload
* [Added] PaymentSheet now supports Afterpay / Clearpay, EPS, Giropay, Klarna, Paypal (private beta), and P24.

## 21.10.0 2021-12-14
* Added API bindings for Klarna
* `StripeIdentity` now requires `StripeCameraCore`. See `MIGRATING.md` for more info.
* Releasing `StripeCardScan` Beta iOS SDK
* Fixes a bug where the text field would cause a crash when typing a space (U+0020) followed by pressing the backspace key on iPad. [#1907](https://github.com/stripe/stripe-ios/issues/1907) (Thanks [buhikon](https://github.com/buhikon)!)

## 21.9.1 2021-12-02
* Fixes a build warning caused by a duplicate NSURLComponents+Stripe.swift file.

## 21.9.0 2021-10-18
### PaymentSheet
This release adds several new features to PaymentSheet, our drop-in UI integration:

#### More supported payment methods
The list of supported payment methods depends on your integration.
If you’re using a PaymentIntent, we support:
- Card
- SEPA Debit, bancontact, iDEAL, sofort

If you’re using a PaymentIntent with `setup_future_usage` or a SetupIntent, we support:
- Card
- Apple/GooglePay

Note: To enable SEPA Debit and sofort, set `PaymentSheet.configuration.allowsDelayedPaymentMethods` to `true` on the client.
These payment methods can't guarantee you will receive funds from your customer at the end of the checkout because they take time to settle. Don't enable these if your business requires immediate payment (e.g., an on-demand service). See https://stripe.com/payments/payment-methods-guide

#### Pre-fill billing details
PaymentSheet collects billing details like name and email for certain payment methods. Pre-fill these fields to save customers time by setting `PaymentSheet.Configuration.defaultBillingDetails`.

#### Save payment methods on payment
> This is currently only available for cards + Apple/Google Pay.

PaymentSheet supports PaymentIntents with `setup_future_usage` set. This property tells us to save the payment method for future use (e.g., taking initial payment of a recurring subscription).
When set, PaymentSheet hides the 'Save this card for future use' checkbox and always saves.

#### SetupIntent support
> This is currently only available for cards + Apple/Google Pay.

Initialize PaymentSheet with a SetupIntent to set up cards for future use without charging.

#### Smart payment method ordering
When a customer is adding a new payment method, PaymentSheet uses information like the customers region to show the most relevant payment methods first.

#### Other changes
* Postal code collection for cards is now limited to US, CA, UK
* Fixed SwiftUI memory leaks [Issue #1881](https://github.com/stripe/stripe-ios/issues/1881)
* Added "hint" for error messages
* Adds many new localizations. The SDK now localizes in the following languages: bg-BG,ca-ES,cs-CZ,da,de,el-GR,en-GB,es-419,es,et-EE,fi,fil,fr-CA,fr,hr,hu,id,it,ja,ko,lt-LT,lv-LV,ms-MY,mt,nb,nl,nn-NO,pl-PL,pt-BR,pt-PT,ro-RO,ru,sk-SK,sl-SI,sv,tk,tr,vi,zh-Hans,zh-Hant,zh-HK
* `Stripe` and `StripeIdentity` now require `StripeUICore`. See `MIGRATING.md` for more info.

## 21.8.1 2021-08-10
* Fixes an issue with image loading when using Swift Package Manager.
* Temporarily disabled WeChat Pay support in PaymentMethods.
* The `Stripe` module now requires `StripeCore`. See `MIGRATING.md` for more info.

## 21.8.0 2021-08-04
* Fixes broken card scanning links. (Thanks [ricsantos](https://github.com/ricsantos))
* Fixes accessibilityLabel for postal code field. (Thanks [romanilchyshyndepop](https://github.com/romanilchyshyndepop))
* Improves compile time by 30% [#1846](https://github.com/stripe/stripe-ios/pull/1846) (Thanks [JonathanDowning](https://github.com/JonathanDowning)!)
* Releasing `StripeIdentity` iOS SDK for use with [Stripe Identity](https://stripe.com/identity).

## 21.7.0 2021-07-07
* Fixes an issue with `additionaDocument` field typo [#1833](https://github.com/stripe/stripe-ios/issues/1833)
* Adds support for WeChat Pay to PaymentMethods
* Weak-links SwiftUI [#1828](https://github.com/stripe/stripe-ios/issues/1828)
* Adds 3DS2 support for Cartes Bancaires
* Fixes an issue with camera rotation during card scanning on iPad
* Fixes an issue where PaymentSheet could cause conflicts when included in an app that also includes PanModal [#1818](https://github.com/stripe/stripe-ios/issues/1818)
* Fixes an issue with building on Xcode 13 [#1822](https://github.com/stripe/stripe-ios/issues/1822)
* Fixes an issue where overriding STPPaymentCardTextField's `brandImage()` func had no effect [#1827](https://github.com/stripe/stripe-ios/issues/1827)
* Fixes documentation typo. (Thanks [iAugux](https://github.com/iAugux))

## 21.6.0 2021-05-27
* Adds `STPCardFormView`, a UI component that collects card details
* Adds 'STPRadarSession'. Note this requires additional Stripe permissions to use.

## 21.5.1 2021-05-07
* Fixes the `PaymentSheet` API not being public.
* Fixes an issue with missing headers. (Thanks [jctrouble](https://github.com/jctrouble)!)

## 21.5.0 2021-05-06
* Adds the `PaymentSheet`(https://stripe.dev/stripe-ios/docs/Classes/PaymentSheet.html) API, a prebuilt payment UI.
* Fixes Mac Catalyst support in Xcode 12.5 [#1797](https://github.com/stripe/stripe-ios/issues/1797)
* Fixes `STPPaymentCardTextField` not being open [#1768](https://github.com/stripe/stripe-ios/issues/1797)

## 21.4.0 2021-04-08
* Fixed warnings in Xcode 12.5. [#1772](https://github.com/stripe/stripe-ios/issues/1772)
* Fixes a layout issue when confirming payments in SwiftUI. [#1761](https://github.com/stripe/stripe-ios/issues/1761) (Thanks [mvarie](https://github.com/mvarie)!)
* Fixes a potential race condition when finalizing 3DS2 confirmations.
* Fixes an issue where a 3DS2 transaction could result in an incorrect error message when the card number is incorrect. [#1778](https://github.com/stripe/stripe-ios/issues/1778)
* Fixes an issue where `STPPaymentHandler.shared().handleNextAction` sometimes didn't return a `handleActionError`. [#1769](https://github.com/stripe/stripe-ios/issues/1769)
* Fixes a layout issue when confirming payments in SwiftUI. [#1761](https://github.com/stripe/stripe-ios/issues/1761) (Thanks [mvarie](https://github.com/mvarie)!)
* Fixes an issue with opening URLs on Mac Catalyst
* Fixes an issue where OXXO next action is mistaken for a cancel in STPPaymentHandler
* SetupIntents for iDEAL, Bancontact, EPS, and Sofort will now send the required mandate information.
* Adds support for BLIK.
* Adds `decline_code` information to STPError. [#1755](https://github.com/stripe/stripe-ios/issues/1755)
* Adds support for SetupIntents to STPApplePayContext
* Allows STPPaymentCardTextField to be subclassed. [#1768](https://github.com/stripe/stripe-ios/issues/1768)

## 21.3.1 2021-03-25
* Adds support for Maestro in Apple Pay on iOS 12 or later.

## 21.3.0 2021-02-18
* Adds support for SwiftUI in custom integration using the `STPPaymentCardTextField.Representable` View and the `.paymentConfirmationSheet()` ViewModifier. See `IntegrationTester` for usage examples.
* Removes the UIViewController requirement from STPApplePayContext, allowing it to be used in SwiftUI.
* Fixes an issue where `STPPaymentOptionsViewController` could fail to register a card. [#1758](https://github.com/stripe/stripe-ios/issues/1758)
* Fixes an issue where some UnionPay test cards were marked as invalid. [#1759](https://github.com/stripe/stripe-ios/issues/1759)
* Updates tests to run on Carthage 0.37 with .xcframeworks.


## 21.2.1 2021-01-29
* Fixed an issue where a payment card text field could resize incorrectly on smaller devices or with certain languages. [#1600](https://github.com/stripe/stripe-ios/issues/1600)
* Fixed an issue where the SDK could always return English strings in certain situations. [#1677](https://github.com/stripe/stripe-ios/pull/1677) (Thanks [glaures-ioki](https://github.com/glaures-ioki)!)
* Fixed an issue where an STPTheme had no effect on the navigation bar. [#1753](https://github.com/stripe/stripe-ios/pull/1753) (Thanks  [@rbenna](https://github.com/rbenna)!)
* Fixed handling of nil region codes. [#1752](https://github.com/stripe/stripe-ios/issues/1752)
* Fixed an issue preventing card scanning from being disabled. [#1751](https://github.com/stripe/stripe-ios/issues/1751)
* Fixed an issue with enabling card scanning in an app with a localized Info.plist.[#1745](https://github.com/stripe/stripe-ios/issues/1745)
* Added a missing additionalDocument parameter to STPConnectAccountIndividualVerification.
* Added support for Afterpay/Clearpay.

## 21.2.0 2021-01-06
* Stripe3DS2 is now open source software under the MIT License.
* Fixed various issues with bundling Stripe3DS2 in Cocoapods and Swift Package Manager. All binary dependencies have been removed.
* Fixed an infinite loop during layout on small screen sizes. [#1731](https://github.com/stripe/stripe-ios/issues/1731)
* Fixed issues with missing image assets when using Cocoapods. [#1655](https://github.com/stripe/stripe-ios/issues/1655) [#1722](https://github.com/stripe/stripe-ios/issues/1722)
* Fixed an issue which resulted in unnecessary queries to the BIN information service.
* Adds the ability to `attach` and `detach` PaymentMethod IDs to/from a CustomerContext. [#1729](https://github.com/stripe/stripe-ios/issues/1729)
* Adds support for NetBanking.

## 21.1.0 2020-12-07
* Fixes a crash during manual confirmation of a 3DS2 payment. [#1725](https://github.com/stripe/stripe-ios/issues/1725)
* Fixes an issue that could cause some image assets to be missing in certain configurations. [#1722](https://github.com/stripe/stripe-ios/issues/1722)
* Fixes an issue with confirming Alipay transactions.
* Re-exposes `cardNumber` parameter in `STPPaymentCardTextField`.
* Adds support for UPI.

## 21.0.1 2020-11-19
* Fixes an issue with some initializers not being exposed publicly following the [conversion to Swift](https://stripe.com/docs/mobile/ios/sdk-21-migration).
* Updates GrabPay integration to support synchronous updates.

## 21.0.0 2020-11-18
* The SDK is now written in Swift, and some manual changes are required. Migration instructions are available at [https://stripe.com/docs/mobile/ios/sdk-21-migration](https://stripe.com/docs/mobile/ios/sdk-21-migration).
* Adds full support for Apple silicon.
* Xcode 12.2 is now required.

## 20.1.1 2020-10-23
* Fixes an issue when using Cocoapods 1.10 and Xcode 12. [#1683](https://github.com/stripe/stripe-ios/pull/1683)
* Fixes a warning when using Swift Package Manager. [#1675](https://github.com/stripe/stripe-ios/pull/1675)

## 20.1.0 2020-10-15
* Adds support for OXXO. [#1592](https://github.com/stripe/stripe-ios/pull/1592)
* Applies a workaround for various bugs in Swift Package Manager. [#1671](https://github.com/stripe/stripe-ios/pull/1671) Please see [#1673](https://github.com/stripe/stripe-ios/issues/1673) for additional notes when using Xcode 12.0.
* Card scanning now works when the device's orientation is unknown. [#1659](https://github.com/stripe/stripe-ios/issues/1659)
* The expiration date field's Simplified Chinese localization has been corrected. (Thanks [cythb](https://github.com/cythb)!) [#1654](https://github.com/stripe/stripe-ios/pull/1654)

## 20.0.0 2020-09-14
* [Card scanning](https://github.com/stripe/stripe-ios#card-scanning) is now built into STPAddCardViewController. Card.io support has been removed. [#1629](https://github.com/stripe/stripe-ios/pull/1629)
* Shrunk the SDK from 1.3MB when compressed & thinned to 0.7MB, allowing for easier App Clips integration. [#1643](https://github.com/stripe/stripe-ios/pull/1643)
* Swift Package Manager, Apple Silicon, and Catalyst are now fully supported on Xcode 12. [#1644](https://github.com/stripe/stripe-ios/pull/1644)
* Adds support for 19-digit cards. [#1608](https://github.com/stripe/stripe-ios/pull/1608)
* Adds GrabPay and Sofort as PaymentMethod. [#1627](https://github.com/stripe/stripe-ios/pull/1627)
* Drops support for iOS 10. [#1643](https://github.com/stripe/stripe-ios/pull/1643)

## 19.4.0 2020-08-13
* `pkPaymentErrorForStripeError` no longer returns PKPaymentUnknownErrors. Instead, it returns the original NSError back, resulting in dismissal of the Apple Pay sheet. This means ApplePayContext dismisses the Apple Pay sheet for all errors that aren't specifically PKPaymentError types.
* `metadata` fields are no longer populated on retrieved Stripe API objects and must be fetched on your server using your secret key. If this is causing issues with your deployed app versions please reach out to [Stripe Support](https://support.stripe.com/?contact=true). These fields have been marked as deprecated and will be removed in a future SDK version.

## 19.3.0 2020-05-28
* Adds giropay PaymentMethod bindings [#1569](https://github.com/stripe/stripe-ios/pull/1569)
* Adds Przelewy24 (P24) PaymentMethod bindings [#1556](https://github.com/stripe/stripe-ios/pull/1556)
* Adds Bancontact PaymentMethod bindings [#1565](https://github.com/stripe/stripe-ios/pull/1565)
* Adds EPS PaymentMethod bindings [#1578](https://github.com/stripe/stripe-ios/pull/1578)
* Replaces es-AR localization with es-419 for full Latin American Spanish support and updates multiple localizations [#1549](https://github.com/stripe/stripe-ios/pull/1549) [#1570](https://github.com/stripe/stripe-ios/pull/1570)
* Fixes missing custom number placeholder in `STPPaymentCardTextField` [#1576](https://github.com/stripe/stripe-ios/pull/1576)
* Adds tabbing on external keyboard support to `STPAUBECSFormView` and correctly types it as a `UIView` instead of `UIControl` [#1580](https://github.com/stripe/stripe-ios/pull/1580)

## 19.2.0 2020-05-01
* Adds ability to attach shipping details when confirming PaymentIntents [#1558](https://github.com/stripe/stripe-ios/pull/1558)
* `STPApplePayContext` now provides shipping details in the `applePayContext:didCreatePaymentMethod:paymentInformation:completion:` delegate method and automatically attaches shipping details to PaymentIntents (unless manual confirmation)[#1561](https://github.com/stripe/stripe-ios/pull/1561)
* Adds support for the BECS Direct Debit payment method for Stripe users in Australia [#1547](https://github.com/stripe/stripe-ios/pull/1547)

## 19.1.1 2020-04-28
* Add advancedFraudSignalsEnabled property [#1560](https://github.com/stripe/stripe-ios/pull/1560)

## 19.1.0 2020-04-15
* Relaxes need for dob for full name connect account (`STPConnectAccountIndividualParams`). [#1539](https://github.com/stripe/stripe-ios/pull/1539)
* Adds Chinese (Traditional) and Chinese (Hong Kong) localizations [#1536](https://github.com/stripe/stripe-ios/pull/1536)
* Adds `STPApplePayContext`, a helper class for Apple Pay. [#1499](https://github.com/stripe/stripe-ios/pull/1499)
* Improves accessibility [#1513](https://github.com/stripe/stripe-ios/pull/1513), [#1504](https://github.com/stripe/stripe-ios/pull/1504)
* Adds support for the Bacs Direct Debit payment method [#1487](https://github.com/stripe/stripe-ios/pull/1487)
* Adds support for 16 digit Diners Club cards [#1498](https://github.com/stripe/stripe-ios/pull/1498)

## 19.0.1 2020-03-24
* Fixes an issue building with Xcode 11.4 [#1526](https://github.com/stripe/stripe-ios/pull/1526)

## 19.0.0 2020-02-12
* Deprecates the `STPAPIClient` `initWithConfiguration:` method. Set the `configuration` property on the `STPAPIClient` instance instead. [#1474](https://github.com/stripe/stripe-ios/pull/1474)
* Deprecates `publishableKey` and `stripeAccount` properties of `STPPaymentConfiguration`. See [MIGRATING.md](https://github.com/stripe/stripe-ios/blob/master/MIGRATING.md) for more details. [#1474](https://github.com/stripe/stripe-ios/pull/1474)
* Adds explicit STPAPIClient properties on all SDK components that make API requests. These default to `[STPAPIClient sharedClient]`. This is a breaking change for some users of `stripeAccount`. See [MIGRATING.md](https://github.com/stripe/stripe-ios/blob/master/MIGRATING.md) for more details. [#1469](https://github.com/stripe/stripe-ios/pull/1469)
* The user's postal code is now collected by default in countries that support postal codes. We always recommend collecting a postal code to increase card acceptance rates and reduce fraud. See [MIGRATING.md](https://github.com/stripe/stripe-ios/blob/master/MIGRATING.md) for more details. [#1479](https://github.com/stripe/stripe-ios/pull/1479)

## 18.4.0 2020-01-15
* Adds support for Klarna Pay on Sources API [#1444](https://github.com/stripe/stripe-ios/pull/1444)
* Compresses images using `pngcrush` to reduce SDK size [#1471](https://github.com/stripe/stripe-ios/pull/1471)
* Adds support for CVC recollection in PaymentIntent confirm [#1473](https://github.com/stripe/stripe-ios/pull/1473)
* Fixes a race condition when setting `defaultPaymentMethod` on `STPPaymentOptionsViewController` [#1476](https://github.com/stripe/stripe-ios/pull/1476)

## 18.3.0 2019-12-3
* STPAddCardViewControllerDelegate methods previously removed in v16.0.0 are now marked as deprecated, to help migrating users [#1439](https://github.com/stripe/stripe-ios/pull/1439)
* Fixes an issue where canceling 3DS authentication could leave PaymentIntents in an inaccurate `requires_action` state [#1443](https://github.com/stripe/stripe-ios/pull/1443)
* Fixes text color for large titles [#1446](https://github.com/stripe/stripe-ios/pull/1446)
* Re-adds support for pre-selecting the last selected payment method in STPPaymentContext and STPPaymentOptionsViewController. [#1445](https://github.com/stripe/stripe-ios/pull/1445)
* Fix crash when adding/removing postal code cells [#1450](https://github.com/stripe/stripe-ios/pull/1450)

## 18.2.0 2019-10-31
* Adds support for creating tokens with the last 4 digits of an SSN [#1432](https://github.com/stripe/stripe-ios/pull/1432)
* Renames Standard Integration to Basic Integration

## 18.1.0 2019-10-29
* Adds localizations for English (Great Britain), Korean, Russian, and Turkish [#1373](https://github.com/stripe/stripe-ios/pull/1373)
* Adds support for SEPA Debit as a PaymentMethod [#1415](https://github.com/stripe/stripe-ios/pull/1415)
* Adds support for custom SEPA Debit Mandate params with PaymentMethod [#1420](https://github.com/stripe/stripe-ios/pull/1420)
* Improves postal code UI for users with mismatched regions [#1302](https://github.com/stripe/stripe-ios/issues/1302)
* Fixes a potential crash when presenting the add card view controller [#1426](https://github.com/stripe/stripe-ios/issues/1426)
* Adds offline status checking to FPX payment flows [#1422](https://github.com/stripe/stripe-ios/pull/1422)
* Adds support for push provisions for Issuing users [#1396](https://github.com/stripe/stripe-ios/pull/1396)

## 18.0.0 2019-10-04
* Adds support for building on macOS 10.15 with Catalyst. Use the .xcframework file attached to the release in GitHub. Cocoapods support is coming soon. [#1364](https://github.com/stripe/stripe-ios/issues/1364)
* Errors from the Payment Intents API are now localized by default. See [MIGRATING.md](https://github.com/stripe/stripe-ios/blob/master/MIGRATING.md) for details.
* Adds support for FPX in Standard Integration. [#1390](https://github.com/stripe/stripe-ios/pull/1390)
* Simplified Apple Pay integration when using 3DS2. [#1386](https://github.com/stripe/stripe-ios/pull/1386)
* Improved autocomplete behavior for some STPPaymentHandler blocks. [#1403](https://github.com/stripe/stripe-ios/pull/1403)
* Fixed spurious `keyboardWillAppear` messages triggered by STPPaymentTextCard. [#1393](https://github.com/stripe/stripe-ios/pull/1393)
* Fixed an issue with non-numeric placeholders in STPPaymentTextCard. [#1394](https://github.com/stripe/stripe-ios/pull/1394)
* Dropped support for iOS 9. Please continue to use 17.0.2 if you need to support iOS 9.

## 17.0.2 2019-09-24
* Fixes an error that could prevent a 3D Secure 2 challenge dialog from appearing in certain situations.
* Improved VoiceOver support. [#1384](https://github.com/stripe/stripe-ios/pull/1384)
* Updated Apple Pay and Mastercard branding. [#1374](https://github.com/stripe/stripe-ios/pull/1374)
* Updated the Standard Integration example app to use automatic confirmation. [#1363](https://github.com/stripe/stripe-ios/pull/1363)
* Added support for collecting email addresses and phone numbers from Apple Pay. [#1372](https://github.com/stripe/stripe-ios/pull/1372)
* Introduced support for FPX payments. (Invite-only Beta) [#1375](https://github.com/stripe/stripe-ios/pull/1375)

## 17.0.1 2019-09-09
* Cancellation during the 3DS2 flow will no longer cause an unexpected error. [#1353](https://github.com/stripe/stripe-ios/pull/1353)
* Large Title UIViewControllers will no longer have a transparent background in iOS 13. [#1362](https://github.com/stripe/stripe-ios/pull/1362)
* Adds an `availableCountries` option to STPPaymentConfiguration, allowing one to limit the list of countries in the address entry view. [#1327](https://github.com/stripe/stripe-ios/pull/1327)
* Fixes a crash when using card.io. [#1357](https://github.com/stripe/stripe-ios/pull/1357)
* Fixes an issue with birthdates when creating a Connect account. [#1361](https://github.com/stripe/stripe-ios/pull/1361)
* Updates example code to Swift 5. [#1354](https://github.com/stripe/stripe-ios/pull/1354)
* The default value of `[STPTheme translucentNavigationBar]` is now `YES`. [#1367](https://github.com/stripe/stripe-ios/pull/1367)

## 17.0.0 2019-09-04
* Adds support for iOS 13, including Dark Mode and minor bug fixes. [#1307](https://github.com/stripe/stripe-ios/pull/1307)
* Updates API version from 2015-10-12 to 2019-05-16 [#1254](https://github.com/stripe/stripe-ios/pull/1254)
  * Adds `STPSourceRedirectStatusNotRequired` to `STPSourceRedirectStatus`.  Previously, optional redirects were marked as `STPSourceRedirectStatusSucceeded`.
  * Adds `STPSourceCard3DSecureStatusRecommended` to `STPSourceCard3DSecureStatus`.
  * Removes `STPLegalEntityParams`.  Initialize an `STPConnectAccountParams` with an `individual` or `company` dictionary instead. See https://stripe.com/docs/api/tokens/create_account#create_account_token-account
* Changes the `STPPaymentContextDelegate paymentContext:didCreatePaymentResult:completion:` completion block type to `STPPaymentStatusBlock`, to let you inform the context that the user canceled.
* Adds initial support for WeChat Pay. [#1326](https://github.com/stripe/stripe-ios/pull/1326)
* The user's billing address will now be included when creating a PaymentIntent from an Apple Pay token. [#1334](https://github.com/stripe/stripe-ios/pull/1334)


## 16.0.7 2019-08-23
* Fixes STPThreeDSUICustomization not initializing defaults correctly. [#1303](https://github.com/stripe/stripe-ios/pull/1303)
* Fixes STPPaymentHandler treating post-authentication errors as authentication errors [#1291](https://github.com/stripe/stripe-ios/pull/1291)
* Removes preferredStatusBarStyle from STPThreeDSUICustomization, see STPThreeDSNavigationBarCustomization.barStyle instead [#1308](https://github.com/stripe/stripe-ios/pull/1308)

## 16.0.6 2019-08-13
* Adds a method to STPAuthenticationContext allowing you to configure the SFSafariViewController presented for web-based authentication.
* Adds STPAddress initializer that takes STPPaymentMethodBillingDetails. [#1278](https://github.com/stripe/stripe-ios/pull/1278)
* Adds convenience method to populate STPUserInformation with STPPaymentMethodBillingDetails. [#1278](https://github.com/stripe/stripe-ios/pull/1278)
* STPShippingAddressViewController prefills billing address for PaymentMethods too now, not just Card. [#1278](https://github.com/stripe/stripe-ios/pull/1278)
* Update libStripe3DS2.a to avoid a conflict with Firebase. [#1293](https://github.com/stripe/stripe-ios/issues/1293)

## 16.0.5 2019-08-09
* Fixed an compatibility issue when building with certain Cocoapods configurations. [#1288](https://github.com/stripe/stripe-ios/issues/1288)

## 16.0.4 2019-08-08
* Improved compatibility with other OpenSSL-using libraries. [#1265](https://github.com/stripe/stripe-ios/issues/1265)
* Fixed compatibility with Xcode 10.1. [#1273](https://github.com/stripe/stripe-ios/issues/1273)
* Fixed an issue where STPPaymentContext could be left in a bad state when cancelled. [#1284](https://github.com/stripe/stripe-ios/pull/1284)

## 16.0.3 2019-08-01
* Changes to code obfuscation, resolving an issue with App Store review [#1269](https://github.com/stripe/stripe-ios/pull/1269)
* Adds Apple Pay support to STPPaymentHandler [#1264](https://github.com/stripe/stripe-ios/pull/1264)

## 16.0.2 2019-07-29
* Adds API to let users set a default payment option for Standard Integration [#1252](https://github.com/stripe/stripe-ios/pull/1252)
* Removes querying the Advertising Identifier (IDFA).
* Adds customizable UIStatusBarStyle to STDSUICustomization.

## 16.0.1 2019-07-25
* Migrates Stripe3DS2.framework to libStripe3DS2.a, resolving an issue with App Store validation. [#1246](https://github.com/stripe/stripe-ios/pull/1246)
* Fixes a crash in STPPaymentHandler. [#1244](https://github.com/stripe/stripe-ios/pull/1244)

## 16.0.0 2019-07-18
* Migrates STPPaymentCardTextField.cardParams property type from STPCardParams to STPPaymentMethodCardParams
* STPAddCardViewController:
    * Migrates addCardViewController:didCreateSource:completion: and addCardViewController:didCreateToken:completion: to addCardViewController:didCreatePaymentMethod:completion
    * Removes managedAccountCurrency property - there’s no equivalent parameter necessary for PaymentMethods.
* STPPaymentOptionViewController now shows, adds, removes PaymentMethods instead of Source/Tokens.
* STPCustomerContext, STPBackendAPIAdapter:
    * Removes selectDefaultCustomerSource:completion: -  Users must explicitly select their Payment Method of choice.
    * Migrates detachSourceFromCustomer:completion:, attachSourceToCustomer:completion to detachPaymentMethodFromCustomer:completion:, attachPaymentMethodToCustomer:completion:
    * Adds listPaymentMethodsForCustomerWithCompletion: - the Customer object doesn’t contain attached Payment Methods; you must fetch it from the Payment Methods API.
* STPPaymentContext now uses the new Payment Method APIs listed above instead of Source/Token, and returns the reworked STPPaymentResult containing a PaymentMethod.
* Migrates STPPaymentResult.source to paymentMethod of type STPPaymentMethod
* Deprecates STPPaymentIntentAction* types, replaced by STPIntentAction*. [#1208](https://github.com/stripe/stripe-ios/pull/1208)
  * Deprecates `STPPaymentIntentAction`, replaced by `STPIntentAction`
  * Deprecates `STPPaymentIntentActionType`, replaced by `STPIntentActionType`
  * Deprecates `STPPaymentIntentActionRedirectToURL`, replaced by `STPIntentActionTypeRedirectToURL`
* Adds support for SetupIntents.  See https://stripe.com/docs/payments/cards/saving-cards#saving-card-without-payment
* Adds support for 3DS2 authentication.  See https://stripe.com/docs/mobile/ios/authentication

## 15.0.1 2019-04-16
* Adds configurable support for JCB (Apple Pay). [#1158](https://github.com/stripe/stripe-ios/pull/1158)
* Updates sample apps to use `PaymentIntents` and `PaymentMethods` where available. [#1159](https://github.com/stripe/stripe-ios/pull/1159)
* Changes `STPPaymentMethodCardParams` `expMonth` and `expYear` property types to `NSNumber *` to fix a bug using Apple Pay. [#1161](https://github.com/stripe/stripe-ios/pull/1161)

## 15.0.0 2019-3-19
* Renames all former references to 'PaymentMethod' to 'PaymentOption'. See [MIGRATING.md](/MIGRATING.md) for more details. [#1139](https://github.com/stripe/stripe-ios/pull/1139)
  * Renames `STPPaymentMethod` to `STPPaymentOption`
  * Renames `STPPaymentMethodType` to `STPPaymentOptionType`
  * Renames `STPApplePaymentMethod` to `STPApplePayPaymentOption`
  * Renames `STPPaymentMethodTuple` to `STPPaymentOptionTuple`
  * Renames `STPPaymentMethodsViewController` to `STPPaymentOptionsViewController`
  * Renames all properties, methods, comments referencing 'PaymentMethod' to 'PaymentOption'
* Rewrites `STPaymentMethod` and `STPPaymentMethodType` to match the [Stripe API](https://stripe.com/docs/api/payment_methods/object). [#1140](https://github.com/stripe/stripe-ios/pull/1140).
* Adds `[STPAPI createPaymentMethodWithParams:completion:]`, which creates a PaymentMethod. [#1141](https://github.com/stripe/stripe-ios/pull/1141)
* Adds `paymentMethodParams` and `paymentMethodId` to `STPPaymentIntentParams`.  You can now confirm a PaymentIntent with a PaymentMethod. [#1142](https://github.com/stripe/stripe-ios/pull/1142)
* Adds `paymentMethodTypes` to `STPPaymentIntent`.
* Deprecates several Source-named properties, based on changes to the [Stripe API](https://stripe.com/docs/upgrades#2019-02-11). [#1146](https://github.com/stripe/stripe-ios/pull/1146)
  * Deprecates `STPPaymentIntentParams.saveSourceToCustomer`, replaced by `savePaymentMethod`
  * Deprecates `STPPaymentIntentsStatusRequiresSource`, replaced by `STPPaymentIntentsStatusRequiresPaymentMethod`
  * Deprecates `STPPaymentIntentsStatusRequiresSourceAction`, replaced by `STPPaymentIntentsStatusRequiresAction`
  * Deprecates `STPPaymentIntentSourceAction`, replaced by `STPPaymentIntentAction`
  * Deprecates `STPPaymentSourceActionAuthorizeWithURL`, replaced by `STPPaymentActionRedirectToURL`
  * Deprecates `STPPaymentIntent.nextSourceAction`, replaced by `nextAction`
* Added new localizations for the following languages [#1050](https://github.com/stripe/stripe-ios/pull/1050)
  * Danish
  * Spanish (Argentina/Latin America)
  * French (Canada)
  * Norwegian
  * Portuguese (Brazil)
  * Portuguese (Portugal)
  * Swedish
* Deprecates `STPEphemeralKeyProvider`, replaced by `STPCustomerEphemeralKeyProvider`.  We now allow for ephemeral keys that are not customer [#1131](https://github.com/stripe/stripe-ios/pull/1131)
* Adds CVC image for Amex cards [#1046](https://github.com/stripe/stripe-ios/pull/1046)
* Fixed `STPPaymentCardTextField.nextFirstResponderField` to never return nil [#1059](https://github.com/stripe/stripe-ios/pull/1059)
* Improves return key functionality for `STPPaymentCardTextField`, `STPAddCardViewController` [#1059](https://github.com/stripe/stripe-ios/pull/1059)
* Add postal code support for Saudi Arabia [#1127](https://github.com/stripe/stripe-ios/pull/1127)
* CVC field updates validity if card number/brand change [#1128](https://github.com/stripe/stripe-ios/pull/1128)

## 14.0.0 2018-11-14
* Changes `STPPaymentCardTextField`, which now copies the `cardParams` property. See [MIGRATING.md](/MIGRATING.md) for more details. [#1031](https://github.com/stripe/stripe-ios/pull/1031)
* Renames `STPPaymentIntentParams.returnUrl` to `STPPaymentIntentParams.returnURL`. [#1037](https://github.com/stripe/stripe-ios/pull/1037)
* Removes `STPPaymentIntent.returnUrl` and adds `STPPaymentIntent.nextSourceAction`, based on changes to the [Stripe API](https://stripe.com/docs/upgrades#2018-11-08). [#1038](https://github.com/stripe/stripe-ios/pull/1038)
* Adds `STPVerificationParams.document_back` property. [#1017](https://github.com/stripe/stripe-ios/pull/1017)
* Fixes bug in `STPPaymentMethodsViewController` where selected payment method changes back if it wasn't dismissed in the `didFinish` delegate method. [#1020](https://github.com/stripe/stripe-ios/pull/1020)

## 13.2.0 2018-08-14
* Adds `STPPaymentMethod` protocol implementation for `STPSource`. You can now call `image`/`templatedImage`/`label` on a source. [#976](https://github.com/stripe/stripe-ios/pull/976)
* Fixes crash in `STPAddCardViewController` with some prefilled billing addresses [#1004](https://github.com/stripe/stripe-ios/pull/1004)
* Fixes `STPPaymentCardTextField` layout issues on small screens [#1009](https://github.com/stripe/stripe-ios/pull/1009)
* Fixes hidden text fields in `STPPaymentCardTextField` from being read by VoiceOver [#1012](https://github.com/stripe/stripe-ios/pull/1012)
* Updates example app to add client-side metadata `charge_request_id` to requests to `example-ios-backend` [#1008](https://github.com/stripe/stripe-ios/pull/1008)

## 13.1.0 2018-07-13
* Adds `STPPaymentIntent` to support PaymentIntents. [#985](https://github.com/stripe/stripe-ios/pull/985), [#986](https://github.com/stripe/stripe-ios/pull/986), [#987](https://github.com/stripe/stripe-ios/pull/987), [#988](https://github.com/stripe/stripe-ios/pull/988)
* Reduce `NSURLSession` memory footprint. [#969](https://github.com/stripe/stripe-ios/pull/969)
* Fixes invalid JSON error when deleting `Card` from a `Customer`. [#992](https://github.com/stripe/stripe-ios/pull/992)

## 13.0.3 2018-06-11
* Fixes payment method label overlapping the checkmark, for Amex on small devices [#952](https://github.com/stripe/stripe-ios/pull/952)
* Adds EPS and Multibanco support to `STPSourceParams` [#961](https://github.com/stripe/stripe-ios/pull/961)
* Adds `STPBillingAddressFieldsName` option to `STPBillingAddressFields` [#964](https://github.com/stripe/stripe-ios/pull/964)
* Fixes crash in `STPColorUtils.perceivedBrightnessForColor` [#954](https://github.com/stripe/stripe-ios/pull/954)
* Applies recommended project changes for Xcode 9.4 [#963](https://github.com/stripe/stripe-ios/pull/963)
* Fixes `[Stripe handleStripeURLCallbackWithURL:url]` incorrectly returning `NO` [#962](https://github.com/stripe/stripe-ios/pull/962)

## 13.0.2 2018-05-24
* Makes iDEAL `name` parameter optional, also accepts empty string as `nil` [#940](https://github.com/stripe/stripe-ios/pull/940)
* Adjusts scroll view content offset behavior when focusing on a text field [#943](https://github.com/stripe/stripe-ios/pull/943)

## 13.0.1 2018-05-17
* Fixes an issue in `STPRedirectContext` causing some redirecting sources to fail in live mode due to prematurely dismissing the `SFSafariViewController` during the initial redirects. [#937](https://github.com/stripe/stripe-ios/pull/937)

## 13.0.0 2018-04-26
* Removes Bitcoin source support. See MIGRATING.md. [#931](https://github.com/stripe/stripe-ios/pull/931)
* Adds Masterpass support to `STPSourceParams` [#928](https://github.com/stripe/stripe-ios/pull/928)
* Adds community submitted Norwegian (nb) translation. Thank @Nailer!
* Fixes example app usage of localization files (they were not able to be tested in Finnish and Norwegian before)
* Silences STPAddress deprecation warnings we ignore to stay compatible with older iOS versions
* Fixes "Card IO" link in full SDK reference [#913](https://github.com/stripe/stripe-ios/pull/913)

## 12.1.2 2018-03-16
* Updated the "62..." credit card number BIN range to show a UnionPay icon

## 12.1.1 2018-02-22
* Fix issue with apple pay token creation in PaymentContext, introduced by 12.1.0. [#899](https://github.com/stripe/stripe-ios/pull/899)
* Now matches clang static analyzer settings with Cocoapods, so you won't see any more analyzer issues. [#897](https://github.com/stripe/stripe-ios/pull/897)

## 12.1.0 2018-02-05
* Adds `createCardSources` to `STPPaymentConfiguration`. If you enable this option, when your user adds a card in the SDK's UI, a card source will be created and attached to their Stripe Customer. If this option is disabled (the default), a card token is created. For more information on card sources, see https://stripe.com/docs/sources/cards

## 12.0.1 2018-01-31
* Adding Visa Checkout support to `STPSourceParams` [#889](https://github.com/stripe/stripe-ios/pull/889)

## 12.0.0 2018-01-16
* Minimum supported iOS version is now 9.0.
  * If you need to support iOS 8, the last supported version is [11.5.0](https://github.com/stripe/stripe-ios/releases/tag/v11.5.0)
* Minimum supported Xcode version is now 9.0
* `AddressBook` framework support has been removed.
* `STPRedirectContext` will no longer retain itself for the duration of the redirect, you must explicitly maintain a reference to it yourself. [#846](https://github.com/stripe/stripe-ios/pull/846)
* `STPPaymentConfiguration.requiredShippingAddress` now is a set of `STPContactField` objects instead of a `PKAddressField` bitmask. [#848](https://github.com/stripe/stripe-ios/pull/848)
* See MIGRATING.md for more information on any of the previously mentioned breaking API changes.
* Pre-built view controllers now layout properly on iPhone X in landscape orientation, respecting `safeAreaInsets`. [#854](https://github.com/stripe/stripe-ios/pull/854)
* Fixes a bug in `STPAddCardViewController` that prevented users in countries without postal codes from adding a card when `requiredBillingFields = .Zip`. [#853](https://github.com/stripe/stripe-ios/pull/853)
* Fixes a bug in `STPPaymentCardTextField`. When completely filled out, it ignored calls to `becomeFirstResponder`. [#855](https://github.com/stripe/stripe-ios/pull/855)
* `STPPaymentContext` now has a `largeTitleDisplayMode` property, which you can use to control the title display mode in the navigation bar of our pre-built view controllers. [#849](https://github.com/stripe/stripe-ios/pull/849)
* Fixes a bug where `STPPaymentContext`'s `retryLoading` method would not re-retrieve the customer object, even after calling `STPCustomerContext`'s `clearCachedCustomer` method. [#863](https://github.com/stripe/stripe-ios/pull/863)
* `STPPaymentContext`'s `retryLoading` method will now always attempt to retrieve a new customer object, regardless of whether a cached customer object is available. Previously, this method was only intended for recovery from a loading error; if a customer had already been retrieved, `retryLoading` would do nothing. [#863](https://github.com/stripe/stripe-ios/pull/863)
* `STPCustomerContext` has a new property: `includeApplePaySources`. It is turned off by default. [#864](https://github.com/stripe/stripe-ios/pull/864)
* Adds `UITextContentType` support. This turns on QuickType suggestions for the name, email, and address fields; and uses a better keyboard for Payment Card fields. [#870](https://github.com/stripe/stripe-ios/pull/870)
* Fixes a bug that prevented redirects to the 3D Secure authentication flow when it was optional. [#878](https://github.com/stripe/stripe-ios/pull/878)
* `STPPaymentConfiguration` now has a `stripeAccount` property, which can be used to make API requests on behalf of a Connected account. [#875](https://github.com/stripe/stripe-ios/pull/875)
* Adds `- [STPAPIClient createTokenWithConnectAccount:completion:]`, which creates Tokens for Connect Accounts: (optionally) accepting the Terms of Service, and sending information about the legal entity. [#876](https://github.com/stripe/stripe-ios/pull/876)
* Fixes an iOS 11 bug in `STPPaymentCardTextField` that blocked tapping on the number field while editing the expiration or CVC on narrow devices (4" screens). [#883](https://github.com/stripe/stripe-ios/pull/883)

## 11.5.0 2017-11-09
* Adds a new helper method to `STPSourceParams` for creating reusable Alipay sources. [#811](https://github.com/stripe/stripe-ios/pull/811)
* Silences spurious availability warnings when using Xcode9 [#823](https://github.com/stripe/stripe-ios/pull/823)
* Auto capitalizes currency code when using `paymentRequestWithMerchantIdentifier ` to improve compatibility with iOS 11 `PKPaymentAuthorizationViewController` [#829](https://github.com/stripe/stripe-ios/pull/829)
* Fixes a bug in `STPRedirectContext` which caused `SFSafariViewController`-based redirects to incorrectly dismiss when switching apps. [#833](https://github.com/stripe/stripe-ios/pull/833)
* Fixes a bug that incorrectly offered users the option to "Use Billing Address" on the shipping address screen when there was no existing billing address to fill in. [#834](https://github.com/stripe/stripe-ios/pull/834)

## 11.4.0 2017-10-20
* Restores `[STPCard brandFromString:]` method which was marked as deprecated in a recent version [#801](https://github.com/stripe/stripe-ios/pull/801)
* Adds `[STPBankAccount metadata]` and `[STPCard metadata]` read-only accessors and improves annotation for `[STPSource metadata]` [#808](https://github.com/stripe/stripe-ios/pull/808)
* Un-deprecates `STPBackendAPIAdapter` and all associated methods. [#813](https://github.com/stripe/stripe-ios/pull/813)
* The `STPBackendAPIAdapter` protocol now includes two optional methods, `detachSourceFromCustomer` and `updateCustomerWithShipping`. If you've implemented a class conforming to `STPBackendAPIAdapter`, you may add implementations of these methods to support deleting cards from a customer and saving shipping info to a customer. [#813](https://github.com/stripe/stripe-ios/pull/813)
* Adds the ability to set custom footers on view controllers managed by the SDK. [#792](https://github.com/stripe/stripe-ios/pull/792)
* `STPPaymentMethodsViewController` will now display saved card sources in addition to saved card tokens. [#810](https://github.com/stripe/stripe-ios/pull/810)
* Fixes a bug where certain requests would return a generic failed to parse response error instead of the actual API error. [#809](https://github.com/stripe/stripe-ios/pull/809)

## 11.3.0 2017-09-13
* Adds support for creating `STPSourceParams` for P24 source [#779](https://github.com/stripe/stripe-ios/pull/779)
* Adds support for native app-to-app Alipay redirects [#783](https://github.com/stripe/stripe-ios/pull/783)
* Fixes crash when `paymentContext.hostViewController` is set to a `UINavigationController` [#786](https://github.com/stripe/stripe-ios/pull/786)
* Improves support and compatibility with iOS 11
  * Explicitly disable code coverage generation for compatibility with Carthage in Xcode 9 [#795](https://github.com/stripe/stripe-ios/pull/795)
  * Restore use of native "Back" buttons [#789](https://github.com/stripe/stripe-ios/pull/789)
* Changes and fixes methods on `STPCard`, `STPCardParams`, `STPBankAccount`, and `STPBankAccountParams` to bring card objects more in line with the rest of the API. See MIGRATING for further details.
  * `STPCard` and `STPCardParams` [#760](https://github.com/stripe/stripe-ios/pull/760)
  * `STPBankAccount` and `STPBankAccountParams` [#761](https://github.com/stripe/stripe-ios/pull/761)
* Adds nullability annotations to `STPPaymentMethod` protocol [#753](https://github.com/stripe/stripe-ios/pull/753)
* Improves the `[STPAPIResponseDecodable allResponseFields]` by removing all instances of `[NSNull null]` including ones that are nested. See MIGRATING.md. [#747](https://github.com/stripe/stripe-ios/pull/747)

## 11.2.0 2017-07-27
* Adds an option to allow users to delete payment methods from the `STPPaymentMethodsViewController`. Enabled by default but can disabled using the `canDeletePaymentMethods` property of `STPPaymentConfiguration`.
  * Screenshots: https://user-images.githubusercontent.com/28276156/28131357-7a353474-66ee-11e7-846c-b38277d111fd.png
* Adds a postal code field to `STPPaymentCardTextField`, configurable with `postalCodeEntryEnabled` and `postalCodePlaceholder`. Disabled by default.
* `STPCustomer`'s `shippingAddress` property is now correctly annotated as nullable.
* Removed `STPCheckoutUnknownError`, `STPCheckoutTooManyAttemptsError`, and `STPCustomerContextMissingKeyProviderError`. These errors will no longer occur.

## 11.1.0 2017-07-12
* Adds stripeAccount property to `STPAPIClient`, set this to perform API requests on behalf of a connected account
* Fixes the `routingNumber` property of `STPBankAccount` so that it is populated when the information is available
* Adds iOS Objective-C Style Guide

## 11.0.0 2017-06-27
* We've greatly simplified the integration for `STPPaymentContext`. See MIGRATING.md.
* As part of this new integration, we've added a new class, `STPCustomerContext`, which will automatically prefetch your customer and cache it for a brief interval. We recommend initializing your `STPCustomerContext` before your user enters your checkout flow so their payment methods are loaded in advance. If in addition to using `STPPaymentContext`, you create a separate `STPPaymentMethodsViewController` to let your customer manage their payment methods outside of your checkout flow, you can use the same instance of `STPCustomerContext` for both.
* We've added a `shippingAddress` property to `STPUserInformation`, which you can use to pre-fill your user's shipping information.
* `STPPaymentContext` will now save your user's shipping information to their Stripe customer object. Shipping information will automatically be pre-filled from the customer object for subsequent checkouts.
* Fixes nullability annotation for `[STPFile stringFromPurpose:]`. See MIGRATING.md.
* Adds description implementations to all public models, for easier logging and debugging.
* The card autofill via SMS feature of `STPPaymentContext` has been removed. See MIGRATING.md.

## 10.2.0 2017-06-19
* We've added a `paymentCountry` property to `STPPaymentContext`. This affects the countryCode of Apple Pay payments, and defaults to "US". You should set this to the country your Stripe account is in.
* `paymentRequestWithMerchantIdentifier:` has been deprecated. See MIGRATING.md
* If the card.io framework is present in your app, `STPPaymentContext` and `STPAddCardViewController` will show a "scan card" button.
* `STPAddCardViewController` will now attempt to auto-fill the users city and state from their entered Zip code (United States only)
* Polling for source object updates is deprecated. Check https://stripe.com/docs for the latest best practices on how to integrate with the sources API using webhooks.
* Fixes a crash in `STPCustomerDeserializer` when both data and error are nil.
* `paymentMethodsViewController:didSelectPaymentMethod:` is now optional.
* Updates the example apps to use Alamofire.

## 10.1.0 2017-05-05
* Adds STPRedirectContext, a helper class for handling redirect sources.
* STPAPIClient now supports tokenizing a PII number and uploading images.
* Updates STPPaymentCardTextField's icons to match Elements on the web. When the card number is invalid, the field will now display an error icon.
* The alignment of the new brand icons has changed to match the new CVC and error icons. If you use these icons via `STPImageLibrary`, you may need to adjust your layout.
* STPPaymentCardTextField's isValid property is now KVO-observable.
* When creating STPSourceParams for a SEPA debit source, address fields are now optional.
* `STPPaymentMethodsViewControllerDelegate` now has a separate `paymentMethodsViewControllerDidCancel:` callback, differentiating from successful method selections. You should make sure to also dismiss the view controller in that callback
* Because collecting some basic data on tokenization helps us detect fraud, we've removed the ability to disable analytics collection using `[Stripe disableAnalytics]`.

## 10.0.1 2017-03-16
* Fixes a bug where card sources didn't include the card owner's name.
* Fixes an issue where STPPaymentMethodsViewController didn't reload after adding a new payment method.

## 10.0.0 2017-03-06
* Adds support for creating, retrieving, and polling Sources. You can enable any payment methods available to you in the Dashboard.
  * https://stripe.com/docs/mobile/ios/sources
  * https://dashboard.stripe.com/account/payments/settings
* Updates the Objective-C example app to include example integrations using several different payment methods.
* Updates `STPCustomer` to include `STPSource` objects in its `sources` array if a customer has attached sources.
* Removes methods deprecated in Version 6.0.
* Fixes property declarations missing strong/nullable identifiers.

## 9.4.0 2017-02-03
* Adds button to billing/shipping entry screens to fill address information from the other one.
* Fixes and unifies view controller behavior around theming and nav bars.
* Adds month validity check to `validationStateForExpirationYear`
* Changes some Apple Pay images to better conform to official guidelines.
* Changes STPPaymentCardTextField's card number placeholder to "4242..."
* Updates STPPaymentCardTextField's CVC placeholder so that it changes to "CVV" for Amex cards

## 9.3.0 2017-01-05
* Fixes a regression introduced in v9.0.0 in which color in STPTheme is used as the background color for UINavigationBar
  * Note: This will cause navigation bar theming to work properly as described in the Stripe iOS docs, but you may need to audit your custom theme settings if you based them on the actual behavior of 9.0-9.2
* If the navigation bar has a theme different than the view controller's theme, STP view controllers will use the bar's theme to style it's UIBarButtonItems
* Adds a fallback to using main bundle for localized strings lookup if locale is set to a language the SDK doesn't support
* Adds method to get a string of a card brand from `STPCardBrand`
* Updated description of how to run tests in README
* Fixes crash when user cancels payment before STPBackendAPIAdapter methods finish
* Fixes bug where country picker wouldn't update when first selected.


## 9.2.0 2016-11-14
* Moves FBSnapshotTestCase dependency to Cartfile.private. No changes if you are not using Carthage.
* Adds prebuilt UI for collecting shipping information.

## 9.1.0 2016-11-01
* Adds localized strings for 7 languages: de, es, fr, it, ja, nl, zh-Hans.
* Slight redesign to card/billing address entry screen.
* Improved internationalization for State/Province/County address field.
* Adds new Mastercard 2-series BIN ranges.
* Fixes an issue where callbacks may be run on the wrong thread.
* Fixes UIAppearance compatibility in STPPaymentCardTextField.
* Fixes a crash when changing application language via an Xcode scheme.

## 9.0.0 2016-10-04
* Change minimum requirements to iOS 8 and Xcode 8
* Adds "app extension API only" support.
* Updates Swift example app to Swift 3
* Various fixes to ObjC example app

## 8.0.7 2016-09-15
* Add ability to set currency for managed accounts when adding card
* Fix broken links for Privacy Policy/Terms of Service for Remember Me feature
* Sort countries in picker alphabetically by name instead of ISO code
* Make "County" field optional on billing address screen.
* PKPayment-related methods are now annotated as available in iOS8+ only
* Optimized speed of input sanitation methods (thanks @kballard!)

## 8.0.6 2016-09-01
* Improved internationalization on billing address forms
  * Users in countries that don't use postal codes will no longer see that field.
  * The country field is now auto filled in with the phone's region
  * Changing the selected country will now live update other fields on the form (such as State/County or Zip/Postal Code).
* Fixed an issue where certain Cocoapods configurations could result in Stripe resource files being used in place of other frameworks' or the app's resources.
* Fixed an issue where when using Apple Pay, STPPaymentContext would fire two `didFinishWithStatus` messages.
* Fixed the `deviceSupportsApplePay` method to also check for Discover cards.
* Removed keys from Stripe.bundle's Info.plist that were causing iTunes Connect to sometimes error on app submission.

## 8.0.5 2016-08-26
* You can now optionally use an array of PKPaymentSummaryItems to set your payment amount, if you would like more control over how Apple Pay forms are rendered.
* Updated credit card and Apple Pay icons.
* Fixed some images not being included in the resources bundle target.
* Non-US locales now have an alphanumeric keyboard for postal code entry.
* Modals now use UIModalPresentationStyleFormSheet.
* Added more accessibility labels.
* STPPaymentCardTextField now conforms to UIKeyInput (thanks @theill).

## 8.0.4 2016-08-01
* Fixed an issue with Apple Pay payments not using the correct currency.
* View controllers now update their status bar and scroll view indicator styles based on their theme.
* SMS code screen now offers to paste copied codes.

## 8.0.3 2016-07-25
* Fixed an issue with some Cocoapods installations

## 8.0.2 2016-07-09
* Fixed an issue with custom theming of Stripe UI

## 8.0.1 2016-07-06
* Fixed error handling in STPAddCardViewController

## 8.0.0 2016-06-30
* Added prebuilt UI for collecting and managing card information.

## 7.0.2 2016-05-24
* Fixed an issue with validating certain Visa cards.

## 7.0.1 2016-04-29
* Added Discover support for Apple Pay
* Add the now-required `accountHolderName` and `accountHolderType` properties to STPBankAccountParams
* We now record performance metrics for the /v1/tokens API - to disable this behavior, call [Stripe disableAnalytics].
* You can now demo the SDK more easily by running `pod try stripe`.
* This release also removes the deprecated Checkout functionality from the SDK.

## 6.2.0 2016-02-05
* Added an `additionalAPIParameters` field to STPCardParams and STPBankAccountParams for sending additional values to the API - useful for beta features. Similarly, added an `allResponseFields` property to STPToken, STPCard, and STPBankAccount for accessing fields in the response that are not yet reflected in those classes' @properties.

## 6.1.0 2016-01-21
* Renamed card on STPPaymentCardTextField to cardParams.
* You can now set an STPPaymentCardTextField's contents programmatically by setting cardParams to an STPCardParams object.
* Added delegate methods for responding to didBeginEditing events in STPPaymentCardTextField.
* Added a UIImage category for accessing our card icon images
* Fixed deprecation warnings for deployment targets >= iOS 9.0

## 6.0.0 2015-10-19
* Splits logic in STPCard into 2 classes - STPCard and STPCardParams. STPCardParams is for making requests to the Stripe API, while STPCard represents the response (you'll almost certainly want just to replace any usage of STPCard in your app with STPCardParams). This also applies to STPBankAccount and the newly-created STPBankAccountParams.
* Version 6.0.1 fixes a minor Cocoapods issue.

## 5.1.0 2015-08-17
* Adds STPPaymentCardTextField, a new version of github.com/stripe/PaymentKit featuring many bugfixes. It's useful if you need a pre-built credit card entry form.
* Adds the currency param to STPCard for those using managed accounts & debit card payouts.
* Versions 5.1.1 and 5.1.2 fix minor issues with CocoaPods installation
* Version 5.1.3 contains bug fixes for STPPaymentCardTextField.
* Version 5.1.4 improves compatibility with iOS 9.

## 5.0.0 2015-08-06
* Fix an issue with Carthage installation
* Fix an issue with CocoaPods frameworks
* Deprecate native Stripe Checkout

## 4.0.1 2015-05-06
* Fix a compiler warning
* Versions 4.0.1 and 4.0.2 fix minor issues with CocoaPods and Carthage installation.

## 4.0.0 2015-05-06
* Remove STPPaymentPresenter
* Support for latest ApplePayStubs
* Add nullability annotations to improve Swift support (note: this now requires Swift 1.2)
* Bug fixes

## 3.1.0 2015-01-19
* Add support for native Stripe Checkout, as well as STPPaymentPresenter for automatically using Checkout as a fallback for Apple Pay
* Add OSX support, including Checkout
* Add framework targets and Carthage support
* It's safe to remove the STRIPE_ENABLE_APPLEPAY compiler flag after this release.

## 3.0.0 2015-01-05
* Migrate code into STPAPIClient
* Add 'brand' and 'funding' properties to STPCard

## 2.2.2 2014-11-17
* Add bank account tokenization methods

## 2.2.1 2014-10-27
* Add billing address fields to our Apple Pay API
* Various bug fixes and code improvements

## 2.2.0 2014-10-08
* Move Apple Pay testing functionality into a separate project, ApplePayStubs. For more info, see github.com/stripe/ApplePayStubs.
* Improve the provided example app

## 2.1.0 2014-10-07
* Remove token retrieval API method
* Refactor functional tests to use new XCTestCase functionality

## 2.0.3 2014-09-24
* Group ApplePay code in a CocoaPods subspec

## 2.0.2 2014-09-24
* Move ApplePay code behind a compiler flag to avoid warnings from Apple when accidentally including it

## 2.0.1 2014-09-18
* Fix some small bugs related to ApplePay and iOS8

## 2.0 2014-09-09
* Add support for native payments via Pay

## 1.2 2014-08-21
* Removed PaymentKit as a dependency. If you'd like to use it, you may still do so by including it separately.
* Removed STPView. PaymentKit provides a near-identical version of this functionality if you need to migrate.
* Improve example project
* Various code fixes

## 1.1.4 2014-05-22
* Fixed an issue where tokenization requests would fail under iOS 6 due to SSL certificate verification

## 1.1.3 2014-05-12
* Send some basic version and device details with requests for debugging.
* Added -description to STPToken
* Fixed some minor code nits
* Modernized code

## 1.1.2 2014-04-21
* Added test suite for SSL certificate expiry/revocation
* You can now set STPView's delegate from Interface Builder

## 1.1.1 2014-04-14
* API methods now verify the server's SSL certificate against a preset blacklist.
* Fixed some bugs with SSL verification.
* Note: This version now requires the `Security` framework. You will need to add this to your app if you're not using CocoaPods.

## 1.0.4 2014-03-24

* Upgraded tests from OCUnit to XCTest
* Fixed an issue with the SenTestingKit dependency
* Removed some dead code

## 1.0.3 2014-03-21

* Fixed: Some example files had target memberships set for StripeiOS and iOSTest.
* Fixed: The example publishable key was expired.
* Fixed: Podspec did not pass linting.
* Some fixes for 64-bit.
* Many improvements to the README.
* Fixed example under iOS 7
* Some source code cleaning and modernization.

## 1.0.2 2013-09-09

* Add exceptions for null successHandler and errorHandler.
* Added the ability to POST the created token to a URL.
* Made STPCard properties nonatomic.
* Moved PaymentKit to be a submodule; added to Podfile as a dependency.
* Fixed some warnings caught by the static analyzer (thanks to jcjimenez!)

## 1.0.1 2012-11-16

* Add CocoaPods support
* Change directory structure of bindings to make it easier to install

## 1.0.0 2012-11-16

* Initial release

Special thanks to: Todd Heasley, jcjimenez.<|MERGE_RESOLUTION|>--- conflicted
+++ resolved
@@ -7,11 +7,8 @@
 * [Added] Support for AU BECS Debit with SetupIntents.
 * [Added] Support for OXXO with PaymentIntents.
 * [Added] Support for Konbini with PaymentIntents.
-<<<<<<< HEAD
 * [Added] Support for PayNow with PaymentIntents.
-=======
 * [Added] Support for Boleto with PaymentIntents.
->>>>>>> 0f2e28b4
 
 ### CustomerSheet
 * [Changed] When adding a payment method, and tapping the close button, the newly added payment method was implicitly selected resulting with `.selected(PaymentOptionSelection?)`.  Now, the result will be `.canceled(PaymentOptionSelection?)`.
