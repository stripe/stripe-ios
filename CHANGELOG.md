## X.Y.Z 2025-XX-YY
### PaymentSheet
* [Fixed] EmbeddedPaymentElement now errors when `configuration.rowSelectionBehavior` is `.immediateAction` and `configuration.embeddedViewDisplaysMandateText` is `true` to ensure integrations display legal mandate text to the customer.

## 24.16.2 2025-07-07

<<<<<<< HEAD
### AddressElement
* [Added] SwiftUI support for AddressElement.

## 24.16.2 2025-07-07
=======
* [Deprecated] Carthage is no longer officially supported. We will continue to publish binaries to the GitHub releases page for Carthage, but we will no longer test the Carthage CLI tool.
>>>>>>> 61d352e8

### PaymentSheet
* [Added] Address autocomplete functionality when collecting full billing details in payment method forms.
* [Fixed] Form error text not respecting Appearance API font settings

## 24.16.1 2025-06-23

### PaymentSheet
* [Fixed] A race condition when updating the `paymentOption` on `PaymentSheet.FlowController`.

## 24.16.0 2025-06-16

### PaymentSheet
* [Fixed] A bug where the EmbeddedPaymentElement failed to display forms when tapped in SwiftUI.
* [Changed] `paymentOption` on `PaymentSheet.FlowController` is now annotated with `@Published` for better ergonomics in SwiftUI.
* [Added] A new `flatWithChevron` Embedded Payment Element row style.

## 24.15.0 2025-06-02

### Connect
* [CHANGED] Removed `PrivateBetaConnect` annotation and all usages. [Connect SDK](https://docs.stripe.com/connect/get-started-connect-embedded-components?platform=ios) is now GA.

### PaymentSheet
* [Added] The ability to customize the height of the primary button with `PaymentSheetAppearance.primaryButton.height`.
* [Added] The ability to customize form insets with `PaymentSheetAppearance.formInsets`.

## 24.14.0 2025-05-19
### PaymentSheet
* [Added] Support for payment method options setup future usage in public preview.

## 24.13.1 2025-05-05
### PaymentSheet
* [Fixed] Updated the "TEST MODE" badge to say "TEST", due to the upcoming release of [Sandboxes](https://docs.stripe.com/sandboxes).
* [Added] Added support for Thai language.

## 24.13.0 2025-05-05
### PaymentSheet
* [Added] Embedded Payment Element is now generally available. Learn more by visiting the [docs](https://docs.stripe.com/payments/mobile/embedded).

## 24.12.1 2025-04-30
### Identity
* [Fixed] Fixed an issue where identity verification may fail due to stale model cache.

## 24.12.0 2025-04-21
### PaymentSheet
* [Added] Bank payments are now available in the PaymentSheet without requiring a dependency on `StripeFinancialConnections`.
* [Added] Ability to update saved cards when using CustomerSessions (private preview)
* [Added] Added payment method options setup future usage to deferred API.

## 24.11.1 2025-04-14
### PaymentSheet
* [Added] Added support for PayNow and PromptPay to Embedded Payment Element (private preview).
* [Fixed] Fixed theming issues in the native Link experience (private preview).

## 24.11.0 2025-04-07
### PaymentSheet
* [Added] Added `rowSelectionBehavior` API to Embedded Payment Element (private preview).
* [Changed] The native Link experience (private preview) is now available as a payment method even if you collect billing details via `billingDetailsCollectionConfiguration`.
* [Changed] Updated Afterpay branding in the US to be Cash App Afterpay.

## 24.10.0 2025-03-31
### PaymentSheet
* [Added] Added `LinkConfiguration` to allow control over Link in PaymentSheet.
* [Fixed] Improved reliability of expiration date detection when scanning cards.

## 24.9.0 2025-03-24
### Connect (Private Preview)
* [Fixed] Fixed an issue where Account Onboarding exit events were not being properly emitted.

### PaymentSheet
* [Fixed] Embedded Payment Element (private beta) possibly showing empty forms after calling `update()`.

## 24.8.0 2025-03-17
### PaymentSheet, CustomerSheet
* [Added] Support for default payment methods in private beta.

## 24.7.0 2025-03-03
### Connect (Private Preview)
* [Changed] The SDK now manages the onboarding component's presentation.
* [Changed] The payouts component is no longer available.

### PaymentSheet
* [Fixed] Fixed an issue in Embedded Payment Element (private preview) where the row could be selected even though there's no valid payment option.
* [Added] Support for Crypto in PaymentSheet
* [Added] Added card brand filtering to specify allowed or blocked card brands. Learn more by visiting the [docs](https://docs.stripe.com/payments/mobile/filter-card-brands?platform=ios).

### Payments
* [Fixed] Fixed an issue that caused `STPPaymentMethodUSBankAccount.linkedAccount` to be `nil` for some merchants.

## 24.6.0 2025-02-18
* [Fixed] The SDK and example apps now compile in Xcode 16.2

### Financial Connections
* [Added] The `StripeFinancialConnections` SDK now supports dark mode, and will automatically adapt to the device's theme. [Learn more](https://docs.stripe.com/financial-connections/other-data-powered-products?platform=ios#connections-customize-ios) about configuring appearance settings.

### CustomerSheet
* [Added] `sepa_debit` PaymentMethod is now available in CustomerSheet

## 24.5.0 2025-02-10
### CardScan
* [Fixed] Fixed an issue where the UI layout was incorrect after Camera permissions were denied. ([#4487](https://github.com/stripe/stripe-ios/pull/4487)) (Thanks [@matheusbc](https://github.com/matheusbc)!)

## 24.4.1 2025-01-21
### ApplePay
* [Added] Added a `dismiss` method to `STPApplePayContext`.

### PaymentSheet
* [Fixed] Embedded Payment Element (private beta) layout margins default to zero.
* [Fixed] Fixed a bug in Embedded Payment Element (private beta) where it could attempt to present a view controller while already presenting.

## 24.4.0 2025-01-13
### PaymentSheet
* [Fixed] PaymentSheet using vertical payment method layout now defaults to Apple Pay when the customer doesn't have a default saved payment method.

### Identity
* [Added] Updates example app to allow reusing VerificationSessions.

## 24.3.0 2025-01-06
### Embedded Payment Element
* [Added] Embedded Payment Element is now in private beta.

### PaymentSheet
* [Fixed] Fixed a bug where saved payment methods could appear out of order if you have multiple types (e.g. card and bank).
* [Fixed] Fixed a bug where deferred PaymentIntents would fail to validate when capture_method = automatic_async ([#4329](https://github.com/stripe/stripe-ios/issues/4329))


## 24.2.0 2024-12-19
### Connect
* [Added] `StripeConnect` SDK to add connected account dashboard functionality to your app using [Connect embedded components](https://docs.stripe.com/connect/get-started-connect-embedded-components?platform=ios).

## 24.1.3 2024-12-16
### PaymentSheet, CustomerSheet
* [Changed] Changed the edit and remove saved payment method flow so that tapping 'Edit' displays an icon that leads to a new update payment method screen that displays payment method details for card (last 4 digits of card number, cvc and expiry date fields), US Bank account (name, email, last 4 digits of bank acocunt), and SEPA debit (name, email, last 4 digits of IBAN).

### Identity
* [Fixed] Fixes an error with selfie verification.

## 24.1.2 2024-12-05
### PaymentSheet
* [Fixed] Fixed an issue where FlowController returned incorrect `PaymentOptionDisplayData` for Link card brand transactions.

## 24.1.1 2024-12-02
### PaymentSheet
* [Fixed] Fixed an animation glitch when dismissing PaymentSheet in React Native.
* [Fixed] Fixed an issue in Instant Bank Payments that occurred when using a connected account.

## 24.1.0 2024-11-25
### Payments
* [Added] Support for Crypto bindings.

### PaymentSheet
* [Fixed] US Bank Account now shows the correct mandate when using the `instant_or_skip` verification method.

## 24.0.2 2024-11-21
### PaymentSheet
* [Fixed] A bug where PaymentSheet would cause layout issues when nested within certain navigation stacks.

## 24.0.1 2024-11-18
### PaymentSheet
* [Added] Instant Bank Payments are now available when using deferred intents.
* [Fixed] Fixed an issue with the vertical list with 3 or more saved payment methods where tapping outside the screen sometimes drops changes that were made (e.g. removal or update of PMs).
* [Fixed] Fixed an issue where the dialog when removing a co-branded card may show the incorrect card brand.
* [Fixed] Fixed issue preventing users to enter in 4 digit account numbers for AU Becs.

## 24.0.0 2024-11-04
### PaymentSheet
* [Changed] The default value of `PaymentSheet.Configuration.paymentMethodLayout` has changed from `.horizontal` to `.automatic`. See [MIGRATING.md](https://github.com/stripe/stripe-ios/blob/master/MIGRATING.md) for more details.
* [Fixed] Fixed an animation glitch when dismissing PaymentSheet in React Native.
* [Fixed] Fixed an issue with FlowController in vertical layout where the payment method could incorrectly be preserved across a call to `update` when it's no longer valid.
* [Fixed] Fixed a potential deadlock when `paymentOption` is accessed from Swift concurrency.
* [Fixed] Fixed deferred intent validation to handle cloned payment methods ([#4195](https://github.com/stripe/stripe-ios/issues/4195)

### Basic Integration
* [Removed] Basic Integration has been removed. [Please use Mobile Payment Element instead](https://docs.stripe.com/payments/mobile/migrating-to-mobile-payment-element-from-basic-integration).

## 23.32.0 2024-10-21
### PaymentSheet
* [Added] Added `PaymentSheet.Configuration.paymentMethodLayout`. Configure the layout of payment methods in the sheet using `paymentMethodLayout` to display them either horizontally, vertically, or let Stripe optimize the layout automatically.

## 23.31.1 2024-10-08
### PaymentSheet
* [Fixed] Fixed an issue where ISK was not correctly formatted as a zero-decimal currency when using PaymentSheet or Apple Pay. (Thanks [@Thithip](https://github.com/Thithip)!)
* [Fixed] Fixed an issue where US Bank Account forms would drop form field input when `FlowController.update` is called.

## 23.31.0 2024-09-23
### PaymentSheet
* [Added] The ability to customize the disabled colors of the primary button with `PaymentSheetAppearance.primaryButton.disabledBackgroundColor` and `PaymentSheetAppearance.primaryButton.disabledTextColor`.
* [Added] CVC Recollection is now in GA. For more information see our docs for [here](https://docs.stripe.com/payments/accept-a-payment?platform=ios#ios-cvc-recollection) for intent first integrations or [here](https://docs.stripe.com/payments/accept-a-payment-deferred?platform=ios&type=payment#ios-cvc-recollection) for deferred intent integrations.
* [Fixed] Fixed an issue where checkboxes were not visible when `appearance.colors.componentBorder` was transparent.

### CardScan
* [Fixed] The 0.5x lens is now used when scanning cards, if available. (Thanks [@akhmedovgg](https://github.com/akhmedovgg)!)

## 23.30.0 2024-09-09
### PaymentSheet
* [Added] CustomerSessions is now in private beta.
* [Fixed] PaymentSheet now uses a border width of 1.5 instead of 0 when `PaymentSheet.Appearance.borderWidth' is 0.
* [Fixed] The 0.5x lens is now used when scanning cards, if available. (Thanks [@akhmedovgg](https://github.com/akhmedovgg)!)

## 23.29.2 2024-08-19
### PaymentSheet
* [Fixed] Avoid multiple calls to CVC Recollection callback for deferred intent integrations
* [Fixed] Fixed an issue in SwiftUI where setting `isPresented=false` wouldn't dismiss the sheet.

## 23.29.1 2024-08-12
### PaymentSheet
* [Fixed] Fixed an issue where signing up with Link and paying would vend an empty `STPPaymentMethod` object to an `IntentConfiguration` confirmHandler callback.
* [Fixed] Fixed PaymentSheet.FlowController returning unlocalized labels for certain payment methods e.g. "AfterPay ClearPay" instead of "Afterpay" or "Clearpay" depending on locale.
* [Added] `PaymentSheet.IntentConfiguration` now validates that its `amount` is non-zero.

### PaymentsUI
* [Fixed] Fixed an issue where STPPaymentCardTextField wouldn't call its delegate `paymentCardTextFieldDidChange` method when the preferred card network changed.

## 23.29.0 2024-08-05
### PaymentSheet
* [Fixed] Fixed a scroll issue with native 3DS2 authentication screen when the keyboard appears.
* [Added] When a card is saved (ie you're using a PaymentIntent + setup_future_usage or SetupIntent), legal disclaimer text now appears below the form indicating the card can be charged for future payments.
* [Fixed] iOS 18 Compatibility with removing multiple saved payment methods
* [Fixed] Fixed an issue where the keyboard could focus on a hidden phone number field.
* [Added] Support for Sunbit (Private Beta) with PaymentIntents.
* [Added] Support for Billie (Private Beta) with PaymentIntents.
* [Fixed] Fixed an issue where saved payment method UI wouldn't respect `PaymentSheet.Configuration.style` when selected.
* [Added] Support for Satispay (Private Beta) with PaymentIntents.

### Payments
* [Added] Support for Sunbit (Private Beta) bindings.
* [Added] Support for Billie (Private Beta) bindings.
* [Added] Support for Satispay (Private Beta) bindings.

## 23.28.3 2024-09-03
This release was made in error, and contains changes from 23.29.0, 23.29.1, and 23.29.2.

## 23.28.1 2024-07-16
### Payments
* [Fixed] Improved reliability when paying or setting up with Cash App Pay.
* [Fixed] Pass stripeAccount context when presenting PayWithLinkWebController for connected accounts

## 23.28.0 2024-07-08

### Payments
* [Fixed] An issue where the correct card brand was not being displayed for card brand choice in STPPaymentOptionsViewController and STPPaymentContext.
* [Added] Adds coupon support to STPApplePayContext with a new `didChangeCouponCode` delegate method (h/t @JoeyLeeMEA).
* [Fixed] Fixed an issue where successful TWINT payments were sometimes incorrectly considered 'canceled'.

### PaymentSheet
* [Fixed] Fixed an issue where certain cobranded cards showed a generic card icon instead of using the other card brand.
* [Fixed] Fixed an issue where amounts with currency=IDR were displayed as-is, instead of dropping the last two digits.
* [Fixed] Fixed an issue where some payment method images in the horizontal scrollview could briefly flash.

## 23.27.6 2024-06-25
### All
* [Fixed] Improved reliability when paying with Swish.

## 23.27.5 2024-06-20
### PaymentSheet
* [Fixed] An issue that was preventing users from completing checkout with SetupIntents and PaymentIntents using `setup_future_usage` for the following payment method types: Amazon Pay, Cash App Pay, PayPal, and Revolut Pay.

## 23.27.4 2024-06-18
### PaymentSheet
* [Fixed] Fixed an issue where when displaying an LPM with no input fields, the sheet would take up the entire height of the screen.

## 23.27.3 2024-06-14
### PaymentSheet
* [Fixed] Fixed an issue where changing the country of a phone number would not update the UI when the phone number's validity changed.
* [Changed] The "save this card" checkbox is now unchecked by default. To change this behavior, set your PaymentSheet.Configuration.savePaymentMethodOptInBehavior to `.requiresOptOut`.
* [Fixed] Fixed an issue where PaymentSheet would not present in the iOS 18 beta when using SwiftUI.
* [Fixed] Fixed an issue in PaymentSheet.FlowController that could lead to the CVC recollection form being shown on presentPaymentOptions()

### CustomerSheet
* [Fixed] Fixed an issue where CustomerSheet would not present in the iOS 18 beta when using SwiftUI.

### Payments
* [Added] Updated support for MobilePay bindings.
* [Changed] Some Payment Methods (including Klarna and PayPal) may now authenticate using ASWebAuthenticationSession, enabling these payment methods to share session storage across apps.
* [Fixed] Fixed printing spurious STPAssertionFailure warnings.

## 23.27.2 2024-05-06
### CardScan
* [Changed] ScannedCard to allow access for expiryMonth, expiryYear and name.

### PaymentSheet
* [Added] Support for Multibanco with PaymentIntents.
* [Fixed] Fixed an issue where STPPaymentHandler sometimes reported errors using `unexpectedErrorCode` instead of a more specific error when customers fail a next action.
* [Changed] PaymentSheet displays Apple Pay as a button when there are saved payment methods and Link isn't available instead of within the list of saved payment methods.
* [Fixed] Expiration dates more than 50 years in the past (e.g. `95`) are now blocked.

### Payments
* [Added] Support for Multibanco bindings.
* [Fixed] Expiration dates more than 50 years in the past (e.g. `95`) are now blocked.

## 23.27.1 2024-04-22
### Payments
* [Fixed] An issue where the PrivacyInfo.xcprivacy was not bundled with StripePayments when installing with Cocoapods.

### Apple Pay
* [Changed] Apple Pay additionalEnabledApplePayNetworks are now in front of the supported network list.

### PaymentsUI
* [Added] Added support for `onBehalfOf` to STPPaymentCardTextField and STPCardFormView. This parameter may be required when setting a connected account as the merchant of record for a payment. For more information, see the [Connect docs](https://docs.stripe.com/connect/charges#on_behalf_of).

## 23.27.0 2024-04-08
### Payments
* [Added] Support for Alma bindings.
* [Fixed] STPBankAccountCollector errors now use "STPBankAccountCollectorErrorDomain" instead of "STPPaymentHandlerErrorDomain".

### All
* [Fixed] Fixed an issue with generating App Privacy reports.

## 23.26.0 2024-03-25
### PaymentSheet
* [Fixed] When confirming a SetupIntent with Link, "Set up" will be shown as the confirm button text instead of "Pay".

### CustomerSheet
* [Fixed] Fixed an issue dismissing the sheet when Link is the default payment method.

### Financial Connections
* [Fixed] Improved the UX of an edge case in Financial Connections authentication flow.

### All
* Added a [Privacy Manifest](https://developer.apple.com/documentation/bundleresources/privacy_manifest_files).

## 23.25.1 2024-03-18
### All
* Xcode 14 is [no longer supported by Apple](https://developer.apple.com/news/upcoming-requirements/). Please upgrade to Xcode 15 or later.

### PaymentSheet
* [Fixed] A bug where `PaymentSheet.FlowController` was not respecting `PaymentSheet.Configuration.primaryButtonLabel`.
* [Added] Support for Klarna with SetupIntents and PaymentIntents with `setup_future_usage`.

### Financial Connections
* [Changed] Updated the design of Financial Connections authentication flow.

## 23.25.0 2024-03-11
### CustomerSheet
* [Added] Added `paymentMethodTypes` in `CustomerAdapter` to control what payment methods are displayed.

### PaymentSheet
* [Fixed] The rotating [card brand view](https://docs.stripe.com/co-badged-cards-compliance) is now shown when card brand choice is enabled if the card number is empty.

## 23.24.1 2024-03-05
### PaymentSheet
* [Fixed] Fixed an assertionFailure that happens when using FlowController and switching between saved payment methods

## 23.24.0 2024-03-04
### PaymentSheet
* [Added] Added support for [Link](https://docs.stripe.com/payments/link/mobile-payment-element-link) in PaymentSheet. Enabling Link in your [payment method settings](https://dashboard.stripe.com/settings/payment_methods) will enable Link in PaymentSheet. To choose different Link availability settings on web and mobile, use a custom [payment method configuration](https://docs.stripe.com/payments/multiple-payment-method-configs).
* [Fixed] Fixed an issue where some 3DS2 payments may fail to complete successfully.

### Payments
* [Added] Support for Amazon Pay bindings.

## 23.23.0 2024-02-26
### PaymentSheet
* [Added] Added support for [payment method configurations](https://docs.stripe.com/payments/multiple-payment-method-configs) when using the deferred intent integration path.

### CustomerSheet
* [Fixed] Fixed a bug where if an exception is thrown in detachPaymentMethod(), the payment method was removed in the UI [#3309](https://github.com/stripe/stripe-ios/pull/3309)

## 23.22.0 2024-02-12
### PaymentSheet
* [Changed] The separator text under the Apple Pay button from "Or pay with a card" to "Or use a card" when using a SetupIntent.
* [Fixed] Fixed a bug where deleting the last saved payment method in PaymentSheet wouldn't automatically transition to the "Add a payment method" screen.
* [Added] Support for CVC recollection in PaymentSheet and PaymentSheet.FlowController (client-side confirmation)

* [Changed] Make STPPinManagementService still usable from Swift.

## 23.21.2 2024-02-05
### Payments
* [Changed] We now auto append `mandate_data` when using Klarna with a SetupIntent. If you are interested in using Klarna with SetupIntents you sign up for the beta [here](https://stripe.com/docs/payments/klarna/accept-a-payment).

## 23.21.1 2024-01-22
### Payments
* [Changed] Increased the maximum number of status update retries when waiting for an intent to update to a terminal state. This impacts Cash App Pay and 3DS2.

## 23.21.0 2024-01-16
### PaymentSheet
* [Fixed] Fixed a few design issues on visionOS.
* [Added] Added billing details and type properties to [`PaymentSheet.FlowController.PaymentOptionDisplayData`](https://stripe.dev/stripe-ios/stripepaymentsheet/documentation/stripepaymentsheet/paymentsheet/flowcontroller/paymentoptiondisplaydata).

## 23.20.0 2023-12-18
### PaymentSheet
* [Added] Support for [card brand choice](https://stripe.com/docs/card-brand-choice). To set default preferred networks, use the new configuration option `PaymentSheet.Configuration.preferredNetworks`.
* [Fixed] Fixed visionOS support in Swift Package Manager and Cocoapods.

### CustomerSheet
* [Added] Support for [card brand choice](https://stripe.com/docs/card-brand-choice). To set default preferred networks, use the new configuration option `PaymentSheet.Configuration.preferredNetworks`.

### PaymentsUI
* [Added] Adds support for [card brand choice](https://stripe.com/docs/card-brand-choice) to STPPaymentCardTextField and STPCardFormView. To set a default preferred network for these UI elements, use the new `preferredNetworks` parameter.

* [Changed] Mark STPPinManagementService deprecated & suggest alternative.

## 23.19.0 2023-12-11
### Apple Pay
* [Fixed] STPApplePayContext initializer returns nil in more cases where the request is invalid.
* [Fixed] STPApplePayContext now allows Apple Pay when the customer doesn’t have saved cards but can set them up in the Apple Pay sheet (iOS 15+).

### PaymentSheet
* [Fixed] PaymentSheet sets newly saved payment methods as the default so that they're pre-selected the next time the customer pays.
* [Added] PaymentSheet now supports external payment methods. See https://stripe.com/docs/payments/external-payment-methods?platform=ios

### CustomerSheet
* [Added] Saved SEPA payment methods are now displayed to the customer for reuse, similar to saved cards.


## 23.18.3 2023-11-28
### PaymentSheet
* [Fixed] Visual bug where re-presenting PaymentSheet wouldn't show a spinner while it reloads.
* [Added] If PaymentSheet fails to load a deferred intent configuration, we fall back to displaying cards (or the intent configuration payment method types) instead of failing.
* [Fixed] Fixed an issue where PaymentSheet wouldn't accept valid Mexican phone numbers.
* [Added] The ability to customize the success colors of the primary button with `PaymentSheetAppearance.primaryButton.successBackgroundColor` and `PaymentSheetAppearance.primaryButton.successTextColor`.

## 23.18.2 2023-11-06
### CustomerSheet
* [Fixed] CustomerSheet no longer displays saved cards that originated from Apple Pay or Google Pay.

## 23.18.1 2023-10-30
### PaymentSheet
* [Fixed] Added a public initializer for `PaymentSheet.BillingDetails`.
* [Fixed] Fixed some payment method icons not updating to use the latest assets.
* [Fixed] PaymentSheet no longer displays saved cards that originated from Apple Pay or Google Pay.

### PaymentsUI
* [Fixed] Fixed an issue with `STPPaymentCardTextField` where the `paymentCardTextFieldDidEndEditing` delegate method was not called.

### PaymentSheet
* [Fixed] Fixed some payment method icons not updating to use the latest assets.

## 23.18.0 2023-10-23
### PaymentSheet
* [Added] Saved SEPA payment methods are now displayed to the customer for reuse, similar to saved cards.

### PaymentsUI
* [Fixed] Fixed an issue where the unknown card icon would sometimes pick up the view's tint color.

## 23.17.2 2023-10-16
### PaymentsUI
* [Fixed] An issue with `STPPaymentCardTextField`, where the card params were not updated after deleting an empty sub field.
* [Fixed] Switched to Asset Catalogs and updated to the latest card brand logos.

### Payments
* [Added] Support for MobilePay bindings.

## 23.17.1 2023-10-09
### PaymentSheet
* [Fixed] Fixed an issue when advancing from the country dropdown that prevented user's' from typing in their postal code. ([#2936](https://github.com/stripe/stripe-ios/issues/2936))

### PaymentsUI
* [Fixed] An issue with `STPPaymentCardTextField`, where the `paymentCardTextFieldDidChange` delegate method wasn't being called after deleting an empty sub field.

## 23.17.0 2023-10-02
### PaymentSheet
* [Fixed] Fixed an issue with selecting from lists on macOS Catalyst. Note that only macOS 11 or later is supported: We do not recommend releasing a Catalyst app targeting macOS 10.15.
* [Fixed] Fixed an issue with scanning card expiration dates.
* [Fixed] Fixed an issue where billing address collection configuration was not passed to Apple Pay.
* [Added] Support for Swish with PaymentIntents.
* [Added] Support for Bacs Direct Debit with PaymentIntents.

### Basic Integration
* [Fixed] Fixed an issue with scanning card expiration dates.

### Payments
* [Fixed] Fixed an issue where amounts in Serbian Dinar were displayed incorrectly.
* [Fixed] Fixed an issue where the SDK could hang in macOS Catalyst.
* [Added] Support for Swish bindings.

## 23.16.0 2023-09-18
### Payments
* [Added] Properties of STPConnectAccountParams are now mutable.
* [Fixed] Fixed STPConnectAccountCompanyParams.address being force unwrapped. It's now optional.
* [Added] Support for RevolutPay bindings

### PaymentSheet
* [Added] Support for Alipay with PaymentIntents.
* [Added] Support for Cash App Pay with SetupIntents and PaymentIntents with `setup_future_usage`.
* [Added] Support for AU BECS Debit with SetupIntents.
* [Added] Support for OXXO with PaymentIntents.
* [Added] Support for Konbini with PaymentIntents.
* [Added] Support for PayNow with PaymentIntents.
* [Added] Support for PromptPay with PaymentIntents.
* [Added] Support for Boleto with PaymentIntents and SetupIntets.
* [Added] Support for External Payment Method as an invite-only private beta.
* [Added] Support for RevolutPay with SetupIntents and PaymentIntents with setup_future_usage (private beta). Note: PaymentSheet doesn't display this as a saved payment method yet.
* [Added] Support for Alma (Private Beta) with PaymentIntents.

## 23.15.0 2023-08-28
### PaymentSheet
* [Added] Support for AmazonPay (private beta), BLIK, and FPX with PaymentIntents.
* [Fixed] A bug where payment amounts were not displayed correctly for LAK currency.

### StripeApplePay
* Fixed a compile-time issue with using StripeApplePay in an App Extension. ([#2853](https://github.com/stripe/stripe-ios/issues/2853))

### CustomerSheet
* [Added] `CustomerSheet`(https://stripe.com/docs/elements/customer-sheet?platform=ios) API, a prebuilt UI component that lets your customers manage their saved payment methods.

## 23.14.0 2023-08-21
### All
* Improved redirect UX when using Cash App Pay.

### PaymentSheet
* [Added] Support for GrabPay with PaymentIntents.

### Payments
* [Added] You can now create an STPConnectAccountParams without specifying a business type.

### Basic Integration
* [Added] Adds `applePayLaterAvailability` to `STPPaymentContext`, a property that mirrors `PKPaymentRequest.applePayLaterAvailability`. This is useful if you need to disable Apple Pay Later. Note: iOS 17+.


## 23.13.0 2023-08-07
### All
* [Fixed] Fixed compatibility with Xcode 15 beta 3. visionOS is now supported in iPadOS compatibility mode.
### PaymentSheet
* [Added] Enable bancontact and sofort for SetupIntents and PaymentIntents with setup_future_usage. Note: PaymentSheet doesn't display saved SEPA Debit payment methods yet.
### CustomerSheet
* [Added] `us_bank_account` PaymentMethod is now available in CustomerSheet

## 23.12.0 2023-07-31
### PaymentSheet
* [Added] Enable SEPA Debit and iDEAL for SetupIntents and PaymentIntents with setup_future_usage. Note: PaymentSheet doesn't display saved SEPA Debit payment methods yet.
* [Added] Add removeSavedPaymentMethodMessage to PaymentSheet.Configuration and CustomerSheet.Configuration.

### Identity
* [Added] Supports [phone verification](https://stripe.com/docs/identity/phone) in Identity mobile SDK.


## 23.11.2 2023-07-24
### PaymentSheet
* [Fixed] Update stp_icon_add@3x.png to 8bit color depth (Thanks @jszumski)

### CustomerSheet
* [Fixed] Ability to removing payment method immediately after adding it.
* [Fixed] Re-init addPaymentMethodViewController after adding payment method to allow for adding another payment method

## 23.11.1 2023-07-18
### PaymentSheet
* [Fixed] Fixed various bugs in Link private beta.

## 23.11.0 2023-07-17
### CustomerSheet
* [Changed] Breaking interface change for `CustomerSheetResult`. `CustomerSheetResult.canceled` now has a nullable associated value signifying that there is no selected payment method. Please use both `.canceled(StripeOptionSelection?)` and `.selected(PaymentOptionSelection?)` to update your UI to show the latest selected payment method.

## 23.10.0 2023-07-10
### Payments
* [Fixed] A bug where `mandate_data` was not being properly attached to PayPal SetupIntent's.
### PaymentSheet
* [Added] You can now collect payment details before creating a PaymentIntent or SetupIntent. See [our docs](https://stripe.com/docs/payments/accept-a-payment-deferred) for more info. This integration also allows you to [confirm the Intent on the server](https://stripe.com/docs/payments/finalize-payments-on-the-server).

## 23.9.4 2023-07-05
### PaymentSheet
* [Added] US bank accounts are now supported when initializing with an IntentConfiguration.

## 23.9.3 2023-06-26
### PaymentSheet
* [Fixed] Affirm no longer requires shipping details.

### CustomerSheet
* [Added] Added `billingDetailsCollectionConfiguration` to configure how you want to collect billing details (private beta).

## 23.9.2 2023-06-20
### Payments
* [Fixed] Fixed a bug causing Cash App Pay SetupIntents to incorrectly state they were canceled when they succeeded.

### AddressElement
* [Fixed] A bug that was causing `addressViewControllerDidFinish` to return a non-nil `AddressDetails` when the user cancels out of the AddressElement when default values are provided.
* [Fixed] A bug that prevented the auto complete view from being presented when the AddressElement was created with default values.

## 23.9.1 2023-06-12
### PaymentSheet
* [Fixed] Fixed validating the IntentConfiguration matches the PaymentIntent/SetupIntent when it was already confirmed on the server. Note: server-side confirmation is in private beta.
### CustomerSheet
* [Fixed] Fixed bug with removing multiple saved payment methods

## 23.9.0 2023-05-30
### PaymentSheet
* [Changed] The private beta API for https://stripe.com/docs/payments/finalize-payments-on-the-server has changed:
  * If you use `IntentConfiguration(..., confirmHandler:)`, the confirm handler now has an additional `shouldSavePaymentMethod: Bool` parameter that you should ignore.
  * If you use `IntentConfiguration(..., confirmHandlerForServerSideConfirmation:)`, use `IntentConfiguration(..., confirmHandler:)` instead. Additionally, the confirm handler's first parameter is now an `STPPaymentMethod` object instead of a String id. Use `paymentMethod.stripeId` to get its id and send it to your server.
* [Fixed] Fixed PKR currency formatting.

### CustomerSheet
* [Added] [CustomerSheet](https://stripe.com/docs/elements/customer-sheet?platform=ios) is now available (private beta)

## 23.8.0 2023-05-08
### Identity
* [Added] Added test mode M1 for the SDK.

## 23.7.1 2023-05-02
### Payments
* [Fixed] STPPaymentHandler.handleNextAction allows payment methods that are delayed or require further customer action like like SEPA Debit or OXXO.

## 23.7.0 2023-04-24
### PaymentSheet
* [Fixed] Fixed disabled text color, using a lower opacity version of the original color instead of the previous `.tertiaryLabel`.

### Identity
* [Added] Added test mode for the SDK.

## 23.6.2 2023-04-20

### Payments
* [Fixed] Fixed UnionPay cards appearing as invalid in some cases.

### PaymentSheet
* [Fixed] Fixed a bug that prevents users from using SEPA Debit w/ PaymentIntents or SetupIntents and Paypal in PaymentIntent+setup_future_usage or SetupIntent.

## 23.6.1 2023-04-17
### All
* Xcode 13 is [no longer supported by Apple](https://developer.apple.com/news/upcoming-requirements/). Please upgrade to Xcode 14.1 or later.
### PaymentSheet
* [Fixed] Visual bug of the delete icon when deleting saved payment methods reported in [#2461](https://github.com/stripe/stripe-ios/issues/2461).

## 23.6.0 2023-03-27
### PaymentSheet
* [Added] Added `billingDetailsCollectionConfiguration` to configure how you want to collect billing details. See the docs [here](https://stripe.com/docs/payments/accept-a-payment?platform=ios&ui=payment-sheet#billing-details-collection).

## 23.5.1 2023-03-20
### Payments
* [Fixed] Fixed amounts in COP being formatted incorrectly.
* [Fixed] Fixed BLIK payment bindings not handling next actions correctly.
* [Changed] Removed usage of `UIDevice.currentDevice.name`.

### Identity
* [Added] Added a retake photo button on selfie scanning screen.

## 23.5.0 2023-03-13
### Payments
* [Added] API bindings support for Cash App Pay. See the docs [here](https://stripe.com/docs/payments/cash-app-pay/accept-a-payment?platform=mobile).
* [Added] Added `STPCardValidator.possibleBrands(forCard:completion:)`, which returns the list of available networks for a card.

### PaymentSheet
* [Added] Support for Cash App Pay in PaymentSheet.

## 23.4.2 2023-03-06
### Identity
* [Added] ID/Address verification.

## 23.4.1 2023-02-27
### PaymentSheet
* [Added] Debug logging to help identify why specific payment methods are not showing up in PaymentSheet.

### Basic Integration
* [Fixed] Race condition reported in #2302

## 23.4.0 2023-02-21
### PaymentSheet
* [Added] Adds support for setting up PayPal using a SetupIntent or a PaymentIntent w/ setup_future_usage=off_session. Note: PayPal is in beta.

## 23.3.4 2023-02-13
### Financial Connections
* [Changed] Polished Financial Connections UI.

## 23.3.3 2023-01-30
### Payments
* [Changed] Updated image asset for AFFIN bank.

### Financial Connections
* [Fixed] Double encoding of GET parameters.

## 23.3.2 2023-01-09
* [Changed] Using [Tuist](https://tuist.io) to generate Xcode projects. From now on, only release versions of the SDK will include Xcode project files, in case you want to build a non release revision from source, you can follow [these instructions](https://docs.tuist.io/tutorial/get-started) to generate the project files. For Carthage users, this also means that you will only be able to depend on release versions.

### PaymentSheet
* [Added] `PaymentSheetError` now conforms to `CustomDebugStringConvertible` and has a more useful description when no payment method types are available.
* [Changed] Customers can now re-enter the autocomplete flow of `AddressViewController` by tapping an icon in the line 1 text field.

## 23.3.1 2022-12-12
* [Fixed] Fixed a bug where 3 decimal place currencies were not being formatted properly.

### PaymentSheet
* [Fixed] Fixed an issue that caused animations of the card logos in the Card input field to glitch.
* [Fixed] Fixed a layout issue in the "Save my info" checkbox.

### CardScan
* [Fixed] Fixed UX model loading from the wrong bundle. [#2078](https://github.com/stripe/stripe-ios/issues/2078) (Thanks [nickm01](https://github.com/nickm01))

## 23.3.0 2022-12-05
### PaymentSheet
* [Added] Added logos of accepted card brands on Card input field.
* [Fixed] Fixed erroneously displaying the card scan button when card scanning is not available.

### Financial Connections
* [Changed] FinancialConnectionsSheet methods now require to be called from non-extensions.
* [Changed] BankAccountToken.bankAccount was changed to an optional.

## 23.2.0 2022-11-14
### PaymentSheet
* [Added] Added `AddressViewController`, a customizable view controller that collects local and international addresses for your customers. See https://stripe.com/docs/elements/address-element?platform=ios.
* [Added] Added `PaymentSheet.Configuration.allowsPaymentMethodsRequiringShippingAddress`. Previously, to allow payment methods that require a shipping address (e.g. Afterpay and Affirm) in PaymentSheet, you attached a shipping address to the PaymentIntent before initializing PaymentSheet. Now, you can instead set this property to `true` and set `PaymentSheet.Configuration.shippingDetails` to a closure that returns your customers' shipping address. The shipping address will be attached to the PaymentIntent when the customer completes the checkout.
* [Fixed] Fixed user facing error messages for card related errors.
* [Fixed] Fixed `setup_future_usage` value being set when there's no customer.

## 23.1.1 2022-11-07
### Payments
* [Fixed] Fixed an issue with linking the StripePayments SDK in certain configurations.

## 23.1.0 2022-10-31
### CardScan
* [Added] Added a README.md for the `CardScanSheet` integration.

### PaymentSheet
* [Added] Added parameters to customize the primary button and Apple Pay button labels. They can be found under `PaymentSheet.Configuration.primaryButtonLabel` and `PaymentSheet.ApplePayConfiguration.buttonType` respectively.

## 23.0.0 2022-10-24
### Payments
* [Changed] Reduced the size of the SDK by splitting the `Stripe` module into `StripePaymentSheet`, `StripePayments`, and `StripePaymentsUI`. Some manual changes may be required. Migration instructions are available at [https://stripe.com/docs/mobile/ios/sdk-23-migration](https://stripe.com/docs/mobile/ios/sdk-23-migration).

|Module|Description|Compressed|Uncompressed|
|------|-----------|----------|------------|
|StripePaymentSheet|Stripe's [prebuilt payment UI](https://stripe.com/docs/payments/accept-a-payment?platform=ios&ui=payment-sheet).|2.7MB|6.3MB|
|Stripe|Contains all the below frameworks, plus [Issuing](https://stripe.com/docs/issuing/cards/digital-wallets?platform=iOS) and [Basic Integration](/docs/mobile/ios/basic).|2.3MB|5.1MB|
|StripeApplePay|[Apple Pay support](/docs/apple-pay), including `STPApplePayContext`.|0.4MB|1.0MB|
|StripePayments|Bindings for the Stripe Payments API.|1.0MB|2.6MB|
|StripePaymentsUI|Bindings for the Stripe Payments API, [STPPaymentCardTextField](https://stripe.com/docs/payments/accept-a-payment?platform=ios&ui=custom), STPCardFormView, and other UI elements.|1.7MB|3.9MB|

* [Changed] The minimum iOS version is now 13.0. If you'd like to deploy for iOS 12.0, please use Stripe SDK 22.8.4.
* [Changed] STPPaymentCardTextField's `cardParams` parameter has been deprecated in favor of `paymentMethodParams`, making it easier to include the postal code from the card field. If you need to access the `STPPaymentMethodCardParams`, use `.paymentMethodParams.card`.

### PaymentSheet
* [Fixed] Fixed a validation issue where cards expiring at the end of the current month were incorrectly treated as expired.
* [Fixed] Fixed a visual bug in iOS 16 where advancing between text fields would momentarily dismiss the keyboard.

## 22.8.4 2022-10-12
### PaymentSheet
* [Fixed] Use `.formSheet` modal presentation in Mac Catalyst. [#2023](https://github.com/stripe/stripe-ios/issues/2023) (Thanks [sergiocampama](https://github.com/sergiocampama)!)

## 22.8.3 2022-10-03
### CardScan
* [Fixed] [Garbled privacy link text in Card Scan UI](https://github.com/stripe/stripe-ios/issues/2015)

## 22.8.2 2022-09-19
### Identity
* [Changed] Support uploading single side documents.
* [Fixed] Fixed Xcode 14 support.
### Financial Connections
* [Fixed] Fixes an issue of returning canceled result from FinancialConnections if user taps cancel on the manual entry success screen.
### CardScan
* [Added] Added a new parameter to CardScanSheet.present() to specify if the presentation should be done animated or not. Defaults to true.
* [Changed] Changed card scan ML model loading to be async.
* [Changed] Changed minimum deployment target for card scan to iOS 13.

## 22.8.1 2022-09-12
### PaymentSheet
* [Fixed] Fixed potential crash when using Link in Mac Catalyst.
* [Fixed] Fixed Right-to-Left (RTL) layout issues.

### Apple Pay
* [Fixed] Fixed an issue where `applePayContext:willCompleteWithResult:authorizationResult:handler:` may not be called in Objective-C implementations of `STPApplePayContextDelegate`.

## 22.8.0 2022-09-06
### PaymentSheet
* [Changed] Renamed `PaymentSheet.reset()` to `PaymentSheet.resetCustomer()`. See `MIGRATING.md` for more info.
* [Added] You can now set closures in `PaymentSheet.ApplePayConfiguration.customHandlers` to configure the PKPaymentRequest and PKPaymentAuthorizationResult during a transaction. This enables you to build support for [Merchant Tokens](https://developer.apple.com/documentation/passkit/pkpaymentrequest/3916053-recurringpaymentrequest) and [Order Tracking](https://developer.apple.com/documentation/passkit/pkpaymentorderdetails) in iOS 16.

### Apple Pay
* [Added] You can now implement the `applePayContext(_:willCompleteWithResult:handler:)` function in your `ApplePayContextDelegate` to configure the PKPaymentAuthorizationResult during a transaction. This enables you to build support for [Order Tracking](https://developer.apple.com/documentation/passkit/pkpaymentorderdetails) in iOS 16.

## 22.7.1 2022-08-31
* [Fixed] Fixed Mac Catalyst support in Xcode 14. [#2001](https://github.com/stripe/stripe-ios/issues/2001)

### PaymentSheet
* [Fixed] PaymentSheet now uses configuration.apiClient for Apple Pay instead of always using STPAPIClient.shared.
* [Fixed] Fixed a layout issue with PaymentSheet in landscape.

## 22.7.0 2022-08-15
### PaymentSheet
* [Fixed] Fixed a layout issue on iPad.
* [Changed] Improved Link support in custom flow (`PaymentSheet.FlowController`).

## 22.6.0 2022-07-05
### PaymentSheet
* [Added] PaymentSheet now supports Link payment method.
* [Changed] Change behavior of Afterpay/Clearpay: Charge in 3 for GB, FR, and ES

### STPCardFormView
* [Changed] Postal code is no longer collected for billing addresses in Japan.

### Identity
* [Added] The ability to capture Selfie images in the native component flow.
* [Fixed] Fixed an issue where the welcome and confirmation screens were not correctly decoding non-ascii characters.
* [Fixed] Fixed an issue where, if a manually uploaded document could not be decoded on the server, there was no way to select a new image to upload.
* [Fixed] Fixed an issue where the IdentityVerificationSheet completion block was called early when manually uploading a document image instead of using auto-capture.

## 22.5.1 2022-06-21
* [Fixed] Fixed an issue with `STPPaymentHandler` where returning an app redirect could cause a crash.

## 22.5.0 2022-06-13
### PaymentSheet
* [Added] You can now use `PaymentSheet.ApplePayConfiguration.paymentSummaryItems` to directly configure the payment summary items displayed in the Apple Pay sheet. This is useful for recurring payments.

## 22.4.0 2022-05-23
### PaymentSheet
* [Added] The ability to customize the appearance of the PaymentSheet using `PaymentSheet.Appearance`.
* [Added] Support for collecting payments from customers in 54 additional countries within PaymentSheet. Most of these countries are located in Africa and the Middle East.
* [Added] `affirm` and `AUBECSDebit` payment methods are now available in PaymentSheet

## 22.3.2 2022-05-18
### CardScan
* [Added] Added privacy text to the CardImageVerification Sheet UI

## 22.3.1 2022-05-16
* [Fixed] Fixed an issue where ApplePayContext failed to parse an API response if the funding source was unknown.
* [Fixed] Fixed an issue where PaymentIntent confirmation could fail when the user closes the challenge window immediately after successfully completing a challenge

### Identity
* [Fixed] Fixed an issue where the verification flow would get stuck in a document upload loop when verifying with a passport and uploading an image manually.

## 22.3.0 2022-05-03

### PaymentSheet
* [Added] `us_bank_account` PaymentMethod is now available in payment sheet

## 22.2.0 2022-04-25

### Connections
* [Changed] `StripeConnections` SDK has been renamed to `StripeFinancialConnections`. See `MIGRATING.md` for more info.

### PaymentSheet
* [Fixed] Fixed an issue where `source_cancel` API requests were being made for non-3DS payment method types.
* [Fixed] Fixed an issue where certain error messages were not being localized.
* [Added] `us_bank_account` PaymentMethod is now available in PaymentSheet.

### Identity
* [Fixed] Minor UI fixes when using `IdentityVerificationSheet` with native components
* [Changed] Improvements to native component `IdentityVerificationSheet` document detection

## 22.1.1 2022-04-11

### Identity
* [Fixed] Fixes VerificationClientSecret (Thanks [Masataka-n](https://github.com/Masataka-n)!)

## 22.1.0 2022-04-04
* [Changed] Localization improvements.
### Identity
* [Added] `IdentityVerificationSheet` can now be used with native iOS components.

## 22.0.0 2022-03-28
* [Changed] The minimum iOS version is now 12.0. If you'd like to deploy for iOS 11.0, please use Stripe SDK 21.12.0.
* [Added] `us_bank_account` PaymentMethod is now available for ACH Direct Debit payments, including APIs to collect customer bank information (requires `StripeConnections`) and verify microdeposits.
* [Added] `StripeConnections` SDK can be optionally included to support ACH Direct Debit payments.

### PaymentSheet
* [Changed] PaymentSheet now uses light and dark mode agnostic icons for payment method types.
* [Changed] Link payment method (private beta) UX improvements.

### Identity
* [Changed] `IdentityVerificationSheet` now has an availability requirement of iOS 14.3 on its initializer instead of the `present` method.

## 21.13.0 2022-03-15
* [Changed] Binary framework distribution now requires Xcode 13. Carthage users using Xcode 12 need to add the `--no-use-binaries` flag.

### PaymentSheet
* [Fixed] Fixed potential crash when using PaymentSheet custom flow with SwiftUI.
* [Fixed] Fixed being unable to cancel native 3DS2 in PaymentSheet.
* [Fixed] The payment method icons will now use the correct colors when PaymentSheet is configured with `alwaysLight` or `alwaysDark`.
* [Fixed] A race condition when setting the `primaryButtonColor` on `PaymentSheet.Configuration`.
* [Added] PaymentSheet now supports Link (private beta).

### CardScan
* [Added] The `CardImageVerificationSheet` initializer can now take an additional `Configuration` object.

## 21.12.0 2022-02-14
* [Added] We now offer a 1MB Apple Pay SDK module intended for use in an App Clip. Visit [our App Clips docs](https://stripe.com/docs/apple-pay#app-clips) for details.
* `Stripe` now requires `StripeApplePay`. See `MIGRATING.md` for more info.
* [Added] Added a convenience initializer to create an STPCardParams from an STPPaymentMethodParams.

### PaymentSheet
* [Changed] The "save this card" checkbox in PaymentSheet is now unchecked by default in non-US countries.
* [Fixed] Fixes issue that could cause symbol name collisions when using Objective-C
* [Fixed] Fixes potential crash when using PaymentSheet with SwiftUI

## 21.11.1 2022-01-10
* Fixes a build warning in SPM caused by an invalid Package.swift file.

## 21.11.0 2022-01-04
* [Changed] The maximum `identity_document` file upload size has been increased, improving the quality of compressed images. See https://stripe.com/docs/file-upload
* [Fixed] The maximum `dispute_evidence` file upload size has been decreased to match server requirements, preventing the server from rejecting uploads that exceeded 5MB. See https://stripe.com/docs/file-upload
* [Added] PaymentSheet now supports Afterpay / Clearpay, EPS, Giropay, Klarna, Paypal (private beta), and P24.

## 21.10.0 2021-12-14
* Added API bindings for Klarna
* `StripeIdentity` now requires `StripeCameraCore`. See `MIGRATING.md` for more info.
* Releasing `StripeCardScan` Beta iOS SDK
* Fixes a bug where the text field would cause a crash when typing a space (U+0020) followed by pressing the backspace key on iPad. [#1907](https://github.com/stripe/stripe-ios/issues/1907) (Thanks [buhikon](https://github.com/buhikon)!)

## 21.9.1 2021-12-02
* Fixes a build warning caused by a duplicate NSURLComponents+Stripe.swift file.

## 21.9.0 2021-10-18
### PaymentSheet
This release adds several new features to PaymentSheet, our drop-in UI integration:

#### More supported payment methods
The list of supported payment methods depends on your integration.
If you’re using a PaymentIntent, we support:
- Card
- SEPA Debit, bancontact, iDEAL, sofort

If you’re using a PaymentIntent with `setup_future_usage` or a SetupIntent, we support:
- Card
- Apple/GooglePay

Note: To enable SEPA Debit and sofort, set `PaymentSheet.configuration.allowsDelayedPaymentMethods` to `true` on the client.
These payment methods can't guarantee you will receive funds from your customer at the end of the checkout because they take time to settle. Don't enable these if your business requires immediate payment (e.g., an on-demand service). See https://stripe.com/payments/payment-methods-guide

#### Pre-fill billing details
PaymentSheet collects billing details like name and email for certain payment methods. Pre-fill these fields to save customers time by setting `PaymentSheet.Configuration.defaultBillingDetails`.

#### Save payment methods on payment
> This is currently only available for cards + Apple/Google Pay.

PaymentSheet supports PaymentIntents with `setup_future_usage` set. This property tells us to save the payment method for future use (e.g., taking initial payment of a recurring subscription).
When set, PaymentSheet hides the 'Save this card for future use' checkbox and always saves.

#### SetupIntent support
> This is currently only available for cards + Apple/Google Pay.

Initialize PaymentSheet with a SetupIntent to set up cards for future use without charging.

#### Smart payment method ordering
When a customer is adding a new payment method, PaymentSheet uses information like the customers region to show the most relevant payment methods first.

#### Other changes
* Postal code collection for cards is now limited to US, CA, UK
* Fixed SwiftUI memory leaks [Issue #1881](https://github.com/stripe/stripe-ios/issues/1881)
* Added "hint" for error messages
* Adds many new localizations. The SDK now localizes in the following languages: bg-BG,ca-ES,cs-CZ,da,de,el-GR,en-GB,es-419,es,et-EE,fi,fil,fr-CA,fr,hr,hu,id,it,ja,ko,lt-LT,lv-LV,ms-MY,mt,nb,nl,nn-NO,pl-PL,pt-BR,pt-PT,ro-RO,ru,sk-SK,sl-SI,sv,tk,tr,vi,zh-Hans,zh-Hant,zh-HK
* `Stripe` and `StripeIdentity` now require `StripeUICore`. See `MIGRATING.md` for more info.

## 21.8.1 2021-08-10
* Fixes an issue with image loading when using Swift Package Manager.
* Temporarily disabled WeChat Pay support in PaymentMethods.
* The `Stripe` module now requires `StripeCore`. See `MIGRATING.md` for more info.

## 21.8.0 2021-08-04
* Fixes broken card scanning links. (Thanks [ricsantos](https://github.com/ricsantos))
* Fixes accessibilityLabel for postal code field. (Thanks [romanilchyshyndepop](https://github.com/romanilchyshyndepop))
* Improves compile time by 30% [#1846](https://github.com/stripe/stripe-ios/pull/1846) (Thanks [JonathanDowning](https://github.com/JonathanDowning)!)
* Releasing `StripeIdentity` iOS SDK for use with [Stripe Identity](https://stripe.com/identity).

## 21.7.0 2021-07-07
* Fixes an issue with `additionaDocument` field typo [#1833](https://github.com/stripe/stripe-ios/issues/1833)
* Adds support for WeChat Pay to PaymentMethods
* Weak-links SwiftUI [#1828](https://github.com/stripe/stripe-ios/issues/1828)
* Adds 3DS2 support for Cartes Bancaires
* Fixes an issue with camera rotation during card scanning on iPad
* Fixes an issue where PaymentSheet could cause conflicts when included in an app that also includes PanModal [#1818](https://github.com/stripe/stripe-ios/issues/1818)
* Fixes an issue with building on Xcode 13 [#1822](https://github.com/stripe/stripe-ios/issues/1822)
* Fixes an issue where overriding STPPaymentCardTextField's `brandImage()` func had no effect [#1827](https://github.com/stripe/stripe-ios/issues/1827)
* Fixes documentation typo. (Thanks [iAugux](https://github.com/iAugux))

## 21.6.0 2021-05-27
* Adds `STPCardFormView`, a UI component that collects card details
* Adds 'STPRadarSession'. Note this requires additional Stripe permissions to use.

## 21.5.1 2021-05-07
* Fixes the `PaymentSheet` API not being public.
* Fixes an issue with missing headers. (Thanks [jctrouble](https://github.com/jctrouble)!)

## 21.5.0 2021-05-06
* Adds the `PaymentSheet`(https://stripe.dev/stripe-ios/docs/Classes/PaymentSheet.html) API, a prebuilt payment UI.
* Fixes Mac Catalyst support in Xcode 12.5 [#1797](https://github.com/stripe/stripe-ios/issues/1797)
* Fixes `STPPaymentCardTextField` not being open [#1768](https://github.com/stripe/stripe-ios/issues/1797)

## 21.4.0 2021-04-08
* Fixed warnings in Xcode 12.5. [#1772](https://github.com/stripe/stripe-ios/issues/1772)
* Fixes a layout issue when confirming payments in SwiftUI. [#1761](https://github.com/stripe/stripe-ios/issues/1761) (Thanks [mvarie](https://github.com/mvarie)!)
* Fixes a potential race condition when finalizing 3DS2 confirmations.
* Fixes an issue where a 3DS2 transaction could result in an incorrect error message when the card number is incorrect. [#1778](https://github.com/stripe/stripe-ios/issues/1778)
* Fixes an issue where `STPPaymentHandler.shared().handleNextAction` sometimes didn't return a `handleActionError`. [#1769](https://github.com/stripe/stripe-ios/issues/1769)
* Fixes a layout issue when confirming payments in SwiftUI. [#1761](https://github.com/stripe/stripe-ios/issues/1761) (Thanks [mvarie](https://github.com/mvarie)!)
* Fixes an issue with opening URLs on Mac Catalyst
* Fixes an issue where OXXO next action is mistaken for a cancel in STPPaymentHandler
* SetupIntents for iDEAL, Bancontact, EPS, and Sofort will now send the required mandate information.
* Adds support for BLIK.
* Adds `decline_code` information to STPError. [#1755](https://github.com/stripe/stripe-ios/issues/1755)
* Adds support for SetupIntents to STPApplePayContext
* Allows STPPaymentCardTextField to be subclassed. [#1768](https://github.com/stripe/stripe-ios/issues/1768)

## 21.3.1 2021-03-25
* Adds support for Maestro in Apple Pay on iOS 12 or later.

## 21.3.0 2021-02-18
* Adds support for SwiftUI in custom integration using the `STPPaymentCardTextField.Representable` View and the `.paymentConfirmationSheet()` ViewModifier. See `IntegrationTester` for usage examples.
* Removes the UIViewController requirement from STPApplePayContext, allowing it to be used in SwiftUI.
* Fixes an issue where `STPPaymentOptionsViewController` could fail to register a card. [#1758](https://github.com/stripe/stripe-ios/issues/1758)
* Fixes an issue where some UnionPay test cards were marked as invalid. [#1759](https://github.com/stripe/stripe-ios/issues/1759)
* Updates tests to run on Carthage 0.37 with .xcframeworks.


## 21.2.1 2021-01-29
* Fixed an issue where a payment card text field could resize incorrectly on smaller devices or with certain languages. [#1600](https://github.com/stripe/stripe-ios/issues/1600)
* Fixed an issue where the SDK could always return English strings in certain situations. [#1677](https://github.com/stripe/stripe-ios/pull/1677) (Thanks [glaures-ioki](https://github.com/glaures-ioki)!)
* Fixed an issue where an STPTheme had no effect on the navigation bar. [#1753](https://github.com/stripe/stripe-ios/pull/1753) (Thanks  [@rbenna](https://github.com/rbenna)!)
* Fixed handling of nil region codes. [#1752](https://github.com/stripe/stripe-ios/issues/1752)
* Fixed an issue preventing card scanning from being disabled. [#1751](https://github.com/stripe/stripe-ios/issues/1751)
* Fixed an issue with enabling card scanning in an app with a localized Info.plist.[#1745](https://github.com/stripe/stripe-ios/issues/1745)
* Added a missing additionalDocument parameter to STPConnectAccountIndividualVerification.
* Added support for Afterpay/Clearpay.

## 21.2.0 2021-01-06
* Stripe3DS2 is now open source software under the MIT License.
* Fixed various issues with bundling Stripe3DS2 in Cocoapods and Swift Package Manager. All binary dependencies have been removed.
* Fixed an infinite loop during layout on small screen sizes. [#1731](https://github.com/stripe/stripe-ios/issues/1731)
* Fixed issues with missing image assets when using Cocoapods. [#1655](https://github.com/stripe/stripe-ios/issues/1655) [#1722](https://github.com/stripe/stripe-ios/issues/1722)
* Fixed an issue which resulted in unnecessary queries to the BIN information service.
* Adds the ability to `attach` and `detach` PaymentMethod IDs to/from a CustomerContext. [#1729](https://github.com/stripe/stripe-ios/issues/1729)
* Adds support for NetBanking.

## 21.1.0 2020-12-07
* Fixes a crash during manual confirmation of a 3DS2 payment. [#1725](https://github.com/stripe/stripe-ios/issues/1725)
* Fixes an issue that could cause some image assets to be missing in certain configurations. [#1722](https://github.com/stripe/stripe-ios/issues/1722)
* Fixes an issue with confirming Alipay transactions.
* Re-exposes `cardNumber` parameter in `STPPaymentCardTextField`.
* Adds support for UPI.

## 21.0.1 2020-11-19
* Fixes an issue with some initializers not being exposed publicly following the [conversion to Swift](https://stripe.com/docs/mobile/ios/sdk-21-migration).
* Updates GrabPay integration to support synchronous updates.

## 21.0.0 2020-11-18
* The SDK is now written in Swift, and some manual changes are required. Migration instructions are available at [https://stripe.com/docs/mobile/ios/sdk-21-migration](https://stripe.com/docs/mobile/ios/sdk-21-migration).
* Adds full support for Apple silicon.
* Xcode 12.2 is now required.

## 20.1.1 2020-10-23
* Fixes an issue when using Cocoapods 1.10 and Xcode 12. [#1683](https://github.com/stripe/stripe-ios/pull/1683)
* Fixes a warning when using Swift Package Manager. [#1675](https://github.com/stripe/stripe-ios/pull/1675)

## 20.1.0 2020-10-15
* Adds support for OXXO. [#1592](https://github.com/stripe/stripe-ios/pull/1592)
* Applies a workaround for various bugs in Swift Package Manager. [#1671](https://github.com/stripe/stripe-ios/pull/1671) Please see [#1673](https://github.com/stripe/stripe-ios/issues/1673) for additional notes when using Xcode 12.0.
* Card scanning now works when the device's orientation is unknown. [#1659](https://github.com/stripe/stripe-ios/issues/1659)
* The expiration date field's Simplified Chinese localization has been corrected. (Thanks [cythb](https://github.com/cythb)!) [#1654](https://github.com/stripe/stripe-ios/pull/1654)

## 20.0.0 2020-09-14
* [Card scanning](https://github.com/stripe/stripe-ios#card-scanning) is now built into STPAddCardViewController. Card.io support has been removed. [#1629](https://github.com/stripe/stripe-ios/pull/1629)
* Shrunk the SDK from 1.3MB when compressed & thinned to 0.7MB, allowing for easier App Clips integration. [#1643](https://github.com/stripe/stripe-ios/pull/1643)
* Swift Package Manager, Apple Silicon, and Catalyst are now fully supported on Xcode 12. [#1644](https://github.com/stripe/stripe-ios/pull/1644)
* Adds support for 19-digit cards. [#1608](https://github.com/stripe/stripe-ios/pull/1608)
* Adds GrabPay and Sofort as PaymentMethod. [#1627](https://github.com/stripe/stripe-ios/pull/1627)
* Drops support for iOS 10. [#1643](https://github.com/stripe/stripe-ios/pull/1643)

## 19.4.0 2020-08-13
* `pkPaymentErrorForStripeError` no longer returns PKPaymentUnknownErrors. Instead, it returns the original NSError back, resulting in dismissal of the Apple Pay sheet. This means ApplePayContext dismisses the Apple Pay sheet for all errors that aren't specifically PKPaymentError types.
* `metadata` fields are no longer populated on retrieved Stripe API objects and must be fetched on your server using your secret key. If this is causing issues with your deployed app versions please reach out to [Stripe Support](https://support.stripe.com/?contact=true). These fields have been marked as deprecated and will be removed in a future SDK version.

## 19.3.0 2020-05-28
* Adds giropay PaymentMethod bindings [#1569](https://github.com/stripe/stripe-ios/pull/1569)
* Adds Przelewy24 (P24) PaymentMethod bindings [#1556](https://github.com/stripe/stripe-ios/pull/1556)
* Adds Bancontact PaymentMethod bindings [#1565](https://github.com/stripe/stripe-ios/pull/1565)
* Adds EPS PaymentMethod bindings [#1578](https://github.com/stripe/stripe-ios/pull/1578)
* Replaces es-AR localization with es-419 for full Latin American Spanish support and updates multiple localizations [#1549](https://github.com/stripe/stripe-ios/pull/1549) [#1570](https://github.com/stripe/stripe-ios/pull/1570)
* Fixes missing custom number placeholder in `STPPaymentCardTextField` [#1576](https://github.com/stripe/stripe-ios/pull/1576)
* Adds tabbing on external keyboard support to `STPAUBECSFormView` and correctly types it as a `UIView` instead of `UIControl` [#1580](https://github.com/stripe/stripe-ios/pull/1580)

## 19.2.0 2020-05-01
* Adds ability to attach shipping details when confirming PaymentIntents [#1558](https://github.com/stripe/stripe-ios/pull/1558)
* `STPApplePayContext` now provides shipping details in the `applePayContext:didCreatePaymentMethod:paymentInformation:completion:` delegate method and automatically attaches shipping details to PaymentIntents (unless manual confirmation)[#1561](https://github.com/stripe/stripe-ios/pull/1561)
* Adds support for the BECS Direct Debit payment method for Stripe users in Australia [#1547](https://github.com/stripe/stripe-ios/pull/1547)

## 19.1.1 2020-04-28
* Add advancedFraudSignalsEnabled property [#1560](https://github.com/stripe/stripe-ios/pull/1560)

## 19.1.0 2020-04-15
* Relaxes need for dob for full name connect account (`STPConnectAccountIndividualParams`). [#1539](https://github.com/stripe/stripe-ios/pull/1539)
* Adds Chinese (Traditional) and Chinese (Hong Kong) localizations [#1536](https://github.com/stripe/stripe-ios/pull/1536)
* Adds `STPApplePayContext`, a helper class for Apple Pay. [#1499](https://github.com/stripe/stripe-ios/pull/1499)
* Improves accessibility [#1513](https://github.com/stripe/stripe-ios/pull/1513), [#1504](https://github.com/stripe/stripe-ios/pull/1504)
* Adds support for the Bacs Direct Debit payment method [#1487](https://github.com/stripe/stripe-ios/pull/1487)
* Adds support for 16 digit Diners Club cards [#1498](https://github.com/stripe/stripe-ios/pull/1498)

## 19.0.1 2020-03-24
* Fixes an issue building with Xcode 11.4 [#1526](https://github.com/stripe/stripe-ios/pull/1526)

## 19.0.0 2020-02-12
* Deprecates the `STPAPIClient` `initWithConfiguration:` method. Set the `configuration` property on the `STPAPIClient` instance instead. [#1474](https://github.com/stripe/stripe-ios/pull/1474)
* Deprecates `publishableKey` and `stripeAccount` properties of `STPPaymentConfiguration`. See [MIGRATING.md](https://github.com/stripe/stripe-ios/blob/master/MIGRATING.md) for more details. [#1474](https://github.com/stripe/stripe-ios/pull/1474)
* Adds explicit STPAPIClient properties on all SDK components that make API requests. These default to `[STPAPIClient sharedClient]`. This is a breaking change for some users of `stripeAccount`. See [MIGRATING.md](https://github.com/stripe/stripe-ios/blob/master/MIGRATING.md) for more details. [#1469](https://github.com/stripe/stripe-ios/pull/1469)
* The user's postal code is now collected by default in countries that support postal codes. We always recommend collecting a postal code to increase card acceptance rates and reduce fraud. See [MIGRATING.md](https://github.com/stripe/stripe-ios/blob/master/MIGRATING.md) for more details. [#1479](https://github.com/stripe/stripe-ios/pull/1479)

## 18.4.0 2020-01-15
* Adds support for Klarna Pay on Sources API [#1444](https://github.com/stripe/stripe-ios/pull/1444)
* Compresses images using `pngcrush` to reduce SDK size [#1471](https://github.com/stripe/stripe-ios/pull/1471)
* Adds support for CVC recollection in PaymentIntent confirm [#1473](https://github.com/stripe/stripe-ios/pull/1473)
* Fixes a race condition when setting `defaultPaymentMethod` on `STPPaymentOptionsViewController` [#1476](https://github.com/stripe/stripe-ios/pull/1476)

## 18.3.0 2019-12-3
* STPAddCardViewControllerDelegate methods previously removed in v16.0.0 are now marked as deprecated, to help migrating users [#1439](https://github.com/stripe/stripe-ios/pull/1439)
* Fixes an issue where canceling 3DS authentication could leave PaymentIntents in an inaccurate `requires_action` state [#1443](https://github.com/stripe/stripe-ios/pull/1443)
* Fixes text color for large titles [#1446](https://github.com/stripe/stripe-ios/pull/1446)
* Re-adds support for pre-selecting the last selected payment method in STPPaymentContext and STPPaymentOptionsViewController. [#1445](https://github.com/stripe/stripe-ios/pull/1445)
* Fix crash when adding/removing postal code cells [#1450](https://github.com/stripe/stripe-ios/pull/1450)

## 18.2.0 2019-10-31
* Adds support for creating tokens with the last 4 digits of an SSN [#1432](https://github.com/stripe/stripe-ios/pull/1432)
* Renames Standard Integration to Basic Integration

## 18.1.0 2019-10-29
* Adds localizations for English (Great Britain), Korean, Russian, and Turkish [#1373](https://github.com/stripe/stripe-ios/pull/1373)
* Adds support for SEPA Debit as a PaymentMethod [#1415](https://github.com/stripe/stripe-ios/pull/1415)
* Adds support for custom SEPA Debit Mandate params with PaymentMethod [#1420](https://github.com/stripe/stripe-ios/pull/1420)
* Improves postal code UI for users with mismatched regions [#1302](https://github.com/stripe/stripe-ios/issues/1302)
* Fixes a potential crash when presenting the add card view controller [#1426](https://github.com/stripe/stripe-ios/issues/1426)
* Adds offline status checking to FPX payment flows [#1422](https://github.com/stripe/stripe-ios/pull/1422)
* Adds support for push provisions for Issuing users [#1396](https://github.com/stripe/stripe-ios/pull/1396)

## 18.0.0 2019-10-04
* Adds support for building on macOS 10.15 with Catalyst. Use the .xcframework file attached to the release in GitHub. Cocoapods support is coming soon. [#1364](https://github.com/stripe/stripe-ios/issues/1364)
* Errors from the Payment Intents API are now localized by default. See [MIGRATING.md](https://github.com/stripe/stripe-ios/blob/master/MIGRATING.md) for details.
* Adds support for FPX in Standard Integration. [#1390](https://github.com/stripe/stripe-ios/pull/1390)
* Simplified Apple Pay integration when using 3DS2. [#1386](https://github.com/stripe/stripe-ios/pull/1386)
* Improved autocomplete behavior for some STPPaymentHandler blocks. [#1403](https://github.com/stripe/stripe-ios/pull/1403)
* Fixed spurious `keyboardWillAppear` messages triggered by STPPaymentTextCard. [#1393](https://github.com/stripe/stripe-ios/pull/1393)
* Fixed an issue with non-numeric placeholders in STPPaymentTextCard. [#1394](https://github.com/stripe/stripe-ios/pull/1394)
* Dropped support for iOS 9. Please continue to use 17.0.2 if you need to support iOS 9.

## 17.0.2 2019-09-24
* Fixes an error that could prevent a 3D Secure 2 challenge dialog from appearing in certain situations.
* Improved VoiceOver support. [#1384](https://github.com/stripe/stripe-ios/pull/1384)
* Updated Apple Pay and Mastercard branding. [#1374](https://github.com/stripe/stripe-ios/pull/1374)
* Updated the Standard Integration example app to use automatic confirmation. [#1363](https://github.com/stripe/stripe-ios/pull/1363)
* Added support for collecting email addresses and phone numbers from Apple Pay. [#1372](https://github.com/stripe/stripe-ios/pull/1372)
* Introduced support for FPX payments. (Invite-only Beta) [#1375](https://github.com/stripe/stripe-ios/pull/1375)

## 17.0.1 2019-09-09
* Cancellation during the 3DS2 flow will no longer cause an unexpected error. [#1353](https://github.com/stripe/stripe-ios/pull/1353)
* Large Title UIViewControllers will no longer have a transparent background in iOS 13. [#1362](https://github.com/stripe/stripe-ios/pull/1362)
* Adds an `availableCountries` option to STPPaymentConfiguration, allowing one to limit the list of countries in the address entry view. [#1327](https://github.com/stripe/stripe-ios/pull/1327)
* Fixes a crash when using card.io. [#1357](https://github.com/stripe/stripe-ios/pull/1357)
* Fixes an issue with birthdates when creating a Connect account. [#1361](https://github.com/stripe/stripe-ios/pull/1361)
* Updates example code to Swift 5. [#1354](https://github.com/stripe/stripe-ios/pull/1354)
* The default value of `[STPTheme translucentNavigationBar]` is now `YES`. [#1367](https://github.com/stripe/stripe-ios/pull/1367)

## 17.0.0 2019-09-04
* Adds support for iOS 13, including Dark Mode and minor bug fixes. [#1307](https://github.com/stripe/stripe-ios/pull/1307)
* Updates API version from 2015-10-12 to 2019-05-16 [#1254](https://github.com/stripe/stripe-ios/pull/1254)
  * Adds `STPSourceRedirectStatusNotRequired` to `STPSourceRedirectStatus`.  Previously, optional redirects were marked as `STPSourceRedirectStatusSucceeded`.
  * Adds `STPSourceCard3DSecureStatusRecommended` to `STPSourceCard3DSecureStatus`.
  * Removes `STPLegalEntityParams`.  Initialize an `STPConnectAccountParams` with an `individual` or `company` dictionary instead. See https://stripe.com/docs/api/tokens/create_account#create_account_token-account
* Changes the `STPPaymentContextDelegate paymentContext:didCreatePaymentResult:completion:` completion block type to `STPPaymentStatusBlock`, to let you inform the context that the user canceled.
* Adds initial support for WeChat Pay. [#1326](https://github.com/stripe/stripe-ios/pull/1326)
* The user's billing address will now be included when creating a PaymentIntent from an Apple Pay token. [#1334](https://github.com/stripe/stripe-ios/pull/1334)


## 16.0.7 2019-08-23
* Fixes STPThreeDSUICustomization not initializing defaults correctly. [#1303](https://github.com/stripe/stripe-ios/pull/1303)
* Fixes STPPaymentHandler treating post-authentication errors as authentication errors [#1291](https://github.com/stripe/stripe-ios/pull/1291)
* Removes preferredStatusBarStyle from STPThreeDSUICustomization, see STPThreeDSNavigationBarCustomization.barStyle instead [#1308](https://github.com/stripe/stripe-ios/pull/1308)

## 16.0.6 2019-08-13
* Adds a method to STPAuthenticationContext allowing you to configure the SFSafariViewController presented for web-based authentication.
* Adds STPAddress initializer that takes STPPaymentMethodBillingDetails. [#1278](https://github.com/stripe/stripe-ios/pull/1278)
* Adds convenience method to populate STPUserInformation with STPPaymentMethodBillingDetails. [#1278](https://github.com/stripe/stripe-ios/pull/1278)
* STPShippingAddressViewController prefills billing address for PaymentMethods too now, not just Card. [#1278](https://github.com/stripe/stripe-ios/pull/1278)
* Update libStripe3DS2.a to avoid a conflict with Firebase. [#1293](https://github.com/stripe/stripe-ios/issues/1293)

## 16.0.5 2019-08-09
* Fixed an compatibility issue when building with certain Cocoapods configurations. [#1288](https://github.com/stripe/stripe-ios/issues/1288)

## 16.0.4 2019-08-08
* Improved compatibility with other OpenSSL-using libraries. [#1265](https://github.com/stripe/stripe-ios/issues/1265)
* Fixed compatibility with Xcode 10.1. [#1273](https://github.com/stripe/stripe-ios/issues/1273)
* Fixed an issue where STPPaymentContext could be left in a bad state when cancelled. [#1284](https://github.com/stripe/stripe-ios/pull/1284)

## 16.0.3 2019-08-01
* Changes to code obfuscation, resolving an issue with App Store review [#1269](https://github.com/stripe/stripe-ios/pull/1269)
* Adds Apple Pay support to STPPaymentHandler [#1264](https://github.com/stripe/stripe-ios/pull/1264)

## 16.0.2 2019-07-29
* Adds API to let users set a default payment option for Standard Integration [#1252](https://github.com/stripe/stripe-ios/pull/1252)
* Removes querying the Advertising Identifier (IDFA).
* Adds customizable UIStatusBarStyle to STDSUICustomization.

## 16.0.1 2019-07-25
* Migrates Stripe3DS2.framework to libStripe3DS2.a, resolving an issue with App Store validation. [#1246](https://github.com/stripe/stripe-ios/pull/1246)
* Fixes a crash in STPPaymentHandler. [#1244](https://github.com/stripe/stripe-ios/pull/1244)

## 16.0.0 2019-07-18
* Migrates STPPaymentCardTextField.cardParams property type from STPCardParams to STPPaymentMethodCardParams
* STPAddCardViewController:
    * Migrates addCardViewController:didCreateSource:completion: and addCardViewController:didCreateToken:completion: to addCardViewController:didCreatePaymentMethod:completion
    * Removes managedAccountCurrency property - there’s no equivalent parameter necessary for PaymentMethods.
* STPPaymentOptionViewController now shows, adds, removes PaymentMethods instead of Source/Tokens.
* STPCustomerContext, STPBackendAPIAdapter:
    * Removes selectDefaultCustomerSource:completion: -  Users must explicitly select their Payment Method of choice.
    * Migrates detachSourceFromCustomer:completion:, attachSourceToCustomer:completion to detachPaymentMethodFromCustomer:completion:, attachPaymentMethodToCustomer:completion:
    * Adds listPaymentMethodsForCustomerWithCompletion: - the Customer object doesn’t contain attached Payment Methods; you must fetch it from the Payment Methods API.
* STPPaymentContext now uses the new Payment Method APIs listed above instead of Source/Token, and returns the reworked STPPaymentResult containing a PaymentMethod.
* Migrates STPPaymentResult.source to paymentMethod of type STPPaymentMethod
* Deprecates STPPaymentIntentAction* types, replaced by STPIntentAction*. [#1208](https://github.com/stripe/stripe-ios/pull/1208)
  * Deprecates `STPPaymentIntentAction`, replaced by `STPIntentAction`
  * Deprecates `STPPaymentIntentActionType`, replaced by `STPIntentActionType`
  * Deprecates `STPPaymentIntentActionRedirectToURL`, replaced by `STPIntentActionTypeRedirectToURL`
* Adds support for SetupIntents.  See https://stripe.com/docs/payments/cards/saving-cards#saving-card-without-payment
* Adds support for 3DS2 authentication.  See https://stripe.com/docs/mobile/ios/authentication

## 15.0.1 2019-04-16
* Adds configurable support for JCB (Apple Pay). [#1158](https://github.com/stripe/stripe-ios/pull/1158)
* Updates sample apps to use `PaymentIntents` and `PaymentMethods` where available. [#1159](https://github.com/stripe/stripe-ios/pull/1159)
* Changes `STPPaymentMethodCardParams` `expMonth` and `expYear` property types to `NSNumber *` to fix a bug using Apple Pay. [#1161](https://github.com/stripe/stripe-ios/pull/1161)

## 15.0.0 2019-3-19
* Renames all former references to 'PaymentMethod' to 'PaymentOption'. See [MIGRATING.md](/MIGRATING.md) for more details. [#1139](https://github.com/stripe/stripe-ios/pull/1139)
  * Renames `STPPaymentMethod` to `STPPaymentOption`
  * Renames `STPPaymentMethodType` to `STPPaymentOptionType`
  * Renames `STPApplePaymentMethod` to `STPApplePayPaymentOption`
  * Renames `STPPaymentMethodTuple` to `STPPaymentOptionTuple`
  * Renames `STPPaymentMethodsViewController` to `STPPaymentOptionsViewController`
  * Renames all properties, methods, comments referencing 'PaymentMethod' to 'PaymentOption'
* Rewrites `STPaymentMethod` and `STPPaymentMethodType` to match the [Stripe API](https://stripe.com/docs/api/payment_methods/object). [#1140](https://github.com/stripe/stripe-ios/pull/1140).
* Adds `[STPAPI createPaymentMethodWithParams:completion:]`, which creates a PaymentMethod. [#1141](https://github.com/stripe/stripe-ios/pull/1141)
* Adds `paymentMethodParams` and `paymentMethodId` to `STPPaymentIntentParams`.  You can now confirm a PaymentIntent with a PaymentMethod. [#1142](https://github.com/stripe/stripe-ios/pull/1142)
* Adds `paymentMethodTypes` to `STPPaymentIntent`.
* Deprecates several Source-named properties, based on changes to the [Stripe API](https://stripe.com/docs/upgrades#2019-02-11). [#1146](https://github.com/stripe/stripe-ios/pull/1146)
  * Deprecates `STPPaymentIntentParams.saveSourceToCustomer`, replaced by `savePaymentMethod`
  * Deprecates `STPPaymentIntentsStatusRequiresSource`, replaced by `STPPaymentIntentsStatusRequiresPaymentMethod`
  * Deprecates `STPPaymentIntentsStatusRequiresSourceAction`, replaced by `STPPaymentIntentsStatusRequiresAction`
  * Deprecates `STPPaymentIntentSourceAction`, replaced by `STPPaymentIntentAction`
  * Deprecates `STPPaymentSourceActionAuthorizeWithURL`, replaced by `STPPaymentActionRedirectToURL`
  * Deprecates `STPPaymentIntent.nextSourceAction`, replaced by `nextAction`
* Added new localizations for the following languages [#1050](https://github.com/stripe/stripe-ios/pull/1050)
  * Danish
  * Spanish (Argentina/Latin America)
  * French (Canada)
  * Norwegian
  * Portuguese (Brazil)
  * Portuguese (Portugal)
  * Swedish
* Deprecates `STPEphemeralKeyProvider`, replaced by `STPCustomerEphemeralKeyProvider`.  We now allow for ephemeral keys that are not customer [#1131](https://github.com/stripe/stripe-ios/pull/1131)
* Adds CVC image for Amex cards [#1046](https://github.com/stripe/stripe-ios/pull/1046)
* Fixed `STPPaymentCardTextField.nextFirstResponderField` to never return nil [#1059](https://github.com/stripe/stripe-ios/pull/1059)
* Improves return key functionality for `STPPaymentCardTextField`, `STPAddCardViewController` [#1059](https://github.com/stripe/stripe-ios/pull/1059)
* Add postal code support for Saudi Arabia [#1127](https://github.com/stripe/stripe-ios/pull/1127)
* CVC field updates validity if card number/brand change [#1128](https://github.com/stripe/stripe-ios/pull/1128)

## 14.0.0 2018-11-14
* Changes `STPPaymentCardTextField`, which now copies the `cardParams` property. See [MIGRATING.md](/MIGRATING.md) for more details. [#1031](https://github.com/stripe/stripe-ios/pull/1031)
* Renames `STPPaymentIntentParams.returnUrl` to `STPPaymentIntentParams.returnURL`. [#1037](https://github.com/stripe/stripe-ios/pull/1037)
* Removes `STPPaymentIntent.returnUrl` and adds `STPPaymentIntent.nextSourceAction`, based on changes to the [Stripe API](https://stripe.com/docs/upgrades#2018-11-08). [#1038](https://github.com/stripe/stripe-ios/pull/1038)
* Adds `STPVerificationParams.document_back` property. [#1017](https://github.com/stripe/stripe-ios/pull/1017)
* Fixes bug in `STPPaymentMethodsViewController` where selected payment method changes back if it wasn't dismissed in the `didFinish` delegate method. [#1020](https://github.com/stripe/stripe-ios/pull/1020)

## 13.2.0 2018-08-14
* Adds `STPPaymentMethod` protocol implementation for `STPSource`. You can now call `image`/`templatedImage`/`label` on a source. [#976](https://github.com/stripe/stripe-ios/pull/976)
* Fixes crash in `STPAddCardViewController` with some prefilled billing addresses [#1004](https://github.com/stripe/stripe-ios/pull/1004)
* Fixes `STPPaymentCardTextField` layout issues on small screens [#1009](https://github.com/stripe/stripe-ios/pull/1009)
* Fixes hidden text fields in `STPPaymentCardTextField` from being read by VoiceOver [#1012](https://github.com/stripe/stripe-ios/pull/1012)
* Updates example app to add client-side metadata `charge_request_id` to requests to `example-ios-backend` [#1008](https://github.com/stripe/stripe-ios/pull/1008)

## 13.1.0 2018-07-13
* Adds `STPPaymentIntent` to support PaymentIntents. [#985](https://github.com/stripe/stripe-ios/pull/985), [#986](https://github.com/stripe/stripe-ios/pull/986), [#987](https://github.com/stripe/stripe-ios/pull/987), [#988](https://github.com/stripe/stripe-ios/pull/988)
* Reduce `NSURLSession` memory footprint. [#969](https://github.com/stripe/stripe-ios/pull/969)
* Fixes invalid JSON error when deleting `Card` from a `Customer`. [#992](https://github.com/stripe/stripe-ios/pull/992)

## 13.0.3 2018-06-11
* Fixes payment method label overlapping the checkmark, for Amex on small devices [#952](https://github.com/stripe/stripe-ios/pull/952)
* Adds EPS and Multibanco support to `STPSourceParams` [#961](https://github.com/stripe/stripe-ios/pull/961)
* Adds `STPBillingAddressFieldsName` option to `STPBillingAddressFields` [#964](https://github.com/stripe/stripe-ios/pull/964)
* Fixes crash in `STPColorUtils.perceivedBrightnessForColor` [#954](https://github.com/stripe/stripe-ios/pull/954)
* Applies recommended project changes for Xcode 9.4 [#963](https://github.com/stripe/stripe-ios/pull/963)
* Fixes `[Stripe handleStripeURLCallbackWithURL:url]` incorrectly returning `NO` [#962](https://github.com/stripe/stripe-ios/pull/962)

## 13.0.2 2018-05-24
* Makes iDEAL `name` parameter optional, also accepts empty string as `nil` [#940](https://github.com/stripe/stripe-ios/pull/940)
* Adjusts scroll view content offset behavior when focusing on a text field [#943](https://github.com/stripe/stripe-ios/pull/943)

## 13.0.1 2018-05-17
* Fixes an issue in `STPRedirectContext` causing some redirecting sources to fail in live mode due to prematurely dismissing the `SFSafariViewController` during the initial redirects. [#937](https://github.com/stripe/stripe-ios/pull/937)

## 13.0.0 2018-04-26
* Removes Bitcoin source support. See MIGRATING.md. [#931](https://github.com/stripe/stripe-ios/pull/931)
* Adds Masterpass support to `STPSourceParams` [#928](https://github.com/stripe/stripe-ios/pull/928)
* Adds community submitted Norwegian (nb) translation. Thank @Nailer!
* Fixes example app usage of localization files (they were not able to be tested in Finnish and Norwegian before)
* Silences STPAddress deprecation warnings we ignore to stay compatible with older iOS versions
* Fixes "Card IO" link in full SDK reference [#913](https://github.com/stripe/stripe-ios/pull/913)

## 12.1.2 2018-03-16
* Updated the "62..." credit card number BIN range to show a UnionPay icon

## 12.1.1 2018-02-22
* Fix issue with apple pay token creation in PaymentContext, introduced by 12.1.0. [#899](https://github.com/stripe/stripe-ios/pull/899)
* Now matches clang static analyzer settings with Cocoapods, so you won't see any more analyzer issues. [#897](https://github.com/stripe/stripe-ios/pull/897)

## 12.1.0 2018-02-05
* Adds `createCardSources` to `STPPaymentConfiguration`. If you enable this option, when your user adds a card in the SDK's UI, a card source will be created and attached to their Stripe Customer. If this option is disabled (the default), a card token is created. For more information on card sources, see https://stripe.com/docs/sources/cards

## 12.0.1 2018-01-31
* Adding Visa Checkout support to `STPSourceParams` [#889](https://github.com/stripe/stripe-ios/pull/889)

## 12.0.0 2018-01-16
* Minimum supported iOS version is now 9.0.
  * If you need to support iOS 8, the last supported version is [11.5.0](https://github.com/stripe/stripe-ios/releases/tag/v11.5.0)
* Minimum supported Xcode version is now 9.0
* `AddressBook` framework support has been removed.
* `STPRedirectContext` will no longer retain itself for the duration of the redirect, you must explicitly maintain a reference to it yourself. [#846](https://github.com/stripe/stripe-ios/pull/846)
* `STPPaymentConfiguration.requiredShippingAddress` now is a set of `STPContactField` objects instead of a `PKAddressField` bitmask. [#848](https://github.com/stripe/stripe-ios/pull/848)
* See MIGRATING.md for more information on any of the previously mentioned breaking API changes.
* Pre-built view controllers now layout properly on iPhone X in landscape orientation, respecting `safeAreaInsets`. [#854](https://github.com/stripe/stripe-ios/pull/854)
* Fixes a bug in `STPAddCardViewController` that prevented users in countries without postal codes from adding a card when `requiredBillingFields = .Zip`. [#853](https://github.com/stripe/stripe-ios/pull/853)
* Fixes a bug in `STPPaymentCardTextField`. When completely filled out, it ignored calls to `becomeFirstResponder`. [#855](https://github.com/stripe/stripe-ios/pull/855)
* `STPPaymentContext` now has a `largeTitleDisplayMode` property, which you can use to control the title display mode in the navigation bar of our pre-built view controllers. [#849](https://github.com/stripe/stripe-ios/pull/849)
* Fixes a bug where `STPPaymentContext`'s `retryLoading` method would not re-retrieve the customer object, even after calling `STPCustomerContext`'s `clearCachedCustomer` method. [#863](https://github.com/stripe/stripe-ios/pull/863)
* `STPPaymentContext`'s `retryLoading` method will now always attempt to retrieve a new customer object, regardless of whether a cached customer object is available. Previously, this method was only intended for recovery from a loading error; if a customer had already been retrieved, `retryLoading` would do nothing. [#863](https://github.com/stripe/stripe-ios/pull/863)
* `STPCustomerContext` has a new property: `includeApplePaySources`. It is turned off by default. [#864](https://github.com/stripe/stripe-ios/pull/864)
* Adds `UITextContentType` support. This turns on QuickType suggestions for the name, email, and address fields; and uses a better keyboard for Payment Card fields. [#870](https://github.com/stripe/stripe-ios/pull/870)
* Fixes a bug that prevented redirects to the 3D Secure authentication flow when it was optional. [#878](https://github.com/stripe/stripe-ios/pull/878)
* `STPPaymentConfiguration` now has a `stripeAccount` property, which can be used to make API requests on behalf of a Connected account. [#875](https://github.com/stripe/stripe-ios/pull/875)
* Adds `- [STPAPIClient createTokenWithConnectAccount:completion:]`, which creates Tokens for Connect Accounts: (optionally) accepting the Terms of Service, and sending information about the legal entity. [#876](https://github.com/stripe/stripe-ios/pull/876)
* Fixes an iOS 11 bug in `STPPaymentCardTextField` that blocked tapping on the number field while editing the expiration or CVC on narrow devices (4" screens). [#883](https://github.com/stripe/stripe-ios/pull/883)

## 11.5.0 2017-11-09
* Adds a new helper method to `STPSourceParams` for creating reusable Alipay sources. [#811](https://github.com/stripe/stripe-ios/pull/811)
* Silences spurious availability warnings when using Xcode9 [#823](https://github.com/stripe/stripe-ios/pull/823)
* Auto capitalizes currency code when using `paymentRequestWithMerchantIdentifier ` to improve compatibility with iOS 11 `PKPaymentAuthorizationViewController` [#829](https://github.com/stripe/stripe-ios/pull/829)
* Fixes a bug in `STPRedirectContext` which caused `SFSafariViewController`-based redirects to incorrectly dismiss when switching apps. [#833](https://github.com/stripe/stripe-ios/pull/833)
* Fixes a bug that incorrectly offered users the option to "Use Billing Address" on the shipping address screen when there was no existing billing address to fill in. [#834](https://github.com/stripe/stripe-ios/pull/834)

## 11.4.0 2017-10-20
* Restores `[STPCard brandFromString:]` method which was marked as deprecated in a recent version [#801](https://github.com/stripe/stripe-ios/pull/801)
* Adds `[STPBankAccount metadata]` and `[STPCard metadata]` read-only accessors and improves annotation for `[STPSource metadata]` [#808](https://github.com/stripe/stripe-ios/pull/808)
* Un-deprecates `STPBackendAPIAdapter` and all associated methods. [#813](https://github.com/stripe/stripe-ios/pull/813)
* The `STPBackendAPIAdapter` protocol now includes two optional methods, `detachSourceFromCustomer` and `updateCustomerWithShipping`. If you've implemented a class conforming to `STPBackendAPIAdapter`, you may add implementations of these methods to support deleting cards from a customer and saving shipping info to a customer. [#813](https://github.com/stripe/stripe-ios/pull/813)
* Adds the ability to set custom footers on view controllers managed by the SDK. [#792](https://github.com/stripe/stripe-ios/pull/792)
* `STPPaymentMethodsViewController` will now display saved card sources in addition to saved card tokens. [#810](https://github.com/stripe/stripe-ios/pull/810)
* Fixes a bug where certain requests would return a generic failed to parse response error instead of the actual API error. [#809](https://github.com/stripe/stripe-ios/pull/809)

## 11.3.0 2017-09-13
* Adds support for creating `STPSourceParams` for P24 source [#779](https://github.com/stripe/stripe-ios/pull/779)
* Adds support for native app-to-app Alipay redirects [#783](https://github.com/stripe/stripe-ios/pull/783)
* Fixes crash when `paymentContext.hostViewController` is set to a `UINavigationController` [#786](https://github.com/stripe/stripe-ios/pull/786)
* Improves support and compatibility with iOS 11
  * Explicitly disable code coverage generation for compatibility with Carthage in Xcode 9 [#795](https://github.com/stripe/stripe-ios/pull/795)
  * Restore use of native "Back" buttons [#789](https://github.com/stripe/stripe-ios/pull/789)
* Changes and fixes methods on `STPCard`, `STPCardParams`, `STPBankAccount`, and `STPBankAccountParams` to bring card objects more in line with the rest of the API. See MIGRATING for further details.
  * `STPCard` and `STPCardParams` [#760](https://github.com/stripe/stripe-ios/pull/760)
  * `STPBankAccount` and `STPBankAccountParams` [#761](https://github.com/stripe/stripe-ios/pull/761)
* Adds nullability annotations to `STPPaymentMethod` protocol [#753](https://github.com/stripe/stripe-ios/pull/753)
* Improves the `[STPAPIResponseDecodable allResponseFields]` by removing all instances of `[NSNull null]` including ones that are nested. See MIGRATING.md. [#747](https://github.com/stripe/stripe-ios/pull/747)

## 11.2.0 2017-07-27
* Adds an option to allow users to delete payment methods from the `STPPaymentMethodsViewController`. Enabled by default but can disabled using the `canDeletePaymentMethods` property of `STPPaymentConfiguration`.
  * Screenshots: https://user-images.githubusercontent.com/28276156/28131357-7a353474-66ee-11e7-846c-b38277d111fd.png
* Adds a postal code field to `STPPaymentCardTextField`, configurable with `postalCodeEntryEnabled` and `postalCodePlaceholder`. Disabled by default.
* `STPCustomer`'s `shippingAddress` property is now correctly annotated as nullable.
* Removed `STPCheckoutUnknownError`, `STPCheckoutTooManyAttemptsError`, and `STPCustomerContextMissingKeyProviderError`. These errors will no longer occur.

## 11.1.0 2017-07-12
* Adds stripeAccount property to `STPAPIClient`, set this to perform API requests on behalf of a connected account
* Fixes the `routingNumber` property of `STPBankAccount` so that it is populated when the information is available
* Adds iOS Objective-C Style Guide

## 11.0.0 2017-06-27
* We've greatly simplified the integration for `STPPaymentContext`. See MIGRATING.md.
* As part of this new integration, we've added a new class, `STPCustomerContext`, which will automatically prefetch your customer and cache it for a brief interval. We recommend initializing your `STPCustomerContext` before your user enters your checkout flow so their payment methods are loaded in advance. If in addition to using `STPPaymentContext`, you create a separate `STPPaymentMethodsViewController` to let your customer manage their payment methods outside of your checkout flow, you can use the same instance of `STPCustomerContext` for both.
* We've added a `shippingAddress` property to `STPUserInformation`, which you can use to pre-fill your user's shipping information.
* `STPPaymentContext` will now save your user's shipping information to their Stripe customer object. Shipping information will automatically be pre-filled from the customer object for subsequent checkouts.
* Fixes nullability annotation for `[STPFile stringFromPurpose:]`. See MIGRATING.md.
* Adds description implementations to all public models, for easier logging and debugging.
* The card autofill via SMS feature of `STPPaymentContext` has been removed. See MIGRATING.md.

## 10.2.0 2017-06-19
* We've added a `paymentCountry` property to `STPPaymentContext`. This affects the countryCode of Apple Pay payments, and defaults to "US". You should set this to the country your Stripe account is in.
* `paymentRequestWithMerchantIdentifier:` has been deprecated. See MIGRATING.md
* If the card.io framework is present in your app, `STPPaymentContext` and `STPAddCardViewController` will show a "scan card" button.
* `STPAddCardViewController` will now attempt to auto-fill the users city and state from their entered Zip code (United States only)
* Polling for source object updates is deprecated. Check https://stripe.com/docs for the latest best practices on how to integrate with the sources API using webhooks.
* Fixes a crash in `STPCustomerDeserializer` when both data and error are nil.
* `paymentMethodsViewController:didSelectPaymentMethod:` is now optional.
* Updates the example apps to use Alamofire.

## 10.1.0 2017-05-05
* Adds STPRedirectContext, a helper class for handling redirect sources.
* STPAPIClient now supports tokenizing a PII number and uploading images.
* Updates STPPaymentCardTextField's icons to match Elements on the web. When the card number is invalid, the field will now display an error icon.
* The alignment of the new brand icons has changed to match the new CVC and error icons. If you use these icons via `STPImageLibrary`, you may need to adjust your layout.
* STPPaymentCardTextField's isValid property is now KVO-observable.
* When creating STPSourceParams for a SEPA debit source, address fields are now optional.
* `STPPaymentMethodsViewControllerDelegate` now has a separate `paymentMethodsViewControllerDidCancel:` callback, differentiating from successful method selections. You should make sure to also dismiss the view controller in that callback
* Because collecting some basic data on tokenization helps us detect fraud, we've removed the ability to disable analytics collection using `[Stripe disableAnalytics]`.

## 10.0.1 2017-03-16
* Fixes a bug where card sources didn't include the card owner's name.
* Fixes an issue where STPPaymentMethodsViewController didn't reload after adding a new payment method.

## 10.0.0 2017-03-06
* Adds support for creating, retrieving, and polling Sources. You can enable any payment methods available to you in the Dashboard.
  * https://stripe.com/docs/mobile/ios/sources
  * https://dashboard.stripe.com/account/payments/settings
* Updates the Objective-C example app to include example integrations using several different payment methods.
* Updates `STPCustomer` to include `STPSource` objects in its `sources` array if a customer has attached sources.
* Removes methods deprecated in Version 6.0.
* Fixes property declarations missing strong/nullable identifiers.

## 9.4.0 2017-02-03
* Adds button to billing/shipping entry screens to fill address information from the other one.
* Fixes and unifies view controller behavior around theming and nav bars.
* Adds month validity check to `validationStateForExpirationYear`
* Changes some Apple Pay images to better conform to official guidelines.
* Changes STPPaymentCardTextField's card number placeholder to "4242..."
* Updates STPPaymentCardTextField's CVC placeholder so that it changes to "CVV" for Amex cards

## 9.3.0 2017-01-05
* Fixes a regression introduced in v9.0.0 in which color in STPTheme is used as the background color for UINavigationBar
  * Note: This will cause navigation bar theming to work properly as described in the Stripe iOS docs, but you may need to audit your custom theme settings if you based them on the actual behavior of 9.0-9.2
* If the navigation bar has a theme different than the view controller's theme, STP view controllers will use the bar's theme to style it's UIBarButtonItems
* Adds a fallback to using main bundle for localized strings lookup if locale is set to a language the SDK doesn't support
* Adds method to get a string of a card brand from `STPCardBrand`
* Updated description of how to run tests in README
* Fixes crash when user cancels payment before STPBackendAPIAdapter methods finish
* Fixes bug where country picker wouldn't update when first selected.


## 9.2.0 2016-11-14
* Moves FBSnapshotTestCase dependency to Cartfile.private. No changes if you are not using Carthage.
* Adds prebuilt UI for collecting shipping information.

## 9.1.0 2016-11-01
* Adds localized strings for 7 languages: de, es, fr, it, ja, nl, zh-Hans.
* Slight redesign to card/billing address entry screen.
* Improved internationalization for State/Province/County address field.
* Adds new Mastercard 2-series BIN ranges.
* Fixes an issue where callbacks may be run on the wrong thread.
* Fixes UIAppearance compatibility in STPPaymentCardTextField.
* Fixes a crash when changing application language via an Xcode scheme.

## 9.0.0 2016-10-04
* Change minimum requirements to iOS 8 and Xcode 8
* Adds "app extension API only" support.
* Updates Swift example app to Swift 3
* Various fixes to ObjC example app

## 8.0.7 2016-09-15
* Add ability to set currency for managed accounts when adding card
* Fix broken links for Privacy Policy/Terms of Service for Remember Me feature
* Sort countries in picker alphabetically by name instead of ISO code
* Make "County" field optional on billing address screen.
* PKPayment-related methods are now annotated as available in iOS8+ only
* Optimized speed of input sanitation methods (thanks @kballard!)

## 8.0.6 2016-09-01
* Improved internationalization on billing address forms
  * Users in countries that don't use postal codes will no longer see that field.
  * The country field is now auto filled in with the phone's region
  * Changing the selected country will now live update other fields on the form (such as State/County or Zip/Postal Code).
* Fixed an issue where certain Cocoapods configurations could result in Stripe resource files being used in place of other frameworks' or the app's resources.
* Fixed an issue where when using Apple Pay, STPPaymentContext would fire two `didFinishWithStatus` messages.
* Fixed the `deviceSupportsApplePay` method to also check for Discover cards.
* Removed keys from Stripe.bundle's Info.plist that were causing iTunes Connect to sometimes error on app submission.

## 8.0.5 2016-08-26
* You can now optionally use an array of PKPaymentSummaryItems to set your payment amount, if you would like more control over how Apple Pay forms are rendered.
* Updated credit card and Apple Pay icons.
* Fixed some images not being included in the resources bundle target.
* Non-US locales now have an alphanumeric keyboard for postal code entry.
* Modals now use UIModalPresentationStyleFormSheet.
* Added more accessibility labels.
* STPPaymentCardTextField now conforms to UIKeyInput (thanks @theill).

## 8.0.4 2016-08-01
* Fixed an issue with Apple Pay payments not using the correct currency.
* View controllers now update their status bar and scroll view indicator styles based on their theme.
* SMS code screen now offers to paste copied codes.

## 8.0.3 2016-07-25
* Fixed an issue with some Cocoapods installations

## 8.0.2 2016-07-09
* Fixed an issue with custom theming of Stripe UI

## 8.0.1 2016-07-06
* Fixed error handling in STPAddCardViewController

## 8.0.0 2016-06-30
* Added prebuilt UI for collecting and managing card information.

## 7.0.2 2016-05-24
* Fixed an issue with validating certain Visa cards.

## 7.0.1 2016-04-29
* Added Discover support for Apple Pay
* Add the now-required `accountHolderName` and `accountHolderType` properties to STPBankAccountParams
* We now record performance metrics for the /v1/tokens API - to disable this behavior, call [Stripe disableAnalytics].
* You can now demo the SDK more easily by running `pod try stripe`.
* This release also removes the deprecated Checkout functionality from the SDK.

## 6.2.0 2016-02-05
* Added an `additionalAPIParameters` field to STPCardParams and STPBankAccountParams for sending additional values to the API - useful for beta features. Similarly, added an `allResponseFields` property to STPToken, STPCard, and STPBankAccount for accessing fields in the response that are not yet reflected in those classes' @properties.

## 6.1.0 2016-01-21
* Renamed card on STPPaymentCardTextField to cardParams.
* You can now set an STPPaymentCardTextField's contents programmatically by setting cardParams to an STPCardParams object.
* Added delegate methods for responding to didBeginEditing events in STPPaymentCardTextField.
* Added a UIImage category for accessing our card icon images
* Fixed deprecation warnings for deployment targets >= iOS 9.0

## 6.0.0 2015-10-19
* Splits logic in STPCard into 2 classes - STPCard and STPCardParams. STPCardParams is for making requests to the Stripe API, while STPCard represents the response (you'll almost certainly want just to replace any usage of STPCard in your app with STPCardParams). This also applies to STPBankAccount and the newly-created STPBankAccountParams.
* Version 6.0.1 fixes a minor Cocoapods issue.

## 5.1.0 2015-08-17
* Adds STPPaymentCardTextField, a new version of github.com/stripe/PaymentKit featuring many bugfixes. It's useful if you need a pre-built credit card entry form.
* Adds the currency param to STPCard for those using managed accounts & debit card payouts.
* Versions 5.1.1 and 5.1.2 fix minor issues with CocoaPods installation
* Version 5.1.3 contains bug fixes for STPPaymentCardTextField.
* Version 5.1.4 improves compatibility with iOS 9.

## 5.0.0 2015-08-06
* Fix an issue with Carthage installation
* Fix an issue with CocoaPods frameworks
* Deprecate native Stripe Checkout

## 4.0.1 2015-05-06
* Fix a compiler warning
* Versions 4.0.1 and 4.0.2 fix minor issues with CocoaPods and Carthage installation.

## 4.0.0 2015-05-06
* Remove STPPaymentPresenter
* Support for latest ApplePayStubs
* Add nullability annotations to improve Swift support (note: this now requires Swift 1.2)
* Bug fixes

## 3.1.0 2015-01-19
* Add support for native Stripe Checkout, as well as STPPaymentPresenter for automatically using Checkout as a fallback for Apple Pay
* Add OSX support, including Checkout
* Add framework targets and Carthage support
* It's safe to remove the STRIPE_ENABLE_APPLEPAY compiler flag after this release.

## 3.0.0 2015-01-05
* Migrate code into STPAPIClient
* Add 'brand' and 'funding' properties to STPCard

## 2.2.2 2014-11-17
* Add bank account tokenization methods

## 2.2.1 2014-10-27
* Add billing address fields to our Apple Pay API
* Various bug fixes and code improvements

## 2.2.0 2014-10-08
* Move Apple Pay testing functionality into a separate project, ApplePayStubs. For more info, see github.com/stripe/ApplePayStubs.
* Improve the provided example app

## 2.1.0 2014-10-07
* Remove token retrieval API method
* Refactor functional tests to use new XCTestCase functionality

## 2.0.3 2014-09-24
* Group ApplePay code in a CocoaPods subspec

## 2.0.2 2014-09-24
* Move ApplePay code behind a compiler flag to avoid warnings from Apple when accidentally including it

## 2.0.1 2014-09-18
* Fix some small bugs related to ApplePay and iOS8

## 2.0 2014-09-09
* Add support for native payments via Pay

## 1.2 2014-08-21
* Removed PaymentKit as a dependency. If you'd like to use it, you may still do so by including it separately.
* Removed STPView. PaymentKit provides a near-identical version of this functionality if you need to migrate.
* Improve example project
* Various code fixes

## 1.1.4 2014-05-22
* Fixed an issue where tokenization requests would fail under iOS 6 due to SSL certificate verification

## 1.1.3 2014-05-12
* Send some basic version and device details with requests for debugging.
* Added -description to STPToken
* Fixed some minor code nits
* Modernized code

## 1.1.2 2014-04-21
* Added test suite for SSL certificate expiry/revocation
* You can now set STPView's delegate from Interface Builder

## 1.1.1 2014-04-14
* API methods now verify the server's SSL certificate against a preset blacklist.
* Fixed some bugs with SSL verification.
* Note: This version now requires the `Security` framework. You will need to add this to your app if you're not using CocoaPods.

## 1.0.4 2014-03-24

* Upgraded tests from OCUnit to XCTest
* Fixed an issue with the SenTestingKit dependency
* Removed some dead code

## 1.0.3 2014-03-21

* Fixed: Some example files had target memberships set for StripeiOS and iOSTest.
* Fixed: The example publishable key was expired.
* Fixed: Podspec did not pass linting.
* Some fixes for 64-bit.
* Many improvements to the README.
* Fixed example under iOS 7
* Some source code cleaning and modernization.

## 1.0.2 2013-09-09

* Add exceptions for null successHandler and errorHandler.
* Added the ability to POST the created token to a URL.
* Made STPCard properties nonatomic.
* Moved PaymentKit to be a submodule; added to Podfile as a dependency.
* Fixed some warnings caught by the static analyzer (thanks to jcjimenez!)

## 1.0.1 2012-11-16

* Add CocoaPods support
* Change directory structure of bindings to make it easier to install

## 1.0.0 2012-11-16

* Initial release

Special thanks to: Todd Heasley, jcjimenez.<|MERGE_RESOLUTION|>--- conflicted
+++ resolved
@@ -2,16 +2,12 @@
 ### PaymentSheet
 * [Fixed] EmbeddedPaymentElement now errors when `configuration.rowSelectionBehavior` is `.immediateAction` and `configuration.embeddedViewDisplaysMandateText` is `true` to ensure integrations display legal mandate text to the customer.
 
-## 24.16.2 2025-07-07
-
-<<<<<<< HEAD
 ### AddressElement
 * [Added] SwiftUI support for AddressElement.
-
 ## 24.16.2 2025-07-07
-=======
+
+## 24.16.2 2025-07-07
 * [Deprecated] Carthage is no longer officially supported. We will continue to publish binaries to the GitHub releases page for Carthage, but we will no longer test the Carthage CLI tool.
->>>>>>> 61d352e8
 
 ### PaymentSheet
 * [Added] Address autocomplete functionality when collecting full billing details in payment method forms.
