<<<<<<< HEAD
## X.X.X

### PaymentSheet
* [Fixed] The Apple Pay logo in `PaymentOptionDisplayData` no longer contains additional padding, bringing it in line with other payment method logos.
=======
## x.x.x x-x-x

### EmbeddedPaymentElement
* [Changed] When using `EmbeddedPaymentElement.Configuration.FormSheetAction.confirm`, the completion block is now called with a `canceled` result if the user closes the form sheet without completing the transaction.
>>>>>>> 05aeb50b

## 24.19.0 2025-08-04

### CustomerSheet
* [Added] `opensCardScannerAutomatically` configuration
* [Changed] Form inputs are cached

### PaymentSheet
* [Fixed] Updated default spacing of form elements in PaymentSheet.
* [Added] EmbeddedPaymentElement now shows mandates in a form sheet when `rowSelectionBehavior` is `immediateAction` and `embeddedViewDisplaysMandateText` is `true`. Previously, this configuration was an error.
* [Added] `opensCardScannerAutomatically` configuration

## 24.18.1 2025-07-29
* [Fixed] Improved Klarna payments when using Universal Links.

## 24.18.0 2025-07-28

* [Added] Postal code validation for Canada and UK addresses

### PaymentSheet
* [Added] Added `Appearance.EmbeddedPaymentElement.Row.subtitleFont` to customize the font of EmbeddedPaymentElement payment method row subtitles.

## 24.17.0 2025-07-21

### PaymentSheet
* [Fixed] EmbeddedPaymentElement now errors when `configuration.rowSelectionBehavior` is `.immediateAction` and `configuration.embeddedViewDisplaysMandateText` is `true` to ensure integrations display legal mandate text to the customer.
* [Deprecated] Carthage is no longer officially supported. We will continue to publish binaries to the GitHub releases page for Carthage, but we will no longer test using the Carthage CLI tool.
* [Added] Added `Appearance.EmbeddedPaymentElement.Row.paymentMethodIconLayoutMargins` to customize the spacing around payment method icons in EmbeddedPaymentElement payment method rows.
* [Added] Added `Appearance.EmbeddedPaymentElement.Row.titleFont` to customize the font of EmbeddedPaymentElement payment method row titles.
* [Changed] Renamed `PaymentSheet.Appearance.EmbeddedPaymentElement.Row.Style.flatWithChevron` to `PaymentSheet.Appearance.EmbeddedPaymentElement.Row.Style.flatWithDisclosure` and added an experimental `disclosureImage` property to customize the chevron icon displayed in EmbeddedPaymentElement payment method rows when the row style is flatWithDisclosure.
* [Fixed] `EmbeddedPaymentElementDelegate` `didUpdateHeight` now accommodates cases where the embedded view can't change height until after `didUpdateHeight` is called, like inside a UITableViewCell.
* [Fixed] Apple Pay now properly collects phone number and email address when marked as required in `PaymentSheet.Configuration.billingDetailsCollectionConfiguration`.

### AddressElement
* [Added] SwiftUI support for AddressElement.
* [Changed] `AddressViewController` now notifies its delegate when the sheet is dismissed, whether by tapping the **Close** button or swiping down, so `AddressElement` always returns the current address.

### General
* [Removed] Removed nn-NO (Norwegian Nynorsk) localization. Norwegian users can continue using nb (Norwegian Bokmål) localization.

## 24.16.2 2025-07-07

### PaymentSheet
* [Added] Address autocomplete functionality when collecting full billing details in payment method forms.
* [Fixed] Form error text not respecting Appearance API font settings

## 24.16.1 2025-06-23

### PaymentSheet
* [Fixed] A race condition when updating the `paymentOption` on `PaymentSheet.FlowController`.

## 24.16.0 2025-06-16

### PaymentSheet
* [Fixed] A bug where the EmbeddedPaymentElement failed to display forms when tapped in SwiftUI.
* [Changed] `paymentOption` on `PaymentSheet.FlowController` is now annotated with `@Published` for better ergonomics in SwiftUI.
* [Added] A new `flatWithChevron` Embedded Payment Element row style.

## 24.15.0 2025-06-02

### Connect
* [CHANGED] Removed `PrivateBetaConnect` annotation and all usages. [Connect SDK](https://docs.stripe.com/connect/get-started-connect-embedded-components?platform=ios) is now GA.

### PaymentSheet
* [Added] The ability to customize the height of the primary button with `PaymentSheetAppearance.primaryButton.height`.
* [Added] The ability to customize form insets with `PaymentSheetAppearance.formInsets`.

## 24.14.0 2025-05-19
### PaymentSheet
* [Added] Support for payment method options setup future usage in public preview.

## 24.13.1 2025-05-05
### PaymentSheet
* [Fixed] Updated the "TEST MODE" badge to say "TEST", due to the upcoming release of [Sandboxes](https://docs.stripe.com/sandboxes).
* [Added] Added support for Thai language.

## 24.13.0 2025-05-05
### PaymentSheet
* [Added] Embedded Payment Element is now generally available. Learn more by visiting the [docs](https://docs.stripe.com/payments/mobile/embedded).

## 24.12.1 2025-04-30
### Identity
* [Fixed] Fixed an issue where identity verification may fail due to stale model cache.

## 24.12.0 2025-04-21
### PaymentSheet
* [Added] Bank payments are now available in the PaymentSheet without requiring a dependency on `StripeFinancialConnections`.
* [Added] Ability to update saved cards when using CustomerSessions (private preview)
* [Added] Added payment method options setup future usage to deferred API.

## 24.11.1 2025-04-14
### PaymentSheet
* [Added] Added support for PayNow and PromptPay to Embedded Payment Element (private preview).
* [Fixed] Fixed theming issues in the native Link experience (private preview).

## 24.11.0 2025-04-07
### PaymentSheet
* [Added] Added `rowSelectionBehavior` API to Embedded Payment Element (private preview).
* [Changed] The native Link experience (private preview) is now available as a payment method even if you collect billing details via `billingDetailsCollectionConfiguration`.
* [Changed] Updated Afterpay branding in the US to be Cash App Afterpay.

## 24.10.0 2025-03-31
### PaymentSheet
* [Added] Added `LinkConfiguration` to allow control over Link in PaymentSheet.
* [Fixed] Improved reliability of expiration date detection when scanning cards.

## 24.9.0 2025-03-24
### Connect (Private Preview)
* [Fixed] Fixed an issue where Account Onboarding exit events were not being properly emitted.

### PaymentSheet
* [Fixed] Embedded Payment Element (private beta) possibly showing empty forms after calling `update()`.

## 24.8.0 2025-03-17
### PaymentSheet, CustomerSheet
* [Added] Support for default payment methods in private beta.

## 24.7.0 2025-03-03
### Connect (Private Preview)
* [Changed] The SDK now manages the onboarding component's presentation.
* [Changed] The payouts component is no longer available.

### PaymentSheet
* [Fixed] Fixed an issue in Embedded Payment Element (private preview) where the row could be selected even though there's no valid payment option.
* [Added] Support for Crypto in PaymentSheet
* [Added] Added card brand filtering to specify allowed or blocked card brands. Learn more by visiting the [docs](https://docs.stripe.com/payments/mobile/filter-card-brands?platform=ios).

### Payments
* [Fixed] Fixed an issue that caused `STPPaymentMethodUSBankAccount.linkedAccount` to be `nil` for some merchants.

## 24.6.0 2025-02-18
* [Fixed] The SDK and example apps now compile in Xcode 16.2

### Financial Connections
* [Added] The `StripeFinancialConnections` SDK now supports dark mode, and will automatically adapt to the device's theme. [Learn more](https://docs.stripe.com/financial-connections/other-data-powered-products?platform=ios#connections-customize-ios) about configuring appearance settings.

### CustomerSheet
* [Added] `sepa_debit` PaymentMethod is now available in CustomerSheet

## 24.5.0 2025-02-10
### CardScan
* [Fixed] Fixed an issue where the UI layout was incorrect after Camera permissions were denied. ([#4487](https://github.com/stripe/stripe-ios/pull/4487)) (Thanks [@matheusbc](https://github.com/matheusbc)!)

## 24.4.1 2025-01-21
### ApplePay
* [Added] Added a `dismiss` method to `STPApplePayContext`.

### PaymentSheet
* [Fixed] Embedded Payment Element (private beta) layout margins default to zero.
* [Fixed] Fixed a bug in Embedded Payment Element (private beta) where it could attempt to present a view controller while already presenting.

## 24.4.0 2025-01-13
### PaymentSheet
* [Fixed] PaymentSheet using vertical payment method layout now defaults to Apple Pay when the customer doesn't have a default saved payment method.

### Identity
* [Added] Updates example app to allow reusing VerificationSessions.

## 24.3.0 2025-01-06
### Embedded Payment Element
* [Added] Embedded Payment Element is now in private beta.

### PaymentSheet
* [Fixed] Fixed a bug where saved payment methods could appear out of order if you have multiple types (e.g. card and bank).
* [Fixed] Fixed a bug where deferred PaymentIntents would fail to validate when capture_method = automatic_async ([#4329](https://github.com/stripe/stripe-ios/issues/4329))


## 24.2.0 2024-12-19
### Connect
* [Added] `StripeConnect` SDK to add connected account dashboard functionality to your app using [Connect embedded components](https://docs.stripe.com/connect/get-started-connect-embedded-components?platform=ios).

## 24.1.3 2024-12-16
### PaymentSheet, CustomerSheet
* [Changed] Changed the edit and remove saved payment method flow so that tapping 'Edit' displays an icon that leads to a new update payment method screen that displays payment method details for card (last 4 digits of card number, cvc and expiry date fields), US Bank account (name, email, last 4 digits of bank acocunt), and SEPA debit (name, email, last 4 digits of IBAN).

### Identity
* [Fixed] Fixes an error with selfie verification.

## 24.1.2 2024-12-05
### PaymentSheet
* [Fixed] Fixed an issue where FlowController returned incorrect `PaymentOptionDisplayData` for Link card brand transactions.

## 24.1.1 2024-12-02
### PaymentSheet
* [Fixed] Fixed an animation glitch when dismissing PaymentSheet in React Native.
* [Fixed] Fixed an issue in Instant Bank Payments that occurred when using a connected account.

## 24.1.0 2024-11-25
### Payments
* [Added] Support for Crypto bindings.

### PaymentSheet
* [Fixed] US Bank Account now shows the correct mandate when using the `instant_or_skip` verification method.

## 24.0.2 2024-11-21
### PaymentSheet
* [Fixed] A bug where PaymentSheet would cause layout issues when nested within certain navigation stacks.

## 24.0.1 2024-11-18
### PaymentSheet
* [Added] Instant Bank Payments are now available when using deferred intents.
* [Fixed] Fixed an issue with the vertical list with 3 or more saved payment methods where tapping outside the screen sometimes drops changes that were made (e.g. removal or update of PMs).
* [Fixed] Fixed an issue where the dialog when removing a co-branded card may show the incorrect card brand.
* [Fixed] Fixed issue preventing users to enter in 4 digit account numbers for AU Becs.

## 24.0.0 2024-11-04
### PaymentSheet
* [Changed] The default value of `PaymentSheet.Configuration.paymentMethodLayout` has changed from `.horizontal` to `.automatic`. See [MIGRATING.md](https://github.com/stripe/stripe-ios/blob/master/MIGRATING.md) for more details.
* [Fixed] Fixed an animation glitch when dismissing PaymentSheet in React Native.
* [Fixed] Fixed an issue with FlowController in vertical layout where the payment method could incorrectly be preserved across a call to `update` when it's no longer valid.
* [Fixed] Fixed a potential deadlock when `paymentOption` is accessed from Swift concurrency.
* [Fixed] Fixed deferred intent validation to handle cloned payment methods ([#4195](https://github.com/stripe/stripe-ios/issues/4195)

### Basic Integration
* [Removed] Basic Integration has been removed. [Please use Mobile Payment Element instead](https://docs.stripe.com/payments/mobile/migrating-to-mobile-payment-element-from-basic-integration).

## 23.32.0 2024-10-21
### PaymentSheet
* [Added] Added `PaymentSheet.Configuration.paymentMethodLayout`. Configure the layout of payment methods in the sheet using `paymentMethodLayout` to display them either horizontally, vertically, or let Stripe optimize the layout automatically.

## 23.31.1 2024-10-08
### PaymentSheet
* [Fixed] Fixed an issue where ISK was not correctly formatted as a zero-decimal currency when using PaymentSheet or Apple Pay. (Thanks [@Thithip](https://github.com/Thithip)!)
* [Fixed] Fixed an issue where US Bank Account forms would drop form field input when `FlowController.update` is called.

## 23.31.0 2024-09-23
### PaymentSheet
* [Added] The ability to customize the disabled colors of the primary button with `PaymentSheetAppearance.primaryButton.disabledBackgroundColor` and `PaymentSheetAppearance.primaryButton.disabledTextColor`.
* [Added] CVC Recollection is now in GA. For more information see our docs for [here](https://docs.stripe.com/payments/accept-a-payment?platform=ios#ios-cvc-recollection) for intent first integrations or [here](https://docs.stripe.com/payments/accept-a-payment-deferred?platform=ios&type=payment#ios-cvc-recollection) for deferred intent integrations.
* [Fixed] Fixed an issue where checkboxes were not visible when `appearance.colors.componentBorder` was transparent.

### CardScan
* [Fixed] The 0.5x lens is now used when scanning cards, if available. (Thanks [@akhmedovgg](https://github.com/akhmedovgg)!)

## 23.30.0 2024-09-09
### PaymentSheet
* [Added] CustomerSessions is now in private beta.
* [Fixed] PaymentSheet now uses a border width of 1.5 instead of 0 when `PaymentSheet.Appearance.borderWidth' is 0.
* [Fixed] The 0.5x lens is now used when scanning cards, if available. (Thanks [@akhmedovgg](https://github.com/akhmedovgg)!)

## 23.29.2 2024-08-19
### PaymentSheet
* [Fixed] Avoid multiple calls to CVC Recollection callback for deferred intent integrations
* [Fixed] Fixed an issue in SwiftUI where setting `isPresented=false` wouldn't dismiss the sheet.

## 23.29.1 2024-08-12
### PaymentSheet
* [Fixed] Fixed an issue where signing up with Link and paying would vend an empty `STPPaymentMethod` object to an `IntentConfiguration` confirmHandler callback.
* [Fixed] Fixed PaymentSheet.FlowController returning unlocalized labels for certain payment methods e.g. "AfterPay ClearPay" instead of "Afterpay" or "Clearpay" depending on locale.
* [Added] `PaymentSheet.IntentConfiguration` now validates that its `amount` is non-zero.

### PaymentsUI
* [Fixed] Fixed an issue where STPPaymentCardTextField wouldn't call its delegate `paymentCardTextFieldDidChange` method when the preferred card network changed.

## 23.29.0 2024-08-05
### PaymentSheet
* [Fixed] Fixed a scroll issue with native 3DS2 authentication screen when the keyboard appears.
* [Added] When a card is saved (ie you're using a PaymentIntent + setup_future_usage or SetupIntent), legal disclaimer text now appears below the form indicating the card can be charged for future payments.
* [Fixed] iOS 18 Compatibility with removing multiple saved payment methods
* [Fixed] Fixed an issue where the keyboard could focus on a hidden phone number field.
* [Added] Support for Sunbit (Private Beta) with PaymentIntents.
* [Added] Support for Billie (Private Beta) with PaymentIntents.
* [Fixed] Fixed an issue where saved payment method UI wouldn't respect `PaymentSheet.Configuration.style` when selected.
* [Added] Support for Satispay (Private Beta) with PaymentIntents.

### Payments
* [Added] Support for Sunbit (Private Beta) bindings.
* [Added] Support for Billie (Private Beta) bindings.
* [Added] Support for Satispay (Private Beta) bindings.

## 23.28.3 2024-09-03
This release was made in error, and contains changes from 23.29.0, 23.29.1, and 23.29.2.

## 23.28.1 2024-07-16
### Payments
* [Fixed] Improved reliability when paying or setting up with Cash App Pay.
* [Fixed] Pass stripeAccount context when presenting PayWithLinkWebController for connected accounts

## 23.28.0 2024-07-08

### Payments
* [Fixed] An issue where the correct card brand was not being displayed for card brand choice in STPPaymentOptionsViewController and STPPaymentContext.
* [Added] Adds coupon support to STPApplePayContext with a new `didChangeCouponCode` delegate method (h/t @JoeyLeeMEA).
* [Fixed] Fixed an issue where successful TWINT payments were sometimes incorrectly considered 'canceled'.

### PaymentSheet
* [Fixed] Fixed an issue where certain cobranded cards showed a generic card icon instead of using the other card brand.
* [Fixed] Fixed an issue where amounts with currency=IDR were displayed as-is, instead of dropping the last two digits.
* [Fixed] Fixed an issue where some payment method images in the horizontal scrollview could briefly flash.

## 23.27.6 2024-06-25
### All
* [Fixed] Improved reliability when paying with Swish.

## 23.27.5 2024-06-20
### PaymentSheet
* [Fixed] An issue that was preventing users from completing checkout with SetupIntents and PaymentIntents using `setup_future_usage` for the following payment method types: Amazon Pay, Cash App Pay, PayPal, and Revolut Pay.

## 23.27.4 2024-06-18
### PaymentSheet
* [Fixed] Fixed an issue where when displaying an LPM with no input fields, the sheet would take up the entire height of the screen.

## 23.27.3 2024-06-14
### PaymentSheet
* [Fixed] Fixed an issue where changing the country of a phone number would not update the UI when the phone number's validity changed.
* [Changed] The "save this card" checkbox is now unchecked by default. To change this behavior, set your PaymentSheet.Configuration.savePaymentMethodOptInBehavior to `.requiresOptOut`.
* [Fixed] Fixed an issue where PaymentSheet would not present in the iOS 18 beta when using SwiftUI.
* [Fixed] Fixed an issue in PaymentSheet.FlowController that could lead to the CVC recollection form being shown on presentPaymentOptions()

### CustomerSheet
* [Fixed] Fixed an issue where CustomerSheet would not present in the iOS 18 beta when using SwiftUI.

### Payments
* [Added] Updated support for MobilePay bindings.
* [Changed] Some Payment Methods (including Klarna and PayPal) may now authenticate using ASWebAuthenticationSession, enabling these payment methods to share session storage across apps.
* [Fixed] Fixed printing spurious STPAssertionFailure warnings.

## 23.27.2 2024-05-06
### CardScan
* [Changed] ScannedCard to allow access for expiryMonth, expiryYear and name.

### PaymentSheet
* [Added] Support for Multibanco with PaymentIntents.
* [Fixed] Fixed an issue where STPPaymentHandler sometimes reported errors using `unexpectedErrorCode` instead of a more specific error when customers fail a next action.
* [Changed] PaymentSheet displays Apple Pay as a button when there are saved payment methods and Link isn't available instead of within the list of saved payment methods.
* [Fixed] Expiration dates more than 50 years in the past (e.g. `95`) are now blocked.

### Payments
* [Added] Support for Multibanco bindings.
* [Fixed] Expiration dates more than 50 years in the past (e.g. `95`) are now blocked.

## 23.27.1 2024-04-22
### Payments
* [Fixed] An issue where the PrivacyInfo.xcprivacy was not bundled with StripePayments when installing with Cocoapods.

### Apple Pay
* [Changed] Apple Pay additionalEnabledApplePayNetworks are now in front of the supported network list.

### PaymentsUI
* [Added] Added support for `onBehalfOf` to STPPaymentCardTextField and STPCardFormView. This parameter may be required when setting a connected account as the merchant of record for a payment. For more information, see the [Connect docs](https://docs.stripe.com/connect/charges#on_behalf_of).

## 23.27.0 2024-04-08
### Payments
* [Added] Support for Alma bindings.
* [Fixed] STPBankAccountCollector errors now use "STPBankAccountCollectorErrorDomain" instead of "STPPaymentHandlerErrorDomain".

### All
* [Fixed] Fixed an issue with generating App Privacy reports.

## 23.26.0 2024-03-25
### PaymentSheet
* [Fixed] When confirming a SetupIntent with Link, "Set up" will be shown as the confirm button text instead of "Pay".

### CustomerSheet
* [Fixed] Fixed an issue dismissing the sheet when Link is the default payment method.

### Financial Connections
* [Fixed] Improved the UX of an edge case in Financial Connections authentication flow.

### All
* Added a [Privacy Manifest](https://developer.apple.com/documentation/bundleresources/privacy_manifest_files).

## 23.25.1 2024-03-18
### All
* Xcode 14 is [no longer supported by Apple](https://developer.apple.com/news/upcoming-requirements/). Please upgrade to Xcode 15 or later.

### PaymentSheet
* [Fixed] A bug where `PaymentSheet.FlowController` was not respecting `PaymentSheet.Configuration.primaryButtonLabel`.
* [Added] Support for Klarna with SetupIntents and PaymentIntents with `setup_future_usage`.

### Financial Connections
* [Changed] Updated the design of Financial Connections authentication flow.

## 23.25.0 2024-03-11
### CustomerSheet
* [Added] Added `paymentMethodTypes` in `CustomerAdapter` to control what payment methods are displayed.

### PaymentSheet
* [Fixed] The rotating [card brand view](https://docs.stripe.com/co-badged-cards-compliance) is now shown when card brand choice is enabled if the card number is empty.

## 23.24.1 2024-03-05
### PaymentSheet
* [Fixed] Fixed an assertionFailure that happens when using FlowController and switching between saved payment methods

## 23.24.0 2024-03-04
### PaymentSheet
* [Added] Added support for [Link](https://docs.stripe.com/payments/link/mobile-payment-element-link) in PaymentSheet. Enabling Link in your [payment method settings](https://dashboard.stripe.com/settings/payment_methods) will enable Link in PaymentSheet. To choose different Link availability settings on web and mobile, use a custom [payment method configuration](https://docs.stripe.com/payments/multiple-payment-method-configs).
* [Fixed] Fixed an issue where some 3DS2 payments may fail to complete successfully.

### Payments
* [Added] Support for Amazon Pay bindings.

## 23.23.0 2024-02-26
### PaymentSheet
* [Added] Added support for [payment method configurations](https://docs.stripe.com/payments/multiple-payment-method-configs) when using the deferred intent integration path.

### CustomerSheet
* [Fixed] Fixed a bug where if an exception is thrown in detachPaymentMethod(), the payment method was removed in the UI [#3309](https://github.com/stripe/stripe-ios/pull/3309)

## 23.22.0 2024-02-12
### PaymentSheet
* [Changed] The separator text under the Apple Pay button from "Or pay with a card" to "Or use a card" when using a SetupIntent.
* [Fixed] Fixed a bug where deleting the last saved payment method in PaymentSheet wouldn't automatically transition to the "Add a payment method" screen.
* [Added] Support for CVC recollection in PaymentSheet and PaymentSheet.FlowController (client-side confirmation)

* [Changed] Make STPPinManagementService still usable from Swift.

## 23.21.2 2024-02-05
### Payments
* [Changed] We now auto append `mandate_data` when using Klarna with a SetupIntent. If you are interested in using Klarna with SetupIntents you sign up for the beta [here](https://stripe.com/docs/payments/klarna/accept-a-payment).

## 23.21.1 2024-01-22
### Payments
* [Changed] Increased the maximum number of status update retries when waiting for an intent to update to a terminal state. This impacts Cash App Pay and 3DS2.

## 23.21.0 2024-01-16
### PaymentSheet
* [Fixed] Fixed a few design issues on visionOS.
* [Added] Added billing details and type properties to [`PaymentSheet.FlowController.PaymentOptionDisplayData`](https://stripe.dev/stripe-ios/stripepaymentsheet/documentation/stripepaymentsheet/paymentsheet/flowcontroller/paymentoptiondisplaydata).

## 23.20.0 2023-12-18
### PaymentSheet
* [Added] Support for [card brand choice](https://stripe.com/docs/card-brand-choice). To set default preferred networks, use the new configuration option `PaymentSheet.Configuration.preferredNetworks`.
* [Fixed] Fixed visionOS support in Swift Package Manager and Cocoapods.

### CustomerSheet
* [Added] Support for [card brand choice](https://stripe.com/docs/card-brand-choice). To set default preferred networks, use the new configuration option `PaymentSheet.Configuration.preferredNetworks`.

### PaymentsUI
* [Added] Adds support for [card brand choice](https://stripe.com/docs/card-brand-choice) to STPPaymentCardTextField and STPCardFormView. To set a default preferred network for these UI elements, use the new `preferredNetworks` parameter.

* [Changed] Mark STPPinManagementService deprecated & suggest alternative.

## 23.19.0 2023-12-11
### Apple Pay
* [Fixed] STPApplePayContext initializer returns nil in more cases where the request is invalid.
* [Fixed] STPApplePayContext now allows Apple Pay when the customer doesn’t have saved cards but can set them up in the Apple Pay sheet (iOS 15+).

### PaymentSheet
* [Fixed] PaymentSheet sets newly saved payment methods as the default so that they're pre-selected the next time the customer pays.
* [Added] PaymentSheet now supports external payment methods. See https://stripe.com/docs/payments/external-payment-methods?platform=ios

### CustomerSheet
* [Added] Saved SEPA payment methods are now displayed to the customer for reuse, similar to saved cards.


## 23.18.3 2023-11-28
### PaymentSheet
* [Fixed] Visual bug where re-presenting PaymentSheet wouldn't show a spinner while it reloads.
* [Added] If PaymentSheet fails to load a deferred intent configuration, we fall back to displaying cards (or the intent configuration payment method types) instead of failing.
* [Fixed] Fixed an issue where PaymentSheet wouldn't accept valid Mexican phone numbers.
* [Added] The ability to customize the success colors of the primary button with `PaymentSheetAppearance.primaryButton.successBackgroundColor` and `PaymentSheetAppearance.primaryButton.successTextColor`.

## 23.18.2 2023-11-06
### CustomerSheet
* [Fixed] CustomerSheet no longer displays saved cards that originated from Apple Pay or Google Pay.

## 23.18.1 2023-10-30
### PaymentSheet
* [Fixed] Added a public initializer for `PaymentSheet.BillingDetails`.
* [Fixed] Fixed some payment method icons not updating to use the latest assets.
* [Fixed] PaymentSheet no longer displays saved cards that originated from Apple Pay or Google Pay.

### PaymentsUI
* [Fixed] Fixed an issue with `STPPaymentCardTextField` where the `paymentCardTextFieldDidEndEditing` delegate method was not called.

### PaymentSheet
* [Fixed] Fixed some payment method icons not updating to use the latest assets.

## 23.18.0 2023-10-23
### PaymentSheet
* [Added] Saved SEPA payment methods are now displayed to the customer for reuse, similar to saved cards.

### PaymentsUI
* [Fixed] Fixed an issue where the unknown card icon would sometimes pick up the view's tint color.

## 23.17.2 2023-10-16
### PaymentsUI
* [Fixed] An issue with `STPPaymentCardTextField`, where the card params were not updated after deleting an empty sub field.
* [Fixed] Switched to Asset Catalogs and updated to the latest card brand logos.

### Payments
* [Added] Support for MobilePay bindings.

## 23.17.1 2023-10-09
### PaymentSheet
* [Fixed] Fixed an issue when advancing from the country dropdown that prevented user's' from typing in their postal code. ([#2936](https://github.com/stripe/stripe-ios/issues/2936))

### PaymentsUI
* [Fixed] An issue with `STPPaymentCardTextField`, where the `paymentCardTextFieldDidChange` delegate method wasn't being called after deleting an empty sub field.

## 23.17.0 2023-10-02
### PaymentSheet
* [Fixed] Fixed an issue with selecting from lists on macOS Catalyst. Note that only macOS 11 or later is supported: We do not recommend releasing a Catalyst app targeting macOS 10.15.
* [Fixed] Fixed an issue with scanning card expiration dates.
* [Fixed] Fixed an issue where billing address collection configuration was not passed to Apple Pay.
* [Added] Support for Swish with PaymentIntents.
* [Added] Support for Bacs Direct Debit with PaymentIntents.

### Basic Integration
* [Fixed] Fixed an issue with scanning card expiration dates.

### Payments
* [Fixed] Fixed an issue where amounts in Serbian Dinar were displayed incorrectly.
* [Fixed] Fixed an issue where the SDK could hang in macOS Catalyst.
* [Added] Support for Swish bindings.

## 23.16.0 2023-09-18
### Payments
* [Added] Properties of STPConnectAccountParams are now mutable.
* [Fixed] Fixed STPConnectAccountCompanyParams.address being force unwrapped. It's now optional.
* [Added] Support for RevolutPay bindings

### PaymentSheet
* [Added] Support for Alipay with PaymentIntents.
* [Added] Support for Cash App Pay with SetupIntents and PaymentIntents with `setup_future_usage`.
* [Added] Support for AU BECS Debit with SetupIntents.
* [Added] Support for OXXO with PaymentIntents.
* [Added] Support for Konbini with PaymentIntents.
* [Added] Support for PayNow with PaymentIntents.
* [Added] Support for PromptPay with PaymentIntents.
* [Added] Support for Boleto with PaymentIntents and SetupIntets.
* [Added] Support for External Payment Method as an invite-only private beta.
* [Added] Support for RevolutPay with SetupIntents and PaymentIntents with setup_future_usage (private beta). Note: PaymentSheet doesn't display this as a saved payment method yet.
* [Added] Support for Alma (Private Beta) with PaymentIntents.

## 23.15.0 2023-08-28
### PaymentSheet
* [Added] Support for AmazonPay (private beta), BLIK, and FPX with PaymentIntents.
* [Fixed] A bug where payment amounts were not displayed correctly for LAK currency.

### StripeApplePay
* Fixed a compile-time issue with using StripeApplePay in an App Extension. ([#2853](https://github.com/stripe/stripe-ios/issues/2853))

### CustomerSheet
* [Added] `CustomerSheet`(https://stripe.com/docs/elements/customer-sheet?platform=ios) API, a prebuilt UI component that lets your customers manage their saved payment methods.

## 23.14.0 2023-08-21
### All
* Improved redirect UX when using Cash App Pay.

### PaymentSheet
* [Added] Support for GrabPay with PaymentIntents.

### Payments
* [Added] You can now create an STPConnectAccountParams without specifying a business type.

### Basic Integration
* [Added] Adds `applePayLaterAvailability` to `STPPaymentContext`, a property that mirrors `PKPaymentRequest.applePayLaterAvailability`. This is useful if you need to disable Apple Pay Later. Note: iOS 17+.


## 23.13.0 2023-08-07
### All
* [Fixed] Fixed compatibility with Xcode 15 beta 3. visionOS is now supported in iPadOS compatibility mode.
### PaymentSheet
* [Added] Enable bancontact and sofort for SetupIntents and PaymentIntents with setup_future_usage. Note: PaymentSheet doesn't display saved SEPA Debit payment methods yet.
### CustomerSheet
* [Added] `us_bank_account` PaymentMethod is now available in CustomerSheet

## 23.12.0 2023-07-31
### PaymentSheet
* [Added] Enable SEPA Debit and iDEAL for SetupIntents and PaymentIntents with setup_future_usage. Note: PaymentSheet doesn't display saved SEPA Debit payment methods yet.
* [Added] Add removeSavedPaymentMethodMessage to PaymentSheet.Configuration and CustomerSheet.Configuration.

### Identity
* [Added] Supports [phone verification](https://stripe.com/docs/identity/phone) in Identity mobile SDK.


## 23.11.2 2023-07-24
### PaymentSheet
* [Fixed] Update stp_icon_add@3x.png to 8bit color depth (Thanks @jszumski)

### CustomerSheet
* [Fixed] Ability to removing payment method immediately after adding it.
* [Fixed] Re-init addPaymentMethodViewController after adding payment method to allow for adding another payment method

## 23.11.1 2023-07-18
### PaymentSheet
* [Fixed] Fixed various bugs in Link private beta.

## 23.11.0 2023-07-17
### CustomerSheet
* [Changed] Breaking interface change for `CustomerSheetResult`. `CustomerSheetResult.canceled` now has a nullable associated value signifying that there is no selected payment method. Please use both `.canceled(StripeOptionSelection?)` and `.selected(PaymentOptionSelection?)` to update your UI to show the latest selected payment method.

## 23.10.0 2023-07-10
### Payments
* [Fixed] A bug where `mandate_data` was not being properly attached to PayPal SetupIntent's.
### PaymentSheet
* [Added] You can now collect payment details before creating a PaymentIntent or SetupIntent. See [our docs](https://stripe.com/docs/payments/accept-a-payment-deferred) for more info. This integration also allows you to [confirm the Intent on the server](https://stripe.com/docs/payments/finalize-payments-on-the-server).

## 23.9.4 2023-07-05
### PaymentSheet
* [Added] US bank accounts are now supported when initializing with an IntentConfiguration.

## 23.9.3 2023-06-26
### PaymentSheet
* [Fixed] Affirm no longer requires shipping details.

### CustomerSheet
* [Added] Added `billingDetailsCollectionConfiguration` to configure how you want to collect billing details (private beta).

## 23.9.2 2023-06-20
### Payments
* [Fixed] Fixed a bug causing Cash App Pay SetupIntents to incorrectly state they were canceled when they succeeded.

### AddressElement
* [Fixed] A bug that was causing `addressViewControllerDidFinish` to return a non-nil `AddressDetails` when the user cancels out of the AddressElement when default values are provided.
* [Fixed] A bug that prevented the auto complete view from being presented when the AddressElement was created with default values.

## 23.9.1 2023-06-12
### PaymentSheet
* [Fixed] Fixed validating the IntentConfiguration matches the PaymentIntent/SetupIntent when it was already confirmed on the server. Note: server-side confirmation is in private beta.
### CustomerSheet
* [Fixed] Fixed bug with removing multiple saved payment methods

## 23.9.0 2023-05-30
### PaymentSheet
* [Changed] The private beta API for https://stripe.com/docs/payments/finalize-payments-on-the-server has changed:
  * If you use `IntentConfiguration(..., confirmHandler:)`, the confirm handler now has an additional `shouldSavePaymentMethod: Bool` parameter that you should ignore.
  * If you use `IntentConfiguration(..., confirmHandlerForServerSideConfirmation:)`, use `IntentConfiguration(..., confirmHandler:)` instead. Additionally, the confirm handler's first parameter is now an `STPPaymentMethod` object instead of a String id. Use `paymentMethod.stripeId` to get its id and send it to your server.
* [Fixed] Fixed PKR currency formatting.

### CustomerSheet
* [Added] [CustomerSheet](https://stripe.com/docs/elements/customer-sheet?platform=ios) is now available (private beta)

## 23.8.0 2023-05-08
### Identity
* [Added] Added test mode M1 for the SDK.

## 23.7.1 2023-05-02
### Payments
* [Fixed] STPPaymentHandler.handleNextAction allows payment methods that are delayed or require further customer action like like SEPA Debit or OXXO.

## 23.7.0 2023-04-24
### PaymentSheet
* [Fixed] Fixed disabled text color, using a lower opacity version of the original color instead of the previous `.tertiaryLabel`.

### Identity
* [Added] Added test mode for the SDK.

## 23.6.2 2023-04-20

### Payments
* [Fixed] Fixed UnionPay cards appearing as invalid in some cases.

### PaymentSheet
* [Fixed] Fixed a bug that prevents users from using SEPA Debit w/ PaymentIntents or SetupIntents and Paypal in PaymentIntent+setup_future_usage or SetupIntent.

## 23.6.1 2023-04-17
### All
* Xcode 13 is [no longer supported by Apple](https://developer.apple.com/news/upcoming-requirements/). Please upgrade to Xcode 14.1 or later.
### PaymentSheet
* [Fixed] Visual bug of the delete icon when deleting saved payment methods reported in [#2461](https://github.com/stripe/stripe-ios/issues/2461).

## 23.6.0 2023-03-27
### PaymentSheet
* [Added] Added `billingDetailsCollectionConfiguration` to configure how you want to collect billing details. See the docs [here](https://stripe.com/docs/payments/accept-a-payment?platform=ios&ui=payment-sheet#billing-details-collection).

## 23.5.1 2023-03-20
### Payments
* [Fixed] Fixed amounts in COP being formatted incorrectly.
* [Fixed] Fixed BLIK payment bindings not handling next actions correctly.
* [Changed] Removed usage of `UIDevice.currentDevice.name`.

### Identity
* [Added] Added a retake photo button on selfie scanning screen.

## 23.5.0 2023-03-13
### Payments
* [Added] API bindings support for Cash App Pay. See the docs [here](https://stripe.com/docs/payments/cash-app-pay/accept-a-payment?platform=mobile).
* [Added] Added `STPCardValidator.possibleBrands(forCard:completion:)`, which returns the list of available networks for a card.

### PaymentSheet
* [Added] Support for Cash App Pay in PaymentSheet.

## 23.4.2 2023-03-06
### Identity
* [Added] ID/Address verification.

## 23.4.1 2023-02-27
### PaymentSheet
* [Added] Debug logging to help identify why specific payment methods are not showing up in PaymentSheet.

### Basic Integration
* [Fixed] Race condition reported in #2302

## 23.4.0 2023-02-21
### PaymentSheet
* [Added] Adds support for setting up PayPal using a SetupIntent or a PaymentIntent w/ setup_future_usage=off_session. Note: PayPal is in beta.

## 23.3.4 2023-02-13
### Financial Connections
* [Changed] Polished Financial Connections UI.

## 23.3.3 2023-01-30
### Payments
* [Changed] Updated image asset for AFFIN bank.

### Financial Connections
* [Fixed] Double encoding of GET parameters.

## 23.3.2 2023-01-09
* [Changed] Using [Tuist](https://tuist.io) to generate Xcode projects. From now on, only release versions of the SDK will include Xcode project files, in case you want to build a non release revision from source, you can follow [these instructions](https://docs.tuist.io/tutorial/get-started) to generate the project files. For Carthage users, this also means that you will only be able to depend on release versions.

### PaymentSheet
* [Added] `PaymentSheetError` now conforms to `CustomDebugStringConvertible` and has a more useful description when no payment method types are available.
* [Changed] Customers can now re-enter the autocomplete flow of `AddressViewController` by tapping an icon in the line 1 text field.

## 23.3.1 2022-12-12
* [Fixed] Fixed a bug where 3 decimal place currencies were not being formatted properly.

### PaymentSheet
* [Fixed] Fixed an issue that caused animations of the card logos in the Card input field to glitch.
* [Fixed] Fixed a layout issue in the "Save my info" checkbox.

### CardScan
* [Fixed] Fixed UX model loading from the wrong bundle. [#2078](https://github.com/stripe/stripe-ios/issues/2078) (Thanks [nickm01](https://github.com/nickm01))

## 23.3.0 2022-12-05
### PaymentSheet
* [Added] Added logos of accepted card brands on Card input field.
* [Fixed] Fixed erroneously displaying the card scan button when card scanning is not available.

### Financial Connections
* [Changed] FinancialConnectionsSheet methods now require to be called from non-extensions.
* [Changed] BankAccountToken.bankAccount was changed to an optional.

## 23.2.0 2022-11-14
### PaymentSheet
* [Added] Added `AddressViewController`, a customizable view controller that collects local and international addresses for your customers. See https://stripe.com/docs/elements/address-element?platform=ios.
* [Added] Added `PaymentSheet.Configuration.allowsPaymentMethodsRequiringShippingAddress`. Previously, to allow payment methods that require a shipping address (e.g. Afterpay and Affirm) in PaymentSheet, you attached a shipping address to the PaymentIntent before initializing PaymentSheet. Now, you can instead set this property to `true` and set `PaymentSheet.Configuration.shippingDetails` to a closure that returns your customers' shipping address. The shipping address will be attached to the PaymentIntent when the customer completes the checkout.
* [Fixed] Fixed user facing error messages for card related errors.
* [Fixed] Fixed `setup_future_usage` value being set when there's no customer.

## 23.1.1 2022-11-07
### Payments
* [Fixed] Fixed an issue with linking the StripePayments SDK in certain configurations.

## 23.1.0 2022-10-31
### CardScan
* [Added] Added a README.md for the `CardScanSheet` integration.

### PaymentSheet
* [Added] Added parameters to customize the primary button and Apple Pay button labels. They can be found under `PaymentSheet.Configuration.primaryButtonLabel` and `PaymentSheet.ApplePayConfiguration.buttonType` respectively.

## 23.0.0 2022-10-24
### Payments
* [Changed] Reduced the size of the SDK by splitting the `Stripe` module into `StripePaymentSheet`, `StripePayments`, and `StripePaymentsUI`. Some manual changes may be required. Migration instructions are available at [https://stripe.com/docs/mobile/ios/sdk-23-migration](https://stripe.com/docs/mobile/ios/sdk-23-migration).

|Module|Description|Compressed|Uncompressed|
|------|-----------|----------|------------|
|StripePaymentSheet|Stripe's [prebuilt payment UI](https://stripe.com/docs/payments/accept-a-payment?platform=ios&ui=payment-sheet).|2.7MB|6.3MB|
|Stripe|Contains all the below frameworks, plus [Issuing](https://stripe.com/docs/issuing/cards/digital-wallets?platform=iOS) and [Basic Integration](/docs/mobile/ios/basic).|2.3MB|5.1MB|
|StripeApplePay|[Apple Pay support](/docs/apple-pay), including `STPApplePayContext`.|0.4MB|1.0MB|
|StripePayments|Bindings for the Stripe Payments API.|1.0MB|2.6MB|
|StripePaymentsUI|Bindings for the Stripe Payments API, [STPPaymentCardTextField](https://stripe.com/docs/payments/accept-a-payment?platform=ios&ui=custom), STPCardFormView, and other UI elements.|1.7MB|3.9MB|

* [Changed] The minimum iOS version is now 13.0. If you'd like to deploy for iOS 12.0, please use Stripe SDK 22.8.4.
* [Changed] STPPaymentCardTextField's `cardParams` parameter has been deprecated in favor of `paymentMethodParams`, making it easier to include the postal code from the card field. If you need to access the `STPPaymentMethodCardParams`, use `.paymentMethodParams.card`.

### PaymentSheet
* [Fixed] Fixed a validation issue where cards expiring at the end of the current month were incorrectly treated as expired.
* [Fixed] Fixed a visual bug in iOS 16 where advancing between text fields would momentarily dismiss the keyboard.

## 22.8.4 2022-10-12
### PaymentSheet
* [Fixed] Use `.formSheet` modal presentation in Mac Catalyst. [#2023](https://github.com/stripe/stripe-ios/issues/2023) (Thanks [sergiocampama](https://github.com/sergiocampama)!)

## 22.8.3 2022-10-03
### CardScan
* [Fixed] [Garbled privacy link text in Card Scan UI](https://github.com/stripe/stripe-ios/issues/2015)

## 22.8.2 2022-09-19
### Identity
* [Changed] Support uploading single side documents.
* [Fixed] Fixed Xcode 14 support.
### Financial Connections
* [Fixed] Fixes an issue of returning canceled result from FinancialConnections if user taps cancel on the manual entry success screen.
### CardScan
* [Added] Added a new parameter to CardScanSheet.present() to specify if the presentation should be done animated or not. Defaults to true.
* [Changed] Changed card scan ML model loading to be async.
* [Changed] Changed minimum deployment target for card scan to iOS 13.

## 22.8.1 2022-09-12
### PaymentSheet
* [Fixed] Fixed potential crash when using Link in Mac Catalyst.
* [Fixed] Fixed Right-to-Left (RTL) layout issues.

### Apple Pay
* [Fixed] Fixed an issue where `applePayContext:willCompleteWithResult:authorizationResult:handler:` may not be called in Objective-C implementations of `STPApplePayContextDelegate`.

## 22.8.0 2022-09-06
### PaymentSheet
* [Changed] Renamed `PaymentSheet.reset()` to `PaymentSheet.resetCustomer()`. See `MIGRATING.md` for more info.
* [Added] You can now set closures in `PaymentSheet.ApplePayConfiguration.customHandlers` to configure the PKPaymentRequest and PKPaymentAuthorizationResult during a transaction. This enables you to build support for [Merchant Tokens](https://developer.apple.com/documentation/passkit/pkpaymentrequest/3916053-recurringpaymentrequest) and [Order Tracking](https://developer.apple.com/documentation/passkit/pkpaymentorderdetails) in iOS 16.

### Apple Pay
* [Added] You can now implement the `applePayContext(_:willCompleteWithResult:handler:)` function in your `ApplePayContextDelegate` to configure the PKPaymentAuthorizationResult during a transaction. This enables you to build support for [Order Tracking](https://developer.apple.com/documentation/passkit/pkpaymentorderdetails) in iOS 16.

## 22.7.1 2022-08-31
* [Fixed] Fixed Mac Catalyst support in Xcode 14. [#2001](https://github.com/stripe/stripe-ios/issues/2001)

### PaymentSheet
* [Fixed] PaymentSheet now uses configuration.apiClient for Apple Pay instead of always using STPAPIClient.shared.
* [Fixed] Fixed a layout issue with PaymentSheet in landscape.

## 22.7.0 2022-08-15
### PaymentSheet
* [Fixed] Fixed a layout issue on iPad.
* [Changed] Improved Link support in custom flow (`PaymentSheet.FlowController`).

## 22.6.0 2022-07-05
### PaymentSheet
* [Added] PaymentSheet now supports Link payment method.
* [Changed] Change behavior of Afterpay/Clearpay: Charge in 3 for GB, FR, and ES

### STPCardFormView
* [Changed] Postal code is no longer collected for billing addresses in Japan.

### Identity
* [Added] The ability to capture Selfie images in the native component flow.
* [Fixed] Fixed an issue where the welcome and confirmation screens were not correctly decoding non-ascii characters.
* [Fixed] Fixed an issue where, if a manually uploaded document could not be decoded on the server, there was no way to select a new image to upload.
* [Fixed] Fixed an issue where the IdentityVerificationSheet completion block was called early when manually uploading a document image instead of using auto-capture.

## 22.5.1 2022-06-21
* [Fixed] Fixed an issue with `STPPaymentHandler` where returning an app redirect could cause a crash.

## 22.5.0 2022-06-13
### PaymentSheet
* [Added] You can now use `PaymentSheet.ApplePayConfiguration.paymentSummaryItems` to directly configure the payment summary items displayed in the Apple Pay sheet. This is useful for recurring payments.

## 22.4.0 2022-05-23
### PaymentSheet
* [Added] The ability to customize the appearance of the PaymentSheet using `PaymentSheet.Appearance`.
* [Added] Support for collecting payments from customers in 54 additional countries within PaymentSheet. Most of these countries are located in Africa and the Middle East.
* [Added] `affirm` and `AUBECSDebit` payment methods are now available in PaymentSheet

## 22.3.2 2022-05-18
### CardScan
* [Added] Added privacy text to the CardImageVerification Sheet UI

## 22.3.1 2022-05-16
* [Fixed] Fixed an issue where ApplePayContext failed to parse an API response if the funding source was unknown.
* [Fixed] Fixed an issue where PaymentIntent confirmation could fail when the user closes the challenge window immediately after successfully completing a challenge

### Identity
* [Fixed] Fixed an issue where the verification flow would get stuck in a document upload loop when verifying with a passport and uploading an image manually.

## 22.3.0 2022-05-03

### PaymentSheet
* [Added] `us_bank_account` PaymentMethod is now available in payment sheet

## 22.2.0 2022-04-25

### Connections
* [Changed] `StripeConnections` SDK has been renamed to `StripeFinancialConnections`. See `MIGRATING.md` for more info.

### PaymentSheet
* [Fixed] Fixed an issue where `source_cancel` API requests were being made for non-3DS payment method types.
* [Fixed] Fixed an issue where certain error messages were not being localized.
* [Added] `us_bank_account` PaymentMethod is now available in PaymentSheet.

### Identity
* [Fixed] Minor UI fixes when using `IdentityVerificationSheet` with native components
* [Changed] Improvements to native component `IdentityVerificationSheet` document detection

## 22.1.1 2022-04-11

### Identity
* [Fixed] Fixes VerificationClientSecret (Thanks [Masataka-n](https://github.com/Masataka-n)!)

## 22.1.0 2022-04-04
* [Changed] Localization improvements.
### Identity
* [Added] `IdentityVerificationSheet` can now be used with native iOS components.

## 22.0.0 2022-03-28
* [Changed] The minimum iOS version is now 12.0. If you'd like to deploy for iOS 11.0, please use Stripe SDK 21.12.0.
* [Added] `us_bank_account` PaymentMethod is now available for ACH Direct Debit payments, including APIs to collect customer bank information (requires `StripeConnections`) and verify microdeposits.
* [Added] `StripeConnections` SDK can be optionally included to support ACH Direct Debit payments.

### PaymentSheet
* [Changed] PaymentSheet now uses light and dark mode agnostic icons for payment method types.
* [Changed] Link payment method (private beta) UX improvements.

### Identity
* [Changed] `IdentityVerificationSheet` now has an availability requirement of iOS 14.3 on its initializer instead of the `present` method.

## 21.13.0 2022-03-15
* [Changed] Binary framework distribution now requires Xcode 13. Carthage users using Xcode 12 need to add the `--no-use-binaries` flag.

### PaymentSheet
* [Fixed] Fixed potential crash when using PaymentSheet custom flow with SwiftUI.
* [Fixed] Fixed being unable to cancel native 3DS2 in PaymentSheet.
* [Fixed] The payment method icons will now use the correct colors when PaymentSheet is configured with `alwaysLight` or `alwaysDark`.
* [Fixed] A race condition when setting the `primaryButtonColor` on `PaymentSheet.Configuration`.
* [Added] PaymentSheet now supports Link (private beta).

### CardScan
* [Added] The `CardImageVerificationSheet` initializer can now take an additional `Configuration` object.

## 21.12.0 2022-02-14
* [Added] We now offer a 1MB Apple Pay SDK module intended for use in an App Clip. Visit [our App Clips docs](https://stripe.com/docs/apple-pay#app-clips) for details.
* `Stripe` now requires `StripeApplePay`. See `MIGRATING.md` for more info.
* [Added] Added a convenience initializer to create an STPCardParams from an STPPaymentMethodParams.

### PaymentSheet
* [Changed] The "save this card" checkbox in PaymentSheet is now unchecked by default in non-US countries.
* [Fixed] Fixes issue that could cause symbol name collisions when using Objective-C
* [Fixed] Fixes potential crash when using PaymentSheet with SwiftUI

## 21.11.1 2022-01-10
* Fixes a build warning in SPM caused by an invalid Package.swift file.

## 21.11.0 2022-01-04
* [Changed] The maximum `identity_document` file upload size has been increased, improving the quality of compressed images. See https://stripe.com/docs/file-upload
* [Fixed] The maximum `dispute_evidence` file upload size has been decreased to match server requirements, preventing the server from rejecting uploads that exceeded 5MB. See https://stripe.com/docs/file-upload
* [Added] PaymentSheet now supports Afterpay / Clearpay, EPS, Giropay, Klarna, Paypal (private beta), and P24.

## 21.10.0 2021-12-14
* Added API bindings for Klarna
* `StripeIdentity` now requires `StripeCameraCore`. See `MIGRATING.md` for more info.
* Releasing `StripeCardScan` Beta iOS SDK
* Fixes a bug where the text field would cause a crash when typing a space (U+0020) followed by pressing the backspace key on iPad. [#1907](https://github.com/stripe/stripe-ios/issues/1907) (Thanks [buhikon](https://github.com/buhikon)!)

## 21.9.1 2021-12-02
* Fixes a build warning caused by a duplicate NSURLComponents+Stripe.swift file.

## 21.9.0 2021-10-18
### PaymentSheet
This release adds several new features to PaymentSheet, our drop-in UI integration:

#### More supported payment methods
The list of supported payment methods depends on your integration.
If you’re using a PaymentIntent, we support:
- Card
- SEPA Debit, bancontact, iDEAL, sofort

If you’re using a PaymentIntent with `setup_future_usage` or a SetupIntent, we support:
- Card
- Apple/GooglePay

Note: To enable SEPA Debit and sofort, set `PaymentSheet.configuration.allowsDelayedPaymentMethods` to `true` on the client.
These payment methods can't guarantee you will receive funds from your customer at the end of the checkout because they take time to settle. Don't enable these if your business requires immediate payment (e.g., an on-demand service). See https://stripe.com/payments/payment-methods-guide

#### Pre-fill billing details
PaymentSheet collects billing details like name and email for certain payment methods. Pre-fill these fields to save customers time by setting `PaymentSheet.Configuration.defaultBillingDetails`.

#### Save payment methods on payment
> This is currently only available for cards + Apple/Google Pay.

PaymentSheet supports PaymentIntents with `setup_future_usage` set. This property tells us to save the payment method for future use (e.g., taking initial payment of a recurring subscription).
When set, PaymentSheet hides the 'Save this card for future use' checkbox and always saves.

#### SetupIntent support
> This is currently only available for cards + Apple/Google Pay.

Initialize PaymentSheet with a SetupIntent to set up cards for future use without charging.

#### Smart payment method ordering
When a customer is adding a new payment method, PaymentSheet uses information like the customers region to show the most relevant payment methods first.

#### Other changes
* Postal code collection for cards is now limited to US, CA, UK
* Fixed SwiftUI memory leaks [Issue #1881](https://github.com/stripe/stripe-ios/issues/1881)
* Added "hint" for error messages
* Adds many new localizations. The SDK now localizes in the following languages: bg-BG,ca-ES,cs-CZ,da,de,el-GR,en-GB,es-419,es,et-EE,fi,fil,fr-CA,fr,hr,hu,id,it,ja,ko,lt-LT,lv-LV,ms-MY,mt,nb,nl,nn-NO,pl-PL,pt-BR,pt-PT,ro-RO,ru,sk-SK,sl-SI,sv,tk,tr,vi,zh-Hans,zh-Hant,zh-HK
* `Stripe` and `StripeIdentity` now require `StripeUICore`. See `MIGRATING.md` for more info.

## 21.8.1 2021-08-10
* Fixes an issue with image loading when using Swift Package Manager.
* Temporarily disabled WeChat Pay support in PaymentMethods.
* The `Stripe` module now requires `StripeCore`. See `MIGRATING.md` for more info.

## 21.8.0 2021-08-04
* Fixes broken card scanning links. (Thanks [ricsantos](https://github.com/ricsantos))
* Fixes accessibilityLabel for postal code field. (Thanks [romanilchyshyndepop](https://github.com/romanilchyshyndepop))
* Improves compile time by 30% [#1846](https://github.com/stripe/stripe-ios/pull/1846) (Thanks [JonathanDowning](https://github.com/JonathanDowning)!)
* Releasing `StripeIdentity` iOS SDK for use with [Stripe Identity](https://stripe.com/identity).

## 21.7.0 2021-07-07
* Fixes an issue with `additionaDocument` field typo [#1833](https://github.com/stripe/stripe-ios/issues/1833)
* Adds support for WeChat Pay to PaymentMethods
* Weak-links SwiftUI [#1828](https://github.com/stripe/stripe-ios/issues/1828)
* Adds 3DS2 support for Cartes Bancaires
* Fixes an issue with camera rotation during card scanning on iPad
* Fixes an issue where PaymentSheet could cause conflicts when included in an app that also includes PanModal [#1818](https://github.com/stripe/stripe-ios/issues/1818)
* Fixes an issue with building on Xcode 13 [#1822](https://github.com/stripe/stripe-ios/issues/1822)
* Fixes an issue where overriding STPPaymentCardTextField's `brandImage()` func had no effect [#1827](https://github.com/stripe/stripe-ios/issues/1827)
* Fixes documentation typo. (Thanks [iAugux](https://github.com/iAugux))

## 21.6.0 2021-05-27
* Adds `STPCardFormView`, a UI component that collects card details
* Adds 'STPRadarSession'. Note this requires additional Stripe permissions to use.

## 21.5.1 2021-05-07
* Fixes the `PaymentSheet` API not being public.
* Fixes an issue with missing headers. (Thanks [jctrouble](https://github.com/jctrouble)!)

## 21.5.0 2021-05-06
* Adds the `PaymentSheet`(https://stripe.dev/stripe-ios/docs/Classes/PaymentSheet.html) API, a prebuilt payment UI.
* Fixes Mac Catalyst support in Xcode 12.5 [#1797](https://github.com/stripe/stripe-ios/issues/1797)
* Fixes `STPPaymentCardTextField` not being open [#1768](https://github.com/stripe/stripe-ios/issues/1797)

## 21.4.0 2021-04-08
* Fixed warnings in Xcode 12.5. [#1772](https://github.com/stripe/stripe-ios/issues/1772)
* Fixes a layout issue when confirming payments in SwiftUI. [#1761](https://github.com/stripe/stripe-ios/issues/1761) (Thanks [mvarie](https://github.com/mvarie)!)
* Fixes a potential race condition when finalizing 3DS2 confirmations.
* Fixes an issue where a 3DS2 transaction could result in an incorrect error message when the card number is incorrect. [#1778](https://github.com/stripe/stripe-ios/issues/1778)
* Fixes an issue where `STPPaymentHandler.shared().handleNextAction` sometimes didn't return a `handleActionError`. [#1769](https://github.com/stripe/stripe-ios/issues/1769)
* Fixes a layout issue when confirming payments in SwiftUI. [#1761](https://github.com/stripe/stripe-ios/issues/1761) (Thanks [mvarie](https://github.com/mvarie)!)
* Fixes an issue with opening URLs on Mac Catalyst
* Fixes an issue where OXXO next action is mistaken for a cancel in STPPaymentHandler
* SetupIntents for iDEAL, Bancontact, EPS, and Sofort will now send the required mandate information.
* Adds support for BLIK.
* Adds `decline_code` information to STPError. [#1755](https://github.com/stripe/stripe-ios/issues/1755)
* Adds support for SetupIntents to STPApplePayContext
* Allows STPPaymentCardTextField to be subclassed. [#1768](https://github.com/stripe/stripe-ios/issues/1768)

## 21.3.1 2021-03-25
* Adds support for Maestro in Apple Pay on iOS 12 or later.

## 21.3.0 2021-02-18
* Adds support for SwiftUI in custom integration using the `STPPaymentCardTextField.Representable` View and the `.paymentConfirmationSheet()` ViewModifier. See `IntegrationTester` for usage examples.
* Removes the UIViewController requirement from STPApplePayContext, allowing it to be used in SwiftUI.
* Fixes an issue where `STPPaymentOptionsViewController` could fail to register a card. [#1758](https://github.com/stripe/stripe-ios/issues/1758)
* Fixes an issue where some UnionPay test cards were marked as invalid. [#1759](https://github.com/stripe/stripe-ios/issues/1759)
* Updates tests to run on Carthage 0.37 with .xcframeworks.


## 21.2.1 2021-01-29
* Fixed an issue where a payment card text field could resize incorrectly on smaller devices or with certain languages. [#1600](https://github.com/stripe/stripe-ios/issues/1600)
* Fixed an issue where the SDK could always return English strings in certain situations. [#1677](https://github.com/stripe/stripe-ios/pull/1677) (Thanks [glaures-ioki](https://github.com/glaures-ioki)!)
* Fixed an issue where an STPTheme had no effect on the navigation bar. [#1753](https://github.com/stripe/stripe-ios/pull/1753) (Thanks  [@rbenna](https://github.com/rbenna)!)
* Fixed handling of nil region codes. [#1752](https://github.com/stripe/stripe-ios/issues/1752)
* Fixed an issue preventing card scanning from being disabled. [#1751](https://github.com/stripe/stripe-ios/issues/1751)
* Fixed an issue with enabling card scanning in an app with a localized Info.plist.[#1745](https://github.com/stripe/stripe-ios/issues/1745)
* Added a missing additionalDocument parameter to STPConnectAccountIndividualVerification.
* Added support for Afterpay/Clearpay.

## 21.2.0 2021-01-06
* Stripe3DS2 is now open source software under the MIT License.
* Fixed various issues with bundling Stripe3DS2 in Cocoapods and Swift Package Manager. All binary dependencies have been removed.
* Fixed an infinite loop during layout on small screen sizes. [#1731](https://github.com/stripe/stripe-ios/issues/1731)
* Fixed issues with missing image assets when using Cocoapods. [#1655](https://github.com/stripe/stripe-ios/issues/1655) [#1722](https://github.com/stripe/stripe-ios/issues/1722)
* Fixed an issue which resulted in unnecessary queries to the BIN information service.
* Adds the ability to `attach` and `detach` PaymentMethod IDs to/from a CustomerContext. [#1729](https://github.com/stripe/stripe-ios/issues/1729)
* Adds support for NetBanking.

## 21.1.0 2020-12-07
* Fixes a crash during manual confirmation of a 3DS2 payment. [#1725](https://github.com/stripe/stripe-ios/issues/1725)
* Fixes an issue that could cause some image assets to be missing in certain configurations. [#1722](https://github.com/stripe/stripe-ios/issues/1722)
* Fixes an issue with confirming Alipay transactions.
* Re-exposes `cardNumber` parameter in `STPPaymentCardTextField`.
* Adds support for UPI.

## 21.0.1 2020-11-19
* Fixes an issue with some initializers not being exposed publicly following the [conversion to Swift](https://stripe.com/docs/mobile/ios/sdk-21-migration).
* Updates GrabPay integration to support synchronous updates.

## 21.0.0 2020-11-18
* The SDK is now written in Swift, and some manual changes are required. Migration instructions are available at [https://stripe.com/docs/mobile/ios/sdk-21-migration](https://stripe.com/docs/mobile/ios/sdk-21-migration).
* Adds full support for Apple silicon.
* Xcode 12.2 is now required.

## 20.1.1 2020-10-23
* Fixes an issue when using Cocoapods 1.10 and Xcode 12. [#1683](https://github.com/stripe/stripe-ios/pull/1683)
* Fixes a warning when using Swift Package Manager. [#1675](https://github.com/stripe/stripe-ios/pull/1675)

## 20.1.0 2020-10-15
* Adds support for OXXO. [#1592](https://github.com/stripe/stripe-ios/pull/1592)
* Applies a workaround for various bugs in Swift Package Manager. [#1671](https://github.com/stripe/stripe-ios/pull/1671) Please see [#1673](https://github.com/stripe/stripe-ios/issues/1673) for additional notes when using Xcode 12.0.
* Card scanning now works when the device's orientation is unknown. [#1659](https://github.com/stripe/stripe-ios/issues/1659)
* The expiration date field's Simplified Chinese localization has been corrected. (Thanks [cythb](https://github.com/cythb)!) [#1654](https://github.com/stripe/stripe-ios/pull/1654)

## 20.0.0 2020-09-14
* [Card scanning](https://github.com/stripe/stripe-ios#card-scanning) is now built into STPAddCardViewController. Card.io support has been removed. [#1629](https://github.com/stripe/stripe-ios/pull/1629)
* Shrunk the SDK from 1.3MB when compressed & thinned to 0.7MB, allowing for easier App Clips integration. [#1643](https://github.com/stripe/stripe-ios/pull/1643)
* Swift Package Manager, Apple Silicon, and Catalyst are now fully supported on Xcode 12. [#1644](https://github.com/stripe/stripe-ios/pull/1644)
* Adds support for 19-digit cards. [#1608](https://github.com/stripe/stripe-ios/pull/1608)
* Adds GrabPay and Sofort as PaymentMethod. [#1627](https://github.com/stripe/stripe-ios/pull/1627)
* Drops support for iOS 10. [#1643](https://github.com/stripe/stripe-ios/pull/1643)

## 19.4.0 2020-08-13
* `pkPaymentErrorForStripeError` no longer returns PKPaymentUnknownErrors. Instead, it returns the original NSError back, resulting in dismissal of the Apple Pay sheet. This means ApplePayContext dismisses the Apple Pay sheet for all errors that aren't specifically PKPaymentError types.
* `metadata` fields are no longer populated on retrieved Stripe API objects and must be fetched on your server using your secret key. If this is causing issues with your deployed app versions please reach out to [Stripe Support](https://support.stripe.com/?contact=true). These fields have been marked as deprecated and will be removed in a future SDK version.

## 19.3.0 2020-05-28
* Adds giropay PaymentMethod bindings [#1569](https://github.com/stripe/stripe-ios/pull/1569)
* Adds Przelewy24 (P24) PaymentMethod bindings [#1556](https://github.com/stripe/stripe-ios/pull/1556)
* Adds Bancontact PaymentMethod bindings [#1565](https://github.com/stripe/stripe-ios/pull/1565)
* Adds EPS PaymentMethod bindings [#1578](https://github.com/stripe/stripe-ios/pull/1578)
* Replaces es-AR localization with es-419 for full Latin American Spanish support and updates multiple localizations [#1549](https://github.com/stripe/stripe-ios/pull/1549) [#1570](https://github.com/stripe/stripe-ios/pull/1570)
* Fixes missing custom number placeholder in `STPPaymentCardTextField` [#1576](https://github.com/stripe/stripe-ios/pull/1576)
* Adds tabbing on external keyboard support to `STPAUBECSFormView` and correctly types it as a `UIView` instead of `UIControl` [#1580](https://github.com/stripe/stripe-ios/pull/1580)

## 19.2.0 2020-05-01
* Adds ability to attach shipping details when confirming PaymentIntents [#1558](https://github.com/stripe/stripe-ios/pull/1558)
* `STPApplePayContext` now provides shipping details in the `applePayContext:didCreatePaymentMethod:paymentInformation:completion:` delegate method and automatically attaches shipping details to PaymentIntents (unless manual confirmation)[#1561](https://github.com/stripe/stripe-ios/pull/1561)
* Adds support for the BECS Direct Debit payment method for Stripe users in Australia [#1547](https://github.com/stripe/stripe-ios/pull/1547)

## 19.1.1 2020-04-28
* Add advancedFraudSignalsEnabled property [#1560](https://github.com/stripe/stripe-ios/pull/1560)

## 19.1.0 2020-04-15
* Relaxes need for dob for full name connect account (`STPConnectAccountIndividualParams`). [#1539](https://github.com/stripe/stripe-ios/pull/1539)
* Adds Chinese (Traditional) and Chinese (Hong Kong) localizations [#1536](https://github.com/stripe/stripe-ios/pull/1536)
* Adds `STPApplePayContext`, a helper class for Apple Pay. [#1499](https://github.com/stripe/stripe-ios/pull/1499)
* Improves accessibility [#1513](https://github.com/stripe/stripe-ios/pull/1513), [#1504](https://github.com/stripe/stripe-ios/pull/1504)
* Adds support for the Bacs Direct Debit payment method [#1487](https://github.com/stripe/stripe-ios/pull/1487)
* Adds support for 16 digit Diners Club cards [#1498](https://github.com/stripe/stripe-ios/pull/1498)

## 19.0.1 2020-03-24
* Fixes an issue building with Xcode 11.4 [#1526](https://github.com/stripe/stripe-ios/pull/1526)

## 19.0.0 2020-02-12
* Deprecates the `STPAPIClient` `initWithConfiguration:` method. Set the `configuration` property on the `STPAPIClient` instance instead. [#1474](https://github.com/stripe/stripe-ios/pull/1474)
* Deprecates `publishableKey` and `stripeAccount` properties of `STPPaymentConfiguration`. See [MIGRATING.md](https://github.com/stripe/stripe-ios/blob/master/MIGRATING.md) for more details. [#1474](https://github.com/stripe/stripe-ios/pull/1474)
* Adds explicit STPAPIClient properties on all SDK components that make API requests. These default to `[STPAPIClient sharedClient]`. This is a breaking change for some users of `stripeAccount`. See [MIGRATING.md](https://github.com/stripe/stripe-ios/blob/master/MIGRATING.md) for more details. [#1469](https://github.com/stripe/stripe-ios/pull/1469)
* The user's postal code is now collected by default in countries that support postal codes. We always recommend collecting a postal code to increase card acceptance rates and reduce fraud. See [MIGRATING.md](https://github.com/stripe/stripe-ios/blob/master/MIGRATING.md) for more details. [#1479](https://github.com/stripe/stripe-ios/pull/1479)

## 18.4.0 2020-01-15
* Adds support for Klarna Pay on Sources API [#1444](https://github.com/stripe/stripe-ios/pull/1444)
* Compresses images using `pngcrush` to reduce SDK size [#1471](https://github.com/stripe/stripe-ios/pull/1471)
* Adds support for CVC recollection in PaymentIntent confirm [#1473](https://github.com/stripe/stripe-ios/pull/1473)
* Fixes a race condition when setting `defaultPaymentMethod` on `STPPaymentOptionsViewController` [#1476](https://github.com/stripe/stripe-ios/pull/1476)

## 18.3.0 2019-12-3
* STPAddCardViewControllerDelegate methods previously removed in v16.0.0 are now marked as deprecated, to help migrating users [#1439](https://github.com/stripe/stripe-ios/pull/1439)
* Fixes an issue where canceling 3DS authentication could leave PaymentIntents in an inaccurate `requires_action` state [#1443](https://github.com/stripe/stripe-ios/pull/1443)
* Fixes text color for large titles [#1446](https://github.com/stripe/stripe-ios/pull/1446)
* Re-adds support for pre-selecting the last selected payment method in STPPaymentContext and STPPaymentOptionsViewController. [#1445](https://github.com/stripe/stripe-ios/pull/1445)
* Fix crash when adding/removing postal code cells [#1450](https://github.com/stripe/stripe-ios/pull/1450)

## 18.2.0 2019-10-31
* Adds support for creating tokens with the last 4 digits of an SSN [#1432](https://github.com/stripe/stripe-ios/pull/1432)
* Renames Standard Integration to Basic Integration

## 18.1.0 2019-10-29
* Adds localizations for English (Great Britain), Korean, Russian, and Turkish [#1373](https://github.com/stripe/stripe-ios/pull/1373)
* Adds support for SEPA Debit as a PaymentMethod [#1415](https://github.com/stripe/stripe-ios/pull/1415)
* Adds support for custom SEPA Debit Mandate params with PaymentMethod [#1420](https://github.com/stripe/stripe-ios/pull/1420)
* Improves postal code UI for users with mismatched regions [#1302](https://github.com/stripe/stripe-ios/issues/1302)
* Fixes a potential crash when presenting the add card view controller [#1426](https://github.com/stripe/stripe-ios/issues/1426)
* Adds offline status checking to FPX payment flows [#1422](https://github.com/stripe/stripe-ios/pull/1422)
* Adds support for push provisions for Issuing users [#1396](https://github.com/stripe/stripe-ios/pull/1396)

## 18.0.0 2019-10-04
* Adds support for building on macOS 10.15 with Catalyst. Use the .xcframework file attached to the release in GitHub. Cocoapods support is coming soon. [#1364](https://github.com/stripe/stripe-ios/issues/1364)
* Errors from the Payment Intents API are now localized by default. See [MIGRATING.md](https://github.com/stripe/stripe-ios/blob/master/MIGRATING.md) for details.
* Adds support for FPX in Standard Integration. [#1390](https://github.com/stripe/stripe-ios/pull/1390)
* Simplified Apple Pay integration when using 3DS2. [#1386](https://github.com/stripe/stripe-ios/pull/1386)
* Improved autocomplete behavior for some STPPaymentHandler blocks. [#1403](https://github.com/stripe/stripe-ios/pull/1403)
* Fixed spurious `keyboardWillAppear` messages triggered by STPPaymentTextCard. [#1393](https://github.com/stripe/stripe-ios/pull/1393)
* Fixed an issue with non-numeric placeholders in STPPaymentTextCard. [#1394](https://github.com/stripe/stripe-ios/pull/1394)
* Dropped support for iOS 9. Please continue to use 17.0.2 if you need to support iOS 9.

## 17.0.2 2019-09-24
* Fixes an error that could prevent a 3D Secure 2 challenge dialog from appearing in certain situations.
* Improved VoiceOver support. [#1384](https://github.com/stripe/stripe-ios/pull/1384)
* Updated Apple Pay and Mastercard branding. [#1374](https://github.com/stripe/stripe-ios/pull/1374)
* Updated the Standard Integration example app to use automatic confirmation. [#1363](https://github.com/stripe/stripe-ios/pull/1363)
* Added support for collecting email addresses and phone numbers from Apple Pay. [#1372](https://github.com/stripe/stripe-ios/pull/1372)
* Introduced support for FPX payments. (Invite-only Beta) [#1375](https://github.com/stripe/stripe-ios/pull/1375)

## 17.0.1 2019-09-09
* Cancellation during the 3DS2 flow will no longer cause an unexpected error. [#1353](https://github.com/stripe/stripe-ios/pull/1353)
* Large Title UIViewControllers will no longer have a transparent background in iOS 13. [#1362](https://github.com/stripe/stripe-ios/pull/1362)
* Adds an `availableCountries` option to STPPaymentConfiguration, allowing one to limit the list of countries in the address entry view. [#1327](https://github.com/stripe/stripe-ios/pull/1327)
* Fixes a crash when using card.io. [#1357](https://github.com/stripe/stripe-ios/pull/1357)
* Fixes an issue with birthdates when creating a Connect account. [#1361](https://github.com/stripe/stripe-ios/pull/1361)
* Updates example code to Swift 5. [#1354](https://github.com/stripe/stripe-ios/pull/1354)
* The default value of `[STPTheme translucentNavigationBar]` is now `YES`. [#1367](https://github.com/stripe/stripe-ios/pull/1367)

## 17.0.0 2019-09-04
* Adds support for iOS 13, including Dark Mode and minor bug fixes. [#1307](https://github.com/stripe/stripe-ios/pull/1307)
* Updates API version from 2015-10-12 to 2019-05-16 [#1254](https://github.com/stripe/stripe-ios/pull/1254)
  * Adds `STPSourceRedirectStatusNotRequired` to `STPSourceRedirectStatus`.  Previously, optional redirects were marked as `STPSourceRedirectStatusSucceeded`.
  * Adds `STPSourceCard3DSecureStatusRecommended` to `STPSourceCard3DSecureStatus`.
  * Removes `STPLegalEntityParams`.  Initialize an `STPConnectAccountParams` with an `individual` or `company` dictionary instead. See https://stripe.com/docs/api/tokens/create_account#create_account_token-account
* Changes the `STPPaymentContextDelegate paymentContext:didCreatePaymentResult:completion:` completion block type to `STPPaymentStatusBlock`, to let you inform the context that the user canceled.
* Adds initial support for WeChat Pay. [#1326](https://github.com/stripe/stripe-ios/pull/1326)
* The user's billing address will now be included when creating a PaymentIntent from an Apple Pay token. [#1334](https://github.com/stripe/stripe-ios/pull/1334)


## 16.0.7 2019-08-23
* Fixes STPThreeDSUICustomization not initializing defaults correctly. [#1303](https://github.com/stripe/stripe-ios/pull/1303)
* Fixes STPPaymentHandler treating post-authentication errors as authentication errors [#1291](https://github.com/stripe/stripe-ios/pull/1291)
* Removes preferredStatusBarStyle from STPThreeDSUICustomization, see STPThreeDSNavigationBarCustomization.barStyle instead [#1308](https://github.com/stripe/stripe-ios/pull/1308)

## 16.0.6 2019-08-13
* Adds a method to STPAuthenticationContext allowing you to configure the SFSafariViewController presented for web-based authentication.
* Adds STPAddress initializer that takes STPPaymentMethodBillingDetails. [#1278](https://github.com/stripe/stripe-ios/pull/1278)
* Adds convenience method to populate STPUserInformation with STPPaymentMethodBillingDetails. [#1278](https://github.com/stripe/stripe-ios/pull/1278)
* STPShippingAddressViewController prefills billing address for PaymentMethods too now, not just Card. [#1278](https://github.com/stripe/stripe-ios/pull/1278)
* Update libStripe3DS2.a to avoid a conflict with Firebase. [#1293](https://github.com/stripe/stripe-ios/issues/1293)

## 16.0.5 2019-08-09
* Fixed an compatibility issue when building with certain Cocoapods configurations. [#1288](https://github.com/stripe/stripe-ios/issues/1288)

## 16.0.4 2019-08-08
* Improved compatibility with other OpenSSL-using libraries. [#1265](https://github.com/stripe/stripe-ios/issues/1265)
* Fixed compatibility with Xcode 10.1. [#1273](https://github.com/stripe/stripe-ios/issues/1273)
* Fixed an issue where STPPaymentContext could be left in a bad state when cancelled. [#1284](https://github.com/stripe/stripe-ios/pull/1284)

## 16.0.3 2019-08-01
* Changes to code obfuscation, resolving an issue with App Store review [#1269](https://github.com/stripe/stripe-ios/pull/1269)
* Adds Apple Pay support to STPPaymentHandler [#1264](https://github.com/stripe/stripe-ios/pull/1264)

## 16.0.2 2019-07-29
* Adds API to let users set a default payment option for Standard Integration [#1252](https://github.com/stripe/stripe-ios/pull/1252)
* Removes querying the Advertising Identifier (IDFA).
* Adds customizable UIStatusBarStyle to STDSUICustomization.

## 16.0.1 2019-07-25
* Migrates Stripe3DS2.framework to libStripe3DS2.a, resolving an issue with App Store validation. [#1246](https://github.com/stripe/stripe-ios/pull/1246)
* Fixes a crash in STPPaymentHandler. [#1244](https://github.com/stripe/stripe-ios/pull/1244)

## 16.0.0 2019-07-18
* Migrates STPPaymentCardTextField.cardParams property type from STPCardParams to STPPaymentMethodCardParams
* STPAddCardViewController:
    * Migrates addCardViewController:didCreateSource:completion: and addCardViewController:didCreateToken:completion: to addCardViewController:didCreatePaymentMethod:completion
    * Removes managedAccountCurrency property - there’s no equivalent parameter necessary for PaymentMethods.
* STPPaymentOptionViewController now shows, adds, removes PaymentMethods instead of Source/Tokens.
* STPCustomerContext, STPBackendAPIAdapter:
    * Removes selectDefaultCustomerSource:completion: -  Users must explicitly select their Payment Method of choice.
    * Migrates detachSourceFromCustomer:completion:, attachSourceToCustomer:completion to detachPaymentMethodFromCustomer:completion:, attachPaymentMethodToCustomer:completion:
    * Adds listPaymentMethodsForCustomerWithCompletion: - the Customer object doesn’t contain attached Payment Methods; you must fetch it from the Payment Methods API.
* STPPaymentContext now uses the new Payment Method APIs listed above instead of Source/Token, and returns the reworked STPPaymentResult containing a PaymentMethod.
* Migrates STPPaymentResult.source to paymentMethod of type STPPaymentMethod
* Deprecates STPPaymentIntentAction* types, replaced by STPIntentAction*. [#1208](https://github.com/stripe/stripe-ios/pull/1208)
  * Deprecates `STPPaymentIntentAction`, replaced by `STPIntentAction`
  * Deprecates `STPPaymentIntentActionType`, replaced by `STPIntentActionType`
  * Deprecates `STPPaymentIntentActionRedirectToURL`, replaced by `STPIntentActionTypeRedirectToURL`
* Adds support for SetupIntents.  See https://stripe.com/docs/payments/cards/saving-cards#saving-card-without-payment
* Adds support for 3DS2 authentication.  See https://stripe.com/docs/mobile/ios/authentication

## 15.0.1 2019-04-16
* Adds configurable support for JCB (Apple Pay). [#1158](https://github.com/stripe/stripe-ios/pull/1158)
* Updates sample apps to use `PaymentIntents` and `PaymentMethods` where available. [#1159](https://github.com/stripe/stripe-ios/pull/1159)
* Changes `STPPaymentMethodCardParams` `expMonth` and `expYear` property types to `NSNumber *` to fix a bug using Apple Pay. [#1161](https://github.com/stripe/stripe-ios/pull/1161)

## 15.0.0 2019-3-19
* Renames all former references to 'PaymentMethod' to 'PaymentOption'. See [MIGRATING.md](/MIGRATING.md) for more details. [#1139](https://github.com/stripe/stripe-ios/pull/1139)
  * Renames `STPPaymentMethod` to `STPPaymentOption`
  * Renames `STPPaymentMethodType` to `STPPaymentOptionType`
  * Renames `STPApplePaymentMethod` to `STPApplePayPaymentOption`
  * Renames `STPPaymentMethodTuple` to `STPPaymentOptionTuple`
  * Renames `STPPaymentMethodsViewController` to `STPPaymentOptionsViewController`
  * Renames all properties, methods, comments referencing 'PaymentMethod' to 'PaymentOption'
* Rewrites `STPaymentMethod` and `STPPaymentMethodType` to match the [Stripe API](https://stripe.com/docs/api/payment_methods/object). [#1140](https://github.com/stripe/stripe-ios/pull/1140).
* Adds `[STPAPI createPaymentMethodWithParams:completion:]`, which creates a PaymentMethod. [#1141](https://github.com/stripe/stripe-ios/pull/1141)
* Adds `paymentMethodParams` and `paymentMethodId` to `STPPaymentIntentParams`.  You can now confirm a PaymentIntent with a PaymentMethod. [#1142](https://github.com/stripe/stripe-ios/pull/1142)
* Adds `paymentMethodTypes` to `STPPaymentIntent`.
* Deprecates several Source-named properties, based on changes to the [Stripe API](https://stripe.com/docs/upgrades#2019-02-11). [#1146](https://github.com/stripe/stripe-ios/pull/1146)
  * Deprecates `STPPaymentIntentParams.saveSourceToCustomer`, replaced by `savePaymentMethod`
  * Deprecates `STPPaymentIntentsStatusRequiresSource`, replaced by `STPPaymentIntentsStatusRequiresPaymentMethod`
  * Deprecates `STPPaymentIntentsStatusRequiresSourceAction`, replaced by `STPPaymentIntentsStatusRequiresAction`
  * Deprecates `STPPaymentIntentSourceAction`, replaced by `STPPaymentIntentAction`
  * Deprecates `STPPaymentSourceActionAuthorizeWithURL`, replaced by `STPPaymentActionRedirectToURL`
  * Deprecates `STPPaymentIntent.nextSourceAction`, replaced by `nextAction`
* Added new localizations for the following languages [#1050](https://github.com/stripe/stripe-ios/pull/1050)
  * Danish
  * Spanish (Argentina/Latin America)
  * French (Canada)
  * Norwegian
  * Portuguese (Brazil)
  * Portuguese (Portugal)
  * Swedish
* Deprecates `STPEphemeralKeyProvider`, replaced by `STPCustomerEphemeralKeyProvider`.  We now allow for ephemeral keys that are not customer [#1131](https://github.com/stripe/stripe-ios/pull/1131)
* Adds CVC image for Amex cards [#1046](https://github.com/stripe/stripe-ios/pull/1046)
* Fixed `STPPaymentCardTextField.nextFirstResponderField` to never return nil [#1059](https://github.com/stripe/stripe-ios/pull/1059)
* Improves return key functionality for `STPPaymentCardTextField`, `STPAddCardViewController` [#1059](https://github.com/stripe/stripe-ios/pull/1059)
* Add postal code support for Saudi Arabia [#1127](https://github.com/stripe/stripe-ios/pull/1127)
* CVC field updates validity if card number/brand change [#1128](https://github.com/stripe/stripe-ios/pull/1128)

## 14.0.0 2018-11-14
* Changes `STPPaymentCardTextField`, which now copies the `cardParams` property. See [MIGRATING.md](/MIGRATING.md) for more details. [#1031](https://github.com/stripe/stripe-ios/pull/1031)
* Renames `STPPaymentIntentParams.returnUrl` to `STPPaymentIntentParams.returnURL`. [#1037](https://github.com/stripe/stripe-ios/pull/1037)
* Removes `STPPaymentIntent.returnUrl` and adds `STPPaymentIntent.nextSourceAction`, based on changes to the [Stripe API](https://stripe.com/docs/upgrades#2018-11-08). [#1038](https://github.com/stripe/stripe-ios/pull/1038)
* Adds `STPVerificationParams.document_back` property. [#1017](https://github.com/stripe/stripe-ios/pull/1017)
* Fixes bug in `STPPaymentMethodsViewController` where selected payment method changes back if it wasn't dismissed in the `didFinish` delegate method. [#1020](https://github.com/stripe/stripe-ios/pull/1020)

## 13.2.0 2018-08-14
* Adds `STPPaymentMethod` protocol implementation for `STPSource`. You can now call `image`/`templatedImage`/`label` on a source. [#976](https://github.com/stripe/stripe-ios/pull/976)
* Fixes crash in `STPAddCardViewController` with some prefilled billing addresses [#1004](https://github.com/stripe/stripe-ios/pull/1004)
* Fixes `STPPaymentCardTextField` layout issues on small screens [#1009](https://github.com/stripe/stripe-ios/pull/1009)
* Fixes hidden text fields in `STPPaymentCardTextField` from being read by VoiceOver [#1012](https://github.com/stripe/stripe-ios/pull/1012)
* Updates example app to add client-side metadata `charge_request_id` to requests to `example-ios-backend` [#1008](https://github.com/stripe/stripe-ios/pull/1008)

## 13.1.0 2018-07-13
* Adds `STPPaymentIntent` to support PaymentIntents. [#985](https://github.com/stripe/stripe-ios/pull/985), [#986](https://github.com/stripe/stripe-ios/pull/986), [#987](https://github.com/stripe/stripe-ios/pull/987), [#988](https://github.com/stripe/stripe-ios/pull/988)
* Reduce `NSURLSession` memory footprint. [#969](https://github.com/stripe/stripe-ios/pull/969)
* Fixes invalid JSON error when deleting `Card` from a `Customer`. [#992](https://github.com/stripe/stripe-ios/pull/992)

## 13.0.3 2018-06-11
* Fixes payment method label overlapping the checkmark, for Amex on small devices [#952](https://github.com/stripe/stripe-ios/pull/952)
* Adds EPS and Multibanco support to `STPSourceParams` [#961](https://github.com/stripe/stripe-ios/pull/961)
* Adds `STPBillingAddressFieldsName` option to `STPBillingAddressFields` [#964](https://github.com/stripe/stripe-ios/pull/964)
* Fixes crash in `STPColorUtils.perceivedBrightnessForColor` [#954](https://github.com/stripe/stripe-ios/pull/954)
* Applies recommended project changes for Xcode 9.4 [#963](https://github.com/stripe/stripe-ios/pull/963)
* Fixes `[Stripe handleStripeURLCallbackWithURL:url]` incorrectly returning `NO` [#962](https://github.com/stripe/stripe-ios/pull/962)

## 13.0.2 2018-05-24
* Makes iDEAL `name` parameter optional, also accepts empty string as `nil` [#940](https://github.com/stripe/stripe-ios/pull/940)
* Adjusts scroll view content offset behavior when focusing on a text field [#943](https://github.com/stripe/stripe-ios/pull/943)

## 13.0.1 2018-05-17
* Fixes an issue in `STPRedirectContext` causing some redirecting sources to fail in live mode due to prematurely dismissing the `SFSafariViewController` during the initial redirects. [#937](https://github.com/stripe/stripe-ios/pull/937)

## 13.0.0 2018-04-26
* Removes Bitcoin source support. See MIGRATING.md. [#931](https://github.com/stripe/stripe-ios/pull/931)
* Adds Masterpass support to `STPSourceParams` [#928](https://github.com/stripe/stripe-ios/pull/928)
* Adds community submitted Norwegian (nb) translation. Thank @Nailer!
* Fixes example app usage of localization files (they were not able to be tested in Finnish and Norwegian before)
* Silences STPAddress deprecation warnings we ignore to stay compatible with older iOS versions
* Fixes "Card IO" link in full SDK reference [#913](https://github.com/stripe/stripe-ios/pull/913)

## 12.1.2 2018-03-16
* Updated the "62..." credit card number BIN range to show a UnionPay icon

## 12.1.1 2018-02-22
* Fix issue with apple pay token creation in PaymentContext, introduced by 12.1.0. [#899](https://github.com/stripe/stripe-ios/pull/899)
* Now matches clang static analyzer settings with Cocoapods, so you won't see any more analyzer issues. [#897](https://github.com/stripe/stripe-ios/pull/897)

## 12.1.0 2018-02-05
* Adds `createCardSources` to `STPPaymentConfiguration`. If you enable this option, when your user adds a card in the SDK's UI, a card source will be created and attached to their Stripe Customer. If this option is disabled (the default), a card token is created. For more information on card sources, see https://stripe.com/docs/sources/cards

## 12.0.1 2018-01-31
* Adding Visa Checkout support to `STPSourceParams` [#889](https://github.com/stripe/stripe-ios/pull/889)

## 12.0.0 2018-01-16
* Minimum supported iOS version is now 9.0.
  * If you need to support iOS 8, the last supported version is [11.5.0](https://github.com/stripe/stripe-ios/releases/tag/v11.5.0)
* Minimum supported Xcode version is now 9.0
* `AddressBook` framework support has been removed.
* `STPRedirectContext` will no longer retain itself for the duration of the redirect, you must explicitly maintain a reference to it yourself. [#846](https://github.com/stripe/stripe-ios/pull/846)
* `STPPaymentConfiguration.requiredShippingAddress` now is a set of `STPContactField` objects instead of a `PKAddressField` bitmask. [#848](https://github.com/stripe/stripe-ios/pull/848)
* See MIGRATING.md for more information on any of the previously mentioned breaking API changes.
* Pre-built view controllers now layout properly on iPhone X in landscape orientation, respecting `safeAreaInsets`. [#854](https://github.com/stripe/stripe-ios/pull/854)
* Fixes a bug in `STPAddCardViewController` that prevented users in countries without postal codes from adding a card when `requiredBillingFields = .Zip`. [#853](https://github.com/stripe/stripe-ios/pull/853)
* Fixes a bug in `STPPaymentCardTextField`. When completely filled out, it ignored calls to `becomeFirstResponder`. [#855](https://github.com/stripe/stripe-ios/pull/855)
* `STPPaymentContext` now has a `largeTitleDisplayMode` property, which you can use to control the title display mode in the navigation bar of our pre-built view controllers. [#849](https://github.com/stripe/stripe-ios/pull/849)
* Fixes a bug where `STPPaymentContext`'s `retryLoading` method would not re-retrieve the customer object, even after calling `STPCustomerContext`'s `clearCachedCustomer` method. [#863](https://github.com/stripe/stripe-ios/pull/863)
* `STPPaymentContext`'s `retryLoading` method will now always attempt to retrieve a new customer object, regardless of whether a cached customer object is available. Previously, this method was only intended for recovery from a loading error; if a customer had already been retrieved, `retryLoading` would do nothing. [#863](https://github.com/stripe/stripe-ios/pull/863)
* `STPCustomerContext` has a new property: `includeApplePaySources`. It is turned off by default. [#864](https://github.com/stripe/stripe-ios/pull/864)
* Adds `UITextContentType` support. This turns on QuickType suggestions for the name, email, and address fields; and uses a better keyboard for Payment Card fields. [#870](https://github.com/stripe/stripe-ios/pull/870)
* Fixes a bug that prevented redirects to the 3D Secure authentication flow when it was optional. [#878](https://github.com/stripe/stripe-ios/pull/878)
* `STPPaymentConfiguration` now has a `stripeAccount` property, which can be used to make API requests on behalf of a Connected account. [#875](https://github.com/stripe/stripe-ios/pull/875)
* Adds `- [STPAPIClient createTokenWithConnectAccount:completion:]`, which creates Tokens for Connect Accounts: (optionally) accepting the Terms of Service, and sending information about the legal entity. [#876](https://github.com/stripe/stripe-ios/pull/876)
* Fixes an iOS 11 bug in `STPPaymentCardTextField` that blocked tapping on the number field while editing the expiration or CVC on narrow devices (4" screens). [#883](https://github.com/stripe/stripe-ios/pull/883)

## 11.5.0 2017-11-09
* Adds a new helper method to `STPSourceParams` for creating reusable Alipay sources. [#811](https://github.com/stripe/stripe-ios/pull/811)
* Silences spurious availability warnings when using Xcode9 [#823](https://github.com/stripe/stripe-ios/pull/823)
* Auto capitalizes currency code when using `paymentRequestWithMerchantIdentifier ` to improve compatibility with iOS 11 `PKPaymentAuthorizationViewController` [#829](https://github.com/stripe/stripe-ios/pull/829)
* Fixes a bug in `STPRedirectContext` which caused `SFSafariViewController`-based redirects to incorrectly dismiss when switching apps. [#833](https://github.com/stripe/stripe-ios/pull/833)
* Fixes a bug that incorrectly offered users the option to "Use Billing Address" on the shipping address screen when there was no existing billing address to fill in. [#834](https://github.com/stripe/stripe-ios/pull/834)

## 11.4.0 2017-10-20
* Restores `[STPCard brandFromString:]` method which was marked as deprecated in a recent version [#801](https://github.com/stripe/stripe-ios/pull/801)
* Adds `[STPBankAccount metadata]` and `[STPCard metadata]` read-only accessors and improves annotation for `[STPSource metadata]` [#808](https://github.com/stripe/stripe-ios/pull/808)
* Un-deprecates `STPBackendAPIAdapter` and all associated methods. [#813](https://github.com/stripe/stripe-ios/pull/813)
* The `STPBackendAPIAdapter` protocol now includes two optional methods, `detachSourceFromCustomer` and `updateCustomerWithShipping`. If you've implemented a class conforming to `STPBackendAPIAdapter`, you may add implementations of these methods to support deleting cards from a customer and saving shipping info to a customer. [#813](https://github.com/stripe/stripe-ios/pull/813)
* Adds the ability to set custom footers on view controllers managed by the SDK. [#792](https://github.com/stripe/stripe-ios/pull/792)
* `STPPaymentMethodsViewController` will now display saved card sources in addition to saved card tokens. [#810](https://github.com/stripe/stripe-ios/pull/810)
* Fixes a bug where certain requests would return a generic failed to parse response error instead of the actual API error. [#809](https://github.com/stripe/stripe-ios/pull/809)

## 11.3.0 2017-09-13
* Adds support for creating `STPSourceParams` for P24 source [#779](https://github.com/stripe/stripe-ios/pull/779)
* Adds support for native app-to-app Alipay redirects [#783](https://github.com/stripe/stripe-ios/pull/783)
* Fixes crash when `paymentContext.hostViewController` is set to a `UINavigationController` [#786](https://github.com/stripe/stripe-ios/pull/786)
* Improves support and compatibility with iOS 11
  * Explicitly disable code coverage generation for compatibility with Carthage in Xcode 9 [#795](https://github.com/stripe/stripe-ios/pull/795)
  * Restore use of native "Back" buttons [#789](https://github.com/stripe/stripe-ios/pull/789)
* Changes and fixes methods on `STPCard`, `STPCardParams`, `STPBankAccount`, and `STPBankAccountParams` to bring card objects more in line with the rest of the API. See MIGRATING for further details.
  * `STPCard` and `STPCardParams` [#760](https://github.com/stripe/stripe-ios/pull/760)
  * `STPBankAccount` and `STPBankAccountParams` [#761](https://github.com/stripe/stripe-ios/pull/761)
* Adds nullability annotations to `STPPaymentMethod` protocol [#753](https://github.com/stripe/stripe-ios/pull/753)
* Improves the `[STPAPIResponseDecodable allResponseFields]` by removing all instances of `[NSNull null]` including ones that are nested. See MIGRATING.md. [#747](https://github.com/stripe/stripe-ios/pull/747)

## 11.2.0 2017-07-27
* Adds an option to allow users to delete payment methods from the `STPPaymentMethodsViewController`. Enabled by default but can disabled using the `canDeletePaymentMethods` property of `STPPaymentConfiguration`.
  * Screenshots: https://user-images.githubusercontent.com/28276156/28131357-7a353474-66ee-11e7-846c-b38277d111fd.png
* Adds a postal code field to `STPPaymentCardTextField`, configurable with `postalCodeEntryEnabled` and `postalCodePlaceholder`. Disabled by default.
* `STPCustomer`'s `shippingAddress` property is now correctly annotated as nullable.
* Removed `STPCheckoutUnknownError`, `STPCheckoutTooManyAttemptsError`, and `STPCustomerContextMissingKeyProviderError`. These errors will no longer occur.

## 11.1.0 2017-07-12
* Adds stripeAccount property to `STPAPIClient`, set this to perform API requests on behalf of a connected account
* Fixes the `routingNumber` property of `STPBankAccount` so that it is populated when the information is available
* Adds iOS Objective-C Style Guide

## 11.0.0 2017-06-27
* We've greatly simplified the integration for `STPPaymentContext`. See MIGRATING.md.
* As part of this new integration, we've added a new class, `STPCustomerContext`, which will automatically prefetch your customer and cache it for a brief interval. We recommend initializing your `STPCustomerContext` before your user enters your checkout flow so their payment methods are loaded in advance. If in addition to using `STPPaymentContext`, you create a separate `STPPaymentMethodsViewController` to let your customer manage their payment methods outside of your checkout flow, you can use the same instance of `STPCustomerContext` for both.
* We've added a `shippingAddress` property to `STPUserInformation`, which you can use to pre-fill your user's shipping information.
* `STPPaymentContext` will now save your user's shipping information to their Stripe customer object. Shipping information will automatically be pre-filled from the customer object for subsequent checkouts.
* Fixes nullability annotation for `[STPFile stringFromPurpose:]`. See MIGRATING.md.
* Adds description implementations to all public models, for easier logging and debugging.
* The card autofill via SMS feature of `STPPaymentContext` has been removed. See MIGRATING.md.

## 10.2.0 2017-06-19
* We've added a `paymentCountry` property to `STPPaymentContext`. This affects the countryCode of Apple Pay payments, and defaults to "US". You should set this to the country your Stripe account is in.
* `paymentRequestWithMerchantIdentifier:` has been deprecated. See MIGRATING.md
* If the card.io framework is present in your app, `STPPaymentContext` and `STPAddCardViewController` will show a "scan card" button.
* `STPAddCardViewController` will now attempt to auto-fill the users city and state from their entered Zip code (United States only)
* Polling for source object updates is deprecated. Check https://stripe.com/docs for the latest best practices on how to integrate with the sources API using webhooks.
* Fixes a crash in `STPCustomerDeserializer` when both data and error are nil.
* `paymentMethodsViewController:didSelectPaymentMethod:` is now optional.
* Updates the example apps to use Alamofire.

## 10.1.0 2017-05-05
* Adds STPRedirectContext, a helper class for handling redirect sources.
* STPAPIClient now supports tokenizing a PII number and uploading images.
* Updates STPPaymentCardTextField's icons to match Elements on the web. When the card number is invalid, the field will now display an error icon.
* The alignment of the new brand icons has changed to match the new CVC and error icons. If you use these icons via `STPImageLibrary`, you may need to adjust your layout.
* STPPaymentCardTextField's isValid property is now KVO-observable.
* When creating STPSourceParams for a SEPA debit source, address fields are now optional.
* `STPPaymentMethodsViewControllerDelegate` now has a separate `paymentMethodsViewControllerDidCancel:` callback, differentiating from successful method selections. You should make sure to also dismiss the view controller in that callback
* Because collecting some basic data on tokenization helps us detect fraud, we've removed the ability to disable analytics collection using `[Stripe disableAnalytics]`.

## 10.0.1 2017-03-16
* Fixes a bug where card sources didn't include the card owner's name.
* Fixes an issue where STPPaymentMethodsViewController didn't reload after adding a new payment method.

## 10.0.0 2017-03-06
* Adds support for creating, retrieving, and polling Sources. You can enable any payment methods available to you in the Dashboard.
  * https://stripe.com/docs/mobile/ios/sources
  * https://dashboard.stripe.com/account/payments/settings
* Updates the Objective-C example app to include example integrations using several different payment methods.
* Updates `STPCustomer` to include `STPSource` objects in its `sources` array if a customer has attached sources.
* Removes methods deprecated in Version 6.0.
* Fixes property declarations missing strong/nullable identifiers.

## 9.4.0 2017-02-03
* Adds button to billing/shipping entry screens to fill address information from the other one.
* Fixes and unifies view controller behavior around theming and nav bars.
* Adds month validity check to `validationStateForExpirationYear`
* Changes some Apple Pay images to better conform to official guidelines.
* Changes STPPaymentCardTextField's card number placeholder to "4242..."
* Updates STPPaymentCardTextField's CVC placeholder so that it changes to "CVV" for Amex cards

## 9.3.0 2017-01-05
* Fixes a regression introduced in v9.0.0 in which color in STPTheme is used as the background color for UINavigationBar
  * Note: This will cause navigation bar theming to work properly as described in the Stripe iOS docs, but you may need to audit your custom theme settings if you based them on the actual behavior of 9.0-9.2
* If the navigation bar has a theme different than the view controller's theme, STP view controllers will use the bar's theme to style it's UIBarButtonItems
* Adds a fallback to using main bundle for localized strings lookup if locale is set to a language the SDK doesn't support
* Adds method to get a string of a card brand from `STPCardBrand`
* Updated description of how to run tests in README
* Fixes crash when user cancels payment before STPBackendAPIAdapter methods finish
* Fixes bug where country picker wouldn't update when first selected.


## 9.2.0 2016-11-14
* Moves FBSnapshotTestCase dependency to Cartfile.private. No changes if you are not using Carthage.
* Adds prebuilt UI for collecting shipping information.

## 9.1.0 2016-11-01
* Adds localized strings for 7 languages: de, es, fr, it, ja, nl, zh-Hans.
* Slight redesign to card/billing address entry screen.
* Improved internationalization for State/Province/County address field.
* Adds new Mastercard 2-series BIN ranges.
* Fixes an issue where callbacks may be run on the wrong thread.
* Fixes UIAppearance compatibility in STPPaymentCardTextField.
* Fixes a crash when changing application language via an Xcode scheme.

## 9.0.0 2016-10-04
* Change minimum requirements to iOS 8 and Xcode 8
* Adds "app extension API only" support.
* Updates Swift example app to Swift 3
* Various fixes to ObjC example app

## 8.0.7 2016-09-15
* Add ability to set currency for managed accounts when adding card
* Fix broken links for Privacy Policy/Terms of Service for Remember Me feature
* Sort countries in picker alphabetically by name instead of ISO code
* Make "County" field optional on billing address screen.
* PKPayment-related methods are now annotated as available in iOS8+ only
* Optimized speed of input sanitation methods (thanks @kballard!)

## 8.0.6 2016-09-01
* Improved internationalization on billing address forms
  * Users in countries that don't use postal codes will no longer see that field.
  * The country field is now auto filled in with the phone's region
  * Changing the selected country will now live update other fields on the form (such as State/County or Zip/Postal Code).
* Fixed an issue where certain Cocoapods configurations could result in Stripe resource files being used in place of other frameworks' or the app's resources.
* Fixed an issue where when using Apple Pay, STPPaymentContext would fire two `didFinishWithStatus` messages.
* Fixed the `deviceSupportsApplePay` method to also check for Discover cards.
* Removed keys from Stripe.bundle's Info.plist that were causing iTunes Connect to sometimes error on app submission.

## 8.0.5 2016-08-26
* You can now optionally use an array of PKPaymentSummaryItems to set your payment amount, if you would like more control over how Apple Pay forms are rendered.
* Updated credit card and Apple Pay icons.
* Fixed some images not being included in the resources bundle target.
* Non-US locales now have an alphanumeric keyboard for postal code entry.
* Modals now use UIModalPresentationStyleFormSheet.
* Added more accessibility labels.
* STPPaymentCardTextField now conforms to UIKeyInput (thanks @theill).

## 8.0.4 2016-08-01
* Fixed an issue with Apple Pay payments not using the correct currency.
* View controllers now update their status bar and scroll view indicator styles based on their theme.
* SMS code screen now offers to paste copied codes.

## 8.0.3 2016-07-25
* Fixed an issue with some Cocoapods installations

## 8.0.2 2016-07-09
* Fixed an issue with custom theming of Stripe UI

## 8.0.1 2016-07-06
* Fixed error handling in STPAddCardViewController

## 8.0.0 2016-06-30
* Added prebuilt UI for collecting and managing card information.

## 7.0.2 2016-05-24
* Fixed an issue with validating certain Visa cards.

## 7.0.1 2016-04-29
* Added Discover support for Apple Pay
* Add the now-required `accountHolderName` and `accountHolderType` properties to STPBankAccountParams
* We now record performance metrics for the /v1/tokens API - to disable this behavior, call [Stripe disableAnalytics].
* You can now demo the SDK more easily by running `pod try stripe`.
* This release also removes the deprecated Checkout functionality from the SDK.

## 6.2.0 2016-02-05
* Added an `additionalAPIParameters` field to STPCardParams and STPBankAccountParams for sending additional values to the API - useful for beta features. Similarly, added an `allResponseFields` property to STPToken, STPCard, and STPBankAccount for accessing fields in the response that are not yet reflected in those classes' @properties.

## 6.1.0 2016-01-21
* Renamed card on STPPaymentCardTextField to cardParams.
* You can now set an STPPaymentCardTextField's contents programmatically by setting cardParams to an STPCardParams object.
* Added delegate methods for responding to didBeginEditing events in STPPaymentCardTextField.
* Added a UIImage category for accessing our card icon images
* Fixed deprecation warnings for deployment targets >= iOS 9.0

## 6.0.0 2015-10-19
* Splits logic in STPCard into 2 classes - STPCard and STPCardParams. STPCardParams is for making requests to the Stripe API, while STPCard represents the response (you'll almost certainly want just to replace any usage of STPCard in your app with STPCardParams). This also applies to STPBankAccount and the newly-created STPBankAccountParams.
* Version 6.0.1 fixes a minor Cocoapods issue.

## 5.1.0 2015-08-17
* Adds STPPaymentCardTextField, a new version of github.com/stripe/PaymentKit featuring many bugfixes. It's useful if you need a pre-built credit card entry form.
* Adds the currency param to STPCard for those using managed accounts & debit card payouts.
* Versions 5.1.1 and 5.1.2 fix minor issues with CocoaPods installation
* Version 5.1.3 contains bug fixes for STPPaymentCardTextField.
* Version 5.1.4 improves compatibility with iOS 9.

## 5.0.0 2015-08-06
* Fix an issue with Carthage installation
* Fix an issue with CocoaPods frameworks
* Deprecate native Stripe Checkout

## 4.0.1 2015-05-06
* Fix a compiler warning
* Versions 4.0.1 and 4.0.2 fix minor issues with CocoaPods and Carthage installation.

## 4.0.0 2015-05-06
* Remove STPPaymentPresenter
* Support for latest ApplePayStubs
* Add nullability annotations to improve Swift support (note: this now requires Swift 1.2)
* Bug fixes

## 3.1.0 2015-01-19
* Add support for native Stripe Checkout, as well as STPPaymentPresenter for automatically using Checkout as a fallback for Apple Pay
* Add OSX support, including Checkout
* Add framework targets and Carthage support
* It's safe to remove the STRIPE_ENABLE_APPLEPAY compiler flag after this release.

## 3.0.0 2015-01-05
* Migrate code into STPAPIClient
* Add 'brand' and 'funding' properties to STPCard

## 2.2.2 2014-11-17
* Add bank account tokenization methods

## 2.2.1 2014-10-27
* Add billing address fields to our Apple Pay API
* Various bug fixes and code improvements

## 2.2.0 2014-10-08
* Move Apple Pay testing functionality into a separate project, ApplePayStubs. For more info, see github.com/stripe/ApplePayStubs.
* Improve the provided example app

## 2.1.0 2014-10-07
* Remove token retrieval API method
* Refactor functional tests to use new XCTestCase functionality

## 2.0.3 2014-09-24
* Group ApplePay code in a CocoaPods subspec

## 2.0.2 2014-09-24
* Move ApplePay code behind a compiler flag to avoid warnings from Apple when accidentally including it

## 2.0.1 2014-09-18
* Fix some small bugs related to ApplePay and iOS8

## 2.0 2014-09-09
* Add support for native payments via Pay

## 1.2 2014-08-21
* Removed PaymentKit as a dependency. If you'd like to use it, you may still do so by including it separately.
* Removed STPView. PaymentKit provides a near-identical version of this functionality if you need to migrate.
* Improve example project
* Various code fixes

## 1.1.4 2014-05-22
* Fixed an issue where tokenization requests would fail under iOS 6 due to SSL certificate verification

## 1.1.3 2014-05-12
* Send some basic version and device details with requests for debugging.
* Added -description to STPToken
* Fixed some minor code nits
* Modernized code

## 1.1.2 2014-04-21
* Added test suite for SSL certificate expiry/revocation
* You can now set STPView's delegate from Interface Builder

## 1.1.1 2014-04-14
* API methods now verify the server's SSL certificate against a preset blacklist.
* Fixed some bugs with SSL verification.
* Note: This version now requires the `Security` framework. You will need to add this to your app if you're not using CocoaPods.

## 1.0.4 2014-03-24

* Upgraded tests from OCUnit to XCTest
* Fixed an issue with the SenTestingKit dependency
* Removed some dead code

## 1.0.3 2014-03-21

* Fixed: Some example files had target memberships set for StripeiOS and iOSTest.
* Fixed: The example publishable key was expired.
* Fixed: Podspec did not pass linting.
* Some fixes for 64-bit.
* Many improvements to the README.
* Fixed example under iOS 7
* Some source code cleaning and modernization.

## 1.0.2 2013-09-09

* Add exceptions for null successHandler and errorHandler.
* Added the ability to POST the created token to a URL.
* Made STPCard properties nonatomic.
* Moved PaymentKit to be a submodule; added to Podfile as a dependency.
* Fixed some warnings caught by the static analyzer (thanks to jcjimenez!)

## 1.0.1 2012-11-16

* Add CocoaPods support
* Change directory structure of bindings to make it easier to install

## 1.0.0 2012-11-16

* Initial release

Special thanks to: Todd Heasley, jcjimenez.<|MERGE_RESOLUTION|>--- conflicted
+++ resolved
@@ -1,14 +1,10 @@
-<<<<<<< HEAD
-## X.X.X
+## x.x.x x-x-x
 
 ### PaymentSheet
 * [Fixed] The Apple Pay logo in `PaymentOptionDisplayData` no longer contains additional padding, bringing it in line with other payment method logos.
-=======
-## x.x.x x-x-x
 
 ### EmbeddedPaymentElement
 * [Changed] When using `EmbeddedPaymentElement.Configuration.FormSheetAction.confirm`, the completion block is now called with a `canceled` result if the user closes the form sheet without completing the transaction.
->>>>>>> 05aeb50b
 
 ## 24.19.0 2025-08-04
 
