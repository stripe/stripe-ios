## x.x.x x-x-x

### StripeApplePay
* [Fixed] Issue when deserializing intent when line1 is null

### PaymentSheet
* [Fixed] Fixed an issue that caused EmbeddedPaymentElement to log broken layout constraints.
* [Fixed] The Apple Pay logo in `PaymentOptionDisplayData` no longer contains additional padding, bringing it in line with other payment method logos.
* [Changed] When phone number or email address collection is enabled, these fields will now appear in the billing details section instead of appearing above the card field.
<<<<<<< HEAD
* [Added] Passive HCaptcha on payment method tokenization API requests.
=======
* [Added] Added `termsDisplay` in PaymentSheet.Configuration to control when legal agreements are displayed
>>>>>>> f2bb36fa

### EmbeddedPaymentElement
* [Changed] When using `EmbeddedPaymentElement.Configuration.FormSheetAction.confirm`, the completion block is now called with a `canceled` result if the user closes the form sheet without completing the transaction.
* [Added] You no longer need to set the backend PaymentIntent setup_future_usage or payment_method_options setup_future_usage values to match the client's IntentConfiguration; the client will automatically configure this for you.

## 24.19.0 2025-08-04

### PaymentSheet
* [Fixed] Updated default spacing of form elements in PaymentSheet.
* [Added] EmbeddedPaymentElement now shows mandates in a form sheet when `rowSelectionBehavior` is `immediateAction` and `embeddedViewDisplaysMandateText` is `true`. Previously, this configuration was an error.

## 24.18.1 2025-07-29
* [Fixed] Improved Klarna payments when using Universal Links.

## 24.18.0 2025-07-28

* [Added] Postal code validation for Canada and UK addresses

### PaymentSheet
* [Added] Added `Appearance.EmbeddedPaymentElement.Row.subtitleFont` to customize the font of EmbeddedPaymentElement payment method row subtitles.

## 24.17.0 2025-07-21

### PaymentSheet
* [Fixed] EmbeddedPaymentElement now errors when `configuration.rowSelectionBehavior` is `.immediateAction` and `configuration.embeddedViewDisplaysMandateText` is `true` to ensure integrations display legal mandate text to the customer.
* [Deprecated] Carthage is no longer officially supported. We will continue to publish binaries to the GitHub releases page for Carthage, but we will no longer test using the Carthage CLI tool.
* [Added] Added `Appearance.EmbeddedPaymentElement.Row.paymentMethodIconLayoutMargins` to customize the spacing around payment method icons in EmbeddedPaymentElement payment method rows.
* [Added] Added `Appearance.EmbeddedPaymentElement.Row.titleFont` to customize the font of EmbeddedPaymentElement payment method row titles.
* [Changed] Renamed `PaymentSheet.Appearance.EmbeddedPaymentElement.Row.Style.flatWithChevron` to `PaymentSheet.Appearance.EmbeddedPaymentElement.Row.Style.flatWithDisclosure` and added an experimental `disclosureImage` property to customize the chevron icon displayed in EmbeddedPaymentElement payment method rows when the row style is flatWithDisclosure.
* [Fixed] `EmbeddedPaymentElementDelegate` `didUpdateHeight` now accommodates cases where the embedded view can't change height until after `didUpdateHeight` is called, like inside a UITableViewCell.
* [Fixed] Apple Pay now properly collects phone number and email address when marked as required in `PaymentSheet.Configuration.billingDetailsCollectionConfiguration`.

### AddressElement
* [Added] SwiftUI support for AddressElement.
* [Changed] `AddressViewController` now notifies its delegate when the sheet is dismissed, whether by tapping the **Close** button or swiping down, so `AddressElement` always returns the current address.

### General
* [Removed] Removed nn-NO (Norwegian Nynorsk) localization. Norwegian users can continue using nb (Norwegian Bokmål) localization.

## 24.16.2 2025-07-07

### PaymentSheet
* [Added] Address autocomplete functionality when collecting full billing details in payment method forms.
* [Fixed] Form error text not respecting Appearance API font settings

## 24.16.1 2025-06-23

### PaymentSheet
* [Fixed] A race condition when updating the `paymentOption` on `PaymentSheet.FlowController`.

## 24.16.0 2025-06-16

### PaymentSheet
* [Fixed] A bug where the EmbeddedPaymentElement failed to display forms when tapped in SwiftUI.
* [Changed] `paymentOption` on `PaymentSheet.FlowController` is now annotated with `@Published` for better ergonomics in SwiftUI.
* [Added] A new `flatWithChevron` Embedded Payment Element row style.

## 24.15.0 2025-06-02

### Connect
* [CHANGED] Removed `PrivateBetaConnect` annotation and all usages. [Connect SDK](https://docs.stripe.com/connect/get-started-connect-embedded-components?platform=ios) is now GA.

### PaymentSheet
* [Added] The ability to customize the height of the primary button with `PaymentSheetAppearance.primaryButton.height`.
* [Added] The ability to customize form insets with `PaymentSheetAppearance.formInsets`.

## 24.14.0 2025-05-19
### PaymentSheet
* [Added] Support for payment method options setup future usage in public preview.

## 24.13.1 2025-05-05
### PaymentSheet
* [Fixed] Updated the "TEST MODE" badge to say "TEST", due to the upcoming release of [Sandboxes](https://docs.stripe.com/sandboxes).
* [Added] Added support for Thai language.

## 24.13.0 2025-05-05
### PaymentSheet
* [Added] Embedded Payment Element is now generally available. Learn more by visiting the [docs](https://docs.stripe.com/payments/mobile/embedded).

## 24.12.1 2025-04-30
### Identity
* [Fixed] Fixed an issue where identity verification may fail due to stale model cache.

## 24.12.0 2025-04-21
### PaymentSheet
* [Added] Bank payments are now available in the PaymentSheet without requiring a dependency on `StripeFinancialConnections`.
* [Added] Ability to update saved cards when using CustomerSessions (private preview)
* [Added] Added payment method options setup future usage to deferred API.

## 24.11.1 2025-04-14
### PaymentSheet
* [Added] Added support for PayNow and PromptPay to Embedded Payment Element (private preview).
* [Fixed] Fixed theming issues in the native Link experience (private preview).

## 24.11.0 2025-04-07
### PaymentSheet
* [Added] Added `rowSelectionBehavior` API to Embedded Payment Element (private preview).
* [Changed] The native Link experience (private preview) is now available as a payment method even if you collect billing details via `billingDetailsCollectionConfiguration`.
* [Changed] Updated Afterpay branding in the US to be Cash App Afterpay.

## 24.10.0 2025-03-31
### PaymentSheet
* [Added] Added `LinkConfiguration` to allow control over Link in PaymentSheet.
* [Fixed] Improved reliability of expiration date detection when scanning cards.

## 24.9.0 2025-03-24
### Connect (Private Preview)
* [Fixed] Fixed an issue where Account Onboarding exit events were not being properly emitted.

### PaymentSheet
* [Fixed] Embedded Payment Element (private beta) possibly showing empty forms after calling `update()`.

## 24.8.0 2025-03-17
### PaymentSheet, CustomerSheet
* [Added] Support for default payment methods in private beta.

## 24.7.0 2025-03-03
### Connect (Private Preview)
* [Changed] The SDK now manages the onboarding component's presentation.
* [Changed] The payouts component is no longer available.

### PaymentSheet
* [Fixed] Fixed an issue in Embedded Payment Element (private preview) where the row could be selected even though there's no valid payment option.
* [Added] Support for Crypto in PaymentSheet
* [Added] Added card brand filtering to specify allowed or blocked card brands. Learn more by visiting the [docs](https://docs.stripe.com/payments/mobile/filter-card-brands?platform=ios).

### Payments
* [Fixed] Fixed an issue that caused `STPPaymentMethodUSBankAccount.linkedAccount` to be `nil` for some merchants.

## 24.6.0 2025-02-18
* [Fixed] The SDK and example apps now compile in Xcode 16.2

### Financial Connections
* [Added] The `StripeFinancialConnections` SDK now supports dark mode, and will automatically adapt to the device's theme. [Learn more](https://docs.stripe.com/financial-connections/other-data-powered-products?platform=ios#connections-customize-ios) about configuring appearance settings.

### CustomerSheet
* [Added] `sepa_debit` PaymentMethod is now available in CustomerSheet

## 24.5.0 2025-02-10
### CardScan
* [Fixed] Fixed an issue where the UI layout was incorrect after Camera permissions were denied. ([#4487](https://github.com/stripe/stripe-ios/pull/4487)) (Thanks [@matheusbc](https://github.com/matheusbc)!)

## 24.4.1 2025-01-21
### ApplePay
* [Added] Added a `dismiss` method to `STPApplePayContext`.

### PaymentSheet
* [Fixed] Embedded Payment Element (private beta) layout margins default to zero.
* [Fixed] Fixed a bug in Embedded Payment Element (private beta) where it could attempt to present a view controller while already presenting.

## 24.4.0 2025-01-13
### PaymentSheet
* [Fixed] PaymentSheet using vertical payment method layout now defaults to Apple Pay when the customer doesn't have a default saved payment method.

### Identity
* [Added] Updates example app to allow reusing VerificationSessions.

## 24.3.0 2025-01-06
### Embedded Payment Element
* [Added] Embedded Payment Element is now in private beta.

### PaymentSheet
* [Fixed] Fixed a bug where saved payment methods could appear out of order if you have multiple types (e.g. card and bank).
* [Fixed] Fixed a bug where deferred PaymentIntents would fail to validate when capture_method = automatic_async ([#4329](https://github.com/stripe/stripe-ios/issues/4329))


## 24.2.0 2024-12-19
### Connect
* [Added] `StripeConnect` SDK to add connected account dashboard functionality to your app using [Connect embedded components](https://docs.stripe.com/connect/get-started-connect-embedded-components?platform=ios).

## 24.1.3 2024-12-16
### PaymentSheet, CustomerSheet
* [Changed] Changed the edit and remove saved payment method flow so that tapping 'Edit' displays an icon that leads to a new update payment method screen that displays payment method details for card (last 4 digits of card number, cvc and expiry date fields), US Bank account (name, email, last 4 digits of bank acocunt), and SEPA debit (name, email, last 4 digits of IBAN).

### Identity
* [Fixed] Fixes an error with selfie verification.

## 24.1.2 2024-12-05
### PaymentSheet
* [Fixed] Fixed an issue where FlowController returned incorrect `PaymentOptionDisplayData` for Link card brand transactions.

## 24.1.1 2024-12-02
### PaymentSheet
* [Fixed] Fixed an animation glitch when dismissing PaymentSheet in React Native.
* [Fixed] Fixed an issue in Instant Bank Payments that occurred when using a connected account.

## 24.1.0 2024-11-25
### Payments
* [Added] Support for Crypto bindings.

### PaymentSheet
* [Fixed] US Bank Account now shows the correct mandate when using the `instant_or_skip` verification method.

## 24.0.2 2024-11-21
### PaymentSheet
* [Fixed] A bug where PaymentSheet would cause layout issues when nested within certain navigation stacks.

## 24.0.1 2024-11-18
### PaymentSheet
* [Added] Instant Bank Payments are now available when using deferred intents.
* [Fixed] Fixed an issue with the vertical list with 3 or more saved payment methods where tapping outside the screen sometimes drops changes that were made (e.g. removal or update of PMs).
* [Fixed] Fixed an issue where the dialog when removing a co-branded card may show the incorrect card brand.
* [Fixed] Fixed issue preventing users to enter in 4 digit account numbers for AU Becs.

## 24.0.0 2024-11-04
### PaymentSheet
* [Changed] The default value of `PaymentSheet.Configuration.paymentMethodLayout` has changed from `.horizontal` to `.automatic`. See [MIGRATING.md](https://github.com/stripe/stripe-ios/blob/master/MIGRATING.md) for more details.
* [Fixed] Fixed an animation glitch when dismissing PaymentSheet in React Native.
* [Fixed] Fixed an issue with FlowController in vertical layout where the payment method could incorrectly be preserved across a call to `update` when it's no longer valid.
* [Fixed] Fixed a potential deadlock when `paymentOption` is accessed from Swift concurrency.
* [Fixed] Fixed deferred intent validation to handle cloned payment methods ([#4195](https://github.com/stripe/stripe-ios/issues/4195)

### Basic Integration
* [Removed] Basic Integration has been removed. [Please use Mobile Payment Element instead](https://docs.stripe.com/payments/mobile/migrating-to-mobile-payment-element-from-basic-integration).

## 23.32.0 2024-10-21
### PaymentSheet
* [Added] Added `PaymentSheet.Configuration.paymentMethodLayout`. Configure the layout of payment methods in the sheet using `paymentMethodLayout` to display them either horizontally, vertically, or let Stripe optimize the layout automatically.

## 23.31.1 2024-10-08
### PaymentSheet
* [Fixed] Fixed an issue where ISK was not correctly formatted as a zero-decimal currency when using PaymentSheet or Apple Pay. (Thanks [@Thithip](https://github.com/Thithip)!)
* [Fixed] Fixed an issue where US Bank Account forms would drop form field input when `FlowController.update` is called.

## 23.31.0 2024-09-23
### PaymentSheet
* [Added] The ability to customize the disabled colors of the primary button with `PaymentSheetAppearance.primaryButton.disabledBackgroundColor` and `PaymentSheetAppearance.primaryButton.disabledTextColor`.
* [Added] CVC Recollection is now in GA. For more information see our docs for [here](https://docs.stripe.com/payments/accept-a-payment?platform=ios#ios-cvc-recollection) for intent first integrations or [here](https://docs.stripe.com/payments/accept-a-payment-deferred?platform=ios&type=payment#ios-cvc-recollection) for deferred intent integrations.
* [Fixed] Fixed an issue where checkboxes were not visible when `appearance.colors.componentBorder` was transparent.

### CardScan
* [Fixed] The 0.5x lens is now used when scanning cards, if available. (Thanks [@akhmedovgg](https://github.com/akhmedovgg)!)

## 23.30.0 2024-09-09
### PaymentSheet
* [Added] CustomerSessions is now in private beta.
* [Fixed] PaymentSheet now uses a border width of 1.5 instead of 0 when `PaymentSheet.Appearance.borderWidth' is 0.
* [Fixed] The 0.5x lens is now used when scanning cards, if available. (Thanks [@akhmedovgg](https://github.com/akhmedovgg)!)

## 23.29.2 2024-08-19
### PaymentSheet
* [Fixed] Avoid multiple calls to CVC Recollection callback for deferred intent integrations
* [Fixed] Fixed an issue in SwiftUI where setting `isPresented=false` wouldn't dismiss the sheet.

## 23.29.1 2024-08-12
### PaymentSheet
* [Fixed] Fixed an issue where signing up with Link and paying would vend an empty `STPPaymentMethod` object to an `IntentConfiguration` confirmHandler callback.
* [Fixed] Fixed PaymentSheet.FlowController returning unlocalized labels for certain payment methods e.g. "AfterPay ClearPay" instead of "Afterpay" or "Clearpay" depending on locale.
* [Added] `PaymentSheet.IntentConfiguration` now validates that its `amount` is non-zero.

### PaymentsUI
* [Fixed] Fixed an issue where STPPaymentCardTextField wouldn't call its delegate `paymentCardTextFieldDidChange` method when the preferred card network changed.

## 23.29.0 2024-08-05
### PaymentSheet
* [Fixed] Fixed a scroll issue with native 3DS2 authentication screen when the keyboard appears.
* [Added] When a card is saved (ie you're using a PaymentIntent + setup_future_usage or SetupIntent), legal disclaimer text now appears below the form indicating the card can be charged for future payments.
* [Fixed] iOS 18 Compatibility with removing multiple saved payment methods
* [Fixed] Fixed an issue where the keyboard could focus on a hidden phone number field.
* [Added] Support for Sunbit (Private Beta) with PaymentIntents.
* [Added] Support for Billie (Private Beta) with PaymentIntents.
* [Fixed] Fixed an issue where saved payment method UI wouldn't respect `PaymentSheet.Configuration.style` when selected.
* [Added] Support for Satispay (Private Beta) with PaymentIntents.

### Payments
* [Added] Support for Sunbit (Private Beta) bindings.
* [Added] Support for Billie (Private Beta) bindings.
* [Added] Support for Satispay (Private Beta) bindings.

## 23.28.3 2024-09-03
This release was made in error, and contains changes from 23.29.0, 23.29.1, and 23.29.2.

## 23.28.1 2024-07-16
### Payments
* [Fixed] Improved reliability when paying or setting up with Cash App Pay.
* [Fixed] Pass stripeAccount context when presenting PayWithLinkWebController for connected accounts

## 23.28.0 2024-07-08

### Payments
* [Fixed] An issue where the correct card brand was not being displayed for card brand choice in STPPaymentOptionsViewController and STPPaymentContext.
* [Added] Adds coupon support to STPApplePayContext with a new `didChangeCouponCode` delegate method (h/t @JoeyLeeMEA).
* [Fixed] Fixed an issue where successful TWINT payments were sometimes incorrectly considered 'canceled'.

### PaymentSheet
* [Fixed] Fixed an issue where certain cobranded cards showed a generic card icon instead of using the other card brand.
* [Fixed] Fixed an issue where amounts with currency=IDR were displayed as-is, instead of dropping the last two digits.
* [Fixed] Fixed an issue where some payment method images in the horizontal scrollview could briefly flash.

## 23.27.6 2024-06-25
### All
* [Fixed] Improved reliability when paying with Swish.

## 23.27.5 2024-06-20
### PaymentSheet
* [Fixed] An issue that was preventing users from completing checkout with SetupIntents and PaymentIntents using `setup_future_usage` for the following payment method types: Amazon Pay, Cash App Pay, PayPal, and Revolut Pay.

## 23.27.4 2024-06-18
### PaymentSheet
* [Fixed] Fixed an issue where when displaying an LPM with no input fields, the sheet would take up the entire height of the screen.

## 23.27.3 2024-06-14
### PaymentSheet
* [Fixed] Fixed an issue where changing the country of a phone number would not update the UI when the phone number's validity changed.
* [Changed] The "save this card" checkbox is now unchecked by default. To change this behavior, set your PaymentSheet.Configuration.savePaymentMethodOptInBehavior to `.requiresOptOut`.
* [Fixed] Fixed an issue where PaymentSheet would not present in the iOS 18 beta when using SwiftUI.
* [Fixed] Fixed an issue in PaymentSheet.FlowController that could lead to the CVC recollection form being shown on presentPaymentOptions()

### CustomerSheet
* [Fixed] Fixed an issue where CustomerSheet would not present in the iOS 18 beta when using SwiftUI.

### Payments
* [Added] Updated support for MobilePay bindings.
* [Changed] Some Payment Methods (including Klarna and PayPal) may now authenticate using ASWebAuthenticationSession, enabling these payment methods to share session storage across apps.
* [Fixed] Fixed printing spurious STPAssertionFailure warnings.

## 23.27.2 2024-05-06
### CardScan
* [Changed] ScannedCard to allow access for expiryMonth, expiryYear and name.

### PaymentSheet
* [Added] Support for Multibanco with PaymentIntents.
* [Fixed] Fixed an issue where STPPaymentHandler sometimes reported errors using `unexpectedErrorCode` instead of a more specific error when customers fail a next action.
* [Changed] PaymentSheet displays Apple Pay as a button when there are saved payment methods and Link isn't available instead of within the list of saved payment methods.
* [Fixed] Expiration dates more than 50 years in the past (e.g. `95`) are now blocked.

### Payments
* [Added] Support for Multibanco bindings.
* [Fixed] Expiration dates more than 50 years in the past (e.g. `95`) are now blocked.

## 23.27.1 2024-04-22
### Payments
* [Fixed] An issue where the PrivacyInfo.xcprivacy was not bundled with StripePayments when installing with Cocoapods.

### Apple Pay
* [Changed] Apple Pay additionalEnabledApplePayNetworks are now in front of the supported network list.

### PaymentsUI
* [Added] Added support for `onBehalfOf` to STPPaymentCardTextField and STPCardFormView. This parameter may be required when setting a connected account as the merchant of record for a payment. For more information, see the [Connect docs](https://docs.stripe.com/connect/charges#on_behalf_of).

## 23.27.0 2024-04-08
### Payments
* [Added] Support for Alma bindings.
* [Fixed] STPBankAccountCollector errors now use "STPBankAccountCollectorErrorDomain" instead of "STPPaymentHandlerErrorDomain".

### All
* [Fixed] Fixed an issue with generating App Privacy reports.

## 23.26.0 2024-03-25
### PaymentSheet
* [Fixed] When confirming a SetupIntent with Link, "Set up" will be shown as the confirm button text instead of "Pay".

### CustomerSheet
* [Fixed] Fixed an issue dismissing the sheet when Link is the default payment method.

### Financial Connections
* [Fixed] Improved the UX of an edge case in Financial Connections authentication flow.

### All
* Added a [Privacy Manifest](https://developer.apple.com/documentation/bundleresources/privacy_manifest_files).

## 23.25.1 2024-03-18
### All
* Xcode 14 is [no longer supported by Apple](https://developer.apple.com/news/upcoming-requirements/). Please upgrade to Xcode 15 or later.

### PaymentSheet
* [Fixed] A bug where `PaymentSheet.FlowController` was not respecting `PaymentSheet.Configuration.primaryButtonLabel`.
* [Added] Support for Klarna with SetupIntents and PaymentIntents with `setup_future_usage`.

### Financial Connections
* [Changed] Updated the design of Financial Connections authentication flow.

## 23.25.0 2024-03-11
### CustomerSheet
* [Added] Added `paymentMethodTypes` in `CustomerAdapter` to control what payment methods are displayed.

### PaymentSheet
* [Fixed] The rotating [card brand view](https://docs.stripe.com/co-badged-cards-compliance) is now shown when card brand choice is enabled if the card number is empty.

## 23.24.1 2024-03-05
### PaymentSheet
* [Fixed] Fixed an assertionFailure that happens when using FlowController and switching between saved payment methods

## 23.24.0 2024-03-04
### PaymentSheet
* [Added] Added support for [Link](https://docs.stripe.com/payments/link/mobile-payment-element-link) in PaymentSheet. Enabling Link in your [payment method settings](https://dashboard.stripe.com/settings/payment_methods) will enable Link in PaymentSheet. To choose different Link availability settings on web and mobile, use a custom [payment method configuration](https://docs.stripe.com/payments/multiple-payment-method-configs).
* [Fixed] Fixed an issue where some 3DS2 payments may fail to complete successfully.

### Payments
* [Added] Support for Amazon Pay bindings.

## 23.23.0 2024-02-26
### PaymentSheet
* [Added] Added support for [payment method configurations](https://docs.stripe.com/payments/multiple-payment-method-configs) when using the deferred intent integration path.

### CustomerSheet
* [Fixed] Fixed a bug where if an exception is thrown in detachPaymentMethod(), the payment method was removed in the UI [#3309](https://github.com/stripe/stripe-ios/pull/3309)

## 23.22.0 2024-02-12
### PaymentSheet
* [Changed] The separator text under the Apple Pay button from "Or pay with a card" to "Or use a card" when using a SetupIntent.
* [Fixed] Fixed a bug where deleting the last saved payment method in PaymentSheet wouldn't automatically transition to the "Add a payment method" screen.
* [Added] Support for CVC recollection in PaymentSheet and PaymentSheet.FlowController (client-side confirmation)

* [Changed] Make STPPinManagementService still usable from Swift.

## 23.21.2 2024-02-05
### Payments
* [Changed] We now auto append `mandate_data` when using Klarna with a SetupIntent. If you are interested in using Klarna with SetupIntents you sign up for the beta [here](https://stripe.com/docs/payments/klarna/accept-a-payment).

## 23.21.1 2024-01-22
### Payments
* [Changed] Increased the maximum number of status update retries when waiting for an intent to update to a terminal state. This impacts Cash App Pay and 3DS2.

## 23.21.0 2024-01-16
### PaymentSheet
* [Fixed] Fixed a few design issues on visionOS.
* [Added] Added billing details and type properties to [`PaymentSheet.FlowController.PaymentOptionDisplayData`](https://stripe.dev/stripe-ios/stripepaymentsheet/documentation/stripepaymentsheet/paymentsheet/flowcontroller/paymentoptiondisplaydata).

## 23.20.0 2023-12-18
### PaymentSheet
* [Added] Support for [card brand choice](https://stripe.com/docs/card-brand-choice). To set default preferred networks, use the new configuration option `PaymentSheet.Configuration.preferredNetworks`.
* [Fixed] Fixed visionOS support in Swift Package Manager and Cocoapods.

### CustomerSheet
* [Added] Support for [card brand choice](https://stripe.com/docs/card-brand-choice). To set default preferred networks, use the new configuration option `PaymentSheet.Configuration.preferredNetworks`.

### PaymentsUI
* [Added] Adds support for [card brand choice](https://stripe.com/docs/card-brand-choice) to STPPaymentCardTextField and STPCardFormView. To set a default preferred network for these UI elements, use the new `preferredNetworks` parameter.

* [Changed] Mark STPPinManagementService deprecated & suggest alternative.

## 23.19.0 2023-12-11
### Apple Pay
* [Fixed] STPApplePayContext initializer returns nil in more cases where the request is invalid.
* [Fixed] STPApplePayContext now allows Apple Pay when the customer doesn’t have saved cards but can set them up in the Apple Pay sheet (iOS 15+).

### PaymentSheet
* [Fixed] PaymentSheet sets newly saved payment methods as the default so that they're pre-selected the next time the customer pays.
* [Added] PaymentSheet now supports external payment methods. See https://stripe.com/docs/payments/external-payment-methods?platform=ios

### CustomerSheet
* [Added] Saved SEPA payment methods are now displayed to the customer for reuse, similar to saved cards.


## 23.18.3 2023-11-28
### PaymentSheet
* [Fixed] Visual bug where re-presenting PaymentSheet wouldn't show a spinner while it reloads.
* [Added] If PaymentSheet fails to load a deferred intent configuration, we fall back to displaying cards (or the intent configuration payment method types) instead of failing.
* [Fixed] Fixed an issue where PaymentSheet wouldn't accept valid Mexican phone numbers.
* [Added] The ability to customize the success colors of the primary button with `PaymentSheetAppearance.primaryButton.successBackgroundColor` and `PaymentSheetAppearance.primaryButton.successTextColor`.

## 23.18.2 2023-11-06
### CustomerSheet
* [Fixed] CustomerSheet no longer displays saved cards that originated from Apple Pay or Google Pay.

## 23.18.1 2023-10-30
### PaymentSheet
* [Fixed] Added a public initializer for `PaymentSheet.BillingDetails`.
* [Fixed] Fixed some payment method icons not updating to use the latest assets.
* [Fixed] PaymentSheet no longer displays saved cards that originated from Apple Pay or Google Pay.

### PaymentsUI
* [Fixed] Fixed an issue with `STPPaymentCardTextField` where the `paymentCardTextFieldDidEndEditing` delegate method was not called.

### PaymentSheet
* [Fixed] Fixed some payment method icons not updating to use the latest assets.

## 23.18.0 2023-10-23
### PaymentSheet
* [Added] Saved SEPA payment methods are now displayed to the customer for reuse, similar to saved cards.

### PaymentsUI
* [Fixed] Fixed an issue where the unknown card icon would sometimes pick up the view's tint color.

## 23.17.2 2023-10-16
### PaymentsUI
* [Fixed] An issue with `STPPaymentCardTextField`, where the card params were not updated after deleting an empty sub field.
* [Fixed] Switched to Asset Catalogs and updated to the latest card brand logos.

### Payments
* [Added] Support for MobilePay bindings.

## 23.17.1 2023-10-09
### PaymentSheet
* [Fixed] Fixed an issue when advancing from the country dropdown that prevented user's' from typing in their postal code. ([#2936](https://github.com/stripe/stripe-ios/issues/2936))

### PaymentsUI
* [Fixed] An issue with `STPPaymentCardTextField`, where the `paymentCardTextFieldDidChange` delegate method wasn't being called after deleting an empty sub field.

## 23.17.0 2023-10-02
### PaymentSheet
* [Fixed] Fixed an issue with selecting from lists on macOS Catalyst. Note that only macOS 11 or later is supported: We do not recommend releasing a Catalyst app targeting macOS 10.15.
* [Fixed] Fixed an issue with scanning card expiration dates.
* [Fixed] Fixed an issue where billing address collection configuration was not passed to Apple Pay.
* [Added] Support for Swish with PaymentIntents.
* [Added] Support for Bacs Direct Debit with PaymentIntents.

### Basic Integration
* [Fixed] Fixed an issue with scanning card expiration dates.

### Payments
* [Fixed] Fixed an issue where amounts in Serbian Dinar were displayed incorrectly.
* [Fixed] Fixed an issue where the SDK could hang in macOS Catalyst.
* [Added] Support for Swish bindings.

## 23.16.0 2023-09-18
### Payments
* [Added] Properties of STPConnectAccountParams are now mutable.
* [Fixed] Fixed STPConnectAccountCompanyParams.address being force unwrapped. It's now optional.
* [Added] Support for RevolutPay bindings

### PaymentSheet
* [Added] Support for Alipay with PaymentIntents.
* [Added] Support for Cash App Pay with SetupIntents and PaymentIntents with `setup_future_usage`.
* [Added] Support for AU BECS Debit with SetupIntents.
* [Added] Support for OXXO with PaymentIntents.
* [Added] Support for Konbini with PaymentIntents.
* [Added] Support for PayNow with PaymentIntents.
* [Added] Support for PromptPay with PaymentIntents.
* [Added] Support for Boleto with PaymentIntents and SetupIntets.
* [Added] Support for External Payment Method as an invite-only private beta.
* [Added] Support for RevolutPay with SetupIntents and PaymentIntents with setup_future_usage (private beta). Note: PaymentSheet doesn't display this as a saved payment method yet.
* [Added] Support for Alma (Private Beta) with PaymentIntents.

## 23.15.0 2023-08-28
### PaymentSheet
* [Added] Support for AmazonPay (private beta), BLIK, and FPX with PaymentIntents.
* [Fixed] A bug where payment amounts were not displayed correctly for LAK currency.

### StripeApplePay
* Fixed a compile-time issue with using StripeApplePay in an App Extension. ([#2853](https://github.com/stripe/stripe-ios/issues/2853))

### CustomerSheet
* [Added] `CustomerSheet`(https://stripe.com/docs/elements/customer-sheet?platform=ios) API, a prebuilt UI component that lets your customers manage their saved payment methods.

## 23.14.0 2023-08-21
### All
* Improved redirect UX when using Cash App Pay.

### PaymentSheet
* [Added] Support for GrabPay with PaymentIntents.

### Payments
* [Added] You can now create an STPConnectAccountParams without specifying a business type.

### Basic Integration
* [Added] Adds `applePayLaterAvailability` to `STPPaymentContext`, a property that mirrors `PKPaymentRequest.applePayLaterAvailability`. This is useful if you need to disable Apple Pay Later. Note: iOS 17+.


## 23.13.0 2023-08-07
### All
* [Fixed] Fixed compatibility with Xcode 15 beta 3. visionOS is now supported in iPadOS compatibility mode.
### PaymentSheet
* [Added] Enable bancontact and sofort for SetupIntents and PaymentIntents with setup_future_usage. Note: PaymentSheet doesn't display saved SEPA Debit payment methods yet.
### CustomerSheet
* [Added] `us_bank_account` PaymentMethod is now available in CustomerSheet

## 23.12.0 2023-07-31
### PaymentSheet
* [Added] Enable SEPA Debit and iDEAL for SetupIntents and PaymentIntents with setup_future_usage. Note: PaymentSheet doesn't display saved SEPA Debit payment methods yet.
* [Added] Add removeSavedPaymentMethodMessage to PaymentSheet.Configuration and CustomerSheet.Configuration.

### Identity
* [Added] Supports [phone verification](https://stripe.com/docs/identity/phone) in Identity mobile SDK.


## 23.11.2 2023-07-24
### PaymentSheet
* [Fixed] Update stp_icon_add@3x.png to 8bit color depth (Thanks @jszumski)

### CustomerSheet
* [Fixed] Ability to removing payment method immediately after adding it.
* [Fixed] Re-init addPaymentMethodViewController after adding payment method to allow for adding another payment method

## 23.11.1 2023-07-18
### PaymentSheet
* [Fixed] Fixed various bugs in Link private beta.

## 23.11.0 2023-07-17
### CustomerSheet
* [Changed] Breaking interface change for `CustomerSheetResult`. `CustomerSheetResult.canceled` now has a nullable associated value signifying that there is no selected payment method. Please use both `.canceled(StripeOptionSelection?)` and `.selected(PaymentOptionSelection?)` to update your UI to show the latest selected payment method.

## 23.10.0 2023-07-10
### Payments
* [Fixed] A bug where `mandate_data` was not being properly attached to PayPal SetupIntent's.
### PaymentSheet
* [Added] You can now collect payment details before creating a PaymentIntent or SetupIntent. See [our docs](https://stripe.com/docs/payments/accept-a-payment-deferred) for more info. This integration also allows you to [confirm the Intent on the server](https://stripe.com/docs/payments/finalize-payments-on-the-server).

## 23.9.4 2023-07-05
### PaymentSheet
* [Added] US bank accounts are now supported when initializing with an IntentConfiguration.

## 23.9.3 2023-06-26
### PaymentSheet
* [Fixed] Affirm no longer requires shipping details.

### CustomerSheet
* [Added] Added `billingDetailsCollectionConfiguration` to configure how you want to collect billing details (private beta).

## 23.9.2 2023-06-20
### Payments
* [Fixed] Fixed a bug causing Cash App Pay SetupIntents to incorrectly state they were canceled when they succeeded.

### AddressElement
* [Fixed] A bug that was causing `addressViewControllerDidFinish` to return a non-nil `AddressDetails` when the user cancels out of the AddressElement when default values are provided.
* [Fixed] A bug that prevented the auto complete view from being presented when the AddressElement was created with default values.

## 23.9.1 2023-06-12
### PaymentSheet
* [Fixed] Fixed validating the IntentConfiguration matches the PaymentIntent/SetupIntent when it was already confirmed on the server. Note: server-side confirmation is in private beta.
### CustomerSheet
* [Fixed] Fixed bug with removing multiple saved payment methods

## 23.9.0 2023-05-30
### PaymentSheet
* [Changed] The private beta API for https://stripe.com/docs/payments/finalize-payments-on-the-server has changed:
  * If you use `IntentConfiguration(..., confirmHandler:)`, the confirm handler now has an additional `shouldSavePaymentMethod: Bool` parameter that you should ignore.
  * If you use `IntentConfiguration(..., confirmHandlerForServerSideConfirmation:)`, use `IntentConfiguration(..., confirmHandler:)` instead. Additionally, the confirm handler's first parameter is now an `STPPaymentMethod` object instead of a String id. Use `paymentMethod.stripeId` to get its id and send it to your server.
* [Fixed] Fixed PKR currency formatting.

### CustomerSheet
* [Added] [CustomerSheet](https://stripe.com/docs/elements/customer-sheet?platform=ios) is now available (private beta)

## 23.8.0 2023-05-08
### Identity
* [Added] Added test mode M1 for the SDK.

## 23.7.1 2023-05-02
### Payments
* [Fixed] STPPaymentHandler.handleNextAction allows payment methods that are delayed or require further customer action like like SEPA Debit or OXXO.

## 23.7.0 2023-04-24
### PaymentSheet
* [Fixed] Fixed disabled text color, using a lower opacity version of the original color instead of the previous `.tertiaryLabel`.

### Identity
* [Added] Added test mode for the SDK.

## 23.6.2 2023-04-20

### Payments
* [Fixed] Fixed UnionPay cards appearing as invalid in some cases.

### PaymentSheet
* [Fixed] Fixed a bug that prevents users from using SEPA Debit w/ PaymentIntents or SetupIntents and Paypal in PaymentIntent+setup_future_usage or SetupIntent.

## 23.6.1 2023-04-17
### All
* Xcode 13 is [no longer supported by Apple](https://developer.apple.com/news/upcoming-requirements/). Please upgrade to Xcode 14.1 or later.
### PaymentSheet
* [Fixed] Visual bug of the delete icon when deleting saved payment methods reported in [#2461](https://github.com/stripe/stripe-ios/issues/2461).

## 23.6.0 2023-03-27
### PaymentSheet
* [Added] Added `billingDetailsCollectionConfiguration` to configure how you want to collect billing details. See the docs [here](https://stripe.com/docs/payments/accept-a-payment?platform=ios&ui=payment-sheet#billing-details-collection).

## 23.5.1 2023-03-20
### Payments
* [Fixed] Fixed amounts in COP being formatted incorrectly.
* [Fixed] Fixed BLIK payment bindings not handling next actions correctly.
* [Changed] Removed usage of `UIDevice.currentDevice.name`.

### Identity
* [Added] Added a retake photo button on selfie scanning screen.

## 23.5.0 2023-03-13
### Payments
* [Added] API bindings support for Cash App Pay. See the docs [here](https://stripe.com/docs/payments/cash-app-pay/accept-a-payment?platform=mobile).
* [Added] Added `STPCardValidator.possibleBrands(forCard:completion:)`, which returns the list of available networks for a card.

### PaymentSheet
* [Added] Support for Cash App Pay in PaymentSheet.

## 23.4.2 2023-03-06
### Identity
* [Added] ID/Address verification.

## 23.4.1 2023-02-27
### PaymentSheet
* [Added] Debug logging to help identify why specific payment methods are not showing up in PaymentSheet.

### Basic Integration
* [Fixed] Race condition reported in #2302

## 23.4.0 2023-02-21
### PaymentSheet
* [Added] Adds support for setting up PayPal using a SetupIntent or a PaymentIntent w/ setup_future_usage=off_session. Note: PayPal is in beta.

## 23.3.4 2023-02-13
### Financial Connections
* [Changed] Polished Financial Connections UI.

## 23.3.3 2023-01-30
### Payments
* [Changed] Updated image asset for AFFIN bank.

### Financial Connections
* [Fixed] Double encoding of GET parameters.

## 23.3.2 2023-01-09
* [Changed] Using [Tuist](https://tuist.io) to generate Xcode projects. From now on, only release versions of the SDK will include Xcode project files, in case you want to build a non release revision from source, you can follow [these instructions](https://docs.tuist.io/tutorial/get-started) to generate the project files. For Carthage users, this also means that you will only be able to depend on release versions.

### PaymentSheet
* [Added] `PaymentSheetError` now conforms to `CustomDebugStringConvertible` and has a more useful description when no payment method types are available.
* [Changed] Customers can now re-enter the autocomplete flow of `AddressViewController` by tapping an icon in the line 1 text field.

## 23.3.1 2022-12-12
* [Fixed] Fixed a bug where 3 decimal place currencies were not being formatted properly.

### PaymentSheet
* [Fixed] Fixed an issue that caused animations of the card logos in the Card input field to glitch.
* [Fixed] Fixed a layout issue in the "Save my info" checkbox.

### CardScan
* [Fixed] Fixed UX model loading from the wrong bundle. [#2078](https://github.com/stripe/stripe-ios/issues/2078) (Thanks [nickm01](https://github.com/nickm01))

## 23.3.0 2022-12-05
### PaymentSheet
* [Added] Added logos of accepted card brands on Card input field.
* [Fixed] Fixed erroneously displaying the card scan button when card scanning is not available.

### Financial Connections
* [Changed] FinancialConnectionsSheet methods now require to be called from non-extensions.
* [Changed] BankAccountToken.bankAccount was changed to an optional.

## 23.2.0 2022-11-14
### PaymentSheet
* [Added] Added `AddressViewController`, a customizable view controller that collects local and international addresses for your customers. See https://stripe.com/docs/elements/address-element?platform=ios.
* [Added] Added `PaymentSheet.Configuration.allowsPaymentMethodsRequiringShippingAddress`. Previously, to allow payment methods that require a shipping address (e.g. Afterpay and Affirm) in PaymentSheet, you attached a shipping address to the PaymentIntent before initializing PaymentSheet. Now, you can instead set this property to `true` and set `PaymentSheet.Configuration.shippingDetails` to a closure that returns your customers' shipping address. The shipping address will be attached to the PaymentIntent when the customer completes the checkout.
* [Fixed] Fixed user facing error messages for card related errors.
* [Fixed] Fixed `setup_future_usage` value being set when there's no customer.

## 23.1.1 2022-11-07
### Payments
* [Fixed] Fixed an issue with linking the StripePayments SDK in certain configurations.

## 23.1.0 2022-10-31
### CardScan
* [Added] Added a README.md for the `CardScanSheet` integration.

### PaymentSheet
* [Added] Added parameters to customize the primary button and Apple Pay button labels. They can be found under `PaymentSheet.Configuration.primaryButtonLabel` and `PaymentSheet.ApplePayConfiguration.buttonType` respectively.

## 23.0.0 2022-10-24
### Payments
* [Changed] Reduced the size of the SDK by splitting the `Stripe` module into `StripePaymentSheet`, `StripePayments`, and `StripePaymentsUI`. Some manual changes may be required. Migration instructions are available at [https://stripe.com/docs/mobile/ios/sdk-23-migration](https://stripe.com/docs/mobile/ios/sdk-23-migration).

|Module|Description|Compressed|Uncompressed|
|------|-----------|----------|------------|
|StripePaymentSheet|Stripe's [prebuilt payment UI](https://stripe.com/docs/payments/accept-a-payment?platform=ios&ui=payment-sheet).|2.7MB|6.3MB|
|Stripe|Contains all the below frameworks, plus [Issuing](https://stripe.com/docs/issuing/cards/digital-wallets?platform=iOS) and [Basic Integration](/docs/mobile/ios/basic).|2.3MB|5.1MB|
|StripeApplePay|[Apple Pay support](/docs/apple-pay), including `STPApplePayContext`.|0.4MB|1.0MB|
|StripePayments|Bindings for the Stripe Payments API.|1.0MB|2.6MB|
|StripePaymentsUI|Bindings for the Stripe Payments API, [STPPaymentCardTextField](https://stripe.com/docs/payments/accept-a-payment?platform=ios&ui=custom), STPCardFormView, and other UI elements.|1.7MB|3.9MB|

* [Changed] The minimum iOS version is now 13.0. If you'd like to deploy for iOS 12.0, please use Stripe SDK 22.8.4.
* [Changed] STPPaymentCardTextField's `cardParams` parameter has been deprecated in favor of `paymentMethodParams`, making it easier to include the postal code from the card field. If you need to access the `STPPaymentMethodCardParams`, use `.paymentMethodParams.card`.

### PaymentSheet
* [Fixed] Fixed a validation issue where cards expiring at the end of the current month were incorrectly treated as expired.
* [Fixed] Fixed a visual bug in iOS 16 where advancing between text fields would momentarily dismiss the keyboard.

## 22.8.4 2022-10-12
### PaymentSheet
* [Fixed] Use `.formSheet` modal presentation in Mac Catalyst. [#2023](https://github.com/stripe/stripe-ios/issues/2023) (Thanks [sergiocampama](https://github.com/sergiocampama)!)

## 22.8.3 2022-10-03
### CardScan
* [Fixed] [Garbled privacy link text in Card Scan UI](https://github.com/stripe/stripe-ios/issues/2015)

## 22.8.2 2022-09-19
### Identity
* [Changed] Support uploading single side documents.
* [Fixed] Fixed Xcode 14 support.
### Financial Connections
* [Fixed] Fixes an issue of returning canceled result from FinancialConnections if user taps cancel on the manual entry success screen.
### CardScan
* [Added] Added a new parameter to CardScanSheet.present() to specify if the presentation should be done animated or not. Defaults to true.
* [Changed] Changed card scan ML model loading to be async.
* [Changed] Changed minimum deployment target for card scan to iOS 13.

## 22.8.1 2022-09-12
### PaymentSheet
* [Fixed] Fixed potential crash when using Link in Mac Catalyst.
* [Fixed] Fixed Right-to-Left (RTL) layout issues.

### Apple Pay
* [Fixed] Fixed an issue where `applePayContext:willCompleteWithResult:authorizationResult:handler:` may not be called in Objective-C implementations of `STPApplePayContextDelegate`.

## 22.8.0 2022-09-06
### PaymentSheet
* [Changed] Renamed `PaymentSheet.reset()` to `PaymentSheet.resetCustomer()`. See `MIGRATING.md` for more info.
* [Added] You can now set closures in `PaymentSheet.ApplePayConfiguration.customHandlers` to configure the PKPaymentRequest and PKPaymentAuthorizationResult during a transaction. This enables you to build support for [Merchant Tokens](https://developer.apple.com/documentation/passkit/pkpaymentrequest/3916053-recurringpaymentrequest) and [Order Tracking](https://developer.apple.com/documentation/passkit/pkpaymentorderdetails) in iOS 16.

### Apple Pay
* [Added] You can now implement the `applePayContext(_:willCompleteWithResult:handler:)` function in your `ApplePayContextDelegate` to configure the PKPaymentAuthorizationResult during a transaction. This enables you to build support for [Order Tracking](https://developer.apple.com/documentation/passkit/pkpaymentorderdetails) in iOS 16.

## 22.7.1 2022-08-31
* [Fixed] Fixed Mac Catalyst support in Xcode 14. [#2001](https://github.com/stripe/stripe-ios/issues/2001)

### PaymentSheet
* [Fixed] PaymentSheet now uses configuration.apiClient for Apple Pay instead of always using STPAPIClient.shared.
* [Fixed] Fixed a layout issue with PaymentSheet in landscape.

## 22.7.0 2022-08-15
### PaymentSheet
* [Fixed] Fixed a layout issue on iPad.
* [Changed] Improved Link support in custom flow (`PaymentSheet.FlowController`).

## 22.6.0 2022-07-05
### PaymentSheet
* [Added] PaymentSheet now supports Link payment method.
* [Changed] Change behavior of Afterpay/Clearpay: Charge in 3 for GB, FR, and ES

### STPCardFormView
* [Changed] Postal code is no longer collected for billing addresses in Japan.

### Identity
* [Added] The ability to capture Selfie images in the native component flow.
* [Fixed] Fixed an issue where the welcome and confirmation screens were not correctly decoding non-ascii characters.
* [Fixed] Fixed an issue where, if a manually uploaded document could not be decoded on the server, there was no way to select a new image to upload.
* [Fixed] Fixed an issue where the IdentityVerificationSheet completion block was called early when manually uploading a document image instead of using auto-capture.

## 22.5.1 2022-06-21
* [Fixed] Fixed an issue with `STPPaymentHandler` where returning an app redirect could cause a crash.

## 22.5.0 2022-06-13
### PaymentSheet
* [Added] You can now use `PaymentSheet.ApplePayConfiguration.paymentSummaryItems` to directly configure the payment summary items displayed in the Apple Pay sheet. This is useful for recurring payments.

## 22.4.0 2022-05-23
### PaymentSheet
* [Added] The ability to customize the appearance of the PaymentSheet using `PaymentSheet.Appearance`.
* [Added] Support for collecting payments from customers in 54 additional countries within PaymentSheet. Most of these countries are located in Africa and the Middle East.
* [Added] `affirm` and `AUBECSDebit` payment methods are now available in PaymentSheet

## 22.3.2 2022-05-18
### CardScan
* [Added] Added privacy text to the CardImageVerification Sheet UI

## 22.3.1 2022-05-16
* [Fixed] Fixed an issue where ApplePayContext failed to parse an API response if the funding source was unknown.
* [Fixed] Fixed an issue where PaymentIntent confirmation could fail when the user closes the challenge window immediately after successfully completing a challenge

### Identity
* [Fixed] Fixed an issue where the verification flow would get stuck in a document upload loop when verifying with a passport and uploading an image manually.

## 22.3.0 2022-05-03

### PaymentSheet
* [Added] `us_bank_account` PaymentMethod is now available in payment sheet

## 22.2.0 2022-04-25

### Connections
* [Changed] `StripeConnections` SDK has been renamed to `StripeFinancialConnections`. See `MIGRATING.md` for more info.

### PaymentSheet
* [Fixed] Fixed an issue where `source_cancel` API requests were being made for non-3DS payment method types.
* [Fixed] Fixed an issue where certain error messages were not being localized.
* [Added] `us_bank_account` PaymentMethod is now available in PaymentSheet.

### Identity
* [Fixed] Minor UI fixes when using `IdentityVerificationSheet` with native components
* [Changed] Improvements to native component `IdentityVerificationSheet` document detection

## 22.1.1 2022-04-11

### Identity
* [Fixed] Fixes VerificationClientSecret (Thanks [Masataka-n](https://github.com/Masataka-n)!)

## 22.1.0 2022-04-04
* [Changed] Localization improvements.
### Identity
* [Added] `IdentityVerificationSheet` can now be used with native iOS components.

## 22.0.0 2022-03-28
* [Changed] The minimum iOS version is now 12.0. If you'd like to deploy for iOS 11.0, please use Stripe SDK 21.12.0.
* [Added] `us_bank_account` PaymentMethod is now available for ACH Direct Debit payments, including APIs to collect customer bank information (requires `StripeConnections`) and verify microdeposits.
* [Added] `StripeConnections` SDK can be optionally included to support ACH Direct Debit payments.

### PaymentSheet
* [Changed] PaymentSheet now uses light and dark mode agnostic icons for payment method types.
* [Changed] Link payment method (private beta) UX improvements.

### Identity
* [Changed] `IdentityVerificationSheet` now has an availability requirement of iOS 14.3 on its initializer instead of the `present` method.

## 21.13.0 2022-03-15
* [Changed] Binary framework distribution now requires Xcode 13. Carthage users using Xcode 12 need to add the `--no-use-binaries` flag.

### PaymentSheet
* [Fixed] Fixed potential crash when using PaymentSheet custom flow with SwiftUI.
* [Fixed] Fixed being unable to cancel native 3DS2 in PaymentSheet.
* [Fixed] The payment method icons will now use the correct colors when PaymentSheet is configured with `alwaysLight` or `alwaysDark`.
* [Fixed] A race condition when setting the `primaryButtonColor` on `PaymentSheet.Configuration`.
* [Added] PaymentSheet now supports Link (private beta).

### CardScan
* [Added] The `CardImageVerificationSheet` initializer can now take an additional `Configuration` object.

## 21.12.0 2022-02-14
* [Added] We now offer a 1MB Apple Pay SDK module intended for use in an App Clip. Visit [our App Clips docs](https://stripe.com/docs/apple-pay#app-clips) for details.
* `Stripe` now requires `StripeApplePay`. See `MIGRATING.md` for more info.
* [Added] Added a convenience initializer to create an STPCardParams from an STPPaymentMethodParams.

### PaymentSheet
* [Changed] The "save this card" checkbox in PaymentSheet is now unchecked by default in non-US countries.
* [Fixed] Fixes issue that could cause symbol name collisions when using Objective-C
* [Fixed] Fixes potential crash when using PaymentSheet with SwiftUI

## 21.11.1 2022-01-10
* Fixes a build warning in SPM caused by an invalid Package.swift file.

## 21.11.0 2022-01-04
* [Changed] The maximum `identity_document` file upload size has been increased, improving the quality of compressed images. See https://stripe.com/docs/file-upload
* [Fixed] The maximum `dispute_evidence` file upload size has been decreased to match server requirements, preventing the server from rejecting uploads that exceeded 5MB. See https://stripe.com/docs/file-upload
* [Added] PaymentSheet now supports Afterpay / Clearpay, EPS, Giropay, Klarna, Paypal (private beta), and P24.

## 21.10.0 2021-12-14
* Added API bindings for Klarna
* `StripeIdentity` now requires `StripeCameraCore`. See `MIGRATING.md` for more info.
* Releasing `StripeCardScan` Beta iOS SDK
* Fixes a bug where the text field would cause a crash when typing a space (U+0020) followed by pressing the backspace key on iPad. [#1907](https://github.com/stripe/stripe-ios/issues/1907) (Thanks [buhikon](https://github.com/buhikon)!)

## 21.9.1 2021-12-02
* Fixes a build warning caused by a duplicate NSURLComponents+Stripe.swift file.

## 21.9.0 2021-10-18
### PaymentSheet
This release adds several new features to PaymentSheet, our drop-in UI integration:

#### More supported payment methods
The list of supported payment methods depends on your integration.
If you’re using a PaymentIntent, we support:
- Card
- SEPA Debit, bancontact, iDEAL, sofort

If you’re using a PaymentIntent with `setup_future_usage` or a SetupIntent, we support:
- Card
- Apple/GooglePay

Note: To enable SEPA Debit and sofort, set `PaymentSheet.configuration.allowsDelayedPaymentMethods` to `true` on the client.
These payment methods can't guarantee you will receive funds from your customer at the end of the checkout because they take time to settle. Don't enable these if your business requires immediate payment (e.g., an on-demand service). See https://stripe.com/payments/payment-methods-guide

#### Pre-fill billing details
PaymentSheet collects billing details like name and email for certain payment methods. Pre-fill these fields to save customers time by setting `PaymentSheet.Configuration.defaultBillingDetails`.

#### Save payment methods on payment
> This is currently only available for cards + Apple/Google Pay.

PaymentSheet supports PaymentIntents with `setup_future_usage` set. This property tells us to save the payment method for future use (e.g., taking initial payment of a recurring subscription).
When set, PaymentSheet hides the 'Save this card for future use' checkbox and always saves.

#### SetupIntent support
> This is currently only available for cards + Apple/Google Pay.

Initialize PaymentSheet with a SetupIntent to set up cards for future use without charging.

#### Smart payment method ordering
When a customer is adding a new payment method, PaymentSheet uses information like the customers region to show the most relevant payment methods first.

#### Other changes
* Postal code collection for cards is now limited to US, CA, UK
* Fixed SwiftUI memory leaks [Issue #1881](https://github.com/stripe/stripe-ios/issues/1881)
* Added "hint" for error messages
* Adds many new localizations. The SDK now localizes in the following languages: bg-BG,ca-ES,cs-CZ,da,de,el-GR,en-GB,es-419,es,et-EE,fi,fil,fr-CA,fr,hr,hu,id,it,ja,ko,lt-LT,lv-LV,ms-MY,mt,nb,nl,nn-NO,pl-PL,pt-BR,pt-PT,ro-RO,ru,sk-SK,sl-SI,sv,tk,tr,vi,zh-Hans,zh-Hant,zh-HK
* `Stripe` and `StripeIdentity` now require `StripeUICore`. See `MIGRATING.md` for more info.

## 21.8.1 2021-08-10
* Fixes an issue with image loading when using Swift Package Manager.
* Temporarily disabled WeChat Pay support in PaymentMethods.
* The `Stripe` module now requires `StripeCore`. See `MIGRATING.md` for more info.

## 21.8.0 2021-08-04
* Fixes broken card scanning links. (Thanks [ricsantos](https://github.com/ricsantos))
* Fixes accessibilityLabel for postal code field. (Thanks [romanilchyshyndepop](https://github.com/romanilchyshyndepop))
* Improves compile time by 30% [#1846](https://github.com/stripe/stripe-ios/pull/1846) (Thanks [JonathanDowning](https://github.com/JonathanDowning)!)
* Releasing `StripeIdentity` iOS SDK for use with [Stripe Identity](https://stripe.com/identity).

## 21.7.0 2021-07-07
* Fixes an issue with `additionaDocument` field typo [#1833](https://github.com/stripe/stripe-ios/issues/1833)
* Adds support for WeChat Pay to PaymentMethods
* Weak-links SwiftUI [#1828](https://github.com/stripe/stripe-ios/issues/1828)
* Adds 3DS2 support for Cartes Bancaires
* Fixes an issue with camera rotation during card scanning on iPad
* Fixes an issue where PaymentSheet could cause conflicts when included in an app that also includes PanModal [#1818](https://github.com/stripe/stripe-ios/issues/1818)
* Fixes an issue with building on Xcode 13 [#1822](https://github.com/stripe/stripe-ios/issues/1822)
* Fixes an issue where overriding STPPaymentCardTextField's `brandImage()` func had no effect [#1827](https://github.com/stripe/stripe-ios/issues/1827)
* Fixes documentation typo. (Thanks [iAugux](https://github.com/iAugux))

## 21.6.0 2021-05-27
* Adds `STPCardFormView`, a UI component that collects card details
* Adds 'STPRadarSession'. Note this requires additional Stripe permissions to use.

## 21.5.1 2021-05-07
* Fixes the `PaymentSheet` API not being public.
* Fixes an issue with missing headers. (Thanks [jctrouble](https://github.com/jctrouble)!)

## 21.5.0 2021-05-06
* Adds the `PaymentSheet`(https://stripe.dev/stripe-ios/docs/Classes/PaymentSheet.html) API, a prebuilt payment UI.
* Fixes Mac Catalyst support in Xcode 12.5 [#1797](https://github.com/stripe/stripe-ios/issues/1797)
* Fixes `STPPaymentCardTextField` not being open [#1768](https://github.com/stripe/stripe-ios/issues/1797)

## 21.4.0 2021-04-08
* Fixed warnings in Xcode 12.5. [#1772](https://github.com/stripe/stripe-ios/issues/1772)
* Fixes a layout issue when confirming payments in SwiftUI. [#1761](https://github.com/stripe/stripe-ios/issues/1761) (Thanks [mvarie](https://github.com/mvarie)!)
* Fixes a potential race condition when finalizing 3DS2 confirmations.
* Fixes an issue where a 3DS2 transaction could result in an incorrect error message when the card number is incorrect. [#1778](https://github.com/stripe/stripe-ios/issues/1778)
* Fixes an issue where `STPPaymentHandler.shared().handleNextAction` sometimes didn't return a `handleActionError`. [#1769](https://github.com/stripe/stripe-ios/issues/1769)
* Fixes a layout issue when confirming payments in SwiftUI. [#1761](https://github.com/stripe/stripe-ios/issues/1761) (Thanks [mvarie](https://github.com/mvarie)!)
* Fixes an issue with opening URLs on Mac Catalyst
* Fixes an issue where OXXO next action is mistaken for a cancel in STPPaymentHandler
* SetupIntents for iDEAL, Bancontact, EPS, and Sofort will now send the required mandate information.
* Adds support for BLIK.
* Adds `decline_code` information to STPError. [#1755](https://github.com/stripe/stripe-ios/issues/1755)
* Adds support for SetupIntents to STPApplePayContext
* Allows STPPaymentCardTextField to be subclassed. [#1768](https://github.com/stripe/stripe-ios/issues/1768)

## 21.3.1 2021-03-25
* Adds support for Maestro in Apple Pay on iOS 12 or later.

## 21.3.0 2021-02-18
* Adds support for SwiftUI in custom integration using the `STPPaymentCardTextField.Representable` View and the `.paymentConfirmationSheet()` ViewModifier. See `IntegrationTester` for usage examples.
* Removes the UIViewController requirement from STPApplePayContext, allowing it to be used in SwiftUI.
* Fixes an issue where `STPPaymentOptionsViewController` could fail to register a card. [#1758](https://github.com/stripe/stripe-ios/issues/1758)
* Fixes an issue where some UnionPay test cards were marked as invalid. [#1759](https://github.com/stripe/stripe-ios/issues/1759)
* Updates tests to run on Carthage 0.37 with .xcframeworks.


## 21.2.1 2021-01-29
* Fixed an issue where a payment card text field could resize incorrectly on smaller devices or with certain languages. [#1600](https://github.com/stripe/stripe-ios/issues/1600)
* Fixed an issue where the SDK could always return English strings in certain situations. [#1677](https://github.com/stripe/stripe-ios/pull/1677) (Thanks [glaures-ioki](https://github.com/glaures-ioki)!)
* Fixed an issue where an STPTheme had no effect on the navigation bar. [#1753](https://github.com/stripe/stripe-ios/pull/1753) (Thanks  [@rbenna](https://github.com/rbenna)!)
* Fixed handling of nil region codes. [#1752](https://github.com/stripe/stripe-ios/issues/1752)
* Fixed an issue preventing card scanning from being disabled. [#1751](https://github.com/stripe/stripe-ios/issues/1751)
* Fixed an issue with enabling card scanning in an app with a localized Info.plist.[#1745](https://github.com/stripe/stripe-ios/issues/1745)
* Added a missing additionalDocument parameter to STPConnectAccountIndividualVerification.
* Added support for Afterpay/Clearpay.

## 21.2.0 2021-01-06
* Stripe3DS2 is now open source software under the MIT License.
* Fixed various issues with bundling Stripe3DS2 in Cocoapods and Swift Package Manager. All binary dependencies have been removed.
* Fixed an infinite loop during layout on small screen sizes. [#1731](https://github.com/stripe/stripe-ios/issues/1731)
* Fixed issues with missing image assets when using Cocoapods. [#1655](https://github.com/stripe/stripe-ios/issues/1655) [#1722](https://github.com/stripe/stripe-ios/issues/1722)
* Fixed an issue which resulted in unnecessary queries to the BIN information service.
* Adds the ability to `attach` and `detach` PaymentMethod IDs to/from a CustomerContext. [#1729](https://github.com/stripe/stripe-ios/issues/1729)
* Adds support for NetBanking.

## 21.1.0 2020-12-07
* Fixes a crash during manual confirmation of a 3DS2 payment. [#1725](https://github.com/stripe/stripe-ios/issues/1725)
* Fixes an issue that could cause some image assets to be missing in certain configurations. [#1722](https://github.com/stripe/stripe-ios/issues/1722)
* Fixes an issue with confirming Alipay transactions.
* Re-exposes `cardNumber` parameter in `STPPaymentCardTextField`.
* Adds support for UPI.

## 21.0.1 2020-11-19
* Fixes an issue with some initializers not being exposed publicly following the [conversion to Swift](https://stripe.com/docs/mobile/ios/sdk-21-migration).
* Updates GrabPay integration to support synchronous updates.

## 21.0.0 2020-11-18
* The SDK is now written in Swift, and some manual changes are required. Migration instructions are available at [https://stripe.com/docs/mobile/ios/sdk-21-migration](https://stripe.com/docs/mobile/ios/sdk-21-migration).
* Adds full support for Apple silicon.
* Xcode 12.2 is now required.

## 20.1.1 2020-10-23
* Fixes an issue when using Cocoapods 1.10 and Xcode 12. [#1683](https://github.com/stripe/stripe-ios/pull/1683)
* Fixes a warning when using Swift Package Manager. [#1675](https://github.com/stripe/stripe-ios/pull/1675)

## 20.1.0 2020-10-15
* Adds support for OXXO. [#1592](https://github.com/stripe/stripe-ios/pull/1592)
* Applies a workaround for various bugs in Swift Package Manager. [#1671](https://github.com/stripe/stripe-ios/pull/1671) Please see [#1673](https://github.com/stripe/stripe-ios/issues/1673) for additional notes when using Xcode 12.0.
* Card scanning now works when the device's orientation is unknown. [#1659](https://github.com/stripe/stripe-ios/issues/1659)
* The expiration date field's Simplified Chinese localization has been corrected. (Thanks [cythb](https://github.com/cythb)!) [#1654](https://github.com/stripe/stripe-ios/pull/1654)

## 20.0.0 2020-09-14
* [Card scanning](https://github.com/stripe/stripe-ios#card-scanning) is now built into STPAddCardViewController. Card.io support has been removed. [#1629](https://github.com/stripe/stripe-ios/pull/1629)
* Shrunk the SDK from 1.3MB when compressed & thinned to 0.7MB, allowing for easier App Clips integration. [#1643](https://github.com/stripe/stripe-ios/pull/1643)
* Swift Package Manager, Apple Silicon, and Catalyst are now fully supported on Xcode 12. [#1644](https://github.com/stripe/stripe-ios/pull/1644)
* Adds support for 19-digit cards. [#1608](https://github.com/stripe/stripe-ios/pull/1608)
* Adds GrabPay and Sofort as PaymentMethod. [#1627](https://github.com/stripe/stripe-ios/pull/1627)
* Drops support for iOS 10. [#1643](https://github.com/stripe/stripe-ios/pull/1643)

## 19.4.0 2020-08-13
* `pkPaymentErrorForStripeError` no longer returns PKPaymentUnknownErrors. Instead, it returns the original NSError back, resulting in dismissal of the Apple Pay sheet. This means ApplePayContext dismisses the Apple Pay sheet for all errors that aren't specifically PKPaymentError types.
* `metadata` fields are no longer populated on retrieved Stripe API objects and must be fetched on your server using your secret key. If this is causing issues with your deployed app versions please reach out to [Stripe Support](https://support.stripe.com/?contact=true). These fields have been marked as deprecated and will be removed in a future SDK version.

## 19.3.0 2020-05-28
* Adds giropay PaymentMethod bindings [#1569](https://github.com/stripe/stripe-ios/pull/1569)
* Adds Przelewy24 (P24) PaymentMethod bindings [#1556](https://github.com/stripe/stripe-ios/pull/1556)
* Adds Bancontact PaymentMethod bindings [#1565](https://github.com/stripe/stripe-ios/pull/1565)
* Adds EPS PaymentMethod bindings [#1578](https://github.com/stripe/stripe-ios/pull/1578)
* Replaces es-AR localization with es-419 for full Latin American Spanish support and updates multiple localizations [#1549](https://github.com/stripe/stripe-ios/pull/1549) [#1570](https://github.com/stripe/stripe-ios/pull/1570)
* Fixes missing custom number placeholder in `STPPaymentCardTextField` [#1576](https://github.com/stripe/stripe-ios/pull/1576)
* Adds tabbing on external keyboard support to `STPAUBECSFormView` and correctly types it as a `UIView` instead of `UIControl` [#1580](https://github.com/stripe/stripe-ios/pull/1580)

## 19.2.0 2020-05-01
* Adds ability to attach shipping details when confirming PaymentIntents [#1558](https://github.com/stripe/stripe-ios/pull/1558)
* `STPApplePayContext` now provides shipping details in the `applePayContext:didCreatePaymentMethod:paymentInformation:completion:` delegate method and automatically attaches shipping details to PaymentIntents (unless manual confirmation)[#1561](https://github.com/stripe/stripe-ios/pull/1561)
* Adds support for the BECS Direct Debit payment method for Stripe users in Australia [#1547](https://github.com/stripe/stripe-ios/pull/1547)

## 19.1.1 2020-04-28
* Add advancedFraudSignalsEnabled property [#1560](https://github.com/stripe/stripe-ios/pull/1560)

## 19.1.0 2020-04-15
* Relaxes need for dob for full name connect account (`STPConnectAccountIndividualParams`). [#1539](https://github.com/stripe/stripe-ios/pull/1539)
* Adds Chinese (Traditional) and Chinese (Hong Kong) localizations [#1536](https://github.com/stripe/stripe-ios/pull/1536)
* Adds `STPApplePayContext`, a helper class for Apple Pay. [#1499](https://github.com/stripe/stripe-ios/pull/1499)
* Improves accessibility [#1513](https://github.com/stripe/stripe-ios/pull/1513), [#1504](https://github.com/stripe/stripe-ios/pull/1504)
* Adds support for the Bacs Direct Debit payment method [#1487](https://github.com/stripe/stripe-ios/pull/1487)
* Adds support for 16 digit Diners Club cards [#1498](https://github.com/stripe/stripe-ios/pull/1498)

## 19.0.1 2020-03-24
* Fixes an issue building with Xcode 11.4 [#1526](https://github.com/stripe/stripe-ios/pull/1526)

## 19.0.0 2020-02-12
* Deprecates the `STPAPIClient` `initWithConfiguration:` method. Set the `configuration` property on the `STPAPIClient` instance instead. [#1474](https://github.com/stripe/stripe-ios/pull/1474)
* Deprecates `publishableKey` and `stripeAccount` properties of `STPPaymentConfiguration`. See [MIGRATING.md](https://github.com/stripe/stripe-ios/blob/master/MIGRATING.md) for more details. [#1474](https://github.com/stripe/stripe-ios/pull/1474)
* Adds explicit STPAPIClient properties on all SDK components that make API requests. These default to `[STPAPIClient sharedClient]`. This is a breaking change for some users of `stripeAccount`. See [MIGRATING.md](https://github.com/stripe/stripe-ios/blob/master/MIGRATING.md) for more details. [#1469](https://github.com/stripe/stripe-ios/pull/1469)
* The user's postal code is now collected by default in countries that support postal codes. We always recommend collecting a postal code to increase card acceptance rates and reduce fraud. See [MIGRATING.md](https://github.com/stripe/stripe-ios/blob/master/MIGRATING.md) for more details. [#1479](https://github.com/stripe/stripe-ios/pull/1479)

## 18.4.0 2020-01-15
* Adds support for Klarna Pay on Sources API [#1444](https://github.com/stripe/stripe-ios/pull/1444)
* Compresses images using `pngcrush` to reduce SDK size [#1471](https://github.com/stripe/stripe-ios/pull/1471)
* Adds support for CVC recollection in PaymentIntent confirm [#1473](https://github.com/stripe/stripe-ios/pull/1473)
* Fixes a race condition when setting `defaultPaymentMethod` on `STPPaymentOptionsViewController` [#1476](https://github.com/stripe/stripe-ios/pull/1476)

## 18.3.0 2019-12-3
* STPAddCardViewControllerDelegate methods previously removed in v16.0.0 are now marked as deprecated, to help migrating users [#1439](https://github.com/stripe/stripe-ios/pull/1439)
* Fixes an issue where canceling 3DS authentication could leave PaymentIntents in an inaccurate `requires_action` state [#1443](https://github.com/stripe/stripe-ios/pull/1443)
* Fixes text color for large titles [#1446](https://github.com/stripe/stripe-ios/pull/1446)
* Re-adds support for pre-selecting the last selected payment method in STPPaymentContext and STPPaymentOptionsViewController. [#1445](https://github.com/stripe/stripe-ios/pull/1445)
* Fix crash when adding/removing postal code cells [#1450](https://github.com/stripe/stripe-ios/pull/1450)

## 18.2.0 2019-10-31
* Adds support for creating tokens with the last 4 digits of an SSN [#1432](https://github.com/stripe/stripe-ios/pull/1432)
* Renames Standard Integration to Basic Integration

## 18.1.0 2019-10-29
* Adds localizations for English (Great Britain), Korean, Russian, and Turkish [#1373](https://github.com/stripe/stripe-ios/pull/1373)
* Adds support for SEPA Debit as a PaymentMethod [#1415](https://github.com/stripe/stripe-ios/pull/1415)
* Adds support for custom SEPA Debit Mandate params with PaymentMethod [#1420](https://github.com/stripe/stripe-ios/pull/1420)
* Improves postal code UI for users with mismatched regions [#1302](https://github.com/stripe/stripe-ios/issues/1302)
* Fixes a potential crash when presenting the add card view controller [#1426](https://github.com/stripe/stripe-ios/issues/1426)
* Adds offline status checking to FPX payment flows [#1422](https://github.com/stripe/stripe-ios/pull/1422)
* Adds support for push provisions for Issuing users [#1396](https://github.com/stripe/stripe-ios/pull/1396)

## 18.0.0 2019-10-04
* Adds support for building on macOS 10.15 with Catalyst. Use the .xcframework file attached to the release in GitHub. Cocoapods support is coming soon. [#1364](https://github.com/stripe/stripe-ios/issues/1364)
* Errors from the Payment Intents API are now localized by default. See [MIGRATING.md](https://github.com/stripe/stripe-ios/blob/master/MIGRATING.md) for details.
* Adds support for FPX in Standard Integration. [#1390](https://github.com/stripe/stripe-ios/pull/1390)
* Simplified Apple Pay integration when using 3DS2. [#1386](https://github.com/stripe/stripe-ios/pull/1386)
* Improved autocomplete behavior for some STPPaymentHandler blocks. [#1403](https://github.com/stripe/stripe-ios/pull/1403)
* Fixed spurious `keyboardWillAppear` messages triggered by STPPaymentTextCard. [#1393](https://github.com/stripe/stripe-ios/pull/1393)
* Fixed an issue with non-numeric placeholders in STPPaymentTextCard. [#1394](https://github.com/stripe/stripe-ios/pull/1394)
* Dropped support for iOS 9. Please continue to use 17.0.2 if you need to support iOS 9.

## 17.0.2 2019-09-24
* Fixes an error that could prevent a 3D Secure 2 challenge dialog from appearing in certain situations.
* Improved VoiceOver support. [#1384](https://github.com/stripe/stripe-ios/pull/1384)
* Updated Apple Pay and Mastercard branding. [#1374](https://github.com/stripe/stripe-ios/pull/1374)
* Updated the Standard Integration example app to use automatic confirmation. [#1363](https://github.com/stripe/stripe-ios/pull/1363)
* Added support for collecting email addresses and phone numbers from Apple Pay. [#1372](https://github.com/stripe/stripe-ios/pull/1372)
* Introduced support for FPX payments. (Invite-only Beta) [#1375](https://github.com/stripe/stripe-ios/pull/1375)

## 17.0.1 2019-09-09
* Cancellation during the 3DS2 flow will no longer cause an unexpected error. [#1353](https://github.com/stripe/stripe-ios/pull/1353)
* Large Title UIViewControllers will no longer have a transparent background in iOS 13. [#1362](https://github.com/stripe/stripe-ios/pull/1362)
* Adds an `availableCountries` option to STPPaymentConfiguration, allowing one to limit the list of countries in the address entry view. [#1327](https://github.com/stripe/stripe-ios/pull/1327)
* Fixes a crash when using card.io. [#1357](https://github.com/stripe/stripe-ios/pull/1357)
* Fixes an issue with birthdates when creating a Connect account. [#1361](https://github.com/stripe/stripe-ios/pull/1361)
* Updates example code to Swift 5. [#1354](https://github.com/stripe/stripe-ios/pull/1354)
* The default value of `[STPTheme translucentNavigationBar]` is now `YES`. [#1367](https://github.com/stripe/stripe-ios/pull/1367)

## 17.0.0 2019-09-04
* Adds support for iOS 13, including Dark Mode and minor bug fixes. [#1307](https://github.com/stripe/stripe-ios/pull/1307)
* Updates API version from 2015-10-12 to 2019-05-16 [#1254](https://github.com/stripe/stripe-ios/pull/1254)
  * Adds `STPSourceRedirectStatusNotRequired` to `STPSourceRedirectStatus`.  Previously, optional redirects were marked as `STPSourceRedirectStatusSucceeded`.
  * Adds `STPSourceCard3DSecureStatusRecommended` to `STPSourceCard3DSecureStatus`.
  * Removes `STPLegalEntityParams`.  Initialize an `STPConnectAccountParams` with an `individual` or `company` dictionary instead. See https://stripe.com/docs/api/tokens/create_account#create_account_token-account
* Changes the `STPPaymentContextDelegate paymentContext:didCreatePaymentResult:completion:` completion block type to `STPPaymentStatusBlock`, to let you inform the context that the user canceled.
* Adds initial support for WeChat Pay. [#1326](https://github.com/stripe/stripe-ios/pull/1326)
* The user's billing address will now be included when creating a PaymentIntent from an Apple Pay token. [#1334](https://github.com/stripe/stripe-ios/pull/1334)


## 16.0.7 2019-08-23
* Fixes STPThreeDSUICustomization not initializing defaults correctly. [#1303](https://github.com/stripe/stripe-ios/pull/1303)
* Fixes STPPaymentHandler treating post-authentication errors as authentication errors [#1291](https://github.com/stripe/stripe-ios/pull/1291)
* Removes preferredStatusBarStyle from STPThreeDSUICustomization, see STPThreeDSNavigationBarCustomization.barStyle instead [#1308](https://github.com/stripe/stripe-ios/pull/1308)

## 16.0.6 2019-08-13
* Adds a method to STPAuthenticationContext allowing you to configure the SFSafariViewController presented for web-based authentication.
* Adds STPAddress initializer that takes STPPaymentMethodBillingDetails. [#1278](https://github.com/stripe/stripe-ios/pull/1278)
* Adds convenience method to populate STPUserInformation with STPPaymentMethodBillingDetails. [#1278](https://github.com/stripe/stripe-ios/pull/1278)
* STPShippingAddressViewController prefills billing address for PaymentMethods too now, not just Card. [#1278](https://github.com/stripe/stripe-ios/pull/1278)
* Update libStripe3DS2.a to avoid a conflict with Firebase. [#1293](https://github.com/stripe/stripe-ios/issues/1293)

## 16.0.5 2019-08-09
* Fixed an compatibility issue when building with certain Cocoapods configurations. [#1288](https://github.com/stripe/stripe-ios/issues/1288)

## 16.0.4 2019-08-08
* Improved compatibility with other OpenSSL-using libraries. [#1265](https://github.com/stripe/stripe-ios/issues/1265)
* Fixed compatibility with Xcode 10.1. [#1273](https://github.com/stripe/stripe-ios/issues/1273)
* Fixed an issue where STPPaymentContext could be left in a bad state when cancelled. [#1284](https://github.com/stripe/stripe-ios/pull/1284)

## 16.0.3 2019-08-01
* Changes to code obfuscation, resolving an issue with App Store review [#1269](https://github.com/stripe/stripe-ios/pull/1269)
* Adds Apple Pay support to STPPaymentHandler [#1264](https://github.com/stripe/stripe-ios/pull/1264)

## 16.0.2 2019-07-29
* Adds API to let users set a default payment option for Standard Integration [#1252](https://github.com/stripe/stripe-ios/pull/1252)
* Removes querying the Advertising Identifier (IDFA).
* Adds customizable UIStatusBarStyle to STDSUICustomization.

## 16.0.1 2019-07-25
* Migrates Stripe3DS2.framework to libStripe3DS2.a, resolving an issue with App Store validation. [#1246](https://github.com/stripe/stripe-ios/pull/1246)
* Fixes a crash in STPPaymentHandler. [#1244](https://github.com/stripe/stripe-ios/pull/1244)

## 16.0.0 2019-07-18
* Migrates STPPaymentCardTextField.cardParams property type from STPCardParams to STPPaymentMethodCardParams
* STPAddCardViewController:
    * Migrates addCardViewController:didCreateSource:completion: and addCardViewController:didCreateToken:completion: to addCardViewController:didCreatePaymentMethod:completion
    * Removes managedAccountCurrency property - there’s no equivalent parameter necessary for PaymentMethods.
* STPPaymentOptionViewController now shows, adds, removes PaymentMethods instead of Source/Tokens.
* STPCustomerContext, STPBackendAPIAdapter:
    * Removes selectDefaultCustomerSource:completion: -  Users must explicitly select their Payment Method of choice.
    * Migrates detachSourceFromCustomer:completion:, attachSourceToCustomer:completion to detachPaymentMethodFromCustomer:completion:, attachPaymentMethodToCustomer:completion:
    * Adds listPaymentMethodsForCustomerWithCompletion: - the Customer object doesn’t contain attached Payment Methods; you must fetch it from the Payment Methods API.
* STPPaymentContext now uses the new Payment Method APIs listed above instead of Source/Token, and returns the reworked STPPaymentResult containing a PaymentMethod.
* Migrates STPPaymentResult.source to paymentMethod of type STPPaymentMethod
* Deprecates STPPaymentIntentAction* types, replaced by STPIntentAction*. [#1208](https://github.com/stripe/stripe-ios/pull/1208)
  * Deprecates `STPPaymentIntentAction`, replaced by `STPIntentAction`
  * Deprecates `STPPaymentIntentActionType`, replaced by `STPIntentActionType`
  * Deprecates `STPPaymentIntentActionRedirectToURL`, replaced by `STPIntentActionTypeRedirectToURL`
* Adds support for SetupIntents.  See https://stripe.com/docs/payments/cards/saving-cards#saving-card-without-payment
* Adds support for 3DS2 authentication.  See https://stripe.com/docs/mobile/ios/authentication

## 15.0.1 2019-04-16
* Adds configurable support for JCB (Apple Pay). [#1158](https://github.com/stripe/stripe-ios/pull/1158)
* Updates sample apps to use `PaymentIntents` and `PaymentMethods` where available. [#1159](https://github.com/stripe/stripe-ios/pull/1159)
* Changes `STPPaymentMethodCardParams` `expMonth` and `expYear` property types to `NSNumber *` to fix a bug using Apple Pay. [#1161](https://github.com/stripe/stripe-ios/pull/1161)

## 15.0.0 2019-3-19
* Renames all former references to 'PaymentMethod' to 'PaymentOption'. See [MIGRATING.md](/MIGRATING.md) for more details. [#1139](https://github.com/stripe/stripe-ios/pull/1139)
  * Renames `STPPaymentMethod` to `STPPaymentOption`
  * Renames `STPPaymentMethodType` to `STPPaymentOptionType`
  * Renames `STPApplePaymentMethod` to `STPApplePayPaymentOption`
  * Renames `STPPaymentMethodTuple` to `STPPaymentOptionTuple`
  * Renames `STPPaymentMethodsViewController` to `STPPaymentOptionsViewController`
  * Renames all properties, methods, comments referencing 'PaymentMethod' to 'PaymentOption'
* Rewrites `STPaymentMethod` and `STPPaymentMethodType` to match the [Stripe API](https://stripe.com/docs/api/payment_methods/object). [#1140](https://github.com/stripe/stripe-ios/pull/1140).
* Adds `[STPAPI createPaymentMethodWithParams:completion:]`, which creates a PaymentMethod. [#1141](https://github.com/stripe/stripe-ios/pull/1141)
* Adds `paymentMethodParams` and `paymentMethodId` to `STPPaymentIntentParams`.  You can now confirm a PaymentIntent with a PaymentMethod. [#1142](https://github.com/stripe/stripe-ios/pull/1142)
* Adds `paymentMethodTypes` to `STPPaymentIntent`.
* Deprecates several Source-named properties, based on changes to the [Stripe API](https://stripe.com/docs/upgrades#2019-02-11). [#1146](https://github.com/stripe/stripe-ios/pull/1146)
  * Deprecates `STPPaymentIntentParams.saveSourceToCustomer`, replaced by `savePaymentMethod`
  * Deprecates `STPPaymentIntentsStatusRequiresSource`, replaced by `STPPaymentIntentsStatusRequiresPaymentMethod`
  * Deprecates `STPPaymentIntentsStatusRequiresSourceAction`, replaced by `STPPaymentIntentsStatusRequiresAction`
  * Deprecates `STPPaymentIntentSourceAction`, replaced by `STPPaymentIntentAction`
  * Deprecates `STPPaymentSourceActionAuthorizeWithURL`, replaced by `STPPaymentActionRedirectToURL`
  * Deprecates `STPPaymentIntent.nextSourceAction`, replaced by `nextAction`
* Added new localizations for the following languages [#1050](https://github.com/stripe/stripe-ios/pull/1050)
  * Danish
  * Spanish (Argentina/Latin America)
  * French (Canada)
  * Norwegian
  * Portuguese (Brazil)
  * Portuguese (Portugal)
  * Swedish
* Deprecates `STPEphemeralKeyProvider`, replaced by `STPCustomerEphemeralKeyProvider`.  We now allow for ephemeral keys that are not customer [#1131](https://github.com/stripe/stripe-ios/pull/1131)
* Adds CVC image for Amex cards [#1046](https://github.com/stripe/stripe-ios/pull/1046)
* Fixed `STPPaymentCardTextField.nextFirstResponderField` to never return nil [#1059](https://github.com/stripe/stripe-ios/pull/1059)
* Improves return key functionality for `STPPaymentCardTextField`, `STPAddCardViewController` [#1059](https://github.com/stripe/stripe-ios/pull/1059)
* Add postal code support for Saudi Arabia [#1127](https://github.com/stripe/stripe-ios/pull/1127)
* CVC field updates validity if card number/brand change [#1128](https://github.com/stripe/stripe-ios/pull/1128)

## 14.0.0 2018-11-14
* Changes `STPPaymentCardTextField`, which now copies the `cardParams` property. See [MIGRATING.md](/MIGRATING.md) for more details. [#1031](https://github.com/stripe/stripe-ios/pull/1031)
* Renames `STPPaymentIntentParams.returnUrl` to `STPPaymentIntentParams.returnURL`. [#1037](https://github.com/stripe/stripe-ios/pull/1037)
* Removes `STPPaymentIntent.returnUrl` and adds `STPPaymentIntent.nextSourceAction`, based on changes to the [Stripe API](https://stripe.com/docs/upgrades#2018-11-08). [#1038](https://github.com/stripe/stripe-ios/pull/1038)
* Adds `STPVerificationParams.document_back` property. [#1017](https://github.com/stripe/stripe-ios/pull/1017)
* Fixes bug in `STPPaymentMethodsViewController` where selected payment method changes back if it wasn't dismissed in the `didFinish` delegate method. [#1020](https://github.com/stripe/stripe-ios/pull/1020)

## 13.2.0 2018-08-14
* Adds `STPPaymentMethod` protocol implementation for `STPSource`. You can now call `image`/`templatedImage`/`label` on a source. [#976](https://github.com/stripe/stripe-ios/pull/976)
* Fixes crash in `STPAddCardViewController` with some prefilled billing addresses [#1004](https://github.com/stripe/stripe-ios/pull/1004)
* Fixes `STPPaymentCardTextField` layout issues on small screens [#1009](https://github.com/stripe/stripe-ios/pull/1009)
* Fixes hidden text fields in `STPPaymentCardTextField` from being read by VoiceOver [#1012](https://github.com/stripe/stripe-ios/pull/1012)
* Updates example app to add client-side metadata `charge_request_id` to requests to `example-ios-backend` [#1008](https://github.com/stripe/stripe-ios/pull/1008)

## 13.1.0 2018-07-13
* Adds `STPPaymentIntent` to support PaymentIntents. [#985](https://github.com/stripe/stripe-ios/pull/985), [#986](https://github.com/stripe/stripe-ios/pull/986), [#987](https://github.com/stripe/stripe-ios/pull/987), [#988](https://github.com/stripe/stripe-ios/pull/988)
* Reduce `NSURLSession` memory footprint. [#969](https://github.com/stripe/stripe-ios/pull/969)
* Fixes invalid JSON error when deleting `Card` from a `Customer`. [#992](https://github.com/stripe/stripe-ios/pull/992)

## 13.0.3 2018-06-11
* Fixes payment method label overlapping the checkmark, for Amex on small devices [#952](https://github.com/stripe/stripe-ios/pull/952)
* Adds EPS and Multibanco support to `STPSourceParams` [#961](https://github.com/stripe/stripe-ios/pull/961)
* Adds `STPBillingAddressFieldsName` option to `STPBillingAddressFields` [#964](https://github.com/stripe/stripe-ios/pull/964)
* Fixes crash in `STPColorUtils.perceivedBrightnessForColor` [#954](https://github.com/stripe/stripe-ios/pull/954)
* Applies recommended project changes for Xcode 9.4 [#963](https://github.com/stripe/stripe-ios/pull/963)
* Fixes `[Stripe handleStripeURLCallbackWithURL:url]` incorrectly returning `NO` [#962](https://github.com/stripe/stripe-ios/pull/962)

## 13.0.2 2018-05-24
* Makes iDEAL `name` parameter optional, also accepts empty string as `nil` [#940](https://github.com/stripe/stripe-ios/pull/940)
* Adjusts scroll view content offset behavior when focusing on a text field [#943](https://github.com/stripe/stripe-ios/pull/943)

## 13.0.1 2018-05-17
* Fixes an issue in `STPRedirectContext` causing some redirecting sources to fail in live mode due to prematurely dismissing the `SFSafariViewController` during the initial redirects. [#937](https://github.com/stripe/stripe-ios/pull/937)

## 13.0.0 2018-04-26
* Removes Bitcoin source support. See MIGRATING.md. [#931](https://github.com/stripe/stripe-ios/pull/931)
* Adds Masterpass support to `STPSourceParams` [#928](https://github.com/stripe/stripe-ios/pull/928)
* Adds community submitted Norwegian (nb) translation. Thank @Nailer!
* Fixes example app usage of localization files (they were not able to be tested in Finnish and Norwegian before)
* Silences STPAddress deprecation warnings we ignore to stay compatible with older iOS versions
* Fixes "Card IO" link in full SDK reference [#913](https://github.com/stripe/stripe-ios/pull/913)

## 12.1.2 2018-03-16
* Updated the "62..." credit card number BIN range to show a UnionPay icon

## 12.1.1 2018-02-22
* Fix issue with apple pay token creation in PaymentContext, introduced by 12.1.0. [#899](https://github.com/stripe/stripe-ios/pull/899)
* Now matches clang static analyzer settings with Cocoapods, so you won't see any more analyzer issues. [#897](https://github.com/stripe/stripe-ios/pull/897)

## 12.1.0 2018-02-05
* Adds `createCardSources` to `STPPaymentConfiguration`. If you enable this option, when your user adds a card in the SDK's UI, a card source will be created and attached to their Stripe Customer. If this option is disabled (the default), a card token is created. For more information on card sources, see https://stripe.com/docs/sources/cards

## 12.0.1 2018-01-31
* Adding Visa Checkout support to `STPSourceParams` [#889](https://github.com/stripe/stripe-ios/pull/889)

## 12.0.0 2018-01-16
* Minimum supported iOS version is now 9.0.
  * If you need to support iOS 8, the last supported version is [11.5.0](https://github.com/stripe/stripe-ios/releases/tag/v11.5.0)
* Minimum supported Xcode version is now 9.0
* `AddressBook` framework support has been removed.
* `STPRedirectContext` will no longer retain itself for the duration of the redirect, you must explicitly maintain a reference to it yourself. [#846](https://github.com/stripe/stripe-ios/pull/846)
* `STPPaymentConfiguration.requiredShippingAddress` now is a set of `STPContactField` objects instead of a `PKAddressField` bitmask. [#848](https://github.com/stripe/stripe-ios/pull/848)
* See MIGRATING.md for more information on any of the previously mentioned breaking API changes.
* Pre-built view controllers now layout properly on iPhone X in landscape orientation, respecting `safeAreaInsets`. [#854](https://github.com/stripe/stripe-ios/pull/854)
* Fixes a bug in `STPAddCardViewController` that prevented users in countries without postal codes from adding a card when `requiredBillingFields = .Zip`. [#853](https://github.com/stripe/stripe-ios/pull/853)
* Fixes a bug in `STPPaymentCardTextField`. When completely filled out, it ignored calls to `becomeFirstResponder`. [#855](https://github.com/stripe/stripe-ios/pull/855)
* `STPPaymentContext` now has a `largeTitleDisplayMode` property, which you can use to control the title display mode in the navigation bar of our pre-built view controllers. [#849](https://github.com/stripe/stripe-ios/pull/849)
* Fixes a bug where `STPPaymentContext`'s `retryLoading` method would not re-retrieve the customer object, even after calling `STPCustomerContext`'s `clearCachedCustomer` method. [#863](https://github.com/stripe/stripe-ios/pull/863)
* `STPPaymentContext`'s `retryLoading` method will now always attempt to retrieve a new customer object, regardless of whether a cached customer object is available. Previously, this method was only intended for recovery from a loading error; if a customer had already been retrieved, `retryLoading` would do nothing. [#863](https://github.com/stripe/stripe-ios/pull/863)
* `STPCustomerContext` has a new property: `includeApplePaySources`. It is turned off by default. [#864](https://github.com/stripe/stripe-ios/pull/864)
* Adds `UITextContentType` support. This turns on QuickType suggestions for the name, email, and address fields; and uses a better keyboard for Payment Card fields. [#870](https://github.com/stripe/stripe-ios/pull/870)
* Fixes a bug that prevented redirects to the 3D Secure authentication flow when it was optional. [#878](https://github.com/stripe/stripe-ios/pull/878)
* `STPPaymentConfiguration` now has a `stripeAccount` property, which can be used to make API requests on behalf of a Connected account. [#875](https://github.com/stripe/stripe-ios/pull/875)
* Adds `- [STPAPIClient createTokenWithConnectAccount:completion:]`, which creates Tokens for Connect Accounts: (optionally) accepting the Terms of Service, and sending information about the legal entity. [#876](https://github.com/stripe/stripe-ios/pull/876)
* Fixes an iOS 11 bug in `STPPaymentCardTextField` that blocked tapping on the number field while editing the expiration or CVC on narrow devices (4" screens). [#883](https://github.com/stripe/stripe-ios/pull/883)

## 11.5.0 2017-11-09
* Adds a new helper method to `STPSourceParams` for creating reusable Alipay sources. [#811](https://github.com/stripe/stripe-ios/pull/811)
* Silences spurious availability warnings when using Xcode9 [#823](https://github.com/stripe/stripe-ios/pull/823)
* Auto capitalizes currency code when using `paymentRequestWithMerchantIdentifier ` to improve compatibility with iOS 11 `PKPaymentAuthorizationViewController` [#829](https://github.com/stripe/stripe-ios/pull/829)
* Fixes a bug in `STPRedirectContext` which caused `SFSafariViewController`-based redirects to incorrectly dismiss when switching apps. [#833](https://github.com/stripe/stripe-ios/pull/833)
* Fixes a bug that incorrectly offered users the option to "Use Billing Address" on the shipping address screen when there was no existing billing address to fill in. [#834](https://github.com/stripe/stripe-ios/pull/834)

## 11.4.0 2017-10-20
* Restores `[STPCard brandFromString:]` method which was marked as deprecated in a recent version [#801](https://github.com/stripe/stripe-ios/pull/801)
* Adds `[STPBankAccount metadata]` and `[STPCard metadata]` read-only accessors and improves annotation for `[STPSource metadata]` [#808](https://github.com/stripe/stripe-ios/pull/808)
* Un-deprecates `STPBackendAPIAdapter` and all associated methods. [#813](https://github.com/stripe/stripe-ios/pull/813)
* The `STPBackendAPIAdapter` protocol now includes two optional methods, `detachSourceFromCustomer` and `updateCustomerWithShipping`. If you've implemented a class conforming to `STPBackendAPIAdapter`, you may add implementations of these methods to support deleting cards from a customer and saving shipping info to a customer. [#813](https://github.com/stripe/stripe-ios/pull/813)
* Adds the ability to set custom footers on view controllers managed by the SDK. [#792](https://github.com/stripe/stripe-ios/pull/792)
* `STPPaymentMethodsViewController` will now display saved card sources in addition to saved card tokens. [#810](https://github.com/stripe/stripe-ios/pull/810)
* Fixes a bug where certain requests would return a generic failed to parse response error instead of the actual API error. [#809](https://github.com/stripe/stripe-ios/pull/809)

## 11.3.0 2017-09-13
* Adds support for creating `STPSourceParams` for P24 source [#779](https://github.com/stripe/stripe-ios/pull/779)
* Adds support for native app-to-app Alipay redirects [#783](https://github.com/stripe/stripe-ios/pull/783)
* Fixes crash when `paymentContext.hostViewController` is set to a `UINavigationController` [#786](https://github.com/stripe/stripe-ios/pull/786)
* Improves support and compatibility with iOS 11
  * Explicitly disable code coverage generation for compatibility with Carthage in Xcode 9 [#795](https://github.com/stripe/stripe-ios/pull/795)
  * Restore use of native "Back" buttons [#789](https://github.com/stripe/stripe-ios/pull/789)
* Changes and fixes methods on `STPCard`, `STPCardParams`, `STPBankAccount`, and `STPBankAccountParams` to bring card objects more in line with the rest of the API. See MIGRATING for further details.
  * `STPCard` and `STPCardParams` [#760](https://github.com/stripe/stripe-ios/pull/760)
  * `STPBankAccount` and `STPBankAccountParams` [#761](https://github.com/stripe/stripe-ios/pull/761)
* Adds nullability annotations to `STPPaymentMethod` protocol [#753](https://github.com/stripe/stripe-ios/pull/753)
* Improves the `[STPAPIResponseDecodable allResponseFields]` by removing all instances of `[NSNull null]` including ones that are nested. See MIGRATING.md. [#747](https://github.com/stripe/stripe-ios/pull/747)

## 11.2.0 2017-07-27
* Adds an option to allow users to delete payment methods from the `STPPaymentMethodsViewController`. Enabled by default but can disabled using the `canDeletePaymentMethods` property of `STPPaymentConfiguration`.
  * Screenshots: https://user-images.githubusercontent.com/28276156/28131357-7a353474-66ee-11e7-846c-b38277d111fd.png
* Adds a postal code field to `STPPaymentCardTextField`, configurable with `postalCodeEntryEnabled` and `postalCodePlaceholder`. Disabled by default.
* `STPCustomer`'s `shippingAddress` property is now correctly annotated as nullable.
* Removed `STPCheckoutUnknownError`, `STPCheckoutTooManyAttemptsError`, and `STPCustomerContextMissingKeyProviderError`. These errors will no longer occur.

## 11.1.0 2017-07-12
* Adds stripeAccount property to `STPAPIClient`, set this to perform API requests on behalf of a connected account
* Fixes the `routingNumber` property of `STPBankAccount` so that it is populated when the information is available
* Adds iOS Objective-C Style Guide

## 11.0.0 2017-06-27
* We've greatly simplified the integration for `STPPaymentContext`. See MIGRATING.md.
* As part of this new integration, we've added a new class, `STPCustomerContext`, which will automatically prefetch your customer and cache it for a brief interval. We recommend initializing your `STPCustomerContext` before your user enters your checkout flow so their payment methods are loaded in advance. If in addition to using `STPPaymentContext`, you create a separate `STPPaymentMethodsViewController` to let your customer manage their payment methods outside of your checkout flow, you can use the same instance of `STPCustomerContext` for both.
* We've added a `shippingAddress` property to `STPUserInformation`, which you can use to pre-fill your user's shipping information.
* `STPPaymentContext` will now save your user's shipping information to their Stripe customer object. Shipping information will automatically be pre-filled from the customer object for subsequent checkouts.
* Fixes nullability annotation for `[STPFile stringFromPurpose:]`. See MIGRATING.md.
* Adds description implementations to all public models, for easier logging and debugging.
* The card autofill via SMS feature of `STPPaymentContext` has been removed. See MIGRATING.md.

## 10.2.0 2017-06-19
* We've added a `paymentCountry` property to `STPPaymentContext`. This affects the countryCode of Apple Pay payments, and defaults to "US". You should set this to the country your Stripe account is in.
* `paymentRequestWithMerchantIdentifier:` has been deprecated. See MIGRATING.md
* If the card.io framework is present in your app, `STPPaymentContext` and `STPAddCardViewController` will show a "scan card" button.
* `STPAddCardViewController` will now attempt to auto-fill the users city and state from their entered Zip code (United States only)
* Polling for source object updates is deprecated. Check https://stripe.com/docs for the latest best practices on how to integrate with the sources API using webhooks.
* Fixes a crash in `STPCustomerDeserializer` when both data and error are nil.
* `paymentMethodsViewController:didSelectPaymentMethod:` is now optional.
* Updates the example apps to use Alamofire.

## 10.1.0 2017-05-05
* Adds STPRedirectContext, a helper class for handling redirect sources.
* STPAPIClient now supports tokenizing a PII number and uploading images.
* Updates STPPaymentCardTextField's icons to match Elements on the web. When the card number is invalid, the field will now display an error icon.
* The alignment of the new brand icons has changed to match the new CVC and error icons. If you use these icons via `STPImageLibrary`, you may need to adjust your layout.
* STPPaymentCardTextField's isValid property is now KVO-observable.
* When creating STPSourceParams for a SEPA debit source, address fields are now optional.
* `STPPaymentMethodsViewControllerDelegate` now has a separate `paymentMethodsViewControllerDidCancel:` callback, differentiating from successful method selections. You should make sure to also dismiss the view controller in that callback
* Because collecting some basic data on tokenization helps us detect fraud, we've removed the ability to disable analytics collection using `[Stripe disableAnalytics]`.

## 10.0.1 2017-03-16
* Fixes a bug where card sources didn't include the card owner's name.
* Fixes an issue where STPPaymentMethodsViewController didn't reload after adding a new payment method.

## 10.0.0 2017-03-06
* Adds support for creating, retrieving, and polling Sources. You can enable any payment methods available to you in the Dashboard.
  * https://stripe.com/docs/mobile/ios/sources
  * https://dashboard.stripe.com/account/payments/settings
* Updates the Objective-C example app to include example integrations using several different payment methods.
* Updates `STPCustomer` to include `STPSource` objects in its `sources` array if a customer has attached sources.
* Removes methods deprecated in Version 6.0.
* Fixes property declarations missing strong/nullable identifiers.

## 9.4.0 2017-02-03
* Adds button to billing/shipping entry screens to fill address information from the other one.
* Fixes and unifies view controller behavior around theming and nav bars.
* Adds month validity check to `validationStateForExpirationYear`
* Changes some Apple Pay images to better conform to official guidelines.
* Changes STPPaymentCardTextField's card number placeholder to "4242..."
* Updates STPPaymentCardTextField's CVC placeholder so that it changes to "CVV" for Amex cards

## 9.3.0 2017-01-05
* Fixes a regression introduced in v9.0.0 in which color in STPTheme is used as the background color for UINavigationBar
  * Note: This will cause navigation bar theming to work properly as described in the Stripe iOS docs, but you may need to audit your custom theme settings if you based them on the actual behavior of 9.0-9.2
* If the navigation bar has a theme different than the view controller's theme, STP view controllers will use the bar's theme to style it's UIBarButtonItems
* Adds a fallback to using main bundle for localized strings lookup if locale is set to a language the SDK doesn't support
* Adds method to get a string of a card brand from `STPCardBrand`
* Updated description of how to run tests in README
* Fixes crash when user cancels payment before STPBackendAPIAdapter methods finish
* Fixes bug where country picker wouldn't update when first selected.


## 9.2.0 2016-11-14
* Moves FBSnapshotTestCase dependency to Cartfile.private. No changes if you are not using Carthage.
* Adds prebuilt UI for collecting shipping information.

## 9.1.0 2016-11-01
* Adds localized strings for 7 languages: de, es, fr, it, ja, nl, zh-Hans.
* Slight redesign to card/billing address entry screen.
* Improved internationalization for State/Province/County address field.
* Adds new Mastercard 2-series BIN ranges.
* Fixes an issue where callbacks may be run on the wrong thread.
* Fixes UIAppearance compatibility in STPPaymentCardTextField.
* Fixes a crash when changing application language via an Xcode scheme.

## 9.0.0 2016-10-04
* Change minimum requirements to iOS 8 and Xcode 8
* Adds "app extension API only" support.
* Updates Swift example app to Swift 3
* Various fixes to ObjC example app

## 8.0.7 2016-09-15
* Add ability to set currency for managed accounts when adding card
* Fix broken links for Privacy Policy/Terms of Service for Remember Me feature
* Sort countries in picker alphabetically by name instead of ISO code
* Make "County" field optional on billing address screen.
* PKPayment-related methods are now annotated as available in iOS8+ only
* Optimized speed of input sanitation methods (thanks @kballard!)

## 8.0.6 2016-09-01
* Improved internationalization on billing address forms
  * Users in countries that don't use postal codes will no longer see that field.
  * The country field is now auto filled in with the phone's region
  * Changing the selected country will now live update other fields on the form (such as State/County or Zip/Postal Code).
* Fixed an issue where certain Cocoapods configurations could result in Stripe resource files being used in place of other frameworks' or the app's resources.
* Fixed an issue where when using Apple Pay, STPPaymentContext would fire two `didFinishWithStatus` messages.
* Fixed the `deviceSupportsApplePay` method to also check for Discover cards.
* Removed keys from Stripe.bundle's Info.plist that were causing iTunes Connect to sometimes error on app submission.

## 8.0.5 2016-08-26
* You can now optionally use an array of PKPaymentSummaryItems to set your payment amount, if you would like more control over how Apple Pay forms are rendered.
* Updated credit card and Apple Pay icons.
* Fixed some images not being included in the resources bundle target.
* Non-US locales now have an alphanumeric keyboard for postal code entry.
* Modals now use UIModalPresentationStyleFormSheet.
* Added more accessibility labels.
* STPPaymentCardTextField now conforms to UIKeyInput (thanks @theill).

## 8.0.4 2016-08-01
* Fixed an issue with Apple Pay payments not using the correct currency.
* View controllers now update their status bar and scroll view indicator styles based on their theme.
* SMS code screen now offers to paste copied codes.

## 8.0.3 2016-07-25
* Fixed an issue with some Cocoapods installations

## 8.0.2 2016-07-09
* Fixed an issue with custom theming of Stripe UI

## 8.0.1 2016-07-06
* Fixed error handling in STPAddCardViewController

## 8.0.0 2016-06-30
* Added prebuilt UI for collecting and managing card information.

## 7.0.2 2016-05-24
* Fixed an issue with validating certain Visa cards.

## 7.0.1 2016-04-29
* Added Discover support for Apple Pay
* Add the now-required `accountHolderName` and `accountHolderType` properties to STPBankAccountParams
* We now record performance metrics for the /v1/tokens API - to disable this behavior, call [Stripe disableAnalytics].
* You can now demo the SDK more easily by running `pod try stripe`.
* This release also removes the deprecated Checkout functionality from the SDK.

## 6.2.0 2016-02-05
* Added an `additionalAPIParameters` field to STPCardParams and STPBankAccountParams for sending additional values to the API - useful for beta features. Similarly, added an `allResponseFields` property to STPToken, STPCard, and STPBankAccount for accessing fields in the response that are not yet reflected in those classes' @properties.

## 6.1.0 2016-01-21
* Renamed card on STPPaymentCardTextField to cardParams.
* You can now set an STPPaymentCardTextField's contents programmatically by setting cardParams to an STPCardParams object.
* Added delegate methods for responding to didBeginEditing events in STPPaymentCardTextField.
* Added a UIImage category for accessing our card icon images
* Fixed deprecation warnings for deployment targets >= iOS 9.0

## 6.0.0 2015-10-19
* Splits logic in STPCard into 2 classes - STPCard and STPCardParams. STPCardParams is for making requests to the Stripe API, while STPCard represents the response (you'll almost certainly want just to replace any usage of STPCard in your app with STPCardParams). This also applies to STPBankAccount and the newly-created STPBankAccountParams.
* Version 6.0.1 fixes a minor Cocoapods issue.

## 5.1.0 2015-08-17
* Adds STPPaymentCardTextField, a new version of github.com/stripe/PaymentKit featuring many bugfixes. It's useful if you need a pre-built credit card entry form.
* Adds the currency param to STPCard for those using managed accounts & debit card payouts.
* Versions 5.1.1 and 5.1.2 fix minor issues with CocoaPods installation
* Version 5.1.3 contains bug fixes for STPPaymentCardTextField.
* Version 5.1.4 improves compatibility with iOS 9.

## 5.0.0 2015-08-06
* Fix an issue with Carthage installation
* Fix an issue with CocoaPods frameworks
* Deprecate native Stripe Checkout

## 4.0.1 2015-05-06
* Fix a compiler warning
* Versions 4.0.1 and 4.0.2 fix minor issues with CocoaPods and Carthage installation.

## 4.0.0 2015-05-06
* Remove STPPaymentPresenter
* Support for latest ApplePayStubs
* Add nullability annotations to improve Swift support (note: this now requires Swift 1.2)
* Bug fixes

## 3.1.0 2015-01-19
* Add support for native Stripe Checkout, as well as STPPaymentPresenter for automatically using Checkout as a fallback for Apple Pay
* Add OSX support, including Checkout
* Add framework targets and Carthage support
* It's safe to remove the STRIPE_ENABLE_APPLEPAY compiler flag after this release.

## 3.0.0 2015-01-05
* Migrate code into STPAPIClient
* Add 'brand' and 'funding' properties to STPCard

## 2.2.2 2014-11-17
* Add bank account tokenization methods

## 2.2.1 2014-10-27
* Add billing address fields to our Apple Pay API
* Various bug fixes and code improvements

## 2.2.0 2014-10-08
* Move Apple Pay testing functionality into a separate project, ApplePayStubs. For more info, see github.com/stripe/ApplePayStubs.
* Improve the provided example app

## 2.1.0 2014-10-07
* Remove token retrieval API method
* Refactor functional tests to use new XCTestCase functionality

## 2.0.3 2014-09-24
* Group ApplePay code in a CocoaPods subspec

## 2.0.2 2014-09-24
* Move ApplePay code behind a compiler flag to avoid warnings from Apple when accidentally including it

## 2.0.1 2014-09-18
* Fix some small bugs related to ApplePay and iOS8

## 2.0 2014-09-09
* Add support for native payments via Pay

## 1.2 2014-08-21
* Removed PaymentKit as a dependency. If you'd like to use it, you may still do so by including it separately.
* Removed STPView. PaymentKit provides a near-identical version of this functionality if you need to migrate.
* Improve example project
* Various code fixes

## 1.1.4 2014-05-22
* Fixed an issue where tokenization requests would fail under iOS 6 due to SSL certificate verification

## 1.1.3 2014-05-12
* Send some basic version and device details with requests for debugging.
* Added -description to STPToken
* Fixed some minor code nits
* Modernized code

## 1.1.2 2014-04-21
* Added test suite for SSL certificate expiry/revocation
* You can now set STPView's delegate from Interface Builder

## 1.1.1 2014-04-14
* API methods now verify the server's SSL certificate against a preset blacklist.
* Fixed some bugs with SSL verification.
* Note: This version now requires the `Security` framework. You will need to add this to your app if you're not using CocoaPods.

## 1.0.4 2014-03-24

* Upgraded tests from OCUnit to XCTest
* Fixed an issue with the SenTestingKit dependency
* Removed some dead code

## 1.0.3 2014-03-21

* Fixed: Some example files had target memberships set for StripeiOS and iOSTest.
* Fixed: The example publishable key was expired.
* Fixed: Podspec did not pass linting.
* Some fixes for 64-bit.
* Many improvements to the README.
* Fixed example under iOS 7
* Some source code cleaning and modernization.

## 1.0.2 2013-09-09

* Add exceptions for null successHandler and errorHandler.
* Added the ability to POST the created token to a URL.
* Made STPCard properties nonatomic.
* Moved PaymentKit to be a submodule; added to Podfile as a dependency.
* Fixed some warnings caught by the static analyzer (thanks to jcjimenez!)

## 1.0.1 2012-11-16

* Add CocoaPods support
* Change directory structure of bindings to make it easier to install

## 1.0.0 2012-11-16

* Initial release

Special thanks to: Todd Heasley, jcjimenez.<|MERGE_RESOLUTION|>--- conflicted
+++ resolved
@@ -7,11 +7,8 @@
 * [Fixed] Fixed an issue that caused EmbeddedPaymentElement to log broken layout constraints.
 * [Fixed] The Apple Pay logo in `PaymentOptionDisplayData` no longer contains additional padding, bringing it in line with other payment method logos.
 * [Changed] When phone number or email address collection is enabled, these fields will now appear in the billing details section instead of appearing above the card field.
-<<<<<<< HEAD
 * [Added] Passive HCaptcha on payment method tokenization API requests.
-=======
 * [Added] Added `termsDisplay` in PaymentSheet.Configuration to control when legal agreements are displayed
->>>>>>> f2bb36fa
 
 ### EmbeddedPaymentElement
 * [Changed] When using `EmbeddedPaymentElement.Configuration.FormSheetAction.confirm`, the completion block is now called with a `canceled` result if the user closes the form sheet without completing the transaction.
