## x.x.x x-x-x
<<<<<<< HEAD
### PaymentSheet
* [Changed] The separator text under the Apple Pay button from "Or pay with a card" to "Or use a card" when using a SetupIntent.
=======
### Payments
* [Added] Support for CVC recollection PaymentSheet and PaymentSheet.FlowController (client-side confirmation)

## 23.21.2 2024-02-05
### Payments
* [Changed] We now auto append `mandate_data` when using Klarna with a SetupIntent. If you are interested in using Klarna with SetupIntents you sign up for the beta [here](https://stripe.com/docs/payments/klarna/accept-a-payment). 
>>>>>>> 27329e0b

## 23.21.1 2024-01-22
### Payments
* [Changed] Increased the maximum number of status update retries when waiting for an intent to update to a terminal state. This impacts Cash App Pay and 3DS2.

## 23.21.0 2024-01-16
### PaymentSheet
* [Fixed] Fixed a few design issues on visionOS.
* [Added] Added billing details and type properties to [`PaymentSheet.FlowController.PaymentOptionDisplayData`](https://stripe.dev/stripe-ios/stripepaymentsheet/documentation/stripepaymentsheet/paymentsheet/flowcontroller/paymentoptiondisplaydata). 

## 23.20.0 2023-12-18
### PaymentSheet
* [Added] Support for [card brand choice](https://stripe.com/docs/card-brand-choice). To set default preferred networks, use the new configuration option `PaymentSheet.Configuration.preferredNetworks`.
* [Fixed] Fixed visionOS support in Swift Package Manager and Cocoapods.

### CustomerSheet
* [Added] Support for [card brand choice](https://stripe.com/docs/card-brand-choice). To set default preferred networks, use the new configuration option `PaymentSheet.Configuration.preferredNetworks`.

### PaymentsUI
* [Added] Adds support for [card brand choice](https://stripe.com/docs/card-brand-choice) to STPPaymentCardTextField and STPCardFormView. To set a default preferred network for these UI elements, use the new `preferredNetworks` parameter.

* [Changed] Mark STPPinManagementService deprecated & suggest alternative.

## 23.19.0 2023-12-11
### Apple Pay
* [Fixed] STPApplePayContext initializer returns nil in more cases where the request is invalid.
* [Fixed] STPApplePayContext now allows Apple Pay when the customer doesn’t have saved cards but can set them up in the Apple Pay sheet (iOS 15+).

### PaymentSheet
* [Fixed] PaymentSheet sets newly saved payment methods as the default so that they're pre-selected the next time the customer pays.
* [Added] PaymentSheet now supports external payment methods. See https://stripe.com/docs/payments/external-payment-methods?platform=ios

### CustomerSheet
* [Added] Saved SEPA payment methods are now displayed to the customer for reuse, similar to saved cards.


## 23.18.3 2023-11-28
### PaymentSheet
* [Fixed] Visual bug where re-presenting PaymentSheet wouldn't show a spinner while it reloads.
* [Added] If PaymentSheet fails to load a deferred intent configuration, we fall back to displaying cards (or the intent configuration payment method types) instead of failing.
* [Fixed] Fixed an issue where PaymentSheet wouldn't accept valid Mexican phone numbers.
* [Added] The ability to customize the success colors of the primary button with `PaymentSheetAppearance.primaryButton.successBackgroundColor` and `PaymentSheetAppearance.primaryButton.successTextColor`.

## 23.18.2 2023-11-06
### CustomerSheet
* [Fixed] CustomerSheet no longer displays saved cards that originated from Apple Pay or Google Pay.

## 23.18.1 2023-10-30
### PaymentSheet
* [Fixed] Added a public initializer for `PaymentSheet.BillingDetails`.
* [Fixed] Fixed some payment method icons not updating to use the latest assets.
* [Fixed] PaymentSheet no longer displays saved cards that originated from Apple Pay or Google Pay.

### PaymentsUI
* [Fixed] Fixed an issue with `STPPaymentCardTextField` where the `paymentCardTextFieldDidEndEditing` delegate method was not called.

### PaymentSheet
* [Fixed] Fixed some payment method icons not updating to use the latest assets.

## 23.18.0 2023-10-23
### PaymentSheet
* [Added] Saved SEPA payment methods are now displayed to the customer for reuse, similar to saved cards.

### PaymentsUI
* [Fixed] Fixed an issue where the unknown card icon would sometimes pick up the view's tint color.

## 23.17.2 2023-10-16
### PaymentsUI
* [Fixed] An issue with `STPPaymentCardTextField`, where the card params were not updated after deleting an empty sub field.
* [Fixed] Switched to Asset Catalogs and updated to the latest card brand logos.

### Payments
* [Added] Support for MobilePay bindings.

## 23.17.1 2023-10-09
### PaymentSheet
* [Fixed] Fixed an issue when advancing from the country dropdown that prevented user's' from typing in their postal code. ([#2936](https://github.com/stripe/stripe-ios/issues/2936))

### PaymentsUI
* [Fixed] An issue with `STPPaymentCardTextField`, where the `paymentCardTextFieldDidChange` delegate method wasn't being called after deleting an empty sub field.

## 23.17.0 2023-10-02
### PaymentSheet
* [Fixed] Fixed an issue with selecting from lists on macOS Catalyst. Note that only macOS 11 or later is supported: We do not recommend releasing a Catalyst app targeting macOS 10.15.
* [Fixed] Fixed an issue with scanning card expiration dates.
* [Fixed] Fixed an issue where billing address collection configuration was not passed to Apple Pay.
* [Added] Support for Swish with PaymentIntents.
* [Added] Support for Bacs Direct Debit with PaymentIntents.

### Basic Integration
* [Fixed] Fixed an issue with scanning card expiration dates.

### Payments
* [Fixed] Fixed an issue where amounts in Serbian Dinar were displayed incorrectly.
* [Fixed] Fixed an issue where the SDK could hang in macOS Catalyst.
* [Added] Support for Swish bindings.

## 23.16.0 2023-09-18
### Payments
* [Added] Properties of STPConnectAccountParams are now mutable.
* [Fixed] Fixed STPConnectAccountCompanyParams.address being force unwrapped. It's now optional.
* [Added] Support for RevolutPay bindings

### PaymentSheet
* [Added] Support for Alipay with PaymentIntents.
* [Added] Support for Cash App Pay with SetupIntents and PaymentIntents with `setup_future_usage`.
* [Added] Support for AU BECS Debit with SetupIntents.
* [Added] Support for OXXO with PaymentIntents.
* [Added] Support for Konbini with PaymentIntents.
* [Added] Support for PayNow with PaymentIntents.
* [Added] Support for PromptPay with PaymentIntents.
* [Added] Support for Boleto with PaymentIntents and SetupIntets.
* [Added] Support for External Payment Method as an invite-only private beta.
* [Added] Support for RevolutPay with SetupIntents and PaymentIntents with setup_future_usage (private beta). Note: PaymentSheet doesn't display this as a saved payment method yet.
* [Added] Support for Alma (Private Beta) with PaymentIntents.

## 23.15.0 2023-08-28
### PaymentSheet
* [Added] Support for AmazonPay (private beta), BLIK, and FPX with PaymentIntents.
* [Fixed] A bug where payment amounts were not displayed correctly for LAK currency.

### StripeApplePay
* Fixed a compile-time issue with using StripeApplePay in an App Extension. ([#2853](https://github.com/stripe/stripe-ios/issues/2853))

### CustomerSheet
* [Added] `CustomerSheet`(https://stripe.com/docs/elements/customer-sheet?platform=ios) API, a prebuilt UI component that lets your customers manage their saved payment methods.

## 23.14.0 2023-08-21
### All
* Improved redirect UX when using Cash App Pay.

### PaymentSheet
* [Added] Support for GrabPay with PaymentIntents.

### Payments
* [Added] You can now create an STPConnectAccountParams without specifying a business type.

### Basic Integration
* [Added] Adds `applePayLaterAvailability` to `STPPaymentContext`, a property that mirrors `PKPaymentRequest.applePayLaterAvailability`. This is useful if you need to disable Apple Pay Later. Note: iOS 17+.


## 23.13.0 2023-08-07
### All
* [Fixed] Fixed compatibility with Xcode 15 beta 3. visionOS is now supported in iPadOS compatibility mode.
### PaymentSheet
* [Added] Enable bancontact and sofort for SetupIntents and PaymentIntents with setup_future_usage. Note: PaymentSheet doesn't display saved SEPA Debit payment methods yet.
### CustomerSheet
* [Added] `us_bank_account` PaymentMethod is now available in CustomerSheet

## 23.12.0 2023-07-31
### PaymentSheet
* [Added] Enable SEPA Debit and iDEAL for SetupIntents and PaymentIntents with setup_future_usage. Note: PaymentSheet doesn't display saved SEPA Debit payment methods yet.
* [Added] Add removeSavedPaymentMethodMessage to PaymentSheet.Configuration and CustomerSheet.Configuration. 

### Identity
* [Added] Supports [phone verification](https://stripe.com/docs/identity/phone) in Identity mobile SDK.


## 23.11.2 2023-07-24
### PaymentSheet
* [Fixed] Update stp_icon_add@3x.png to 8bit color depth (Thanks @jszumski)

### CustomerSheet
* [Fixed] Ability to removing payment method immediately after adding it.
* [Fixed] Re-init addPaymentMethodViewController after adding payment method to allow for adding another payment method

## 23.11.1 2023-07-18
### PaymentSheet
* [Fixed] Fixed various bugs in Link private beta.

## 23.11.0 2023-07-17
### CustomerSheet
* [Changed] Breaking interface change for `CustomerSheetResult`. `CustomerSheetResult.canceled` now has a nullable associated value signifying that there is no selected payment method. Please use both `.canceled(StripeOptionSelection?)` and `.selected(PaymentOptionSelection?)` to update your UI to show the latest selected payment method.

## 23.10.0 2023-07-10
### Payments
* [Fixed] A bug where `mandate_data` was not being properly attached to PayPal SetupIntent's.
### PaymentSheet
* [Added] You can now collect payment details before creating a PaymentIntent or SetupIntent. See [our docs](https://stripe.com/docs/payments/accept-a-payment-deferred) for more info. This integration also allows you to [confirm the Intent on the server](https://stripe.com/docs/payments/finalize-payments-on-the-server).

## 23.9.4 2023-07-05
### PaymentSheet
* [Added] US bank accounts are now supported when initializing with an IntentConfiguration.

## 23.9.3 2023-06-26
### PaymentSheet
* [Fixed] Affirm no longer requires shipping details.

### CustomerSheet
* [Added] Added `billingDetailsCollectionConfiguration` to configure how you want to collect billing details (private beta).

## 23.9.2 2023-06-20
### Payments
* [Fixed] Fixed a bug causing Cash App Pay SetupIntents to incorrectly state they were canceled when they succeeded.

### AddressElement
* [Fixed] A bug that was causing `addressViewControllerDidFinish` to return a non-nil `AddressDetails` when the user cancels out of the AddressElement when default values are provided.
* [Fixed] A bug that prevented the auto complete view from being presented when the AddressElement was created with default values.

## 23.9.1 2023-06-12
### PaymentSheet
* [Fixed] Fixed validating the IntentConfiguration matches the PaymentIntent/SetupIntent when it was already confirmed on the server. Note: server-side confirmation is in private beta.
### CustomerSheet
* [Fixed] Fixed bug with removing multiple saved payment methods

## 23.9.0 2023-05-30
### PaymentSheet
* [Changed] The private beta API for https://stripe.com/docs/payments/finalize-payments-on-the-server has changed:
  * If you use `IntentConfiguration(..., confirmHandler:)`, the confirm handler now has an additional `shouldSavePaymentMethod: Bool` parameter that you should ignore.
  * If you use `IntentConfiguration(..., confirmHandlerForServerSideConfirmation:)`, use `IntentConfiguration(..., confirmHandler:)` instead. Additionally, the confirm handler's first parameter is now an `STPPaymentMethod` object instead of a String id. Use `paymentMethod.stripeId` to get its id and send it to your server.
* [Fixed] Fixed PKR currency formatting.

### CustomerSheet
* [Added] [CustomerSheet](https://stripe.com/docs/elements/customer-sheet?platform=ios) is now available (private beta)

## 23.8.0 2023-05-08
### Identity
* [Added] Added test mode M1 for the SDK.

## 23.7.1 2023-05-02
### Payments
* [Fixed] STPPaymentHandler.handleNextAction allows payment methods that are delayed or require further customer action like like SEPA Debit or OXXO.

## 23.7.0 2023-04-24
### PaymentSheet
* [Fixed] Fixed disabled text color, using a lower opacity version of the original color instead of the previous `.tertiaryLabel`.

### Identity
* [Added] Added test mode for the SDK.

## 23.6.2 2023-04-20

### Payments
* [Fixed] Fixed UnionPay cards appearing as invalid in some cases.

### PaymentSheet
* [Fixed] Fixed a bug that prevents users from using SEPA Debit w/ PaymentIntents or SetupIntents and Paypal in PaymentIntent+setup_future_usage or SetupIntent.

## 23.6.1 2023-04-17
### All
* Xcode 13 is [no longer supported by Apple](https://developer.apple.com/news/upcoming-requirements/). Please upgrade to Xcode 14.1 or later.
### PaymentSheet
* [Fixed] Visual bug of the delete icon when deleting saved payment methods reported in [#2461](https://github.com/stripe/stripe-ios/issues/2461).

## 23.6.0 2023-03-27
### PaymentSheet
* [Added] Added `billingDetailsCollectionConfiguration` to configure how you want to collect billing details. See the docs [here](https://stripe.com/docs/payments/accept-a-payment?platform=ios&ui=payment-sheet#billing-details-collection).

## 23.5.1 2023-03-20
### Payments
* [Fixed] Fixed amounts in COP being formatted incorrectly.
* [Fixed] Fixed BLIK payment bindings not handling next actions correctly.
* [Changed] Removed usage of `UIDevice.currentDevice.name`.

### Identity
* [Added] Added a retake photo button on selfie scanning screen.

## 23.5.0 2023-03-13
### Payments
* [Added] API bindings support for Cash App Pay. See the docs [here](https://stripe.com/docs/payments/cash-app-pay/accept-a-payment?platform=mobile).
* [Added] Added `STPCardValidator.possibleBrands(forCard:completion:)`, which returns the list of available networks for a card.

### PaymentSheet
* [Added] Support for Cash App Pay in PaymentSheet.

## 23.4.2 2023-03-06
### Identity
* [Added] ID/Address verification.

## 23.4.1 2023-02-27
### PaymentSheet
* [Added] Debug logging to help identify why specific payment methods are not showing up in PaymentSheet.

### Basic Integration
* [Fixed] Race condition reported in #2302

## 23.4.0 2023-02-21
### PaymentSheet
* [Added] Adds support for setting up PayPal using a SetupIntent or a PaymentIntent w/ setup_future_usage=off_session. Note: PayPal is in beta.

## 23.3.4 2023-02-13
### Financial Connections
* [Changed] Polished Financial Connections UI.

## 23.3.3 2023-01-30
### Payments
* [Changed] Updated image asset for AFFIN bank.

### Financial Connections
* [Fixed] Double encoding of GET parameters.

## 23.3.2 2023-01-09
* [Changed] Using [Tuist](https://tuist.io) to generate Xcode projects. From now on, only release versions of the SDK will include Xcode project files, in case you want to build a non release revision from source, you can follow [these instructions](https://docs.tuist.io/tutorial/get-started) to generate the project files. For Carthage users, this also means that you will only be able to depend on release versions.

### PaymentSheet
* [Added] `PaymentSheetError` now conforms to `CustomDebugStringConvertible` and has a more useful description when no payment method types are available.
* [Changed] Customers can now re-enter the autocomplete flow of `AddressViewController` by tapping an icon in the line 1 text field.

## 23.3.1 2022-12-12
* [Fixed] Fixed a bug where 3 decimal place currencies were not being formatted properly.

### PaymentSheet
* [Fixed] Fixed an issue that caused animations of the card logos in the Card input field to glitch.
* [Fixed] Fixed a layout issue in the "Save my info" checkbox.

### CardScan
* [Fixed] Fixed UX model loading from the wrong bundle. [#2078](https://github.com/stripe/stripe-ios/issues/2078) (Thanks [nickm01](https://github.com/nickm01))

## 23.3.0 2022-12-05
### PaymentSheet
* [Added] Added logos of accepted card brands on Card input field.
* [Fixed] Fixed erroneously displaying the card scan button when card scanning is not available.

### Financial Connections
* [Changed] FinancialConnectionsSheet methods now require to be called from non-extensions.
* [Changed] BankAccountToken.bankAccount was changed to an optional.

## 23.2.0 2022-11-14
### PaymentSheet
* [Added] Added `AddressViewController`, a customizable view controller that collects local and international addresses for your customers. See https://stripe.com/docs/elements/address-element?platform=ios.
* [Added] Added `PaymentSheet.Configuration.allowsPaymentMethodsRequiringShippingAddress`. Previously, to allow payment methods that require a shipping address (e.g. Afterpay and Affirm) in PaymentSheet, you attached a shipping address to the PaymentIntent before initializing PaymentSheet. Now, you can instead set this property to `true` and set `PaymentSheet.Configuration.shippingDetails` to a closure that returns your customers' shipping address. The shipping address will be attached to the PaymentIntent when the customer completes the checkout.
* [Fixed] Fixed user facing error messages for card related errors.
* [Fixed] Fixed `setup_future_usage` value being set when there's no customer.

## 23.1.1 2022-11-07
### Payments
* [Fixed] Fixed an issue with linking the StripePayments SDK in certain configurations.

## 23.1.0 2022-10-31
### CardScan
* [Added] Added a README.md for the `CardScanSheet` integration.

### PaymentSheet
* [Added] Added parameters to customize the primary button and Apple Pay button labels. They can be found under `PaymentSheet.Configuration.primaryButtonLabel` and `PaymentSheet.ApplePayConfiguration.buttonType` respectively.

## 23.0.0 2022-10-24
### Payments
* [Changed] Reduced the size of the SDK by splitting the `Stripe` module into `StripePaymentSheet`, `StripePayments`, and `StripePaymentsUI`. Some manual changes may be required. Migration instructions are available at [https://stripe.com/docs/mobile/ios/sdk-23-migration](https://stripe.com/docs/mobile/ios/sdk-23-migration).

|Module|Description|Compressed|Uncompressed|
|------|-----------|----------|------------|
|StripePaymentSheet|Stripe's [prebuilt payment UI](https://stripe.com/docs/payments/accept-a-payment?platform=ios&ui=payment-sheet).|2.7MB|6.3MB|
|Stripe|Contains all the below frameworks, plus [Issuing](https://stripe.com/docs/issuing/cards/digital-wallets?platform=iOS) and [Basic Integration](/docs/mobile/ios/basic).|2.3MB|5.1MB|
|StripeApplePay|[Apple Pay support](/docs/apple-pay), including `STPApplePayContext`.|0.4MB|1.0MB|
|StripePayments|Bindings for the Stripe Payments API.|1.0MB|2.6MB|
|StripePaymentsUI|Bindings for the Stripe Payments API, [STPPaymentCardTextField](https://stripe.com/docs/payments/accept-a-payment?platform=ios&ui=custom), STPCardFormView, and other UI elements.|1.7MB|3.9MB|

* [Changed] The minimum iOS version is now 13.0. If you'd like to deploy for iOS 12.0, please use Stripe SDK 22.8.4.
* [Changed] STPPaymentCardTextField's `cardParams` parameter has been deprecated in favor of `paymentMethodParams`, making it easier to include the postal code from the card field. If you need to access the `STPPaymentMethodCardParams`, use `.paymentMethodParams.card`.

### PaymentSheet
* [Fixed] Fixed a validation issue where cards expiring at the end of the current month were incorrectly treated as expired.
* [Fixed] Fixed a visual bug in iOS 16 where advancing between text fields would momentarily dismiss the keyboard.

## 22.8.4 2022-10-12
### PaymentSheet
* [Fixed] Use `.formSheet` modal presentation in Mac Catalyst. [#2023](https://github.com/stripe/stripe-ios/issues/2023) (Thanks [sergiocampama](https://github.com/sergiocampama)!)

## 22.8.3 2022-10-03
### CardScan
* [Fixed] [Garbled privacy link text in Card Scan UI](https://github.com/stripe/stripe-ios/issues/2015)

## 22.8.2 2022-09-19
### Identity
* [Changed] Support uploading single side documents.
* [Fixed] Fixed Xcode 14 support.
### Financial Connections
* [Fixed] Fixes an issue of returning canceled result from FinancialConnections if user taps cancel on the manual entry success screen.
### CardScan
* [Added] Added a new parameter to CardScanSheet.present() to specify if the presentation should be done animated or not. Defaults to true.
* [Changed] Changed card scan ML model loading to be async.
* [Changed] Changed minimum deployment target for card scan to iOS 13.

## 22.8.1 2022-09-12
### PaymentSheet
* [Fixed] Fixed potential crash when using Link in Mac Catalyst.
* [Fixed] Fixed Right-to-Left (RTL) layout issues.

### Apple Pay
* [Fixed] Fixed an issue where `applePayContext:willCompleteWithResult:authorizationResult:handler:` may not be called in Objective-C implementations of `STPApplePayContextDelegate`.

## 22.8.0 2022-09-06
### PaymentSheet
* [Changed] Renamed `PaymentSheet.reset()` to `PaymentSheet.resetCustomer()`. See `MIGRATING.md` for more info.
* [Added] You can now set closures in `PaymentSheet.ApplePayConfiguration.customHandlers` to configure the PKPaymentRequest and PKPaymentAuthorizationResult during a transaction. This enables you to build support for [Merchant Tokens](https://developer.apple.com/documentation/passkit/pkpaymentrequest/3916053-recurringpaymentrequest) and [Order Tracking](https://developer.apple.com/documentation/passkit/pkpaymentorderdetails) in iOS 16.

### Apple Pay
* [Added] You can now implement the `applePayContext(_:willCompleteWithResult:handler:)` function in your `ApplePayContextDelegate` to configure the PKPaymentAuthorizationResult during a transaction. This enables you to build support for [Order Tracking](https://developer.apple.com/documentation/passkit/pkpaymentorderdetails) in iOS 16.

## 22.7.1 2022-08-31
* [Fixed] Fixed Mac Catalyst support in Xcode 14. [#2001](https://github.com/stripe/stripe-ios/issues/2001)

### PaymentSheet
* [Fixed] PaymentSheet now uses configuration.apiClient for Apple Pay instead of always using STPAPIClient.shared.
* [Fixed] Fixed a layout issue with PaymentSheet in landscape.

## 22.7.0 2022-08-15
### PaymentSheet
* [Fixed] Fixed a layout issue on iPad.
* [Changed] Improved Link support in custom flow (`PaymentSheet.FlowController`).

## 22.6.0 2022-07-05
### PaymentSheet
* [Added] PaymentSheet now supports Link payment method.
* [Changed] Change behavior of Afterpay/Clearpay: Charge in 3 for GB, FR, and ES

### STPCardFormView
* [Changed] Postal code is no longer collected for billing addresses in Japan.

### Identity
* [Added] The ability to capture Selfie images in the native component flow.
* [Fixed] Fixed an issue where the welcome and confirmation screens were not correctly decoding non-ascii characters.
* [Fixed] Fixed an issue where, if a manually uploaded document could not be decoded on the server, there was no way to select a new image to upload.
* [Fixed] Fixed an issue where the IdentityVerificationSheet completion block was called early when manually uploading a document image instead of using auto-capture.

## 22.5.1 2022-06-21
* [Fixed] Fixed an issue with `STPPaymentHandler` where returning an app redirect could cause a crash.

## 22.5.0 2022-06-13
### PaymentSheet
* [Added] You can now use `PaymentSheet.ApplePayConfiguration.paymentSummaryItems` to directly configure the payment summary items displayed in the Apple Pay sheet. This is useful for recurring payments.

## 22.4.0 2022-05-23
### PaymentSheet
* [Added] The ability to customize the appearance of the PaymentSheet using `PaymentSheet.Appearance`.
* [Added] Support for collecting payments from customers in 54 additional countries within PaymentSheet. Most of these countries are located in Africa and the Middle East.
* [Added] `affirm` and `AUBECSDebit` payment methods are now available in PaymentSheet

## 22.3.2 2022-05-18
### CardScan
* [Added] Added privacy text to the CardImageVerification Sheet UI

## 22.3.1 2022-05-16
* [Fixed] Fixed an issue where ApplePayContext failed to parse an API response if the funding source was unknown.
* [Fixed] Fixed an issue where PaymentIntent confirmation could fail when the user closes the challenge window immediately after successfully completing a challenge

### Identity
* [Fixed] Fixed an issue where the verification flow would get stuck in a document upload loop when verifying with a passport and uploading an image manually.

## 22.3.0 2022-05-03

### PaymentSheet
* [Added] `us_bank_account` PaymentMethod is now available in payment sheet

## 22.2.0 2022-04-25

### Connections
* [Changed] `StripeConnections` SDK has been renamed to `StripeFinancialConnections`. See `MIGRATING.md` for more info.

### PaymentSheet
* [Fixed] Fixed an issue where `source_cancel` API requests were being made for non-3DS payment method types.
* [Fixed] Fixed an issue where certain error messages were not being localized.
* [Added] `us_bank_account` PaymentMethod is now available in PaymentSheet.

### Identity
* [Fixed] Minor UI fixes when using `IdentityVerificationSheet` with native components
* [Changed] Improvements to native component `IdentityVerificationSheet` document detection

## 22.1.1 2022-04-11

### Identity
* [Fixed] Fixes VerificationClientSecret (Thanks [Masataka-n](https://github.com/Masataka-n)!)

## 22.1.0 2022-04-04
* [Changed] Localization improvements.
### Identity
* [Added] `IdentityVerificationSheet` can now be used with native iOS components.

## 22.0.0 2022-03-28
* [Changed] The minimum iOS version is now 12.0. If you'd like to deploy for iOS 11.0, please use Stripe SDK 21.12.0.
* [Added] `us_bank_account` PaymentMethod is now available for ACH Direct Debit payments, including APIs to collect customer bank information (requires `StripeConnections`) and verify microdeposits.
* [Added] `StripeConnections` SDK can be optionally included to support ACH Direct Debit payments.

### PaymentSheet
* [Changed] PaymentSheet now uses light and dark mode agnostic icons for payment method types.
* [Changed] Link payment method (private beta) UX improvements.

### Identity
* [Changed] `IdentityVerificationSheet` now has an availability requirement of iOS 14.3 on its initializer instead of the `present` method.

## 21.13.0 2022-03-15
* [Changed] Binary framework distribution now requires Xcode 13. Carthage users using Xcode 12 need to add the `--no-use-binaries` flag.

### PaymentSheet
* [Fixed] Fixed potential crash when using PaymentSheet custom flow with SwiftUI.
* [Fixed] Fixed being unable to cancel native 3DS2 in PaymentSheet.
* [Fixed] The payment method icons will now use the correct colors when PaymentSheet is configured with `alwaysLight` or `alwaysDark`.
* [Fixed] A race condition when setting the `primaryButtonColor` on `PaymentSheet.Configuration`.
* [Added] PaymentSheet now supports Link (private beta).

### CardScan
* [Added] The `CardImageVerificationSheet` initializer can now take an additional `Configuration` object.

## 21.12.0 2022-02-14
* [Added] We now offer a 1MB Apple Pay SDK module intended for use in an App Clip. Visit [our App Clips docs](https://stripe.com/docs/apple-pay#app-clips) for details.
* `Stripe` now requires `StripeApplePay`. See `MIGRATING.md` for more info.
* [Added] Added a convenience initializer to create an STPCardParams from an STPPaymentMethodParams.

### PaymentSheet
* [Changed] The "save this card" checkbox in PaymentSheet is now unchecked by default in non-US countries.
* [Fixed] Fixes issue that could cause symbol name collisions when using Objective-C
* [Fixed] Fixes potential crash when using PaymentSheet with SwiftUI

## 21.11.1 2022-01-10
* Fixes a build warning in SPM caused by an invalid Package.swift file.

## 21.11.0 2022-01-04
* [Changed] The maximum `identity_document` file upload size has been increased, improving the quality of compressed images. See https://stripe.com/docs/file-upload
* [Fixed] The maximum `dispute_evidence` file upload size has been decreased to match server requirements, preventing the server from rejecting uploads that exceeded 5MB. See https://stripe.com/docs/file-upload
* [Added] PaymentSheet now supports Afterpay / Clearpay, EPS, Giropay, Klarna, Paypal (private beta), and P24.

## 21.10.0 2021-12-14
* Added API bindings for Klarna
* `StripeIdentity` now requires `StripeCameraCore`. See `MIGRATING.md` for more info.
* Releasing `StripeCardScan` Beta iOS SDK
* Fixes a bug where the text field would cause a crash when typing a space (U+0020) followed by pressing the backspace key on iPad. [#1907](https://github.com/stripe/stripe-ios/issues/1907) (Thanks [buhikon](https://github.com/buhikon)!)

## 21.9.1 2021-12-02
* Fixes a build warning caused by a duplicate NSURLComponents+Stripe.swift file.

## 21.9.0 2021-10-18
### PaymentSheet
This release adds several new features to PaymentSheet, our drop-in UI integration:

#### More supported payment methods
The list of supported payment methods depends on your integration.
If you’re using a PaymentIntent, we support:
- Card
- SEPA Debit, bancontact, iDEAL, sofort

If you’re using a PaymentIntent with `setup_future_usage` or a SetupIntent, we support:
- Card
- Apple/GooglePay

Note: To enable SEPA Debit and sofort, set `PaymentSheet.configuration.allowsDelayedPaymentMethods` to `true` on the client.
These payment methods can't guarantee you will receive funds from your customer at the end of the checkout because they take time to settle. Don't enable these if your business requires immediate payment (e.g., an on-demand service). See https://stripe.com/payments/payment-methods-guide

#### Pre-fill billing details
PaymentSheet collects billing details like name and email for certain payment methods. Pre-fill these fields to save customers time by setting `PaymentSheet.Configuration.defaultBillingDetails`.

#### Save payment methods on payment
> This is currently only available for cards + Apple/Google Pay.

PaymentSheet supports PaymentIntents with `setup_future_usage` set. This property tells us to save the payment method for future use (e.g., taking initial payment of a recurring subscription).
When set, PaymentSheet hides the 'Save this card for future use' checkbox and always saves.

#### SetupIntent support
> This is currently only available for cards + Apple/Google Pay.

Initialize PaymentSheet with a SetupIntent to set up cards for future use without charging.

#### Smart payment method ordering
When a customer is adding a new payment method, PaymentSheet uses information like the customers region to show the most relevant payment methods first.

#### Other changes
* Postal code collection for cards is now limited to US, CA, UK
* Fixed SwiftUI memory leaks [Issue #1881](https://github.com/stripe/stripe-ios/issues/1881)
* Added "hint" for error messages
* Adds many new localizations. The SDK now localizes in the following languages: bg-BG,ca-ES,cs-CZ,da,de,el-GR,en-GB,es-419,es,et-EE,fi,fil,fr-CA,fr,hr,hu,id,it,ja,ko,lt-LT,lv-LV,ms-MY,mt,nb,nl,nn-NO,pl-PL,pt-BR,pt-PT,ro-RO,ru,sk-SK,sl-SI,sv,tk,tr,vi,zh-Hans,zh-Hant,zh-HK
* `Stripe` and `StripeIdentity` now require `StripeUICore`. See `MIGRATING.md` for more info.

## 21.8.1 2021-08-10
* Fixes an issue with image loading when using Swift Package Manager.
* Temporarily disabled WeChat Pay support in PaymentMethods.
* The `Stripe` module now requires `StripeCore`. See `MIGRATING.md` for more info.

## 21.8.0 2021-08-04
* Fixes broken card scanning links. (Thanks [ricsantos](https://github.com/ricsantos))
* Fixes accessibilityLabel for postal code field. (Thanks [romanilchyshyndepop](https://github.com/romanilchyshyndepop))
* Improves compile time by 30% [#1846](https://github.com/stripe/stripe-ios/pull/1846) (Thanks [JonathanDowning](https://github.com/JonathanDowning)!)
* Releasing `StripeIdentity` iOS SDK for use with [Stripe Identity](https://stripe.com/identity).

## 21.7.0 2021-07-07
* Fixes an issue with `additionaDocument` field typo [#1833](https://github.com/stripe/stripe-ios/issues/1833)
* Adds support for WeChat Pay to PaymentMethods
* Weak-links SwiftUI [#1828](https://github.com/stripe/stripe-ios/issues/1828)
* Adds 3DS2 support for Cartes Bancaires
* Fixes an issue with camera rotation during card scanning on iPad
* Fixes an issue where PaymentSheet could cause conflicts when included in an app that also includes PanModal [#1818](https://github.com/stripe/stripe-ios/issues/1818)
* Fixes an issue with building on Xcode 13 [#1822](https://github.com/stripe/stripe-ios/issues/1822)
* Fixes an issue where overriding STPPaymentCardTextField's `brandImage()` func had no effect [#1827](https://github.com/stripe/stripe-ios/issues/1827)
* Fixes documentation typo. (Thanks [iAugux](https://github.com/iAugux))

## 21.6.0 2021-05-27
* Adds `STPCardFormView`, a UI component that collects card details
* Adds 'STPRadarSession'. Note this requires additional Stripe permissions to use.

## 21.5.1 2021-05-07
* Fixes the `PaymentSheet` API not being public.
* Fixes an issue with missing headers. (Thanks [jctrouble](https://github.com/jctrouble)!)

## 21.5.0 2021-05-06
* Adds the `PaymentSheet`(https://stripe.dev/stripe-ios/docs/Classes/PaymentSheet.html) API, a prebuilt payment UI.
* Fixes Mac Catalyst support in Xcode 12.5 [#1797](https://github.com/stripe/stripe-ios/issues/1797)
* Fixes `STPPaymentCardTextField` not being open [#1768](https://github.com/stripe/stripe-ios/issues/1797)

## 21.4.0 2021-04-08
* Fixed warnings in Xcode 12.5. [#1772](https://github.com/stripe/stripe-ios/issues/1772)
* Fixes a layout issue when confirming payments in SwiftUI. [#1761](https://github.com/stripe/stripe-ios/issues/1761) (Thanks [mvarie](https://github.com/mvarie)!)
* Fixes a potential race condition when finalizing 3DS2 confirmations.
* Fixes an issue where a 3DS2 transaction could result in an incorrect error message when the card number is incorrect. [#1778](https://github.com/stripe/stripe-ios/issues/1778)
* Fixes an issue where `STPPaymentHandler.shared().handleNextAction` sometimes didn't return a `handleActionError`. [#1769](https://github.com/stripe/stripe-ios/issues/1769)
* Fixes a layout issue when confirming payments in SwiftUI. [#1761](https://github.com/stripe/stripe-ios/issues/1761) (Thanks [mvarie](https://github.com/mvarie)!)
* Fixes an issue with opening URLs on Mac Catalyst
* Fixes an issue where OXXO next action is mistaken for a cancel in STPPaymentHandler
* SetupIntents for iDEAL, Bancontact, EPS, and Sofort will now send the required mandate information.
* Adds support for BLIK.
* Adds `decline_code` information to STPError. [#1755](https://github.com/stripe/stripe-ios/issues/1755)
* Adds support for SetupIntents to STPApplePayContext
* Allows STPPaymentCardTextField to be subclassed. [#1768](https://github.com/stripe/stripe-ios/issues/1768)

## 21.3.1 2021-03-25
* Adds support for Maestro in Apple Pay on iOS 12 or later.

## 21.3.0 2021-02-18
* Adds support for SwiftUI in custom integration using the `STPPaymentCardTextField.Representable` View and the `.paymentConfirmationSheet()` ViewModifier. See `IntegrationTester` for usage examples.
* Removes the UIViewController requirement from STPApplePayContext, allowing it to be used in SwiftUI.
* Fixes an issue where `STPPaymentOptionsViewController` could fail to register a card. [#1758](https://github.com/stripe/stripe-ios/issues/1758)
* Fixes an issue where some UnionPay test cards were marked as invalid. [#1759](https://github.com/stripe/stripe-ios/issues/1759)
* Updates tests to run on Carthage 0.37 with .xcframeworks.


## 21.2.1 2021-01-29
* Fixed an issue where a payment card text field could resize incorrectly on smaller devices or with certain languages. [#1600](https://github.com/stripe/stripe-ios/issues/1600)
* Fixed an issue where the SDK could always return English strings in certain situations. [#1677](https://github.com/stripe/stripe-ios/pull/1677) (Thanks [glaures-ioki](https://github.com/glaures-ioki)!)
* Fixed an issue where an STPTheme had no effect on the navigation bar. [#1753](https://github.com/stripe/stripe-ios/pull/1753) (Thanks  [@rbenna](https://github.com/rbenna)!)
* Fixed handling of nil region codes. [#1752](https://github.com/stripe/stripe-ios/issues/1752)
* Fixed an issue preventing card scanning from being disabled. [#1751](https://github.com/stripe/stripe-ios/issues/1751)
* Fixed an issue with enabling card scanning in an app with a localized Info.plist.[#1745](https://github.com/stripe/stripe-ios/issues/1745)
* Added a missing additionalDocument parameter to STPConnectAccountIndividualVerification.
* Added support for Afterpay/Clearpay.

## 21.2.0 2021-01-06
* Stripe3DS2 is now open source software under the MIT License.
* Fixed various issues with bundling Stripe3DS2 in Cocoapods and Swift Package Manager. All binary dependencies have been removed.
* Fixed an infinite loop during layout on small screen sizes. [#1731](https://github.com/stripe/stripe-ios/issues/1731)
* Fixed issues with missing image assets when using Cocoapods. [#1655](https://github.com/stripe/stripe-ios/issues/1655) [#1722](https://github.com/stripe/stripe-ios/issues/1722)
* Fixed an issue which resulted in unnecessary queries to the BIN information service.
* Adds the ability to `attach` and `detach` PaymentMethod IDs to/from a CustomerContext. [#1729](https://github.com/stripe/stripe-ios/issues/1729)
* Adds support for NetBanking.

## 21.1.0 2020-12-07
* Fixes a crash during manual confirmation of a 3DS2 payment. [#1725](https://github.com/stripe/stripe-ios/issues/1725)
* Fixes an issue that could cause some image assets to be missing in certain configurations. [#1722](https://github.com/stripe/stripe-ios/issues/1722)
* Fixes an issue with confirming Alipay transactions.
* Re-exposes `cardNumber` parameter in `STPPaymentCardTextField`.
* Adds support for UPI.

## 21.0.1 2020-11-19
* Fixes an issue with some initializers not being exposed publicly following the [conversion to Swift](https://stripe.com/docs/mobile/ios/sdk-21-migration).
* Updates GrabPay integration to support synchronous updates.

## 21.0.0 2020-11-18
* The SDK is now written in Swift, and some manual changes are required. Migration instructions are available at [https://stripe.com/docs/mobile/ios/sdk-21-migration](https://stripe.com/docs/mobile/ios/sdk-21-migration).
* Adds full support for Apple silicon.
* Xcode 12.2 is now required.

## 20.1.1 2020-10-23
* Fixes an issue when using Cocoapods 1.10 and Xcode 12. [#1683](https://github.com/stripe/stripe-ios/pull/1683)
* Fixes a warning when using Swift Package Manager. [#1675](https://github.com/stripe/stripe-ios/pull/1675)

## 20.1.0 2020-10-15
* Adds support for OXXO. [#1592](https://github.com/stripe/stripe-ios/pull/1592)
* Applies a workaround for various bugs in Swift Package Manager. [#1671](https://github.com/stripe/stripe-ios/pull/1671) Please see [#1673](https://github.com/stripe/stripe-ios/issues/1673) for additional notes when using Xcode 12.0.
* Card scanning now works when the device's orientation is unknown. [#1659](https://github.com/stripe/stripe-ios/issues/1659)
* The expiration date field's Simplified Chinese localization has been corrected. (Thanks [cythb](https://github.com/cythb)!) [#1654](https://github.com/stripe/stripe-ios/pull/1654)

## 20.0.0 2020-09-14
* [Card scanning](https://github.com/stripe/stripe-ios#card-scanning) is now built into STPAddCardViewController. Card.io support has been removed. [#1629](https://github.com/stripe/stripe-ios/pull/1629)
* Shrunk the SDK from 1.3MB when compressed & thinned to 0.7MB, allowing for easier App Clips integration. [#1643](https://github.com/stripe/stripe-ios/pull/1643)
* Swift Package Manager, Apple Silicon, and Catalyst are now fully supported on Xcode 12. [#1644](https://github.com/stripe/stripe-ios/pull/1644)
* Adds support for 19-digit cards. [#1608](https://github.com/stripe/stripe-ios/pull/1608)
* Adds GrabPay and Sofort as PaymentMethod. [#1627](https://github.com/stripe/stripe-ios/pull/1627)
* Drops support for iOS 10. [#1643](https://github.com/stripe/stripe-ios/pull/1643)

## 19.4.0 2020-08-13
* `pkPaymentErrorForStripeError` no longer returns PKPaymentUnknownErrors. Instead, it returns the original NSError back, resulting in dismissal of the Apple Pay sheet. This means ApplePayContext dismisses the Apple Pay sheet for all errors that aren't specifically PKPaymentError types.
* `metadata` fields are no longer populated on retrieved Stripe API objects and must be fetched on your server using your secret key. If this is causing issues with your deployed app versions please reach out to [Stripe Support](https://support.stripe.com/?contact=true). These fields have been marked as deprecated and will be removed in a future SDK version.

## 19.3.0 2020-05-28
* Adds giropay PaymentMethod bindings [#1569](https://github.com/stripe/stripe-ios/pull/1569)
* Adds Przelewy24 (P24) PaymentMethod bindings [#1556](https://github.com/stripe/stripe-ios/pull/1556)
* Adds Bancontact PaymentMethod bindings [#1565](https://github.com/stripe/stripe-ios/pull/1565)
* Adds EPS PaymentMethod bindings [#1578](https://github.com/stripe/stripe-ios/pull/1578)
* Replaces es-AR localization with es-419 for full Latin American Spanish support and updates multiple localizations [#1549](https://github.com/stripe/stripe-ios/pull/1549) [#1570](https://github.com/stripe/stripe-ios/pull/1570)
* Fixes missing custom number placeholder in `STPPaymentCardTextField` [#1576](https://github.com/stripe/stripe-ios/pull/1576)
* Adds tabbing on external keyboard support to `STPAUBECSFormView` and correctly types it as a `UIView` instead of `UIControl` [#1580](https://github.com/stripe/stripe-ios/pull/1580)

## 19.2.0 2020-05-01
* Adds ability to attach shipping details when confirming PaymentIntents [#1558](https://github.com/stripe/stripe-ios/pull/1558)
* `STPApplePayContext` now provides shipping details in the `applePayContext:didCreatePaymentMethod:paymentInformation:completion:` delegate method and automatically attaches shipping details to PaymentIntents (unless manual confirmation)[#1561](https://github.com/stripe/stripe-ios/pull/1561)
* Adds support for the BECS Direct Debit payment method for Stripe users in Australia [#1547](https://github.com/stripe/stripe-ios/pull/1547)

## 19.1.1 2020-04-28
* Add advancedFraudSignalsEnabled property [#1560](https://github.com/stripe/stripe-ios/pull/1560)

## 19.1.0 2020-04-15
* Relaxes need for dob for full name connect account (`STPConnectAccountIndividualParams`). [#1539](https://github.com/stripe/stripe-ios/pull/1539)
* Adds Chinese (Traditional) and Chinese (Hong Kong) localizations [#1536](https://github.com/stripe/stripe-ios/pull/1536)
* Adds `STPApplePayContext`, a helper class for Apple Pay. [#1499](https://github.com/stripe/stripe-ios/pull/1499)
* Improves accessibility [#1513](https://github.com/stripe/stripe-ios/pull/1513), [#1504](https://github.com/stripe/stripe-ios/pull/1504)
* Adds support for the Bacs Direct Debit payment method [#1487](https://github.com/stripe/stripe-ios/pull/1487)
* Adds support for 16 digit Diners Club cards [#1498](https://github.com/stripe/stripe-ios/pull/1498)

## 19.0.1 2020-03-24
* Fixes an issue building with Xcode 11.4 [#1526](https://github.com/stripe/stripe-ios/pull/1526)

## 19.0.0 2020-02-12
* Deprecates the `STPAPIClient` `initWithConfiguration:` method. Set the `configuration` property on the `STPAPIClient` instance instead. [#1474](https://github.com/stripe/stripe-ios/pull/1474)
* Deprecates `publishableKey` and `stripeAccount` properties of `STPPaymentConfiguration`. See [MIGRATING.md](https://github.com/stripe/stripe-ios/blob/master/MIGRATING.md) for more details. [#1474](https://github.com/stripe/stripe-ios/pull/1474)
* Adds explicit STPAPIClient properties on all SDK components that make API requests. These default to `[STPAPIClient sharedClient]`. This is a breaking change for some users of `stripeAccount`. See [MIGRATING.md](https://github.com/stripe/stripe-ios/blob/master/MIGRATING.md) for more details. [#1469](https://github.com/stripe/stripe-ios/pull/1469)
* The user's postal code is now collected by default in countries that support postal codes. We always recommend collecting a postal code to increase card acceptance rates and reduce fraud. See [MIGRATING.md](https://github.com/stripe/stripe-ios/blob/master/MIGRATING.md) for more details. [#1479](https://github.com/stripe/stripe-ios/pull/1479)

## 18.4.0 2020-01-15
* Adds support for Klarna Pay on Sources API [#1444](https://github.com/stripe/stripe-ios/pull/1444)
* Compresses images using `pngcrush` to reduce SDK size [#1471](https://github.com/stripe/stripe-ios/pull/1471)
* Adds support for CVC recollection in PaymentIntent confirm [#1473](https://github.com/stripe/stripe-ios/pull/1473)
* Fixes a race condition when setting `defaultPaymentMethod` on `STPPaymentOptionsViewController` [#1476](https://github.com/stripe/stripe-ios/pull/1476)

## 18.3.0 2019-12-3
* STPAddCardViewControllerDelegate methods previously removed in v16.0.0 are now marked as deprecated, to help migrating users [#1439](https://github.com/stripe/stripe-ios/pull/1439)
* Fixes an issue where canceling 3DS authentication could leave PaymentIntents in an inaccurate `requires_action` state [#1443](https://github.com/stripe/stripe-ios/pull/1443)
* Fixes text color for large titles [#1446](https://github.com/stripe/stripe-ios/pull/1446)
* Re-adds support for pre-selecting the last selected payment method in STPPaymentContext and STPPaymentOptionsViewController. [#1445](https://github.com/stripe/stripe-ios/pull/1445)
* Fix crash when adding/removing postal code cells [#1450](https://github.com/stripe/stripe-ios/pull/1450)

## 18.2.0 2019-10-31
* Adds support for creating tokens with the last 4 digits of an SSN [#1432](https://github.com/stripe/stripe-ios/pull/1432)
* Renames Standard Integration to Basic Integration

## 18.1.0 2019-10-29
* Adds localizations for English (Great Britain), Korean, Russian, and Turkish [#1373](https://github.com/stripe/stripe-ios/pull/1373)
* Adds support for SEPA Debit as a PaymentMethod [#1415](https://github.com/stripe/stripe-ios/pull/1415)
* Adds support for custom SEPA Debit Mandate params with PaymentMethod [#1420](https://github.com/stripe/stripe-ios/pull/1420)
* Improves postal code UI for users with mismatched regions [#1302](https://github.com/stripe/stripe-ios/issues/1302)
* Fixes a potential crash when presenting the add card view controller [#1426](https://github.com/stripe/stripe-ios/issues/1426)
* Adds offline status checking to FPX payment flows [#1422](https://github.com/stripe/stripe-ios/pull/1422)
* Adds support for push provisions for Issuing users [#1396](https://github.com/stripe/stripe-ios/pull/1396)

## 18.0.0 2019-10-04
* Adds support for building on macOS 10.15 with Catalyst. Use the .xcframework file attached to the release in GitHub. Cocoapods support is coming soon. [#1364](https://github.com/stripe/stripe-ios/issues/1364)
* Errors from the Payment Intents API are now localized by default. See [MIGRATING.md](https://github.com/stripe/stripe-ios/blob/master/MIGRATING.md) for details.
* Adds support for FPX in Standard Integration. [#1390](https://github.com/stripe/stripe-ios/pull/1390)
* Simplified Apple Pay integration when using 3DS2. [#1386](https://github.com/stripe/stripe-ios/pull/1386)
* Improved autocomplete behavior for some STPPaymentHandler blocks. [#1403](https://github.com/stripe/stripe-ios/pull/1403)
* Fixed spurious `keyboardWillAppear` messages triggered by STPPaymentTextCard. [#1393](https://github.com/stripe/stripe-ios/pull/1393)
* Fixed an issue with non-numeric placeholders in STPPaymentTextCard. [#1394](https://github.com/stripe/stripe-ios/pull/1394)
* Dropped support for iOS 9. Please continue to use 17.0.2 if you need to support iOS 9.

## 17.0.2 2019-09-24
* Fixes an error that could prevent a 3D Secure 2 challenge dialog from appearing in certain situations.
* Improved VoiceOver support. [#1384](https://github.com/stripe/stripe-ios/pull/1384)
* Updated Apple Pay and Mastercard branding. [#1374](https://github.com/stripe/stripe-ios/pull/1374)
* Updated the Standard Integration example app to use automatic confirmation. [#1363](https://github.com/stripe/stripe-ios/pull/1363)
* Added support for collecting email addresses and phone numbers from Apple Pay. [#1372](https://github.com/stripe/stripe-ios/pull/1372)
* Introduced support for FPX payments. (Invite-only Beta) [#1375](https://github.com/stripe/stripe-ios/pull/1375)

## 17.0.1 2019-09-09
* Cancellation during the 3DS2 flow will no longer cause an unexpected error. [#1353](https://github.com/stripe/stripe-ios/pull/1353)
* Large Title UIViewControllers will no longer have a transparent background in iOS 13. [#1362](https://github.com/stripe/stripe-ios/pull/1362)
* Adds an `availableCountries` option to STPPaymentConfiguration, allowing one to limit the list of countries in the address entry view. [#1327](https://github.com/stripe/stripe-ios/pull/1327)
* Fixes a crash when using card.io. [#1357](https://github.com/stripe/stripe-ios/pull/1357)
* Fixes an issue with birthdates when creating a Connect account. [#1361](https://github.com/stripe/stripe-ios/pull/1361)
* Updates example code to Swift 5. [#1354](https://github.com/stripe/stripe-ios/pull/1354)
* The default value of `[STPTheme translucentNavigationBar]` is now `YES`. [#1367](https://github.com/stripe/stripe-ios/pull/1367)

## 17.0.0 2019-09-04
* Adds support for iOS 13, including Dark Mode and minor bug fixes. [#1307](https://github.com/stripe/stripe-ios/pull/1307)
* Updates API version from 2015-10-12 to 2019-05-16 [#1254](https://github.com/stripe/stripe-ios/pull/1254)
  * Adds `STPSourceRedirectStatusNotRequired` to `STPSourceRedirectStatus`.  Previously, optional redirects were marked as `STPSourceRedirectStatusSucceeded`.
  * Adds `STPSourceCard3DSecureStatusRecommended` to `STPSourceCard3DSecureStatus`.
  * Removes `STPLegalEntityParams`.  Initialize an `STPConnectAccountParams` with an `individual` or `company` dictionary instead. See https://stripe.com/docs/api/tokens/create_account#create_account_token-account
* Changes the `STPPaymentContextDelegate paymentContext:didCreatePaymentResult:completion:` completion block type to `STPPaymentStatusBlock`, to let you inform the context that the user canceled.
* Adds initial support for WeChat Pay. [#1326](https://github.com/stripe/stripe-ios/pull/1326)
* The user's billing address will now be included when creating a PaymentIntent from an Apple Pay token. [#1334](https://github.com/stripe/stripe-ios/pull/1334)


## 16.0.7 2019-08-23
* Fixes STPThreeDSUICustomization not initializing defaults correctly. [#1303](https://github.com/stripe/stripe-ios/pull/1303)
* Fixes STPPaymentHandler treating post-authentication errors as authentication errors [#1291](https://github.com/stripe/stripe-ios/pull/1291)
* Removes preferredStatusBarStyle from STPThreeDSUICustomization, see STPThreeDSNavigationBarCustomization.barStyle instead [#1308](https://github.com/stripe/stripe-ios/pull/1308)

## 16.0.6 2019-08-13
* Adds a method to STPAuthenticationContext allowing you to configure the SFSafariViewController presented for web-based authentication.
* Adds STPAddress initializer that takes STPPaymentMethodBillingDetails. [#1278](https://github.com/stripe/stripe-ios/pull/1278)
* Adds convenience method to populate STPUserInformation with STPPaymentMethodBillingDetails. [#1278](https://github.com/stripe/stripe-ios/pull/1278)
* STPShippingAddressViewController prefills billing address for PaymentMethods too now, not just Card. [#1278](https://github.com/stripe/stripe-ios/pull/1278)
* Update libStripe3DS2.a to avoid a conflict with Firebase. [#1293](https://github.com/stripe/stripe-ios/issues/1293)

## 16.0.5 2019-08-09
* Fixed an compatibility issue when building with certain Cocoapods configurations. [#1288](https://github.com/stripe/stripe-ios/issues/1288)

## 16.0.4 2019-08-08
* Improved compatibility with other OpenSSL-using libraries. [#1265](https://github.com/stripe/stripe-ios/issues/1265)
* Fixed compatibility with Xcode 10.1. [#1273](https://github.com/stripe/stripe-ios/issues/1273)
* Fixed an issue where STPPaymentContext could be left in a bad state when cancelled. [#1284](https://github.com/stripe/stripe-ios/pull/1284)

## 16.0.3 2019-08-01
* Changes to code obfuscation, resolving an issue with App Store review [#1269](https://github.com/stripe/stripe-ios/pull/1269)
* Adds Apple Pay support to STPPaymentHandler [#1264](https://github.com/stripe/stripe-ios/pull/1264)

## 16.0.2 2019-07-29
* Adds API to let users set a default payment option for Standard Integration [#1252](https://github.com/stripe/stripe-ios/pull/1252)
* Removes querying the Advertising Identifier (IDFA).
* Adds customizable UIStatusBarStyle to STDSUICustomization.

## 16.0.1 2019-07-25
* Migrates Stripe3DS2.framework to libStripe3DS2.a, resolving an issue with App Store validation. [#1246](https://github.com/stripe/stripe-ios/pull/1246)
* Fixes a crash in STPPaymentHandler. [#1244](https://github.com/stripe/stripe-ios/pull/1244)

## 16.0.0 2019-07-18
* Migrates STPPaymentCardTextField.cardParams property type from STPCardParams to STPPaymentMethodCardParams
* STPAddCardViewController:
    * Migrates addCardViewController:didCreateSource:completion: and addCardViewController:didCreateToken:completion: to addCardViewController:didCreatePaymentMethod:completion
    * Removes managedAccountCurrency property - there’s no equivalent parameter necessary for PaymentMethods.
* STPPaymentOptionViewController now shows, adds, removes PaymentMethods instead of Source/Tokens.
* STPCustomerContext, STPBackendAPIAdapter:
    * Removes selectDefaultCustomerSource:completion: -  Users must explicitly select their Payment Method of choice.
    * Migrates detachSourceFromCustomer:completion:, attachSourceToCustomer:completion to detachPaymentMethodFromCustomer:completion:, attachPaymentMethodToCustomer:completion:
    * Adds listPaymentMethodsForCustomerWithCompletion: - the Customer object doesn’t contain attached Payment Methods; you must fetch it from the Payment Methods API.
* STPPaymentContext now uses the new Payment Method APIs listed above instead of Source/Token, and returns the reworked STPPaymentResult containing a PaymentMethod.
* Migrates STPPaymentResult.source to paymentMethod of type STPPaymentMethod
* Deprecates STPPaymentIntentAction* types, replaced by STPIntentAction*. [#1208](https://github.com/stripe/stripe-ios/pull/1208)
  * Deprecates `STPPaymentIntentAction`, replaced by `STPIntentAction`
  * Deprecates `STPPaymentIntentActionType`, replaced by `STPIntentActionType`
  * Deprecates `STPPaymentIntentActionRedirectToURL`, replaced by `STPIntentActionTypeRedirectToURL`
* Adds support for SetupIntents.  See https://stripe.com/docs/payments/cards/saving-cards#saving-card-without-payment
* Adds support for 3DS2 authentication.  See https://stripe.com/docs/mobile/ios/authentication

## 15.0.1 2019-04-16
* Adds configurable support for JCB (Apple Pay). [#1158](https://github.com/stripe/stripe-ios/pull/1158)
* Updates sample apps to use `PaymentIntents` and `PaymentMethods` where available. [#1159](https://github.com/stripe/stripe-ios/pull/1159)
* Changes `STPPaymentMethodCardParams` `expMonth` and `expYear` property types to `NSNumber *` to fix a bug using Apple Pay. [#1161](https://github.com/stripe/stripe-ios/pull/1161)

## 15.0.0 2019-3-19
* Renames all former references to 'PaymentMethod' to 'PaymentOption'. See [MIGRATING.md](/MIGRATING.md) for more details. [#1139](https://github.com/stripe/stripe-ios/pull/1139)
  * Renames `STPPaymentMethod` to `STPPaymentOption`
  * Renames `STPPaymentMethodType` to `STPPaymentOptionType`
  * Renames `STPApplePaymentMethod` to `STPApplePayPaymentOption`
  * Renames `STPPaymentMethodTuple` to `STPPaymentOptionTuple`
  * Renames `STPPaymentMethodsViewController` to `STPPaymentOptionsViewController`
  * Renames all properties, methods, comments referencing 'PaymentMethod' to 'PaymentOption'
* Rewrites `STPaymentMethod` and `STPPaymentMethodType` to match the [Stripe API](https://stripe.com/docs/api/payment_methods/object). [#1140](https://github.com/stripe/stripe-ios/pull/1140).
* Adds `[STPAPI createPaymentMethodWithParams:completion:]`, which creates a PaymentMethod. [#1141](https://github.com/stripe/stripe-ios/pull/1141)
* Adds `paymentMethodParams` and `paymentMethodId` to `STPPaymentIntentParams`.  You can now confirm a PaymentIntent with a PaymentMethod. [#1142](https://github.com/stripe/stripe-ios/pull/1142)
* Adds `paymentMethodTypes` to `STPPaymentIntent`.
* Deprecates several Source-named properties, based on changes to the [Stripe API](https://stripe.com/docs/upgrades#2019-02-11). [#1146](https://github.com/stripe/stripe-ios/pull/1146)
  * Deprecates `STPPaymentIntentParams.saveSourceToCustomer`, replaced by `savePaymentMethod`
  * Deprecates `STPPaymentIntentsStatusRequiresSource`, replaced by `STPPaymentIntentsStatusRequiresPaymentMethod`
  * Deprecates `STPPaymentIntentsStatusRequiresSourceAction`, replaced by `STPPaymentIntentsStatusRequiresAction`
  * Deprecates `STPPaymentIntentSourceAction`, replaced by `STPPaymentIntentAction`
  * Deprecates `STPPaymentSourceActionAuthorizeWithURL`, replaced by `STPPaymentActionRedirectToURL`
  * Deprecates `STPPaymentIntent.nextSourceAction`, replaced by `nextAction`
* Added new localizations for the following languages [#1050](https://github.com/stripe/stripe-ios/pull/1050)
  * Danish
  * Spanish (Argentina/Latin America)
  * French (Canada)
  * Norwegian
  * Portuguese (Brazil)
  * Portuguese (Portugal)
  * Swedish
* Deprecates `STPEphemeralKeyProvider`, replaced by `STPCustomerEphemeralKeyProvider`.  We now allow for ephemeral keys that are not customer [#1131](https://github.com/stripe/stripe-ios/pull/1131)
* Adds CVC image for Amex cards [#1046](https://github.com/stripe/stripe-ios/pull/1046)
* Fixed `STPPaymentCardTextField.nextFirstResponderField` to never return nil [#1059](https://github.com/stripe/stripe-ios/pull/1059)
* Improves return key functionality for `STPPaymentCardTextField`, `STPAddCardViewController` [#1059](https://github.com/stripe/stripe-ios/pull/1059)
* Add postal code support for Saudi Arabia [#1127](https://github.com/stripe/stripe-ios/pull/1127)
* CVC field updates validity if card number/brand change [#1128](https://github.com/stripe/stripe-ios/pull/1128)

## 14.0.0 2018-11-14
* Changes `STPPaymentCardTextField`, which now copies the `cardParams` property. See [MIGRATING.md](/MIGRATING.md) for more details. [#1031](https://github.com/stripe/stripe-ios/pull/1031)
* Renames `STPPaymentIntentParams.returnUrl` to `STPPaymentIntentParams.returnURL`. [#1037](https://github.com/stripe/stripe-ios/pull/1037)
* Removes `STPPaymentIntent.returnUrl` and adds `STPPaymentIntent.nextSourceAction`, based on changes to the [Stripe API](https://stripe.com/docs/upgrades#2018-11-08). [#1038](https://github.com/stripe/stripe-ios/pull/1038)
* Adds `STPVerificationParams.document_back` property. [#1017](https://github.com/stripe/stripe-ios/pull/1017)
* Fixes bug in `STPPaymentMethodsViewController` where selected payment method changes back if it wasn't dismissed in the `didFinish` delegate method. [#1020](https://github.com/stripe/stripe-ios/pull/1020)

## 13.2.0 2018-08-14
* Adds `STPPaymentMethod` protocol implementation for `STPSource`. You can now call `image`/`templatedImage`/`label` on a source. [#976](https://github.com/stripe/stripe-ios/pull/976)
* Fixes crash in `STPAddCardViewController` with some prefilled billing addresses [#1004](https://github.com/stripe/stripe-ios/pull/1004)
* Fixes `STPPaymentCardTextField` layout issues on small screens [#1009](https://github.com/stripe/stripe-ios/pull/1009)
* Fixes hidden text fields in `STPPaymentCardTextField` from being read by VoiceOver [#1012](https://github.com/stripe/stripe-ios/pull/1012)
* Updates example app to add client-side metadata `charge_request_id` to requests to `example-ios-backend` [#1008](https://github.com/stripe/stripe-ios/pull/1008)

## 13.1.0 2018-07-13
* Adds `STPPaymentIntent` to support PaymentIntents. [#985](https://github.com/stripe/stripe-ios/pull/985), [#986](https://github.com/stripe/stripe-ios/pull/986), [#987](https://github.com/stripe/stripe-ios/pull/987), [#988](https://github.com/stripe/stripe-ios/pull/988)
* Reduce `NSURLSession` memory footprint. [#969](https://github.com/stripe/stripe-ios/pull/969)
* Fixes invalid JSON error when deleting `Card` from a `Customer`. [#992](https://github.com/stripe/stripe-ios/pull/992)

## 13.0.3 2018-06-11
* Fixes payment method label overlapping the checkmark, for Amex on small devices [#952](https://github.com/stripe/stripe-ios/pull/952)
* Adds EPS and Multibanco support to `STPSourceParams` [#961](https://github.com/stripe/stripe-ios/pull/961)
* Adds `STPBillingAddressFieldsName` option to `STPBillingAddressFields` [#964](https://github.com/stripe/stripe-ios/pull/964)
* Fixes crash in `STPColorUtils.perceivedBrightnessForColor` [#954](https://github.com/stripe/stripe-ios/pull/954)
* Applies recommended project changes for Xcode 9.4 [#963](https://github.com/stripe/stripe-ios/pull/963)
* Fixes `[Stripe handleStripeURLCallbackWithURL:url]` incorrectly returning `NO` [#962](https://github.com/stripe/stripe-ios/pull/962)

## 13.0.2 2018-05-24
* Makes iDEAL `name` parameter optional, also accepts empty string as `nil` [#940](https://github.com/stripe/stripe-ios/pull/940)
* Adjusts scroll view content offset behavior when focusing on a text field [#943](https://github.com/stripe/stripe-ios/pull/943)

## 13.0.1 2018-05-17
* Fixes an issue in `STPRedirectContext` causing some redirecting sources to fail in live mode due to prematurely dismissing the `SFSafariViewController` during the initial redirects. [#937](https://github.com/stripe/stripe-ios/pull/937)

## 13.0.0 2018-04-26
* Removes Bitcoin source support. See MIGRATING.md. [#931](https://github.com/stripe/stripe-ios/pull/931)
* Adds Masterpass support to `STPSourceParams` [#928](https://github.com/stripe/stripe-ios/pull/928)
* Adds community submitted Norwegian (nb) translation. Thank @Nailer!
* Fixes example app usage of localization files (they were not able to be tested in Finnish and Norwegian before)
* Silences STPAddress deprecation warnings we ignore to stay compatible with older iOS versions
* Fixes "Card IO" link in full SDK reference [#913](https://github.com/stripe/stripe-ios/pull/913)

## 12.1.2 2018-03-16
* Updated the "62..." credit card number BIN range to show a UnionPay icon

## 12.1.1 2018-02-22
* Fix issue with apple pay token creation in PaymentContext, introduced by 12.1.0. [#899](https://github.com/stripe/stripe-ios/pull/899)
* Now matches clang static analyzer settings with Cocoapods, so you won't see any more analyzer issues. [#897](https://github.com/stripe/stripe-ios/pull/897)

## 12.1.0 2018-02-05
* Adds `createCardSources` to `STPPaymentConfiguration`. If you enable this option, when your user adds a card in the SDK's UI, a card source will be created and attached to their Stripe Customer. If this option is disabled (the default), a card token is created. For more information on card sources, see https://stripe.com/docs/sources/cards

## 12.0.1 2018-01-31
* Adding Visa Checkout support to `STPSourceParams` [#889](https://github.com/stripe/stripe-ios/pull/889)

## 12.0.0 2018-01-16
* Minimum supported iOS version is now 9.0.
  * If you need to support iOS 8, the last supported version is [11.5.0](https://github.com/stripe/stripe-ios/releases/tag/v11.5.0)
* Minimum supported Xcode version is now 9.0
* `AddressBook` framework support has been removed.
* `STPRedirectContext` will no longer retain itself for the duration of the redirect, you must explicitly maintain a reference to it yourself. [#846](https://github.com/stripe/stripe-ios/pull/846)
* `STPPaymentConfiguration.requiredShippingAddress` now is a set of `STPContactField` objects instead of a `PKAddressField` bitmask. [#848](https://github.com/stripe/stripe-ios/pull/848)
* See MIGRATING.md for more information on any of the previously mentioned breaking API changes.
* Pre-built view controllers now layout properly on iPhone X in landscape orientation, respecting `safeAreaInsets`. [#854](https://github.com/stripe/stripe-ios/pull/854)
* Fixes a bug in `STPAddCardViewController` that prevented users in countries without postal codes from adding a card when `requiredBillingFields = .Zip`. [#853](https://github.com/stripe/stripe-ios/pull/853)
* Fixes a bug in `STPPaymentCardTextField`. When completely filled out, it ignored calls to `becomeFirstResponder`. [#855](https://github.com/stripe/stripe-ios/pull/855)
* `STPPaymentContext` now has a `largeTitleDisplayMode` property, which you can use to control the title display mode in the navigation bar of our pre-built view controllers. [#849](https://github.com/stripe/stripe-ios/pull/849)
* Fixes a bug where `STPPaymentContext`'s `retryLoading` method would not re-retrieve the customer object, even after calling `STPCustomerContext`'s `clearCachedCustomer` method. [#863](https://github.com/stripe/stripe-ios/pull/863)
* `STPPaymentContext`'s `retryLoading` method will now always attempt to retrieve a new customer object, regardless of whether a cached customer object is available. Previously, this method was only intended for recovery from a loading error; if a customer had already been retrieved, `retryLoading` would do nothing. [#863](https://github.com/stripe/stripe-ios/pull/863)
* `STPCustomerContext` has a new property: `includeApplePaySources`. It is turned off by default. [#864](https://github.com/stripe/stripe-ios/pull/864)
* Adds `UITextContentType` support. This turns on QuickType suggestions for the name, email, and address fields; and uses a better keyboard for Payment Card fields. [#870](https://github.com/stripe/stripe-ios/pull/870)
* Fixes a bug that prevented redirects to the 3D Secure authentication flow when it was optional. [#878](https://github.com/stripe/stripe-ios/pull/878)
* `STPPaymentConfiguration` now has a `stripeAccount` property, which can be used to make API requests on behalf of a Connected account. [#875](https://github.com/stripe/stripe-ios/pull/875)
* Adds `- [STPAPIClient createTokenWithConnectAccount:completion:]`, which creates Tokens for Connect Accounts: (optionally) accepting the Terms of Service, and sending information about the legal entity. [#876](https://github.com/stripe/stripe-ios/pull/876)
* Fixes an iOS 11 bug in `STPPaymentCardTextField` that blocked tapping on the number field while editing the expiration or CVC on narrow devices (4" screens). [#883](https://github.com/stripe/stripe-ios/pull/883)

## 11.5.0 2017-11-09
* Adds a new helper method to `STPSourceParams` for creating reusable Alipay sources. [#811](https://github.com/stripe/stripe-ios/pull/811)
* Silences spurious availability warnings when using Xcode9 [#823](https://github.com/stripe/stripe-ios/pull/823)
* Auto capitalizes currency code when using `paymentRequestWithMerchantIdentifier ` to improve compatibility with iOS 11 `PKPaymentAuthorizationViewController` [#829](https://github.com/stripe/stripe-ios/pull/829)
* Fixes a bug in `STPRedirectContext` which caused `SFSafariViewController`-based redirects to incorrectly dismiss when switching apps. [#833](https://github.com/stripe/stripe-ios/pull/833)
* Fixes a bug that incorrectly offered users the option to "Use Billing Address" on the shipping address screen when there was no existing billing address to fill in. [#834](https://github.com/stripe/stripe-ios/pull/834)

## 11.4.0 2017-10-20
* Restores `[STPCard brandFromString:]` method which was marked as deprecated in a recent version [#801](https://github.com/stripe/stripe-ios/pull/801)
* Adds `[STPBankAccount metadata]` and `[STPCard metadata]` read-only accessors and improves annotation for `[STPSource metadata]` [#808](https://github.com/stripe/stripe-ios/pull/808)
* Un-deprecates `STPBackendAPIAdapter` and all associated methods. [#813](https://github.com/stripe/stripe-ios/pull/813)
* The `STPBackendAPIAdapter` protocol now includes two optional methods, `detachSourceFromCustomer` and `updateCustomerWithShipping`. If you've implemented a class conforming to `STPBackendAPIAdapter`, you may add implementations of these methods to support deleting cards from a customer and saving shipping info to a customer. [#813](https://github.com/stripe/stripe-ios/pull/813)
* Adds the ability to set custom footers on view controllers managed by the SDK. [#792](https://github.com/stripe/stripe-ios/pull/792)
* `STPPaymentMethodsViewController` will now display saved card sources in addition to saved card tokens. [#810](https://github.com/stripe/stripe-ios/pull/810)
* Fixes a bug where certain requests would return a generic failed to parse response error instead of the actual API error. [#809](https://github.com/stripe/stripe-ios/pull/809)

## 11.3.0 2017-09-13
* Adds support for creating `STPSourceParams` for P24 source [#779](https://github.com/stripe/stripe-ios/pull/779)
* Adds support for native app-to-app Alipay redirects [#783](https://github.com/stripe/stripe-ios/pull/783)
* Fixes crash when `paymentContext.hostViewController` is set to a `UINavigationController` [#786](https://github.com/stripe/stripe-ios/pull/786)
* Improves support and compatibility with iOS 11
  * Explicitly disable code coverage generation for compatibility with Carthage in Xcode 9 [#795](https://github.com/stripe/stripe-ios/pull/795)
  * Restore use of native "Back" buttons [#789](https://github.com/stripe/stripe-ios/pull/789)
* Changes and fixes methods on `STPCard`, `STPCardParams`, `STPBankAccount`, and `STPBankAccountParams` to bring card objects more in line with the rest of the API. See MIGRATING for further details.
  * `STPCard` and `STPCardParams` [#760](https://github.com/stripe/stripe-ios/pull/760)
  * `STPBankAccount` and `STPBankAccountParams` [#761](https://github.com/stripe/stripe-ios/pull/761)
* Adds nullability annotations to `STPPaymentMethod` protocol [#753](https://github.com/stripe/stripe-ios/pull/753)
* Improves the `[STPAPIResponseDecodable allResponseFields]` by removing all instances of `[NSNull null]` including ones that are nested. See MIGRATING.md. [#747](https://github.com/stripe/stripe-ios/pull/747)

## 11.2.0 2017-07-27
* Adds an option to allow users to delete payment methods from the `STPPaymentMethodsViewController`. Enabled by default but can disabled using the `canDeletePaymentMethods` property of `STPPaymentConfiguration`.
  * Screenshots: https://user-images.githubusercontent.com/28276156/28131357-7a353474-66ee-11e7-846c-b38277d111fd.png
* Adds a postal code field to `STPPaymentCardTextField`, configurable with `postalCodeEntryEnabled` and `postalCodePlaceholder`. Disabled by default.
* `STPCustomer`'s `shippingAddress` property is now correctly annotated as nullable.
* Removed `STPCheckoutUnknownError`, `STPCheckoutTooManyAttemptsError`, and `STPCustomerContextMissingKeyProviderError`. These errors will no longer occur.

## 11.1.0 2017-07-12
* Adds stripeAccount property to `STPAPIClient`, set this to perform API requests on behalf of a connected account
* Fixes the `routingNumber` property of `STPBankAccount` so that it is populated when the information is available
* Adds iOS Objective-C Style Guide

## 11.0.0 2017-06-27
* We've greatly simplified the integration for `STPPaymentContext`. See MIGRATING.md.
* As part of this new integration, we've added a new class, `STPCustomerContext`, which will automatically prefetch your customer and cache it for a brief interval. We recommend initializing your `STPCustomerContext` before your user enters your checkout flow so their payment methods are loaded in advance. If in addition to using `STPPaymentContext`, you create a separate `STPPaymentMethodsViewController` to let your customer manage their payment methods outside of your checkout flow, you can use the same instance of `STPCustomerContext` for both.
* We've added a `shippingAddress` property to `STPUserInformation`, which you can use to pre-fill your user's shipping information.
* `STPPaymentContext` will now save your user's shipping information to their Stripe customer object. Shipping information will automatically be pre-filled from the customer object for subsequent checkouts.
* Fixes nullability annotation for `[STPFile stringFromPurpose:]`. See MIGRATING.md.
* Adds description implementations to all public models, for easier logging and debugging.
* The card autofill via SMS feature of `STPPaymentContext` has been removed. See MIGRATING.md.

## 10.2.0 2017-06-19
* We've added a `paymentCountry` property to `STPPaymentContext`. This affects the countryCode of Apple Pay payments, and defaults to "US". You should set this to the country your Stripe account is in.
* `paymentRequestWithMerchantIdentifier:` has been deprecated. See MIGRATING.md
* If the card.io framework is present in your app, `STPPaymentContext` and `STPAddCardViewController` will show a "scan card" button.
* `STPAddCardViewController` will now attempt to auto-fill the users city and state from their entered Zip code (United States only)
* Polling for source object updates is deprecated. Check https://stripe.com/docs for the latest best practices on how to integrate with the sources API using webhooks.
* Fixes a crash in `STPCustomerDeserializer` when both data and error are nil.
* `paymentMethodsViewController:didSelectPaymentMethod:` is now optional.
* Updates the example apps to use Alamofire.

## 10.1.0 2017-05-05
* Adds STPRedirectContext, a helper class for handling redirect sources.
* STPAPIClient now supports tokenizing a PII number and uploading images.
* Updates STPPaymentCardTextField's icons to match Elements on the web. When the card number is invalid, the field will now display an error icon.
* The alignment of the new brand icons has changed to match the new CVC and error icons. If you use these icons via `STPImageLibrary`, you may need to adjust your layout.
* STPPaymentCardTextField's isValid property is now KVO-observable.
* When creating STPSourceParams for a SEPA debit source, address fields are now optional.
* `STPPaymentMethodsViewControllerDelegate` now has a separate `paymentMethodsViewControllerDidCancel:` callback, differentiating from successful method selections. You should make sure to also dismiss the view controller in that callback
* Because collecting some basic data on tokenization helps us detect fraud, we've removed the ability to disable analytics collection using `[Stripe disableAnalytics]`.

## 10.0.1 2017-03-16
* Fixes a bug where card sources didn't include the card owner's name.
* Fixes an issue where STPPaymentMethodsViewController didn't reload after adding a new payment method.

## 10.0.0 2017-03-06
* Adds support for creating, retrieving, and polling Sources. You can enable any payment methods available to you in the Dashboard.
  * https://stripe.com/docs/mobile/ios/sources
  * https://dashboard.stripe.com/account/payments/settings
* Updates the Objective-C example app to include example integrations using several different payment methods.
* Updates `STPCustomer` to include `STPSource` objects in its `sources` array if a customer has attached sources.
* Removes methods deprecated in Version 6.0.
* Fixes property declarations missing strong/nullable identifiers.

## 9.4.0 2017-02-03
* Adds button to billing/shipping entry screens to fill address information from the other one.
* Fixes and unifies view controller behavior around theming and nav bars.
* Adds month validity check to `validationStateForExpirationYear`
* Changes some Apple Pay images to better conform to official guidelines.
* Changes STPPaymentCardTextField's card number placeholder to "4242..."
* Updates STPPaymentCardTextField's CVC placeholder so that it changes to "CVV" for Amex cards

## 9.3.0 2017-01-05
* Fixes a regression introduced in v9.0.0 in which color in STPTheme is used as the background color for UINavigationBar
  * Note: This will cause navigation bar theming to work properly as described in the Stripe iOS docs, but you may need to audit your custom theme settings if you based them on the actual behavior of 9.0-9.2
* If the navigation bar has a theme different than the view controller's theme, STP view controllers will use the bar's theme to style it's UIBarButtonItems
* Adds a fallback to using main bundle for localized strings lookup if locale is set to a language the SDK doesn't support
* Adds method to get a string of a card brand from `STPCardBrand`
* Updated description of how to run tests in README
* Fixes crash when user cancels payment before STPBackendAPIAdapter methods finish
* Fixes bug where country picker wouldn't update when first selected.


## 9.2.0 2016-11-14
* Moves FBSnapshotTestCase dependency to Cartfile.private. No changes if you are not using Carthage.
* Adds prebuilt UI for collecting shipping information.

## 9.1.0 2016-11-01
* Adds localized strings for 7 languages: de, es, fr, it, ja, nl, zh-Hans.
* Slight redesign to card/billing address entry screen.
* Improved internationalization for State/Province/County address field.
* Adds new Mastercard 2-series BIN ranges.
* Fixes an issue where callbacks may be run on the wrong thread.
* Fixes UIAppearance compatibility in STPPaymentCardTextField.
* Fixes a crash when changing application language via an Xcode scheme.

## 9.0.0 2016-10-04
* Change minimum requirements to iOS 8 and Xcode 8
* Adds "app extension API only" support.
* Updates Swift example app to Swift 3
* Various fixes to ObjC example app

## 8.0.7 2016-09-15
* Add ability to set currency for managed accounts when adding card
* Fix broken links for Privacy Policy/Terms of Service for Remember Me feature
* Sort countries in picker alphabetically by name instead of ISO code
* Make "County" field optional on billing address screen.
* PKPayment-related methods are now annotated as available in iOS8+ only
* Optimized speed of input sanitation methods (thanks @kballard!)

## 8.0.6 2016-09-01
* Improved internationalization on billing address forms
  * Users in countries that don't use postal codes will no longer see that field.
  * The country field is now auto filled in with the phone's region
  * Changing the selected country will now live update other fields on the form (such as State/County or Zip/Postal Code).
* Fixed an issue where certain Cocoapods configurations could result in Stripe resource files being used in place of other frameworks' or the app's resources.
* Fixed an issue where when using Apple Pay, STPPaymentContext would fire two `didFinishWithStatus` messages.
* Fixed the `deviceSupportsApplePay` method to also check for Discover cards.
* Removed keys from Stripe.bundle's Info.plist that were causing iTunes Connect to sometimes error on app submission.

## 8.0.5 2016-08-26
* You can now optionally use an array of PKPaymentSummaryItems to set your payment amount, if you would like more control over how Apple Pay forms are rendered.
* Updated credit card and Apple Pay icons.
* Fixed some images not being included in the resources bundle target.
* Non-US locales now have an alphanumeric keyboard for postal code entry.
* Modals now use UIModalPresentationStyleFormSheet.
* Added more accessibility labels.
* STPPaymentCardTextField now conforms to UIKeyInput (thanks @theill).

## 8.0.4 2016-08-01
* Fixed an issue with Apple Pay payments not using the correct currency.
* View controllers now update their status bar and scroll view indicator styles based on their theme.
* SMS code screen now offers to paste copied codes.

## 8.0.3 2016-07-25
* Fixed an issue with some Cocoapods installations

## 8.0.2 2016-07-09
* Fixed an issue with custom theming of Stripe UI

## 8.0.1 2016-07-06
* Fixed error handling in STPAddCardViewController

## 8.0.0 2016-06-30
* Added prebuilt UI for collecting and managing card information.

## 7.0.2 2016-05-24
* Fixed an issue with validating certain Visa cards.

## 7.0.1 2016-04-29
* Added Discover support for Apple Pay
* Add the now-required `accountHolderName` and `accountHolderType` properties to STPBankAccountParams
* We now record performance metrics for the /v1/tokens API - to disable this behavior, call [Stripe disableAnalytics].
* You can now demo the SDK more easily by running `pod try stripe`.
* This release also removes the deprecated Checkout functionality from the SDK.

## 6.2.0 2016-02-05
* Added an `additionalAPIParameters` field to STPCardParams and STPBankAccountParams for sending additional values to the API - useful for beta features. Similarly, added an `allResponseFields` property to STPToken, STPCard, and STPBankAccount for accessing fields in the response that are not yet reflected in those classes' @properties.

## 6.1.0 2016-01-21
* Renamed card on STPPaymentCardTextField to cardParams.
* You can now set an STPPaymentCardTextField's contents programmatically by setting cardParams to an STPCardParams object.
* Added delegate methods for responding to didBeginEditing events in STPPaymentCardTextField.
* Added a UIImage category for accessing our card icon images
* Fixed deprecation warnings for deployment targets >= iOS 9.0

## 6.0.0 2015-10-19
* Splits logic in STPCard into 2 classes - STPCard and STPCardParams. STPCardParams is for making requests to the Stripe API, while STPCard represents the response (you'll almost certainly want just to replace any usage of STPCard in your app with STPCardParams). This also applies to STPBankAccount and the newly-created STPBankAccountParams.
* Version 6.0.1 fixes a minor Cocoapods issue.

## 5.1.0 2015-08-17
* Adds STPPaymentCardTextField, a new version of github.com/stripe/PaymentKit featuring many bugfixes. It's useful if you need a pre-built credit card entry form.
* Adds the currency param to STPCard for those using managed accounts & debit card payouts.
* Versions 5.1.1 and 5.1.2 fix minor issues with CocoaPods installation
* Version 5.1.3 contains bug fixes for STPPaymentCardTextField.
* Version 5.1.4 improves compatibility with iOS 9.

## 5.0.0 2015-08-06
* Fix an issue with Carthage installation
* Fix an issue with CocoaPods frameworks
* Deprecate native Stripe Checkout

## 4.0.1 2015-05-06
* Fix a compiler warning
* Versions 4.0.1 and 4.0.2 fix minor issues with CocoaPods and Carthage installation.

## 4.0.0 2015-05-06
* Remove STPPaymentPresenter
* Support for latest ApplePayStubs
* Add nullability annotations to improve Swift support (note: this now requires Swift 1.2)
* Bug fixes

## 3.1.0 2015-01-19
* Add support for native Stripe Checkout, as well as STPPaymentPresenter for automatically using Checkout as a fallback for Apple Pay
* Add OSX support, including Checkout
* Add framework targets and Carthage support
* It's safe to remove the STRIPE_ENABLE_APPLEPAY compiler flag after this release.

## 3.0.0 2015-01-05
* Migrate code into STPAPIClient
* Add 'brand' and 'funding' properties to STPCard

## 2.2.2 2014-11-17
* Add bank account tokenization methods

## 2.2.1 2014-10-27
* Add billing address fields to our Apple Pay API
* Various bug fixes and code improvements

## 2.2.0 2014-10-08
* Move Apple Pay testing functionality into a separate project, ApplePayStubs. For more info, see github.com/stripe/ApplePayStubs.
* Improve the provided example app

## 2.1.0 2014-10-07
* Remove token retrieval API method
* Refactor functional tests to use new XCTestCase functionality

## 2.0.3 2014-09-24
* Group ApplePay code in a CocoaPods subspec

## 2.0.2 2014-09-24
* Move ApplePay code behind a compiler flag to avoid warnings from Apple when accidentally including it

## 2.0.1 2014-09-18
* Fix some small bugs related to ApplePay and iOS8

## 2.0 2014-09-09
* Add support for native payments via Pay

## 1.2 2014-08-21
* Removed PaymentKit as a dependency. If you'd like to use it, you may still do so by including it separately.
* Removed STPView. PaymentKit provides a near-identical version of this functionality if you need to migrate.
* Improve example project
* Various code fixes

## 1.1.4 2014-05-22
* Fixed an issue where tokenization requests would fail under iOS 6 due to SSL certificate verification

## 1.1.3 2014-05-12
* Send some basic version and device details with requests for debugging.
* Added -description to STPToken
* Fixed some minor code nits
* Modernized code

## 1.1.2 2014-04-21
* Added test suite for SSL certificate expiry/revocation
* You can now set STPView's delegate from Interface Builder

## 1.1.1 2014-04-14
* API methods now verify the server's SSL certificate against a preset blacklist.
* Fixed some bugs with SSL verification.
* Note: This version now requires the `Security` framework. You will need to add this to your app if you're not using CocoaPods.

## 1.0.4 2014-03-24

* Upgraded tests from OCUnit to XCTest
* Fixed an issue with the SenTestingKit dependency
* Removed some dead code

## 1.0.3 2014-03-21

* Fixed: Some example files had target memberships set for StripeiOS and iOSTest.
* Fixed: The example publishable key was expired.
* Fixed: Podspec did not pass linting.
* Some fixes for 64-bit.
* Many improvements to the README.
* Fixed example under iOS 7
* Some source code cleaning and modernization.

## 1.0.2 2013-09-09

* Add exceptions for null successHandler and errorHandler.
* Added the ability to POST the created token to a URL.
* Made STPCard properties nonatomic.
* Moved PaymentKit to be a submodule; added to Podfile as a dependency.
* Fixed some warnings caught by the static analyzer (thanks to jcjimenez!)

## 1.0.1 2012-11-16

* Add CocoaPods support
* Change directory structure of bindings to make it easier to install

## 1.0.0 2012-11-16

* Initial release

Special thanks to: Todd Heasley, jcjimenez.<|MERGE_RESOLUTION|>--- conflicted
+++ resolved
@@ -1,15 +1,13 @@
 ## x.x.x x-x-x
-<<<<<<< HEAD
 ### PaymentSheet
 * [Changed] The separator text under the Apple Pay button from "Or pay with a card" to "Or use a card" when using a SetupIntent.
-=======
+
 ### Payments
 * [Added] Support for CVC recollection PaymentSheet and PaymentSheet.FlowController (client-side confirmation)
 
 ## 23.21.2 2024-02-05
 ### Payments
 * [Changed] We now auto append `mandate_data` when using Klarna with a SetupIntent. If you are interested in using Klarna with SetupIntents you sign up for the beta [here](https://stripe.com/docs/payments/klarna/accept-a-payment). 
->>>>>>> 27329e0b
 
 ## 23.21.1 2024-01-22
 ### Payments
