--- conflicted
+++ resolved
@@ -1,13 +1,11 @@
-<<<<<<< HEAD
 ## X.Y.Z 2023-XX-YY
 ### Payments
 * [Fixed] A bug where `mandate_data` was not being properly attached to PayPal SetupIntent's.
-
-=======
+### PaymentSheet
+* [Added] You can now collect payment details before creating a PaymentIntent or SetupIntent. See [our docs](https://stripe.com/docs/payments/accept-a-payment-deferred) for more info. This integration also allows you to [confirm the Intent on the server](https://stripe.com/docs/payments/finalize-payments-on-the-server).
+
 ## 23.9.4 2023-07-05
->>>>>>> 338f1aba
-### PaymentSheet
-* [Added] You can now collect payment details before creating a PaymentIntent or SetupIntent. See [our docs](https://stripe.com/docs/payments/accept-a-payment-deferred) for more info. This integration also allows you to [confirm the Intent on the server](https://stripe.com/docs/payments/finalize-payments-on-the-server).
+### PaymentSheet
 * [Added] US bank accounts are now supported when initializing with an IntentConfiguration.
 
 ## 23.9.3 2023-06-26
