<<<<<<< HEAD
## x.x.x x.x.x

### PaymentSheet
* [Added] Address autocomplete functionality when collecting full billing details in payment method forms.
=======
## 24.16.1 2025-06-23

### PaymentSheet
* [Fixed] A race condition when updating the `paymentOption` on `PaymentSheet.FlowController`.
>>>>>>> 961db590

## 24.16.0 2025-06-16

### PaymentSheet
* [Fixed] A bug where the EmbeddedPaymentElement failed to display forms when tapped in SwiftUI.
* [Changed] `paymentOption` on `PaymentSheet.FlowController` is now annotated with `@Published` for better ergonomics in SwiftUI.
* [Added] A new `flatWithChevron` Embedded Payment Element row style.

## 24.15.0 2025-06-02

### Connect
* [CHANGED] Removed `PrivateBetaConnect` annotation and all usages. [Connect SDK](https://docs.stripe.com/connect/get-started-connect-embedded-components?platform=ios) is now GA.

### PaymentSheet
* [Added] The ability to customize the height of the primary button with `PaymentSheetAppearance.primaryButton.height`.
* [Added] The ability to customize form insets with `PaymentSheetAppearance.formInsets`.

## 24.14.0 2025-05-19
### PaymentSheet
* [Added] Support for payment method options setup future usage in public preview.

## 24.13.1 2025-05-05
### PaymentSheet
* [Fixed] Updated the "TEST MODE" badge to say "TEST", due to the upcoming release of [Sandboxes](https://docs.stripe.com/sandboxes).
* [Added] Added support for Thai language.

## 24.13.0 2025-05-05
### PaymentSheet
* [Added] Embedded Payment Element is now generally available. Learn more by visiting the [docs](https://docs.stripe.com/payments/mobile/embedded).

## 24.12.1 2025-04-30
### Identity
* [Fixed] Fixed an issue where identity verification may fail due to stale model cache.

## 24.12.0 2025-04-21
### PaymentSheet
* [Added] Bank payments are now available in the PaymentSheet without requiring a dependency on `StripeFinancialConnections`.
* [Added] Ability to update saved cards when using CustomerSessions (private preview)
* [Added] Added payment method options setup future usage to deferred API.

## 24.11.1 2025-04-14
### PaymentSheet
* [Added] Added support for PayNow and PromptPay to Embedded Payment Element (private preview).
* [Fixed] Fixed theming issues in the native Link experience (private preview).

## 24.11.0 2025-04-07
### PaymentSheet
* [Added] Added `rowSelectionBehavior` API to Embedded Payment Element (private preview).
* [Changed] The native Link experience (private preview) is now available as a payment method even if you collect billing details via `billingDetailsCollectionConfiguration`.
* [Changed] Updated Afterpay branding in the US to be Cash App Afterpay.

## 24.10.0 2025-03-31
### PaymentSheet
* [Added] Added `LinkConfiguration` to allow control over Link in PaymentSheet.
* [Fixed] Improved reliability of expiration date detection when scanning cards.

## 24.9.0 2025-03-24
### Connect (Private Preview)
* [Fixed] Fixed an issue where Account Onboarding exit events were not being properly emitted.

### PaymentSheet
* [Fixed] Embedded Payment Element (private beta) possibly showing empty forms after calling `update()`.

## 24.8.0 2025-03-17
### PaymentSheet, CustomerSheet
* [Added] Support for default payment methods in private beta.

## 24.7.0 2025-03-03
### Connect (Private Preview)
* [Changed] The SDK now manages the onboarding component's presentation.
* [Changed] The payouts component is no longer available.

### PaymentSheet
* [Fixed] Fixed an issue in Embedded Payment Element (private preview) where the row could be selected even though there's no valid payment option.
* [Added] Support for Crypto in PaymentSheet
* [Added] Added card brand filtering to specify allowed or blocked card brands. Learn more by visiting the [docs](https://docs.stripe.com/payments/mobile/filter-card-brands?platform=ios).

### Payments
* [Fixed] Fixed an issue that caused `STPPaymentMethodUSBankAccount.linkedAccount` to be `nil` for some merchants.

## 24.6.0 2025-02-18
* [Fixed] The SDK and example apps now compile in Xcode 16.2

### Financial Connections
* [Added] The `StripeFinancialConnections` SDK now supports dark mode, and will automatically adapt to the device's theme. [Learn more](https://docs.stripe.com/financial-connections/other-data-powered-products?platform=ios#connections-customize-ios) about configuring appearance settings.

### CustomerSheet
* [Added] `sepa_debit` PaymentMethod is now available in CustomerSheet

## 24.5.0 2025-02-10
### CardScan
* [Fixed] Fixed an issue where the UI layout was incorrect after Camera permissions were denied. ([#4487](https://github.com/stripe/stripe-ios/pull/4487)) (Thanks [@matheusbc](https://github.com/matheusbc)!)

## 24.4.1 2025-01-21
### ApplePay
* [Added] Added a `dismiss` method to `STPApplePayContext`.

### PaymentSheet
* [Fixed] Embedded Payment Element (private beta) layout margins default to zero.
* [Fixed] Fixed a bug in Embedded Payment Element (private beta) where it could attempt to present a view controller while already presenting.

## 24.4.0 2025-01-13
### PaymentSheet
* [Fixed] PaymentSheet using vertical payment method layout now defaults to Apple Pay when the customer doesn't have a default saved payment method.

### Identity
* [Added] Updates example app to allow reusing VerificationSessions.

## 24.3.0 2025-01-06
### Embedded Payment Element
* [Added] Embedded Payment Element is now in private beta.

### PaymentSheet
* [Fixed] Fixed a bug where saved payment methods could appear out of order if you have multiple types (e.g. card and bank).
* [Fixed] Fixed a bug where deferred PaymentIntents would fail to validate when capture_method = automatic_async ([#4329](https://github.com/stripe/stripe-ios/issues/4329))


## 24.2.0 2024-12-19
### Connect
* [Added] `StripeConnect` SDK to add connected account dashboard functionality to your app using [Connect embedded components](https://docs.stripe.com/connect/get-started-connect-embedded-components?platform=ios).

## 24.1.3 2024-12-16
### PaymentSheet, CustomerSheet
* [Changed] Changed the edit and remove saved payment method flow so that tapping 'Edit' displays an icon that leads to a new update payment method screen that displays payment method details for card (last 4 digits of card number, cvc and expiry date fields), US Bank account (name, email, last 4 digits of bank acocunt), and SEPA debit (name, email, last 4 digits of IBAN).

### Identity
* [Fixed] Fixes an error with selfie verification.

## 24.1.2 2024-12-05
### PaymentSheet
* [Fixed] Fixed an issue where FlowController returned incorrect `PaymentOptionDisplayData` for Link card brand transactions.

## 24.1.1 2024-12-02
### PaymentSheet
* [Fixed] Fixed an animation glitch when dismissing PaymentSheet in React Native.
* [Fixed] Fixed an issue in Instant Bank Payments that occurred when using a connected account.

## 24.1.0 2024-11-25
### Payments
* [Added] Support for Crypto bindings.

### PaymentSheet
* [Fixed] US Bank Account now shows the correct mandate when using the `instant_or_skip` verification method.

## 24.0.2 2024-11-21
### PaymentSheet
* [Fixed] A bug where PaymentSheet would cause layout issues when nested within certain navigation stacks.

## 24.0.1 2024-11-18
### PaymentSheet
* [Added] Instant Bank Payments are now available when using deferred intents.
* [Fixed] Fixed an issue with the vertical list with 3 or more saved payment methods where tapping outside the screen sometimes drops changes that were made (e.g. removal or update of PMs).
* [Fixed] Fixed an issue where the dialog when removing a co-branded card may show the incorrect card brand.
* [Fixed] Fixed issue preventing users to enter in 4 digit account numbers for AU Becs.

## 24.0.0 2024-11-04
### PaymentSheet
* [Changed] The default value of `PaymentSheet.Configuration.paymentMethodLayout` has changed from `.horizontal` to `.automatic`. See [MIGRATING.md](https://github.com/stripe/stripe-ios/blob/master/MIGRATING.md) for more details.
* [Fixed] Fixed an animation glitch when dismissing PaymentSheet in React Native.
* [Fixed] Fixed an issue with FlowController in vertical layout where the payment method could incorrectly be preserved across a call to `update` when it's no longer valid.
* [Fixed] Fixed a potential deadlock when `paymentOption` is accessed from Swift concurrency.
* [Fixed] Fixed deferred intent validation to handle cloned payment methods ([#4195](https://github.com/stripe/stripe-ios/issues/4195)

### Basic Integration
* [Removed] Basic Integration has been removed. [Please use Mobile Payment Element instead](https://docs.stripe.com/payments/mobile/migrating-to-mobile-payment-element-from-basic-integration).

## 23.32.0 2024-10-21
### PaymentSheet
* [Added] Added `PaymentSheet.Configuration.paymentMethodLayout`. Configure the layout of payment methods in the sheet using `paymentMethodLayout` to display them either horizontally, vertically, or let Stripe optimize the layout automatically.

## 23.31.1 2024-10-08
### PaymentSheet
* [Fixed] Fixed an issue where ISK was not correctly formatted as a zero-decimal currency when using PaymentSheet or Apple Pay. (Thanks [@Thithip](https://github.com/Thithip)!)
* [Fixed] Fixed an issue where US Bank Account forms would drop form field input when `FlowController.update` is called.

## 23.31.0 2024-09-23
### PaymentSheet
* [Added] The ability to customize the disabled colors of the primary button with `PaymentSheetAppearance.primaryButton.disabledBackgroundColor` and `PaymentSheetAppearance.primaryButton.disabledTextColor`.
* [Added] CVC Recollection is now in GA. For more information see our docs for [here](https://docs.stripe.com/payments/accept-a-payment?platform=ios#ios-cvc-recollection) for intent first integrations or [here](https://docs.stripe.com/payments/accept-a-payment-deferred?platform=ios&type=payment#ios-cvc-recollection) for deferred intent integrations.
* [Fixed] Fixed an issue where checkboxes were not visible when `appearance.colors.componentBorder` was transparent.

### CardScan
* [Fixed] The 0.5x lens is now used when scanning cards, if available. (Thanks [@akhmedovgg](https://github.com/akhmedovgg)!)

## 23.30.0 2024-09-09
### PaymentSheet
* [Added] CustomerSessions is now in private beta.
* [Fixed] PaymentSheet now uses a border width of 1.5 instead of 0 when `PaymentSheet.Appearance.borderWidth' is 0.
* [Fixed] The 0.5x lens is now used when scanning cards, if available. (Thanks [@akhmedovgg](https://github.com/akhmedovgg)!)

## 23.29.2 2024-08-19
### PaymentSheet
* [Fixed] Avoid multiple calls to CVC Recollection callback for deferred intent integrations
* [Fixed] Fixed an issue in SwiftUI where setting `isPresented=false` wouldn't dismiss the sheet.

## 23.29.1 2024-08-12
### PaymentSheet
* [Fixed] Fixed an issue where signing up with Link and paying would vend an empty `STPPaymentMethod` object to an `IntentConfiguration` confirmHandler callback.
* [Fixed] Fixed PaymentSheet.FlowController returning unlocalized labels for certain payment methods e.g. "AfterPay ClearPay" instead of "Afterpay" or "Clearpay" depending on locale.
* [Added] `PaymentSheet.IntentConfiguration` now validates that its `amount` is non-zero.

### PaymentsUI
* [Fixed] Fixed an issue where STPPaymentCardTextField wouldn't call its delegate `paymentCardTextFieldDidChange` method when the preferred card network changed.

## 23.29.0 2024-08-05
### PaymentSheet
* [Fixed] Fixed a scroll issue with native 3DS2 authentication screen when the keyboard appears.
* [Added] When a card is saved (ie you're using a PaymentIntent + setup_future_usage or SetupIntent), legal disclaimer text now appears below the form indicating the card can be charged for future payments.
* [Fixed] iOS 18 Compatibility with removing multiple saved payment methods
* [Fixed] Fixed an issue where the keyboard could focus on a hidden phone number field.
* [Added] Support for Sunbit (Private Beta) with PaymentIntents.
* [Added] Support for Billie (Private Beta) with PaymentIntents.
* [Fixed] Fixed an issue where saved payment method UI wouldn't respect `PaymentSheet.Configuration.style` when selected.
* [Added] Support for Satispay (Private Beta) with PaymentIntents.

### Payments
* [Added] Support for Sunbit (Private Beta) bindings.
* [Added] Support for Billie (Private Beta) bindings.
* [Added] Support for Satispay (Private Beta) bindings.

## 23.28.3 2024-09-03
This release was made in error, and contains changes from 23.29.0, 23.29.1, and 23.29.2.

## 23.28.1 2024-07-16
### Payments
* [Fixed] Improved reliability when paying or setting up with Cash App Pay.
* [Fixed] Pass stripeAccount context when presenting PayWithLinkWebController for connected accounts

## 23.28.0 2024-07-08

### Payments
* [Fixed] An issue where the correct card brand was not being displayed for card brand choice in STPPaymentOptionsViewController and STPPaymentContext.
* [Added] Adds coupon support to STPApplePayContext with a new `didChangeCouponCode` delegate method (h/t @JoeyLeeMEA).
* [Fixed] Fixed an issue where successful TWINT payments were sometimes incorrectly considered 'canceled'.

### PaymentSheet
* [Fixed] Fixed an issue where certain cobranded cards showed a generic card icon instead of using the other card brand.
* [Fixed] Fixed an issue where amounts with currency=IDR were displayed as-is, instead of dropping the last two digits.
* [Fixed] Fixed an issue where some payment method images in the horizontal scrollview could briefly flash.

## 23.27.6 2024-06-25
### All
* [Fixed] Improved reliability when paying with Swish.

## 23.27.5 2024-06-20
### PaymentSheet
* [Fixed] An issue that was preventing users from completing checkout with SetupIntents and PaymentIntents using `setup_future_usage` for the following payment method types: Amazon Pay, Cash App Pay, PayPal, and Revolut Pay.

## 23.27.4 2024-06-18
### PaymentSheet
* [Fixed] Fixed an issue where when displaying an LPM with no input fields, the sheet would take up the entire height of the screen.

## 23.27.3 2024-06-14
### PaymentSheet
* [Fixed] Fixed an issue where changing the country of a phone number would not update the UI when the phone number's validity changed.
* [Changed] The "save this card" checkbox is now unchecked by default. To change this behavior, set your PaymentSheet.Configuration.savePaymentMethodOptInBehavior to `.requiresOptOut`.
* [Fixed] Fixed an issue where PaymentSheet would not present in the iOS 18 beta when using SwiftUI.
* [Fixed] Fixed an issue in PaymentSheet.FlowController that could lead to the CVC recollection form being shown on presentPaymentOptions()

### CustomerSheet
* [Fixed] Fixed an issue where CustomerSheet would not present in the iOS 18 beta when using SwiftUI.

### Payments
* [Added] Updated support for MobilePay bindings.
* [Changed] Some Payment Methods (including Klarna and PayPal) may now authenticate using ASWebAuthenticationSession, enabling these payment methods to share session storage across apps.
* [Fixed] Fixed printing spurious STPAssertionFailure warnings.

## 23.27.2 2024-05-06
### CardScan
* [Changed] ScannedCard to allow access for expiryMonth, expiryYear and name.

### PaymentSheet
* [Added] Support for Multibanco with PaymentIntents.
* [Fixed] Fixed an issue where STPPaymentHandler sometimes reported errors using `unexpectedErrorCode` instead of a more specific error when customers fail a next action.
* [Changed] PaymentSheet displays Apple Pay as a button when there are saved payment methods and Link isn't available instead of within the list of saved payment methods.
* [Fixed] Expiration dates more than 50 years in the past (e.g. `95`) are now blocked.

### Payments
* [Added] Support for Multibanco bindings.
* [Fixed] Expiration dates more than 50 years in the past (e.g. `95`) are now blocked.

## 23.27.1 2024-04-22
### Payments
* [Fixed] An issue where the PrivacyInfo.xcprivacy was not bundled with StripePayments when installing with Cocoapods.

### Apple Pay
* [Changed] Apple Pay additionalEnabledApplePayNetworks are now in front of the supported network list.

### PaymentsUI
* [Added] Added support for `onBehalfOf` to STPPaymentCardTextField and STPCardFormView. This parameter may be required when setting a connected account as the merchant of record for a payment. For more information, see the [Connect docs](https://docs.stripe.com/connect/charges#on_behalf_of).

## 23.27.0 2024-04-08
### Payments
* [Added] Support for Alma bindings.
* [Fixed] STPBankAccountCollector errors now use "STPBankAccountCollectorErrorDomain" instead of "STPPaymentHandlerErrorDomain".

### All
* [Fixed] Fixed an issue with generating App Privacy reports.

## 23.26.0 2024-03-25
### PaymentSheet
* [Fixed] When confirming a SetupIntent with Link, "Set up" will be shown as the confirm button text instead of "Pay".

### CustomerSheet
* [Fixed] Fixed an issue dismissing the sheet when Link is the default payment method.

### Financial Connections
* [Fixed] Improved the UX of an edge case in Financial Connections authentication flow.

### All
* Added a [Privacy Manifest](https://developer.apple.com/documentation/bundleresources/privacy_manifest_files).

## 23.25.1 2024-03-18
### All
* Xcode 14 is [no longer supported by Apple](https://developer.apple.com/news/upcoming-requirements/). Please upgrade to Xcode 15 or later.

### PaymentSheet
* [Fixed] A bug where `PaymentSheet.FlowController` was not respecting `PaymentSheet.Configuration.primaryButtonLabel`.
* [Added] Support for Klarna with SetupIntents and PaymentIntents with `setup_future_usage`.

### Financial Connections
* [Changed] Updated the design of Financial Connections authentication flow.

## 23.25.0 2024-03-11
### CustomerSheet
* [Added] Added `paymentMethodTypes` in `CustomerAdapter` to control what payment methods are displayed.

### PaymentSheet
* [Fixed] The rotating [card brand view](https://docs.stripe.com/co-badged-cards-compliance) is now shown when card brand choice is enabled if the card number is empty.

## 23.24.1 2024-03-05
### PaymentSheet
* [Fixed] Fixed an assertionFailure that happens when using FlowController and switching between saved payment methods

## 23.24.0 2024-03-04
### PaymentSheet
* [Added] Added support for [Link](https://docs.stripe.com/payments/link/mobile-payment-element-link) in PaymentSheet. Enabling Link in your [payment method settings](https://dashboard.stripe.com/settings/payment_methods) will enable Link in PaymentSheet. To choose different Link availability settings on web and mobile, use a custom [payment method configuration](https://docs.stripe.com/payments/multiple-payment-method-configs).
* [Fixed] Fixed an issue where some 3DS2 payments may fail to complete successfully.

### Payments
* [Added] Support for Amazon Pay bindings.

## 23.23.0 2024-02-26
### PaymentSheet
* [Added] Added support for [payment method configurations](https://docs.stripe.com/payments/multiple-payment-method-configs) when using the deferred intent integration path.

### CustomerSheet
* [Fixed] Fixed a bug where if an exception is thrown in detachPaymentMethod(), the payment method was removed in the UI [#3309](https://github.com/stripe/stripe-ios/pull/3309)

## 23.22.0 2024-02-12
### PaymentSheet
* [Changed] The separator text under the Apple Pay button from "Or pay with a card" to "Or use a card" when using a SetupIntent.
* [Fixed] Fixed a bug where deleting the last saved payment method in PaymentSheet wouldn't automatically transition to the "Add a payment method" screen.
* [Added] Support for CVC recollection in PaymentSheet and PaymentSheet.FlowController (client-side confirmation)

* [Changed] Make STPPinManagementService still usable from Swift.

## 23.21.2 2024-02-05
### Payments
* [Changed] We now auto append `mandate_data` when using Klarna with a SetupIntent. If you are interested in using Klarna with SetupIntents you sign up for the beta [here](https://stripe.com/docs/payments/klarna/accept-a-payment).

## 23.21.1 2024-01-22
### Payments
* [Changed] Increased the maximum number of status update retries when waiting for an intent to update to a terminal state. This impacts Cash App Pay and 3DS2.

## 23.21.0 2024-01-16
### PaymentSheet
* [Fixed] Fixed a few design issues on visionOS.
* [Added] Added billing details and type properties to [`PaymentSheet.FlowController.PaymentOptionDisplayData`](https://stripe.dev/stripe-ios/stripepaymentsheet/documentation/stripepaymentsheet/paymentsheet/flowcontroller/paymentoptiondisplaydata).

## 23.20.0 2023-12-18
### PaymentSheet
* [Added] Support for [card brand choice](https://stripe.com/docs/card-brand-choice). To set default preferred networks, use the new configuration option `PaymentSheet.Configuration.preferredNetworks`.
* [Fixed] Fixed visionOS support in Swift Package Manager and Cocoapods.

### CustomerSheet
* [Added] Support for [card brand choice](https://stripe.com/docs/card-brand-choice). To set default preferred networks, use the new configuration option `PaymentSheet.Configuration.preferredNetworks`.

### PaymentsUI
* [Added] Adds support for [card brand choice](https://stripe.com/docs/card-brand-choice) to STPPaymentCardTextField and STPCardFormView. To set a default preferred network for these UI elements, use the new `preferredNetworks` parameter.

* [Changed] Mark STPPinManagementService deprecated & suggest alternative.

## 23.19.0 2023-12-11
### Apple Pay
* [Fixed] STPApplePayContext initializer returns nil in more cases where the request is invalid.
* [Fixed] STPApplePayContext now allows Apple Pay when the customer doesn’t have saved cards but can set them up in the Apple Pay sheet (iOS 15+).

### PaymentSheet
* [Fixed] PaymentSheet sets newly saved payment methods as the default so that they're pre-selected the next time the customer pays.
* [Added] PaymentSheet now supports external payment methods. See https://stripe.com/docs/payments/external-payment-methods?platform=ios

### CustomerSheet
* [Added] Saved SEPA payment methods are now displayed to the customer for reuse, similar to saved cards.


## 23.18.3 2023-11-28
### PaymentSheet
* [Fixed] Visual bug where re-presenting PaymentSheet wouldn't show a spinner while it reloads.
* [Added] If PaymentSheet fails to load a deferred intent configuration, we fall back to displaying cards (or the intent configuration payment method types) instead of failing.
* [Fixed] Fixed an issue where PaymentSheet wouldn't accept valid Mexican phone numbers.
* [Added] The ability to customize the success colors of the primary button with `PaymentSheetAppearance.primaryButton.successBackgroundColor` and `PaymentSheetAppearance.primaryButton.successTextColor`.

## 23.18.2 2023-11-06
### CustomerSheet
* [Fixed] CustomerSheet no longer displays saved cards that originated from Apple Pay or Google Pay.

## 23.18.1 2023-10-30
### PaymentSheet
* [Fixed] Added a public initializer for `PaymentSheet.BillingDetails`.
* [Fixed] Fixed some payment method icons not updating to use the latest assets.
* [Fixed] PaymentSheet no longer displays saved cards that originated from Apple Pay or Google Pay.

### PaymentsUI
* [Fixed] Fixed an issue with `STPPaymentCardTextField` where the `paymentCardTextFieldDidEndEditing` delegate method was not called.

### PaymentSheet
* [Fixed] Fixed some payment method icons not updating to use the latest assets.

## 23.18.0 2023-10-23
### PaymentSheet
* [Added] Saved SEPA payment methods are now displayed to the customer for reuse, similar to saved cards.

### PaymentsUI
* [Fixed] Fixed an issue where the unknown card icon would sometimes pick up the view's tint color.

## 23.17.2 2023-10-16
### PaymentsUI
* [Fixed] An issue with `STPPaymentCardTextField`, where the card params were not updated after deleting an empty sub field.
* [Fixed] Switched to Asset Catalogs and updated to the latest card brand logos.

### Payments
* [Added] Support for MobilePay bindings.

## 23.17.1 2023-10-09
### PaymentSheet
* [Fixed] Fixed an issue when advancing from the country dropdown that prevented user's' from typing in their postal code. ([#2936](https://github.com/stripe/stripe-ios/issues/2936))

### PaymentsUI
* [Fixed] An issue with `STPPaymentCardTextField`, where the `paymentCardTextFieldDidChange` delegate method wasn't being called after deleting an empty sub field.

## 23.17.0 2023-10-02
### PaymentSheet
* [Fixed] Fixed an issue with selecting from lists on macOS Catalyst. Note that only macOS 11 or later is supported: We do not recommend releasing a Catalyst app targeting macOS 10.15.
* [Fixed] Fixed an issue with scanning card expiration dates.
* [Fixed] Fixed an issue where billing address collection configuration was not passed to Apple Pay.
* [Added] Support for Swish with PaymentIntents.
* [Added] Support for Bacs Direct Debit with PaymentIntents.

### Basic Integration
* [Fixed] Fixed an issue with scanning card expiration dates.

### Payments
* [Fixed] Fixed an issue where amounts in Serbian Dinar were displayed incorrectly.
* [Fixed] Fixed an issue where the SDK could hang in macOS Catalyst.
* [Added] Support for Swish bindings.

## 23.16.0 2023-09-18
### Payments
* [Added] Properties of STPConnectAccountParams are now mutable.
* [Fixed] Fixed STPConnectAccountCompanyParams.address being force unwrapped. It's now optional.
* [Added] Support for RevolutPay bindings

### PaymentSheet
* [Added] Support for Alipay with PaymentIntents.
* [Added] Support for Cash App Pay with SetupIntents and PaymentIntents with `setup_future_usage`.
* [Added] Support for AU BECS Debit with SetupIntents.
* [Added] Support for OXXO with PaymentIntents.
* [Added] Support for Konbini with PaymentIntents.
* [Added] Support for PayNow with PaymentIntents.
* [Added] Support for PromptPay with PaymentIntents.
* [Added] Support for Boleto with PaymentIntents and SetupIntets.
* [Added] Support for External Payment Method as an invite-only private beta.
* [Added] Support for RevolutPay with SetupIntents and PaymentIntents with setup_future_usage (private beta). Note: PaymentSheet doesn't display this as a saved payment method yet.
* [Added] Support for Alma (Private Beta) with PaymentIntents.

## 23.15.0 2023-08-28
### PaymentSheet
* [Added] Support for AmazonPay (private beta), BLIK, and FPX with PaymentIntents.
* [Fixed] A bug where payment amounts were not displayed correctly for LAK currency.

### StripeApplePay
* Fixed a compile-time issue with using StripeApplePay in an App Extension. ([#2853](https://github.com/stripe/stripe-ios/issues/2853))

### CustomerSheet
* [Added] `CustomerSheet`(https://stripe.com/docs/elements/customer-sheet?platform=ios) API, a prebuilt UI component that lets your customers manage their saved payment methods.

## 23.14.0 2023-08-21
### All
* Improved redirect UX when using Cash App Pay.

### PaymentSheet
* [Added] Support for GrabPay with PaymentIntents.

### Payments
* [Added] You can now create an STPConnectAccountParams without specifying a business type.

### Basic Integration
* [Added] Adds `applePayLaterAvailability` to `STPPaymentContext`, a property that mirrors `PKPaymentRequest.applePayLaterAvailability`. This is useful if you need to disable Apple Pay Later. Note: iOS 17+.


## 23.13.0 2023-08-07
### All
* [Fixed] Fixed compatibility with Xcode 15 beta 3. visionOS is now supported in iPadOS compatibility mode.
### PaymentSheet
* [Added] Enable bancontact and sofort for SetupIntents and PaymentIntents with setup_future_usage. Note: PaymentSheet doesn't display saved SEPA Debit payment methods yet.
### CustomerSheet
* [Added] `us_bank_account` PaymentMethod is now available in CustomerSheet

## 23.12.0 2023-07-31
### PaymentSheet
* [Added] Enable SEPA Debit and iDEAL for SetupIntents and PaymentIntents with setup_future_usage. Note: PaymentSheet doesn't display saved SEPA Debit payment methods yet.
* [Added] Add removeSavedPaymentMethodMessage to PaymentSheet.Configuration and CustomerSheet.Configuration.

### Identity
* [Added] Supports [phone verification](https://stripe.com/docs/identity/phone) in Identity mobile SDK.


## 23.11.2 2023-07-24
### PaymentSheet
* [Fixed] Update stp_icon_add@3x.png to 8bit color depth (Thanks @jszumski)

### CustomerSheet
* [Fixed] Ability to removing payment method immediately after adding it.
* [Fixed] Re-init addPaymentMethodViewController after adding payment method to allow for adding another payment method

## 23.11.1 2023-07-18
### PaymentSheet
* [Fixed] Fixed various bugs in Link private beta.

## 23.11.0 2023-07-17
### CustomerSheet
* [Changed] Breaking interface change for `CustomerSheetResult`. `CustomerSheetResult.canceled` now has a nullable associated value signifying that there is no selected payment method. Please use both `.canceled(StripeOptionSelection?)` and `.selected(PaymentOptionSelection?)` to update your UI to show the latest selected payment method.

## 23.10.0 2023-07-10
### Payments
* [Fixed] A bug where `mandate_data` was not being properly attached to PayPal SetupIntent's.
### PaymentSheet
* [Added] You can now collect payment details before creating a PaymentIntent or SetupIntent. See [our docs](https://stripe.com/docs/payments/accept-a-payment-deferred) for more info. This integration also allows you to [confirm the Intent on the server](https://stripe.com/docs/payments/finalize-payments-on-the-server).

## 23.9.4 2023-07-05
### PaymentSheet
* [Added] US bank accounts are now supported when initializing with an IntentConfiguration.

## 23.9.3 2023-06-26
### PaymentSheet
* [Fixed] Affirm no longer requires shipping details.

### CustomerSheet
* [Added] Added `billingDetailsCollectionConfiguration` to configure how you want to collect billing details (private beta).

## 23.9.2 2023-06-20
### Payments
* [Fixed] Fixed a bug causing Cash App Pay SetupIntents to incorrectly state they were canceled when they succeeded.

### AddressElement
* [Fixed] A bug that was causing `addressViewControllerDidFinish` to return a non-nil `AddressDetails` when the user cancels out of the AddressElement when default values are provided.
* [Fixed] A bug that prevented the auto complete view from being presented when the AddressElement was created with default values.

## 23.9.1 2023-06-12
### PaymentSheet
* [Fixed] Fixed validating the IntentConfiguration matches the PaymentIntent/SetupIntent when it was already confirmed on the server. Note: server-side confirmation is in private beta.
### CustomerSheet
* [Fixed] Fixed bug with removing multiple saved payment methods

## 23.9.0 2023-05-30
### PaymentSheet
* [Changed] The private beta API for https://stripe.com/docs/payments/finalize-payments-on-the-server has changed:
  * If you use `IntentConfiguration(..., confirmHandler:)`, the confirm handler now has an additional `shouldSavePaymentMethod: Bool` parameter that you should ignore.
  * If you use `IntentConfiguration(..., confirmHandlerForServerSideConfirmation:)`, use `IntentConfiguration(..., confirmHandler:)` instead. Additionally, the confirm handler's first parameter is now an `STPPaymentMethod` object instead of a String id. Use `paymentMethod.stripeId` to get its id and send it to your server.
* [Fixed] Fixed PKR currency formatting.

### CustomerSheet
* [Added] [CustomerSheet](https://stripe.com/docs/elements/customer-sheet?platform=ios) is now available (private beta)

## 23.8.0 2023-05-08
### Identity
* [Added] Added test mode M1 for the SDK.

## 23.7.1 2023-05-02
### Payments
* [Fixed] STPPaymentHandler.handleNextAction allows payment methods that are delayed or require further customer action like like SEPA Debit or OXXO.

## 23.7.0 2023-04-24
### PaymentSheet
* [Fixed] Fixed disabled text color, using a lower opacity version of the original color instead of the previous `.tertiaryLabel`.

### Identity
* [Added] Added test mode for the SDK.

## 23.6.2 2023-04-20

### Payments
* [Fixed] Fixed UnionPay cards appearing as invalid in some cases.

### PaymentSheet
* [Fixed] Fixed a bug that prevents users from using SEPA Debit w/ PaymentIntents or SetupIntents and Paypal in PaymentIntent+setup_future_usage or SetupIntent.

## 23.6.1 2023-04-17
### All
* Xcode 13 is [no longer supported by Apple](https://developer.apple.com/news/upcoming-requirements/). Please upgrade to Xcode 14.1 or later.
### PaymentSheet
* [Fixed] Visual bug of the delete icon when deleting saved payment methods reported in [#2461](https://github.com/stripe/stripe-ios/issues/2461).

## 23.6.0 2023-03-27
### PaymentSheet
* [Added] Added `billingDetailsCollectionConfiguration` to configure how you want to collect billing details. See the docs [here](https://stripe.com/docs/payments/accept-a-payment?platform=ios&ui=payment-sheet#billing-details-collection).

## 23.5.1 2023-03-20
### Payments
* [Fixed] Fixed amounts in COP being formatted incorrectly.
* [Fixed] Fixed BLIK payment bindings not handling next actions correctly.
* [Changed] Removed usage of `UIDevice.currentDevice.name`.

### Identity
* [Added] Added a retake photo button on selfie scanning screen.

## 23.5.0 2023-03-13
### Payments
* [Added] API bindings support for Cash App Pay. See the docs [here](https://stripe.com/docs/payments/cash-app-pay/accept-a-payment?platform=mobile).
* [Added] Added `STPCardValidator.possibleBrands(forCard:completion:)`, which returns the list of available networks for a card.

### PaymentSheet
* [Added] Support for Cash App Pay in PaymentSheet.

## 23.4.2 2023-03-06
### Identity
* [Added] ID/Address verification.

## 23.4.1 2023-02-27
### PaymentSheet
* [Added] Debug logging to help identify why specific payment methods are not showing up in PaymentSheet.

### Basic Integration
* [Fixed] Race condition reported in #2302

## 23.4.0 2023-02-21
### PaymentSheet
* [Added] Adds support for setting up PayPal using a SetupIntent or a PaymentIntent w/ setup_future_usage=off_session. Note: PayPal is in beta.

## 23.3.4 2023-02-13
### Financial Connections
* [Changed] Polished Financial Connections UI.

## 23.3.3 2023-01-30
### Payments
* [Changed] Updated image asset for AFFIN bank.

### Financial Connections
* [Fixed] Double encoding of GET parameters.

## 23.3.2 2023-01-09
* [Changed] Using [Tuist](https://tuist.io) to generate Xcode projects. From now on, only release versions of the SDK will include Xcode project files, in case you want to build a non release revision from source, you can follow [these instructions](https://docs.tuist.io/tutorial/get-started) to generate the project files. For Carthage users, this also means that you will only be able to depend on release versions.

### PaymentSheet
* [Added] `PaymentSheetError` now conforms to `CustomDebugStringConvertible` and has a more useful description when no payment method types are available.
* [Changed] Customers can now re-enter the autocomplete flow of `AddressViewController` by tapping an icon in the line 1 text field.

## 23.3.1 2022-12-12
* [Fixed] Fixed a bug where 3 decimal place currencies were not being formatted properly.

### PaymentSheet
* [Fixed] Fixed an issue that caused animations of the card logos in the Card input field to glitch.
* [Fixed] Fixed a layout issue in the "Save my info" checkbox.

### CardScan
* [Fixed] Fixed UX model loading from the wrong bundle. [#2078](https://github.com/stripe/stripe-ios/issues/2078) (Thanks [nickm01](https://github.com/nickm01))

## 23.3.0 2022-12-05
### PaymentSheet
* [Added] Added logos of accepted card brands on Card input field.
* [Fixed] Fixed erroneously displaying the card scan button when card scanning is not available.

### Financial Connections
* [Changed] FinancialConnectionsSheet methods now require to be called from non-extensions.
* [Changed] BankAccountToken.bankAccount was changed to an optional.

## 23.2.0 2022-11-14
### PaymentSheet
* [Added] Added `AddressViewController`, a customizable view controller that collects local and international addresses for your customers. See https://stripe.com/docs/elements/address-element?platform=ios.
* [Added] Added `PaymentSheet.Configuration.allowsPaymentMethodsRequiringShippingAddress`. Previously, to allow payment methods that require a shipping address (e.g. Afterpay and Affirm) in PaymentSheet, you attached a shipping address to the PaymentIntent before initializing PaymentSheet. Now, you can instead set this property to `true` and set `PaymentSheet.Configuration.shippingDetails` to a closure that returns your customers' shipping address. The shipping address will be attached to the PaymentIntent when the customer completes the checkout.
* [Fixed] Fixed user facing error messages for card related errors.
* [Fixed] Fixed `setup_future_usage` value being set when there's no customer.

## 23.1.1 2022-11-07
### Payments
* [Fixed] Fixed an issue with linking the StripePayments SDK in certain configurations.

## 23.1.0 2022-10-31
### CardScan
* [Added] Added a README.md for the `CardScanSheet` integration.

### PaymentSheet
* [Added] Added parameters to customize the primary button and Apple Pay button labels. They can be found under `PaymentSheet.Configuration.primaryButtonLabel` and `PaymentSheet.ApplePayConfiguration.buttonType` respectively.

## 23.0.0 2022-10-24
### Payments
* [Changed] Reduced the size of the SDK by splitting the `Stripe` module into `StripePaymentSheet`, `StripePayments`, and `StripePaymentsUI`. Some manual changes may be required. Migration instructions are available at [https://stripe.com/docs/mobile/ios/sdk-23-migration](https://stripe.com/docs/mobile/ios/sdk-23-migration).

|Module|Description|Compressed|Uncompressed|
|------|-----------|----------|------------|
|StripePaymentSheet|Stripe's [prebuilt payment UI](https://stripe.com/docs/payments/accept-a-payment?platform=ios&ui=payment-sheet).|2.7MB|6.3MB|
|Stripe|Contains all the below frameworks, plus [Issuing](https://stripe.com/docs/issuing/cards/digital-wallets?platform=iOS) and [Basic Integration](/docs/mobile/ios/basic).|2.3MB|5.1MB|
|StripeApplePay|[Apple Pay support](/docs/apple-pay), including `STPApplePayContext`.|0.4MB|1.0MB|
|StripePayments|Bindings for the Stripe Payments API.|1.0MB|2.6MB|
|StripePaymentsUI|Bindings for the Stripe Payments API, [STPPaymentCardTextField](https://stripe.com/docs/payments/accept-a-payment?platform=ios&ui=custom), STPCardFormView, and other UI elements.|1.7MB|3.9MB|

* [Changed] The minimum iOS version is now 13.0. If you'd like to deploy for iOS 12.0, please use Stripe SDK 22.8.4.
* [Changed] STPPaymentCardTextField's `cardParams` parameter has been deprecated in favor of `paymentMethodParams`, making it easier to include the postal code from the card field. If you need to access the `STPPaymentMethodCardParams`, use `.paymentMethodParams.card`.

### PaymentSheet
* [Fixed] Fixed a validation issue where cards expiring at the end of the current month were incorrectly treated as expired.
* [Fixed] Fixed a visual bug in iOS 16 where advancing between text fields would momentarily dismiss the keyboard.

## 22.8.4 2022-10-12
### PaymentSheet
* [Fixed] Use `.formSheet` modal presentation in Mac Catalyst. [#2023](https://github.com/stripe/stripe-ios/issues/2023) (Thanks [sergiocampama](https://github.com/sergiocampama)!)

## 22.8.3 2022-10-03
### CardScan
* [Fixed] [Garbled privacy link text in Card Scan UI](https://github.com/stripe/stripe-ios/issues/2015)

## 22.8.2 2022-09-19
### Identity
* [Changed] Support uploading single side documents.
* [Fixed] Fixed Xcode 14 support.
### Financial Connections
* [Fixed] Fixes an issue of returning canceled result from FinancialConnections if user taps cancel on the manual entry success screen.
### CardScan
* [Added] Added a new parameter to CardScanSheet.present() to specify if the presentation should be done animated or not. Defaults to true.
* [Changed] Changed card scan ML model loading to be async.
* [Changed] Changed minimum deployment target for card scan to iOS 13.

## 22.8.1 2022-09-12
### PaymentSheet
* [Fixed] Fixed potential crash when using Link in Mac Catalyst.
* [Fixed] Fixed Right-to-Left (RTL) layout issues.

### Apple Pay
* [Fixed] Fixed an issue where `applePayContext:willCompleteWithResult:authorizationResult:handler:` may not be called in Objective-C implementations of `STPApplePayContextDelegate`.

## 22.8.0 2022-09-06
### PaymentSheet
* [Changed] Renamed `PaymentSheet.reset()` to `PaymentSheet.resetCustomer()`. See `MIGRATING.md` for more info.
* [Added] You can now set closures in `PaymentSheet.ApplePayConfiguration.customHandlers` to configure the PKPaymentRequest and PKPaymentAuthorizationResult during a transaction. This enables you to build support for [Merchant Tokens](https://developer.apple.com/documentation/passkit/pkpaymentrequest/3916053-recurringpaymentrequest) and [Order Tracking](https://developer.apple.com/documentation/passkit/pkpaymentorderdetails) in iOS 16.

### Apple Pay
* [Added] You can now implement the `applePayContext(_:willCompleteWithResult:handler:)` function in your `ApplePayContextDelegate` to configure the PKPaymentAuthorizationResult during a transaction. This enables you to build support for [Order Tracking](https://developer.apple.com/documentation/passkit/pkpaymentorderdetails) in iOS 16.

## 22.7.1 2022-08-31
* [Fixed] Fixed Mac Catalyst support in Xcode 14. [#2001](https://github.com/stripe/stripe-ios/issues/2001)

### PaymentSheet
* [Fixed] PaymentSheet now uses configuration.apiClient for Apple Pay instead of always using STPAPIClient.shared.
* [Fixed] Fixed a layout issue with PaymentSheet in landscape.

## 22.7.0 2022-08-15
### PaymentSheet
* [Fixed] Fixed a layout issue on iPad.
* [Changed] Improved Link support in custom flow (`PaymentSheet.FlowController`).

## 22.6.0 2022-07-05
### PaymentSheet
* [Added] PaymentSheet now supports Link payment method.
* [Changed] Change behavior of Afterpay/Clearpay: Charge in 3 for GB, FR, and ES

### STPCardFormView
* [Changed] Postal code is no longer collected for billing addresses in Japan.

### Identity
* [Added] The ability to capture Selfie images in the native component flow.
* [Fixed] Fixed an issue where the welcome and confirmation screens were not correctly decoding non-ascii characters.
* [Fixed] Fixed an issue where, if a manually uploaded document could not be decoded on the server, there was no way to select a new image to upload.
* [Fixed] Fixed an issue where the IdentityVerificationSheet completion block was called early when manually uploading a document image instead of using auto-capture.

## 22.5.1 2022-06-21
* [Fixed] Fixed an issue with `STPPaymentHandler` where returning an app redirect could cause a crash.

## 22.5.0 2022-06-13
### PaymentSheet
* [Added] You can now use `PaymentSheet.ApplePayConfiguration.paymentSummaryItems` to directly configure the payment summary items displayed in the Apple Pay sheet. This is useful for recurring payments.

## 22.4.0 2022-05-23
### PaymentSheet
* [Added] The ability to customize the appearance of the PaymentSheet using `PaymentSheet.Appearance`.
* [Added] Support for collecting payments from customers in 54 additional countries within PaymentSheet. Most of these countries are located in Africa and the Middle East.
* [Added] `affirm` and `AUBECSDebit` payment methods are now available in PaymentSheet

## 22.3.2 2022-05-18
### CardScan
* [Added] Added privacy text to the CardImageVerification Sheet UI

## 22.3.1 2022-05-16
* [Fixed] Fixed an issue where ApplePayContext failed to parse an API response if the funding source was unknown.
* [Fixed] Fixed an issue where PaymentIntent confirmation could fail when the user closes the challenge window immediately after successfully completing a challenge

### Identity
* [Fixed] Fixed an issue where the verification flow would get stuck in a document upload loop when verifying with a passport and uploading an image manually.

## 22.3.0 2022-05-03

### PaymentSheet
* [Added] `us_bank_account` PaymentMethod is now available in payment sheet

## 22.2.0 2022-04-25

### Connections
* [Changed] `StripeConnections` SDK has been renamed to `StripeFinancialConnections`. See `MIGRATING.md` for more info.

### PaymentSheet
* [Fixed] Fixed an issue where `source_cancel` API requests were being made for non-3DS payment method types.
* [Fixed] Fixed an issue where certain error messages were not being localized.
* [Added] `us_bank_account` PaymentMethod is now available in PaymentSheet.

### Identity
* [Fixed] Minor UI fixes when using `IdentityVerificationSheet` with native components
* [Changed] Improvements to native component `IdentityVerificationSheet` document detection

## 22.1.1 2022-04-11

### Identity
* [Fixed] Fixes VerificationClientSecret (Thanks [Masataka-n](https://github.com/Masataka-n)!)

## 22.1.0 2022-04-04
* [Changed] Localization improvements.
### Identity
* [Added] `IdentityVerificationSheet` can now be used with native iOS components.

## 22.0.0 2022-03-28
* [Changed] The minimum iOS version is now 12.0. If you'd like to deploy for iOS 11.0, please use Stripe SDK 21.12.0.
* [Added] `us_bank_account` PaymentMethod is now available for ACH Direct Debit payments, including APIs to collect customer bank information (requires `StripeConnections`) and verify microdeposits.
* [Added] `StripeConnections` SDK can be optionally included to support ACH Direct Debit payments.

### PaymentSheet
* [Changed] PaymentSheet now uses light and dark mode agnostic icons for payment method types.
* [Changed] Link payment method (private beta) UX improvements.

### Identity
* [Changed] `IdentityVerificationSheet` now has an availability requirement of iOS 14.3 on its initializer instead of the `present` method.

## 21.13.0 2022-03-15
* [Changed] Binary framework distribution now requires Xcode 13. Carthage users using Xcode 12 need to add the `--no-use-binaries` flag.

### PaymentSheet
* [Fixed] Fixed potential crash when using PaymentSheet custom flow with SwiftUI.
* [Fixed] Fixed being unable to cancel native 3DS2 in PaymentSheet.
* [Fixed] The payment method icons will now use the correct colors when PaymentSheet is configured with `alwaysLight` or `alwaysDark`.
* [Fixed] A race condition when setting the `primaryButtonColor` on `PaymentSheet.Configuration`.
* [Added] PaymentSheet now supports Link (private beta).

### CardScan
* [Added] The `CardImageVerificationSheet` initializer can now take an additional `Configuration` object.

## 21.12.0 2022-02-14
* [Added] We now offer a 1MB Apple Pay SDK module intended for use in an App Clip. Visit [our App Clips docs](https://stripe.com/docs/apple-pay#app-clips) for details.
* `Stripe` now requires `StripeApplePay`. See `MIGRATING.md` for more info.
* [Added] Added a convenience initializer to create an STPCardParams from an STPPaymentMethodParams.

### PaymentSheet
* [Changed] The "save this card" checkbox in PaymentSheet is now unchecked by default in non-US countries.
* [Fixed] Fixes issue that could cause symbol name collisions when using Objective-C
* [Fixed] Fixes potential crash when using PaymentSheet with SwiftUI

## 21.11.1 2022-01-10
* Fixes a build warning in SPM caused by an invalid Package.swift file.

## 21.11.0 2022-01-04
* [Changed] The maximum `identity_document` file upload size has been increased, improving the quality of compressed images. See https://stripe.com/docs/file-upload
* [Fixed] The maximum `dispute_evidence` file upload size has been decreased to match server requirements, preventing the server from rejecting uploads that exceeded 5MB. See https://stripe.com/docs/file-upload
* [Added] PaymentSheet now supports Afterpay / Clearpay, EPS, Giropay, Klarna, Paypal (private beta), and P24.

## 21.10.0 2021-12-14
* Added API bindings for Klarna
* `StripeIdentity` now requires `StripeCameraCore`. See `MIGRATING.md` for more info.
* Releasing `StripeCardScan` Beta iOS SDK
* Fixes a bug where the text field would cause a crash when typing a space (U+0020) followed by pressing the backspace key on iPad. [#1907](https://github.com/stripe/stripe-ios/issues/1907) (Thanks [buhikon](https://github.com/buhikon)!)

## 21.9.1 2021-12-02
* Fixes a build warning caused by a duplicate NSURLComponents+Stripe.swift file.

## 21.9.0 2021-10-18
### PaymentSheet
This release adds several new features to PaymentSheet, our drop-in UI integration:

#### More supported payment methods
The list of supported payment methods depends on your integration.
If you’re using a PaymentIntent, we support:
- Card
- SEPA Debit, bancontact, iDEAL, sofort

If you’re using a PaymentIntent with `setup_future_usage` or a SetupIntent, we support:
- Card
- Apple/GooglePay

Note: To enable SEPA Debit and sofort, set `PaymentSheet.configuration.allowsDelayedPaymentMethods` to `true` on the client.
These payment methods can't guarantee you will receive funds from your customer at the end of the checkout because they take time to settle. Don't enable these if your business requires immediate payment (e.g., an on-demand service). See https://stripe.com/payments/payment-methods-guide

#### Pre-fill billing details
PaymentSheet collects billing details like name and email for certain payment methods. Pre-fill these fields to save customers time by setting `PaymentSheet.Configuration.defaultBillingDetails`.

#### Save payment methods on payment
> This is currently only available for cards + Apple/Google Pay.

PaymentSheet supports PaymentIntents with `setup_future_usage` set. This property tells us to save the payment method for future use (e.g., taking initial payment of a recurring subscription).
When set, PaymentSheet hides the 'Save this card for future use' checkbox and always saves.

#### SetupIntent support
> This is currently only available for cards + Apple/Google Pay.

Initialize PaymentSheet with a SetupIntent to set up cards for future use without charging.

#### Smart payment method ordering
When a customer is adding a new payment method, PaymentSheet uses information like the customers region to show the most relevant payment methods first.

#### Other changes
* Postal code collection for cards is now limited to US, CA, UK
* Fixed SwiftUI memory leaks [Issue #1881](https://github.com/stripe/stripe-ios/issues/1881)
* Added "hint" for error messages
* Adds many new localizations. The SDK now localizes in the following languages: bg-BG,ca-ES,cs-CZ,da,de,el-GR,en-GB,es-419,es,et-EE,fi,fil,fr-CA,fr,hr,hu,id,it,ja,ko,lt-LT,lv-LV,ms-MY,mt,nb,nl,nn-NO,pl-PL,pt-BR,pt-PT,ro-RO,ru,sk-SK,sl-SI,sv,tk,tr,vi,zh-Hans,zh-Hant,zh-HK
* `Stripe` and `StripeIdentity` now require `StripeUICore`. See `MIGRATING.md` for more info.

## 21.8.1 2021-08-10
* Fixes an issue with image loading when using Swift Package Manager.
* Temporarily disabled WeChat Pay support in PaymentMethods.
* The `Stripe` module now requires `StripeCore`. See `MIGRATING.md` for more info.

## 21.8.0 2021-08-04
* Fixes broken card scanning links. (Thanks [ricsantos](https://github.com/ricsantos))
* Fixes accessibilityLabel for postal code field. (Thanks [romanilchyshyndepop](https://github.com/romanilchyshyndepop))
* Improves compile time by 30% [#1846](https://github.com/stripe/stripe-ios/pull/1846) (Thanks [JonathanDowning](https://github.com/JonathanDowning)!)
* Releasing `StripeIdentity` iOS SDK for use with [Stripe Identity](https://stripe.com/identity).

## 21.7.0 2021-07-07
* Fixes an issue with `additionaDocument` field typo [#1833](https://github.com/stripe/stripe-ios/issues/1833)
* Adds support for WeChat Pay to PaymentMethods
* Weak-links SwiftUI [#1828](https://github.com/stripe/stripe-ios/issues/1828)
* Adds 3DS2 support for Cartes Bancaires
* Fixes an issue with camera rotation during card scanning on iPad
* Fixes an issue where PaymentSheet could cause conflicts when included in an app that also includes PanModal [#1818](https://github.com/stripe/stripe-ios/issues/1818)
* Fixes an issue with building on Xcode 13 [#1822](https://github.com/stripe/stripe-ios/issues/1822)
* Fixes an issue where overriding STPPaymentCardTextField's `brandImage()` func had no effect [#1827](https://github.com/stripe/stripe-ios/issues/1827)
* Fixes documentation typo. (Thanks [iAugux](https://github.com/iAugux))

## 21.6.0 2021-05-27
* Adds `STPCardFormView`, a UI component that collects card details
* Adds 'STPRadarSession'. Note this requires additional Stripe permissions to use.

## 21.5.1 2021-05-07
* Fixes the `PaymentSheet` API not being public.
* Fixes an issue with missing headers. (Thanks [jctrouble](https://github.com/jctrouble)!)

## 21.5.0 2021-05-06
* Adds the `PaymentSheet`(https://stripe.dev/stripe-ios/docs/Classes/PaymentSheet.html) API, a prebuilt payment UI.
* Fixes Mac Catalyst support in Xcode 12.5 [#1797](https://github.com/stripe/stripe-ios/issues/1797)
* Fixes `STPPaymentCardTextField` not being open [#1768](https://github.com/stripe/stripe-ios/issues/1797)

## 21.4.0 2021-04-08
* Fixed warnings in Xcode 12.5. [#1772](https://github.com/stripe/stripe-ios/issues/1772)
* Fixes a layout issue when confirming payments in SwiftUI. [#1761](https://github.com/stripe/stripe-ios/issues/1761) (Thanks [mvarie](https://github.com/mvarie)!)
* Fixes a potential race condition when finalizing 3DS2 confirmations.
* Fixes an issue where a 3DS2 transaction could result in an incorrect error message when the card number is incorrect. [#1778](https://github.com/stripe/stripe-ios/issues/1778)
* Fixes an issue where `STPPaymentHandler.shared().handleNextAction` sometimes didn't return a `handleActionError`. [#1769](https://github.com/stripe/stripe-ios/issues/1769)
* Fixes a layout issue when confirming payments in SwiftUI. [#1761](https://github.com/stripe/stripe-ios/issues/1761) (Thanks [mvarie](https://github.com/mvarie)!)
* Fixes an issue with opening URLs on Mac Catalyst
* Fixes an issue where OXXO next action is mistaken for a cancel in STPPaymentHandler
* SetupIntents for iDEAL, Bancontact, EPS, and Sofort will now send the required mandate information.
* Adds support for BLIK.
* Adds `decline_code` information to STPError. [#1755](https://github.com/stripe/stripe-ios/issues/1755)
* Adds support for SetupIntents to STPApplePayContext
* Allows STPPaymentCardTextField to be subclassed. [#1768](https://github.com/stripe/stripe-ios/issues/1768)

## 21.3.1 2021-03-25
* Adds support for Maestro in Apple Pay on iOS 12 or later.

## 21.3.0 2021-02-18
* Adds support for SwiftUI in custom integration using the `STPPaymentCardTextField.Representable` View and the `.paymentConfirmationSheet()` ViewModifier. See `IntegrationTester` for usage examples.
* Removes the UIViewController requirement from STPApplePayContext, allowing it to be used in SwiftUI.
* Fixes an issue where `STPPaymentOptionsViewController` could fail to register a card. [#1758](https://github.com/stripe/stripe-ios/issues/1758)
* Fixes an issue where some UnionPay test cards were marked as invalid. [#1759](https://github.com/stripe/stripe-ios/issues/1759)
* Updates tests to run on Carthage 0.37 with .xcframeworks.


## 21.2.1 2021-01-29
* Fixed an issue where a payment card text field could resize incorrectly on smaller devices or with certain languages. [#1600](https://github.com/stripe/stripe-ios/issues/1600)
* Fixed an issue where the SDK could always return English strings in certain situations. [#1677](https://github.com/stripe/stripe-ios/pull/1677) (Thanks [glaures-ioki](https://github.com/glaures-ioki)!)
* Fixed an issue where an STPTheme had no effect on the navigation bar. [#1753](https://github.com/stripe/stripe-ios/pull/1753) (Thanks  [@rbenna](https://github.com/rbenna)!)
* Fixed handling of nil region codes. [#1752](https://github.com/stripe/stripe-ios/issues/1752)
* Fixed an issue preventing card scanning from being disabled. [#1751](https://github.com/stripe/stripe-ios/issues/1751)
* Fixed an issue with enabling card scanning in an app with a localized Info.plist.[#1745](https://github.com/stripe/stripe-ios/issues/1745)
* Added a missing additionalDocument parameter to STPConnectAccountIndividualVerification.
* Added support for Afterpay/Clearpay.

## 21.2.0 2021-01-06
* Stripe3DS2 is now open source software under the MIT License.
* Fixed various issues with bundling Stripe3DS2 in Cocoapods and Swift Package Manager. All binary dependencies have been removed.
* Fixed an infinite loop during layout on small screen sizes. [#1731](https://github.com/stripe/stripe-ios/issues/1731)
* Fixed issues with missing image assets when using Cocoapods. [#1655](https://github.com/stripe/stripe-ios/issues/1655) [#1722](https://github.com/stripe/stripe-ios/issues/1722)
* Fixed an issue which resulted in unnecessary queries to the BIN information service.
* Adds the ability to `attach` and `detach` PaymentMethod IDs to/from a CustomerContext. [#1729](https://github.com/stripe/stripe-ios/issues/1729)
* Adds support for NetBanking.

## 21.1.0 2020-12-07
* Fixes a crash during manual confirmation of a 3DS2 payment. [#1725](https://github.com/stripe/stripe-ios/issues/1725)
* Fixes an issue that could cause some image assets to be missing in certain configurations. [#1722](https://github.com/stripe/stripe-ios/issues/1722)
* Fixes an issue with confirming Alipay transactions.
* Re-exposes `cardNumber` parameter in `STPPaymentCardTextField`.
* Adds support for UPI.

## 21.0.1 2020-11-19
* Fixes an issue with some initializers not being exposed publicly following the [conversion to Swift](https://stripe.com/docs/mobile/ios/sdk-21-migration).
* Updates GrabPay integration to support synchronous updates.

## 21.0.0 2020-11-18
* The SDK is now written in Swift, and some manual changes are required. Migration instructions are available at [https://stripe.com/docs/mobile/ios/sdk-21-migration](https://stripe.com/docs/mobile/ios/sdk-21-migration).
* Adds full support for Apple silicon.
* Xcode 12.2 is now required.

## 20.1.1 2020-10-23
* Fixes an issue when using Cocoapods 1.10 and Xcode 12. [#1683](https://github.com/stripe/stripe-ios/pull/1683)
* Fixes a warning when using Swift Package Manager. [#1675](https://github.com/stripe/stripe-ios/pull/1675)

## 20.1.0 2020-10-15
* Adds support for OXXO. [#1592](https://github.com/stripe/stripe-ios/pull/1592)
* Applies a workaround for various bugs in Swift Package Manager. [#1671](https://github.com/stripe/stripe-ios/pull/1671) Please see [#1673](https://github.com/stripe/stripe-ios/issues/1673) for additional notes when using Xcode 12.0.
* Card scanning now works when the device's orientation is unknown. [#1659](https://github.com/stripe/stripe-ios/issues/1659)
* The expiration date field's Simplified Chinese localization has been corrected. (Thanks [cythb](https://github.com/cythb)!) [#1654](https://github.com/stripe/stripe-ios/pull/1654)

## 20.0.0 2020-09-14
* [Card scanning](https://github.com/stripe/stripe-ios#card-scanning) is now built into STPAddCardViewController. Card.io support has been removed. [#1629](https://github.com/stripe/stripe-ios/pull/1629)
* Shrunk the SDK from 1.3MB when compressed & thinned to 0.7MB, allowing for easier App Clips integration. [#1643](https://github.com/stripe/stripe-ios/pull/1643)
* Swift Package Manager, Apple Silicon, and Catalyst are now fully supported on Xcode 12. [#1644](https://github.com/stripe/stripe-ios/pull/1644)
* Adds support for 19-digit cards. [#1608](https://github.com/stripe/stripe-ios/pull/1608)
* Adds GrabPay and Sofort as PaymentMethod. [#1627](https://github.com/stripe/stripe-ios/pull/1627)
* Drops support for iOS 10. [#1643](https://github.com/stripe/stripe-ios/pull/1643)

## 19.4.0 2020-08-13
* `pkPaymentErrorForStripeError` no longer returns PKPaymentUnknownErrors. Instead, it returns the original NSError back, resulting in dismissal of the Apple Pay sheet. This means ApplePayContext dismisses the Apple Pay sheet for all errors that aren't specifically PKPaymentError types.
* `metadata` fields are no longer populated on retrieved Stripe API objects and must be fetched on your server using your secret key. If this is causing issues with your deployed app versions please reach out to [Stripe Support](https://support.stripe.com/?contact=true). These fields have been marked as deprecated and will be removed in a future SDK version.

## 19.3.0 2020-05-28
* Adds giropay PaymentMethod bindings [#1569](https://github.com/stripe/stripe-ios/pull/1569)
* Adds Przelewy24 (P24) PaymentMethod bindings [#1556](https://github.com/stripe/stripe-ios/pull/1556)
* Adds Bancontact PaymentMethod bindings [#1565](https://github.com/stripe/stripe-ios/pull/1565)
* Adds EPS PaymentMethod bindings [#1578](https://github.com/stripe/stripe-ios/pull/1578)
* Replaces es-AR localization with es-419 for full Latin American Spanish support and updates multiple localizations [#1549](https://github.com/stripe/stripe-ios/pull/1549) [#1570](https://github.com/stripe/stripe-ios/pull/1570)
* Fixes missing custom number placeholder in `STPPaymentCardTextField` [#1576](https://github.com/stripe/stripe-ios/pull/1576)
* Adds tabbing on external keyboard support to `STPAUBECSFormView` and correctly types it as a `UIView` instead of `UIControl` [#1580](https://github.com/stripe/stripe-ios/pull/1580)

## 19.2.0 2020-05-01
* Adds ability to attach shipping details when confirming PaymentIntents [#1558](https://github.com/stripe/stripe-ios/pull/1558)
* `STPApplePayContext` now provides shipping details in the `applePayContext:didCreatePaymentMethod:paymentInformation:completion:` delegate method and automatically attaches shipping details to PaymentIntents (unless manual confirmation)[#1561](https://github.com/stripe/stripe-ios/pull/1561)
* Adds support for the BECS Direct Debit payment method for Stripe users in Australia [#1547](https://github.com/stripe/stripe-ios/pull/1547)

## 19.1.1 2020-04-28
* Add advancedFraudSignalsEnabled property [#1560](https://github.com/stripe/stripe-ios/pull/1560)

## 19.1.0 2020-04-15
* Relaxes need for dob for full name connect account (`STPConnectAccountIndividualParams`). [#1539](https://github.com/stripe/stripe-ios/pull/1539)
* Adds Chinese (Traditional) and Chinese (Hong Kong) localizations [#1536](https://github.com/stripe/stripe-ios/pull/1536)
* Adds `STPApplePayContext`, a helper class for Apple Pay. [#1499](https://github.com/stripe/stripe-ios/pull/1499)
* Improves accessibility [#1513](https://github.com/stripe/stripe-ios/pull/1513), [#1504](https://github.com/stripe/stripe-ios/pull/1504)
* Adds support for the Bacs Direct Debit payment method [#1487](https://github.com/stripe/stripe-ios/pull/1487)
* Adds support for 16 digit Diners Club cards [#1498](https://github.com/stripe/stripe-ios/pull/1498)

## 19.0.1 2020-03-24
* Fixes an issue building with Xcode 11.4 [#1526](https://github.com/stripe/stripe-ios/pull/1526)

## 19.0.0 2020-02-12
* Deprecates the `STPAPIClient` `initWithConfiguration:` method. Set the `configuration` property on the `STPAPIClient` instance instead. [#1474](https://github.com/stripe/stripe-ios/pull/1474)
* Deprecates `publishableKey` and `stripeAccount` properties of `STPPaymentConfiguration`. See [MIGRATING.md](https://github.com/stripe/stripe-ios/blob/master/MIGRATING.md) for more details. [#1474](https://github.com/stripe/stripe-ios/pull/1474)
* Adds explicit STPAPIClient properties on all SDK components that make API requests. These default to `[STPAPIClient sharedClient]`. This is a breaking change for some users of `stripeAccount`. See [MIGRATING.md](https://github.com/stripe/stripe-ios/blob/master/MIGRATING.md) for more details. [#1469](https://github.com/stripe/stripe-ios/pull/1469)
* The user's postal code is now collected by default in countries that support postal codes. We always recommend collecting a postal code to increase card acceptance rates and reduce fraud. See [MIGRATING.md](https://github.com/stripe/stripe-ios/blob/master/MIGRATING.md) for more details. [#1479](https://github.com/stripe/stripe-ios/pull/1479)

## 18.4.0 2020-01-15
* Adds support for Klarna Pay on Sources API [#1444](https://github.com/stripe/stripe-ios/pull/1444)
* Compresses images using `pngcrush` to reduce SDK size [#1471](https://github.com/stripe/stripe-ios/pull/1471)
* Adds support for CVC recollection in PaymentIntent confirm [#1473](https://github.com/stripe/stripe-ios/pull/1473)
* Fixes a race condition when setting `defaultPaymentMethod` on `STPPaymentOptionsViewController` [#1476](https://github.com/stripe/stripe-ios/pull/1476)

## 18.3.0 2019-12-3
* STPAddCardViewControllerDelegate methods previously removed in v16.0.0 are now marked as deprecated, to help migrating users [#1439](https://github.com/stripe/stripe-ios/pull/1439)
* Fixes an issue where canceling 3DS authentication could leave PaymentIntents in an inaccurate `requires_action` state [#1443](https://github.com/stripe/stripe-ios/pull/1443)
* Fixes text color for large titles [#1446](https://github.com/stripe/stripe-ios/pull/1446)
* Re-adds support for pre-selecting the last selected payment method in STPPaymentContext and STPPaymentOptionsViewController. [#1445](https://github.com/stripe/stripe-ios/pull/1445)
* Fix crash when adding/removing postal code cells [#1450](https://github.com/stripe/stripe-ios/pull/1450)

## 18.2.0 2019-10-31
* Adds support for creating tokens with the last 4 digits of an SSN [#1432](https://github.com/stripe/stripe-ios/pull/1432)
* Renames Standard Integration to Basic Integration

## 18.1.0 2019-10-29
* Adds localizations for English (Great Britain), Korean, Russian, and Turkish [#1373](https://github.com/stripe/stripe-ios/pull/1373)
* Adds support for SEPA Debit as a PaymentMethod [#1415](https://github.com/stripe/stripe-ios/pull/1415)
* Adds support for custom SEPA Debit Mandate params with PaymentMethod [#1420](https://github.com/stripe/stripe-ios/pull/1420)
* Improves postal code UI for users with mismatched regions [#1302](https://github.com/stripe/stripe-ios/issues/1302)
* Fixes a potential crash when presenting the add card view controller [#1426](https://github.com/stripe/stripe-ios/issues/1426)
* Adds offline status checking to FPX payment flows [#1422](https://github.com/stripe/stripe-ios/pull/1422)
* Adds support for push provisions for Issuing users [#1396](https://github.com/stripe/stripe-ios/pull/1396)

## 18.0.0 2019-10-04
* Adds support for building on macOS 10.15 with Catalyst. Use the .xcframework file attached to the release in GitHub. Cocoapods support is coming soon. [#1364](https://github.com/stripe/stripe-ios/issues/1364)
* Errors from the Payment Intents API are now localized by default. See [MIGRATING.md](https://github.com/stripe/stripe-ios/blob/master/MIGRATING.md) for details.
* Adds support for FPX in Standard Integration. [#1390](https://github.com/stripe/stripe-ios/pull/1390)
* Simplified Apple Pay integration when using 3DS2. [#1386](https://github.com/stripe/stripe-ios/pull/1386)
* Improved autocomplete behavior for some STPPaymentHandler blocks. [#1403](https://github.com/stripe/stripe-ios/pull/1403)
* Fixed spurious `keyboardWillAppear` messages triggered by STPPaymentTextCard. [#1393](https://github.com/stripe/stripe-ios/pull/1393)
* Fixed an issue with non-numeric placeholders in STPPaymentTextCard. [#1394](https://github.com/stripe/stripe-ios/pull/1394)
* Dropped support for iOS 9. Please continue to use 17.0.2 if you need to support iOS 9.

## 17.0.2 2019-09-24
* Fixes an error that could prevent a 3D Secure 2 challenge dialog from appearing in certain situations.
* Improved VoiceOver support. [#1384](https://github.com/stripe/stripe-ios/pull/1384)
* Updated Apple Pay and Mastercard branding. [#1374](https://github.com/stripe/stripe-ios/pull/1374)
* Updated the Standard Integration example app to use automatic confirmation. [#1363](https://github.com/stripe/stripe-ios/pull/1363)
* Added support for collecting email addresses and phone numbers from Apple Pay. [#1372](https://github.com/stripe/stripe-ios/pull/1372)
* Introduced support for FPX payments. (Invite-only Beta) [#1375](https://github.com/stripe/stripe-ios/pull/1375)

## 17.0.1 2019-09-09
* Cancellation during the 3DS2 flow will no longer cause an unexpected error. [#1353](https://github.com/stripe/stripe-ios/pull/1353)
* Large Title UIViewControllers will no longer have a transparent background in iOS 13. [#1362](https://github.com/stripe/stripe-ios/pull/1362)
* Adds an `availableCountries` option to STPPaymentConfiguration, allowing one to limit the list of countries in the address entry view. [#1327](https://github.com/stripe/stripe-ios/pull/1327)
* Fixes a crash when using card.io. [#1357](https://github.com/stripe/stripe-ios/pull/1357)
* Fixes an issue with birthdates when creating a Connect account. [#1361](https://github.com/stripe/stripe-ios/pull/1361)
* Updates example code to Swift 5. [#1354](https://github.com/stripe/stripe-ios/pull/1354)
* The default value of `[STPTheme translucentNavigationBar]` is now `YES`. [#1367](https://github.com/stripe/stripe-ios/pull/1367)

## 17.0.0 2019-09-04
* Adds support for iOS 13, including Dark Mode and minor bug fixes. [#1307](https://github.com/stripe/stripe-ios/pull/1307)
* Updates API version from 2015-10-12 to 2019-05-16 [#1254](https://github.com/stripe/stripe-ios/pull/1254)
  * Adds `STPSourceRedirectStatusNotRequired` to `STPSourceRedirectStatus`.  Previously, optional redirects were marked as `STPSourceRedirectStatusSucceeded`.
  * Adds `STPSourceCard3DSecureStatusRecommended` to `STPSourceCard3DSecureStatus`.
  * Removes `STPLegalEntityParams`.  Initialize an `STPConnectAccountParams` with an `individual` or `company` dictionary instead. See https://stripe.com/docs/api/tokens/create_account#create_account_token-account
* Changes the `STPPaymentContextDelegate paymentContext:didCreatePaymentResult:completion:` completion block type to `STPPaymentStatusBlock`, to let you inform the context that the user canceled.
* Adds initial support for WeChat Pay. [#1326](https://github.com/stripe/stripe-ios/pull/1326)
* The user's billing address will now be included when creating a PaymentIntent from an Apple Pay token. [#1334](https://github.com/stripe/stripe-ios/pull/1334)


## 16.0.7 2019-08-23
* Fixes STPThreeDSUICustomization not initializing defaults correctly. [#1303](https://github.com/stripe/stripe-ios/pull/1303)
* Fixes STPPaymentHandler treating post-authentication errors as authentication errors [#1291](https://github.com/stripe/stripe-ios/pull/1291)
* Removes preferredStatusBarStyle from STPThreeDSUICustomization, see STPThreeDSNavigationBarCustomization.barStyle instead [#1308](https://github.com/stripe/stripe-ios/pull/1308)

## 16.0.6 2019-08-13
* Adds a method to STPAuthenticationContext allowing you to configure the SFSafariViewController presented for web-based authentication.
* Adds STPAddress initializer that takes STPPaymentMethodBillingDetails. [#1278](https://github.com/stripe/stripe-ios/pull/1278)
* Adds convenience method to populate STPUserInformation with STPPaymentMethodBillingDetails. [#1278](https://github.com/stripe/stripe-ios/pull/1278)
* STPShippingAddressViewController prefills billing address for PaymentMethods too now, not just Card. [#1278](https://github.com/stripe/stripe-ios/pull/1278)
* Update libStripe3DS2.a to avoid a conflict with Firebase. [#1293](https://github.com/stripe/stripe-ios/issues/1293)

## 16.0.5 2019-08-09
* Fixed an compatibility issue when building with certain Cocoapods configurations. [#1288](https://github.com/stripe/stripe-ios/issues/1288)

## 16.0.4 2019-08-08
* Improved compatibility with other OpenSSL-using libraries. [#1265](https://github.com/stripe/stripe-ios/issues/1265)
* Fixed compatibility with Xcode 10.1. [#1273](https://github.com/stripe/stripe-ios/issues/1273)
* Fixed an issue where STPPaymentContext could be left in a bad state when cancelled. [#1284](https://github.com/stripe/stripe-ios/pull/1284)

## 16.0.3 2019-08-01
* Changes to code obfuscation, resolving an issue with App Store review [#1269](https://github.com/stripe/stripe-ios/pull/1269)
* Adds Apple Pay support to STPPaymentHandler [#1264](https://github.com/stripe/stripe-ios/pull/1264)

## 16.0.2 2019-07-29
* Adds API to let users set a default payment option for Standard Integration [#1252](https://github.com/stripe/stripe-ios/pull/1252)
* Removes querying the Advertising Identifier (IDFA).
* Adds customizable UIStatusBarStyle to STDSUICustomization.

## 16.0.1 2019-07-25
* Migrates Stripe3DS2.framework to libStripe3DS2.a, resolving an issue with App Store validation. [#1246](https://github.com/stripe/stripe-ios/pull/1246)
* Fixes a crash in STPPaymentHandler. [#1244](https://github.com/stripe/stripe-ios/pull/1244)

## 16.0.0 2019-07-18
* Migrates STPPaymentCardTextField.cardParams property type from STPCardParams to STPPaymentMethodCardParams
* STPAddCardViewController:
    * Migrates addCardViewController:didCreateSource:completion: and addCardViewController:didCreateToken:completion: to addCardViewController:didCreatePaymentMethod:completion
    * Removes managedAccountCurrency property - there’s no equivalent parameter necessary for PaymentMethods.
* STPPaymentOptionViewController now shows, adds, removes PaymentMethods instead of Source/Tokens.
* STPCustomerContext, STPBackendAPIAdapter:
    * Removes selectDefaultCustomerSource:completion: -  Users must explicitly select their Payment Method of choice.
    * Migrates detachSourceFromCustomer:completion:, attachSourceToCustomer:completion to detachPaymentMethodFromCustomer:completion:, attachPaymentMethodToCustomer:completion:
    * Adds listPaymentMethodsForCustomerWithCompletion: - the Customer object doesn’t contain attached Payment Methods; you must fetch it from the Payment Methods API.
* STPPaymentContext now uses the new Payment Method APIs listed above instead of Source/Token, and returns the reworked STPPaymentResult containing a PaymentMethod.
* Migrates STPPaymentResult.source to paymentMethod of type STPPaymentMethod
* Deprecates STPPaymentIntentAction* types, replaced by STPIntentAction*. [#1208](https://github.com/stripe/stripe-ios/pull/1208)
  * Deprecates `STPPaymentIntentAction`, replaced by `STPIntentAction`
  * Deprecates `STPPaymentIntentActionType`, replaced by `STPIntentActionType`
  * Deprecates `STPPaymentIntentActionRedirectToURL`, replaced by `STPIntentActionTypeRedirectToURL`
* Adds support for SetupIntents.  See https://stripe.com/docs/payments/cards/saving-cards#saving-card-without-payment
* Adds support for 3DS2 authentication.  See https://stripe.com/docs/mobile/ios/authentication

## 15.0.1 2019-04-16
* Adds configurable support for JCB (Apple Pay). [#1158](https://github.com/stripe/stripe-ios/pull/1158)
* Updates sample apps to use `PaymentIntents` and `PaymentMethods` where available. [#1159](https://github.com/stripe/stripe-ios/pull/1159)
* Changes `STPPaymentMethodCardParams` `expMonth` and `expYear` property types to `NSNumber *` to fix a bug using Apple Pay. [#1161](https://github.com/stripe/stripe-ios/pull/1161)

## 15.0.0 2019-3-19
* Renames all former references to 'PaymentMethod' to 'PaymentOption'. See [MIGRATING.md](/MIGRATING.md) for more details. [#1139](https://github.com/stripe/stripe-ios/pull/1139)
  * Renames `STPPaymentMethod` to `STPPaymentOption`
  * Renames `STPPaymentMethodType` to `STPPaymentOptionType`
  * Renames `STPApplePaymentMethod` to `STPApplePayPaymentOption`
  * Renames `STPPaymentMethodTuple` to `STPPaymentOptionTuple`
  * Renames `STPPaymentMethodsViewController` to `STPPaymentOptionsViewController`
  * Renames all properties, methods, comments referencing 'PaymentMethod' to 'PaymentOption'
* Rewrites `STPaymentMethod` and `STPPaymentMethodType` to match the [Stripe API](https://stripe.com/docs/api/payment_methods/object). [#1140](https://github.com/stripe/stripe-ios/pull/1140).
* Adds `[STPAPI createPaymentMethodWithParams:completion:]`, which creates a PaymentMethod. [#1141](https://github.com/stripe/stripe-ios/pull/1141)
* Adds `paymentMethodParams` and `paymentMethodId` to `STPPaymentIntentParams`.  You can now confirm a PaymentIntent with a PaymentMethod. [#1142](https://github.com/stripe/stripe-ios/pull/1142)
* Adds `paymentMethodTypes` to `STPPaymentIntent`.
* Deprecates several Source-named properties, based on changes to the [Stripe API](https://stripe.com/docs/upgrades#2019-02-11). [#1146](https://github.com/stripe/stripe-ios/pull/1146)
  * Deprecates `STPPaymentIntentParams.saveSourceToCustomer`, replaced by `savePaymentMethod`
  * Deprecates `STPPaymentIntentsStatusRequiresSource`, replaced by `STPPaymentIntentsStatusRequiresPaymentMethod`
  * Deprecates `STPPaymentIntentsStatusRequiresSourceAction`, replaced by `STPPaymentIntentsStatusRequiresAction`
  * Deprecates `STPPaymentIntentSourceAction`, replaced by `STPPaymentIntentAction`
  * Deprecates `STPPaymentSourceActionAuthorizeWithURL`, replaced by `STPPaymentActionRedirectToURL`
  * Deprecates `STPPaymentIntent.nextSourceAction`, replaced by `nextAction`
* Added new localizations for the following languages [#1050](https://github.com/stripe/stripe-ios/pull/1050)
  * Danish
  * Spanish (Argentina/Latin America)
  * French (Canada)
  * Norwegian
  * Portuguese (Brazil)
  * Portuguese (Portugal)
  * Swedish
* Deprecates `STPEphemeralKeyProvider`, replaced by `STPCustomerEphemeralKeyProvider`.  We now allow for ephemeral keys that are not customer [#1131](https://github.com/stripe/stripe-ios/pull/1131)
* Adds CVC image for Amex cards [#1046](https://github.com/stripe/stripe-ios/pull/1046)
* Fixed `STPPaymentCardTextField.nextFirstResponderField` to never return nil [#1059](https://github.com/stripe/stripe-ios/pull/1059)
* Improves return key functionality for `STPPaymentCardTextField`, `STPAddCardViewController` [#1059](https://github.com/stripe/stripe-ios/pull/1059)
* Add postal code support for Saudi Arabia [#1127](https://github.com/stripe/stripe-ios/pull/1127)
* CVC field updates validity if card number/brand change [#1128](https://github.com/stripe/stripe-ios/pull/1128)

## 14.0.0 2018-11-14
* Changes `STPPaymentCardTextField`, which now copies the `cardParams` property. See [MIGRATING.md](/MIGRATING.md) for more details. [#1031](https://github.com/stripe/stripe-ios/pull/1031)
* Renames `STPPaymentIntentParams.returnUrl` to `STPPaymentIntentParams.returnURL`. [#1037](https://github.com/stripe/stripe-ios/pull/1037)
* Removes `STPPaymentIntent.returnUrl` and adds `STPPaymentIntent.nextSourceAction`, based on changes to the [Stripe API](https://stripe.com/docs/upgrades#2018-11-08). [#1038](https://github.com/stripe/stripe-ios/pull/1038)
* Adds `STPVerificationParams.document_back` property. [#1017](https://github.com/stripe/stripe-ios/pull/1017)
* Fixes bug in `STPPaymentMethodsViewController` where selected payment method changes back if it wasn't dismissed in the `didFinish` delegate method. [#1020](https://github.com/stripe/stripe-ios/pull/1020)

## 13.2.0 2018-08-14
* Adds `STPPaymentMethod` protocol implementation for `STPSource`. You can now call `image`/`templatedImage`/`label` on a source. [#976](https://github.com/stripe/stripe-ios/pull/976)
* Fixes crash in `STPAddCardViewController` with some prefilled billing addresses [#1004](https://github.com/stripe/stripe-ios/pull/1004)
* Fixes `STPPaymentCardTextField` layout issues on small screens [#1009](https://github.com/stripe/stripe-ios/pull/1009)
* Fixes hidden text fields in `STPPaymentCardTextField` from being read by VoiceOver [#1012](https://github.com/stripe/stripe-ios/pull/1012)
* Updates example app to add client-side metadata `charge_request_id` to requests to `example-ios-backend` [#1008](https://github.com/stripe/stripe-ios/pull/1008)

## 13.1.0 2018-07-13
* Adds `STPPaymentIntent` to support PaymentIntents. [#985](https://github.com/stripe/stripe-ios/pull/985), [#986](https://github.com/stripe/stripe-ios/pull/986), [#987](https://github.com/stripe/stripe-ios/pull/987), [#988](https://github.com/stripe/stripe-ios/pull/988)
* Reduce `NSURLSession` memory footprint. [#969](https://github.com/stripe/stripe-ios/pull/969)
* Fixes invalid JSON error when deleting `Card` from a `Customer`. [#992](https://github.com/stripe/stripe-ios/pull/992)

## 13.0.3 2018-06-11
* Fixes payment method label overlapping the checkmark, for Amex on small devices [#952](https://github.com/stripe/stripe-ios/pull/952)
* Adds EPS and Multibanco support to `STPSourceParams` [#961](https://github.com/stripe/stripe-ios/pull/961)
* Adds `STPBillingAddressFieldsName` option to `STPBillingAddressFields` [#964](https://github.com/stripe/stripe-ios/pull/964)
* Fixes crash in `STPColorUtils.perceivedBrightnessForColor` [#954](https://github.com/stripe/stripe-ios/pull/954)
* Applies recommended project changes for Xcode 9.4 [#963](https://github.com/stripe/stripe-ios/pull/963)
* Fixes `[Stripe handleStripeURLCallbackWithURL:url]` incorrectly returning `NO` [#962](https://github.com/stripe/stripe-ios/pull/962)

## 13.0.2 2018-05-24
* Makes iDEAL `name` parameter optional, also accepts empty string as `nil` [#940](https://github.com/stripe/stripe-ios/pull/940)
* Adjusts scroll view content offset behavior when focusing on a text field [#943](https://github.com/stripe/stripe-ios/pull/943)

## 13.0.1 2018-05-17
* Fixes an issue in `STPRedirectContext` causing some redirecting sources to fail in live mode due to prematurely dismissing the `SFSafariViewController` during the initial redirects. [#937](https://github.com/stripe/stripe-ios/pull/937)

## 13.0.0 2018-04-26
* Removes Bitcoin source support. See MIGRATING.md. [#931](https://github.com/stripe/stripe-ios/pull/931)
* Adds Masterpass support to `STPSourceParams` [#928](https://github.com/stripe/stripe-ios/pull/928)
* Adds community submitted Norwegian (nb) translation. Thank @Nailer!
* Fixes example app usage of localization files (they were not able to be tested in Finnish and Norwegian before)
* Silences STPAddress deprecation warnings we ignore to stay compatible with older iOS versions
* Fixes "Card IO" link in full SDK reference [#913](https://github.com/stripe/stripe-ios/pull/913)

## 12.1.2 2018-03-16
* Updated the "62..." credit card number BIN range to show a UnionPay icon

## 12.1.1 2018-02-22
* Fix issue with apple pay token creation in PaymentContext, introduced by 12.1.0. [#899](https://github.com/stripe/stripe-ios/pull/899)
* Now matches clang static analyzer settings with Cocoapods, so you won't see any more analyzer issues. [#897](https://github.com/stripe/stripe-ios/pull/897)

## 12.1.0 2018-02-05
* Adds `createCardSources` to `STPPaymentConfiguration`. If you enable this option, when your user adds a card in the SDK's UI, a card source will be created and attached to their Stripe Customer. If this option is disabled (the default), a card token is created. For more information on card sources, see https://stripe.com/docs/sources/cards

## 12.0.1 2018-01-31
* Adding Visa Checkout support to `STPSourceParams` [#889](https://github.com/stripe/stripe-ios/pull/889)

## 12.0.0 2018-01-16
* Minimum supported iOS version is now 9.0.
  * If you need to support iOS 8, the last supported version is [11.5.0](https://github.com/stripe/stripe-ios/releases/tag/v11.5.0)
* Minimum supported Xcode version is now 9.0
* `AddressBook` framework support has been removed.
* `STPRedirectContext` will no longer retain itself for the duration of the redirect, you must explicitly maintain a reference to it yourself. [#846](https://github.com/stripe/stripe-ios/pull/846)
* `STPPaymentConfiguration.requiredShippingAddress` now is a set of `STPContactField` objects instead of a `PKAddressField` bitmask. [#848](https://github.com/stripe/stripe-ios/pull/848)
* See MIGRATING.md for more information on any of the previously mentioned breaking API changes.
* Pre-built view controllers now layout properly on iPhone X in landscape orientation, respecting `safeAreaInsets`. [#854](https://github.com/stripe/stripe-ios/pull/854)
* Fixes a bug in `STPAddCardViewController` that prevented users in countries without postal codes from adding a card when `requiredBillingFields = .Zip`. [#853](https://github.com/stripe/stripe-ios/pull/853)
* Fixes a bug in `STPPaymentCardTextField`. When completely filled out, it ignored calls to `becomeFirstResponder`. [#855](https://github.com/stripe/stripe-ios/pull/855)
* `STPPaymentContext` now has a `largeTitleDisplayMode` property, which you can use to control the title display mode in the navigation bar of our pre-built view controllers. [#849](https://github.com/stripe/stripe-ios/pull/849)
* Fixes a bug where `STPPaymentContext`'s `retryLoading` method would not re-retrieve the customer object, even after calling `STPCustomerContext`'s `clearCachedCustomer` method. [#863](https://github.com/stripe/stripe-ios/pull/863)
* `STPPaymentContext`'s `retryLoading` method will now always attempt to retrieve a new customer object, regardless of whether a cached customer object is available. Previously, this method was only intended for recovery from a loading error; if a customer had already been retrieved, `retryLoading` would do nothing. [#863](https://github.com/stripe/stripe-ios/pull/863)
* `STPCustomerContext` has a new property: `includeApplePaySources`. It is turned off by default. [#864](https://github.com/stripe/stripe-ios/pull/864)
* Adds `UITextContentType` support. This turns on QuickType suggestions for the name, email, and address fields; and uses a better keyboard for Payment Card fields. [#870](https://github.com/stripe/stripe-ios/pull/870)
* Fixes a bug that prevented redirects to the 3D Secure authentication flow when it was optional. [#878](https://github.com/stripe/stripe-ios/pull/878)
* `STPPaymentConfiguration` now has a `stripeAccount` property, which can be used to make API requests on behalf of a Connected account. [#875](https://github.com/stripe/stripe-ios/pull/875)
* Adds `- [STPAPIClient createTokenWithConnectAccount:completion:]`, which creates Tokens for Connect Accounts: (optionally) accepting the Terms of Service, and sending information about the legal entity. [#876](https://github.com/stripe/stripe-ios/pull/876)
* Fixes an iOS 11 bug in `STPPaymentCardTextField` that blocked tapping on the number field while editing the expiration or CVC on narrow devices (4" screens). [#883](https://github.com/stripe/stripe-ios/pull/883)

## 11.5.0 2017-11-09
* Adds a new helper method to `STPSourceParams` for creating reusable Alipay sources. [#811](https://github.com/stripe/stripe-ios/pull/811)
* Silences spurious availability warnings when using Xcode9 [#823](https://github.com/stripe/stripe-ios/pull/823)
* Auto capitalizes currency code when using `paymentRequestWithMerchantIdentifier ` to improve compatibility with iOS 11 `PKPaymentAuthorizationViewController` [#829](https://github.com/stripe/stripe-ios/pull/829)
* Fixes a bug in `STPRedirectContext` which caused `SFSafariViewController`-based redirects to incorrectly dismiss when switching apps. [#833](https://github.com/stripe/stripe-ios/pull/833)
* Fixes a bug that incorrectly offered users the option to "Use Billing Address" on the shipping address screen when there was no existing billing address to fill in. [#834](https://github.com/stripe/stripe-ios/pull/834)

## 11.4.0 2017-10-20
* Restores `[STPCard brandFromString:]` method which was marked as deprecated in a recent version [#801](https://github.com/stripe/stripe-ios/pull/801)
* Adds `[STPBankAccount metadata]` and `[STPCard metadata]` read-only accessors and improves annotation for `[STPSource metadata]` [#808](https://github.com/stripe/stripe-ios/pull/808)
* Un-deprecates `STPBackendAPIAdapter` and all associated methods. [#813](https://github.com/stripe/stripe-ios/pull/813)
* The `STPBackendAPIAdapter` protocol now includes two optional methods, `detachSourceFromCustomer` and `updateCustomerWithShipping`. If you've implemented a class conforming to `STPBackendAPIAdapter`, you may add implementations of these methods to support deleting cards from a customer and saving shipping info to a customer. [#813](https://github.com/stripe/stripe-ios/pull/813)
* Adds the ability to set custom footers on view controllers managed by the SDK. [#792](https://github.com/stripe/stripe-ios/pull/792)
* `STPPaymentMethodsViewController` will now display saved card sources in addition to saved card tokens. [#810](https://github.com/stripe/stripe-ios/pull/810)
* Fixes a bug where certain requests would return a generic failed to parse response error instead of the actual API error. [#809](https://github.com/stripe/stripe-ios/pull/809)

## 11.3.0 2017-09-13
* Adds support for creating `STPSourceParams` for P24 source [#779](https://github.com/stripe/stripe-ios/pull/779)
* Adds support for native app-to-app Alipay redirects [#783](https://github.com/stripe/stripe-ios/pull/783)
* Fixes crash when `paymentContext.hostViewController` is set to a `UINavigationController` [#786](https://github.com/stripe/stripe-ios/pull/786)
* Improves support and compatibility with iOS 11
  * Explicitly disable code coverage generation for compatibility with Carthage in Xcode 9 [#795](https://github.com/stripe/stripe-ios/pull/795)
  * Restore use of native "Back" buttons [#789](https://github.com/stripe/stripe-ios/pull/789)
* Changes and fixes methods on `STPCard`, `STPCardParams`, `STPBankAccount`, and `STPBankAccountParams` to bring card objects more in line with the rest of the API. See MIGRATING for further details.
  * `STPCard` and `STPCardParams` [#760](https://github.com/stripe/stripe-ios/pull/760)
  * `STPBankAccount` and `STPBankAccountParams` [#761](https://github.com/stripe/stripe-ios/pull/761)
* Adds nullability annotations to `STPPaymentMethod` protocol [#753](https://github.com/stripe/stripe-ios/pull/753)
* Improves the `[STPAPIResponseDecodable allResponseFields]` by removing all instances of `[NSNull null]` including ones that are nested. See MIGRATING.md. [#747](https://github.com/stripe/stripe-ios/pull/747)

## 11.2.0 2017-07-27
* Adds an option to allow users to delete payment methods from the `STPPaymentMethodsViewController`. Enabled by default but can disabled using the `canDeletePaymentMethods` property of `STPPaymentConfiguration`.
  * Screenshots: https://user-images.githubusercontent.com/28276156/28131357-7a353474-66ee-11e7-846c-b38277d111fd.png
* Adds a postal code field to `STPPaymentCardTextField`, configurable with `postalCodeEntryEnabled` and `postalCodePlaceholder`. Disabled by default.
* `STPCustomer`'s `shippingAddress` property is now correctly annotated as nullable.
* Removed `STPCheckoutUnknownError`, `STPCheckoutTooManyAttemptsError`, and `STPCustomerContextMissingKeyProviderError`. These errors will no longer occur.

## 11.1.0 2017-07-12
* Adds stripeAccount property to `STPAPIClient`, set this to perform API requests on behalf of a connected account
* Fixes the `routingNumber` property of `STPBankAccount` so that it is populated when the information is available
* Adds iOS Objective-C Style Guide

## 11.0.0 2017-06-27
* We've greatly simplified the integration for `STPPaymentContext`. See MIGRATING.md.
* As part of this new integration, we've added a new class, `STPCustomerContext`, which will automatically prefetch your customer and cache it for a brief interval. We recommend initializing your `STPCustomerContext` before your user enters your checkout flow so their payment methods are loaded in advance. If in addition to using `STPPaymentContext`, you create a separate `STPPaymentMethodsViewController` to let your customer manage their payment methods outside of your checkout flow, you can use the same instance of `STPCustomerContext` for both.
* We've added a `shippingAddress` property to `STPUserInformation`, which you can use to pre-fill your user's shipping information.
* `STPPaymentContext` will now save your user's shipping information to their Stripe customer object. Shipping information will automatically be pre-filled from the customer object for subsequent checkouts.
* Fixes nullability annotation for `[STPFile stringFromPurpose:]`. See MIGRATING.md.
* Adds description implementations to all public models, for easier logging and debugging.
* The card autofill via SMS feature of `STPPaymentContext` has been removed. See MIGRATING.md.

## 10.2.0 2017-06-19
* We've added a `paymentCountry` property to `STPPaymentContext`. This affects the countryCode of Apple Pay payments, and defaults to "US". You should set this to the country your Stripe account is in.
* `paymentRequestWithMerchantIdentifier:` has been deprecated. See MIGRATING.md
* If the card.io framework is present in your app, `STPPaymentContext` and `STPAddCardViewController` will show a "scan card" button.
* `STPAddCardViewController` will now attempt to auto-fill the users city and state from their entered Zip code (United States only)
* Polling for source object updates is deprecated. Check https://stripe.com/docs for the latest best practices on how to integrate with the sources API using webhooks.
* Fixes a crash in `STPCustomerDeserializer` when both data and error are nil.
* `paymentMethodsViewController:didSelectPaymentMethod:` is now optional.
* Updates the example apps to use Alamofire.

## 10.1.0 2017-05-05
* Adds STPRedirectContext, a helper class for handling redirect sources.
* STPAPIClient now supports tokenizing a PII number and uploading images.
* Updates STPPaymentCardTextField's icons to match Elements on the web. When the card number is invalid, the field will now display an error icon.
* The alignment of the new brand icons has changed to match the new CVC and error icons. If you use these icons via `STPImageLibrary`, you may need to adjust your layout.
* STPPaymentCardTextField's isValid property is now KVO-observable.
* When creating STPSourceParams for a SEPA debit source, address fields are now optional.
* `STPPaymentMethodsViewControllerDelegate` now has a separate `paymentMethodsViewControllerDidCancel:` callback, differentiating from successful method selections. You should make sure to also dismiss the view controller in that callback
* Because collecting some basic data on tokenization helps us detect fraud, we've removed the ability to disable analytics collection using `[Stripe disableAnalytics]`.

## 10.0.1 2017-03-16
* Fixes a bug where card sources didn't include the card owner's name.
* Fixes an issue where STPPaymentMethodsViewController didn't reload after adding a new payment method.

## 10.0.0 2017-03-06
* Adds support for creating, retrieving, and polling Sources. You can enable any payment methods available to you in the Dashboard.
  * https://stripe.com/docs/mobile/ios/sources
  * https://dashboard.stripe.com/account/payments/settings
* Updates the Objective-C example app to include example integrations using several different payment methods.
* Updates `STPCustomer` to include `STPSource` objects in its `sources` array if a customer has attached sources.
* Removes methods deprecated in Version 6.0.
* Fixes property declarations missing strong/nullable identifiers.

## 9.4.0 2017-02-03
* Adds button to billing/shipping entry screens to fill address information from the other one.
* Fixes and unifies view controller behavior around theming and nav bars.
* Adds month validity check to `validationStateForExpirationYear`
* Changes some Apple Pay images to better conform to official guidelines.
* Changes STPPaymentCardTextField's card number placeholder to "4242..."
* Updates STPPaymentCardTextField's CVC placeholder so that it changes to "CVV" for Amex cards

## 9.3.0 2017-01-05
* Fixes a regression introduced in v9.0.0 in which color in STPTheme is used as the background color for UINavigationBar
  * Note: This will cause navigation bar theming to work properly as described in the Stripe iOS docs, but you may need to audit your custom theme settings if you based them on the actual behavior of 9.0-9.2
* If the navigation bar has a theme different than the view controller's theme, STP view controllers will use the bar's theme to style it's UIBarButtonItems
* Adds a fallback to using main bundle for localized strings lookup if locale is set to a language the SDK doesn't support
* Adds method to get a string of a card brand from `STPCardBrand`
* Updated description of how to run tests in README
* Fixes crash when user cancels payment before STPBackendAPIAdapter methods finish
* Fixes bug where country picker wouldn't update when first selected.


## 9.2.0 2016-11-14
* Moves FBSnapshotTestCase dependency to Cartfile.private. No changes if you are not using Carthage.
* Adds prebuilt UI for collecting shipping information.

## 9.1.0 2016-11-01
* Adds localized strings for 7 languages: de, es, fr, it, ja, nl, zh-Hans.
* Slight redesign to card/billing address entry screen.
* Improved internationalization for State/Province/County address field.
* Adds new Mastercard 2-series BIN ranges.
* Fixes an issue where callbacks may be run on the wrong thread.
* Fixes UIAppearance compatibility in STPPaymentCardTextField.
* Fixes a crash when changing application language via an Xcode scheme.

## 9.0.0 2016-10-04
* Change minimum requirements to iOS 8 and Xcode 8
* Adds "app extension API only" support.
* Updates Swift example app to Swift 3
* Various fixes to ObjC example app

## 8.0.7 2016-09-15
* Add ability to set currency for managed accounts when adding card
* Fix broken links for Privacy Policy/Terms of Service for Remember Me feature
* Sort countries in picker alphabetically by name instead of ISO code
* Make "County" field optional on billing address screen.
* PKPayment-related methods are now annotated as available in iOS8+ only
* Optimized speed of input sanitation methods (thanks @kballard!)

## 8.0.6 2016-09-01
* Improved internationalization on billing address forms
  * Users in countries that don't use postal codes will no longer see that field.
  * The country field is now auto filled in with the phone's region
  * Changing the selected country will now live update other fields on the form (such as State/County or Zip/Postal Code).
* Fixed an issue where certain Cocoapods configurations could result in Stripe resource files being used in place of other frameworks' or the app's resources.
* Fixed an issue where when using Apple Pay, STPPaymentContext would fire two `didFinishWithStatus` messages.
* Fixed the `deviceSupportsApplePay` method to also check for Discover cards.
* Removed keys from Stripe.bundle's Info.plist that were causing iTunes Connect to sometimes error on app submission.

## 8.0.5 2016-08-26
* You can now optionally use an array of PKPaymentSummaryItems to set your payment amount, if you would like more control over how Apple Pay forms are rendered.
* Updated credit card and Apple Pay icons.
* Fixed some images not being included in the resources bundle target.
* Non-US locales now have an alphanumeric keyboard for postal code entry.
* Modals now use UIModalPresentationStyleFormSheet.
* Added more accessibility labels.
* STPPaymentCardTextField now conforms to UIKeyInput (thanks @theill).

## 8.0.4 2016-08-01
* Fixed an issue with Apple Pay payments not using the correct currency.
* View controllers now update their status bar and scroll view indicator styles based on their theme.
* SMS code screen now offers to paste copied codes.

## 8.0.3 2016-07-25
* Fixed an issue with some Cocoapods installations

## 8.0.2 2016-07-09
* Fixed an issue with custom theming of Stripe UI

## 8.0.1 2016-07-06
* Fixed error handling in STPAddCardViewController

## 8.0.0 2016-06-30
* Added prebuilt UI for collecting and managing card information.

## 7.0.2 2016-05-24
* Fixed an issue with validating certain Visa cards.

## 7.0.1 2016-04-29
* Added Discover support for Apple Pay
* Add the now-required `accountHolderName` and `accountHolderType` properties to STPBankAccountParams
* We now record performance metrics for the /v1/tokens API - to disable this behavior, call [Stripe disableAnalytics].
* You can now demo the SDK more easily by running `pod try stripe`.
* This release also removes the deprecated Checkout functionality from the SDK.

## 6.2.0 2016-02-05
* Added an `additionalAPIParameters` field to STPCardParams and STPBankAccountParams for sending additional values to the API - useful for beta features. Similarly, added an `allResponseFields` property to STPToken, STPCard, and STPBankAccount for accessing fields in the response that are not yet reflected in those classes' @properties.

## 6.1.0 2016-01-21
* Renamed card on STPPaymentCardTextField to cardParams.
* You can now set an STPPaymentCardTextField's contents programmatically by setting cardParams to an STPCardParams object.
* Added delegate methods for responding to didBeginEditing events in STPPaymentCardTextField.
* Added a UIImage category for accessing our card icon images
* Fixed deprecation warnings for deployment targets >= iOS 9.0

## 6.0.0 2015-10-19
* Splits logic in STPCard into 2 classes - STPCard and STPCardParams. STPCardParams is for making requests to the Stripe API, while STPCard represents the response (you'll almost certainly want just to replace any usage of STPCard in your app with STPCardParams). This also applies to STPBankAccount and the newly-created STPBankAccountParams.
* Version 6.0.1 fixes a minor Cocoapods issue.

## 5.1.0 2015-08-17
* Adds STPPaymentCardTextField, a new version of github.com/stripe/PaymentKit featuring many bugfixes. It's useful if you need a pre-built credit card entry form.
* Adds the currency param to STPCard for those using managed accounts & debit card payouts.
* Versions 5.1.1 and 5.1.2 fix minor issues with CocoaPods installation
* Version 5.1.3 contains bug fixes for STPPaymentCardTextField.
* Version 5.1.4 improves compatibility with iOS 9.

## 5.0.0 2015-08-06
* Fix an issue with Carthage installation
* Fix an issue with CocoaPods frameworks
* Deprecate native Stripe Checkout

## 4.0.1 2015-05-06
* Fix a compiler warning
* Versions 4.0.1 and 4.0.2 fix minor issues with CocoaPods and Carthage installation.

## 4.0.0 2015-05-06
* Remove STPPaymentPresenter
* Support for latest ApplePayStubs
* Add nullability annotations to improve Swift support (note: this now requires Swift 1.2)
* Bug fixes

## 3.1.0 2015-01-19
* Add support for native Stripe Checkout, as well as STPPaymentPresenter for automatically using Checkout as a fallback for Apple Pay
* Add OSX support, including Checkout
* Add framework targets and Carthage support
* It's safe to remove the STRIPE_ENABLE_APPLEPAY compiler flag after this release.

## 3.0.0 2015-01-05
* Migrate code into STPAPIClient
* Add 'brand' and 'funding' properties to STPCard

## 2.2.2 2014-11-17
* Add bank account tokenization methods

## 2.2.1 2014-10-27
* Add billing address fields to our Apple Pay API
* Various bug fixes and code improvements

## 2.2.0 2014-10-08
* Move Apple Pay testing functionality into a separate project, ApplePayStubs. For more info, see github.com/stripe/ApplePayStubs.
* Improve the provided example app

## 2.1.0 2014-10-07
* Remove token retrieval API method
* Refactor functional tests to use new XCTestCase functionality

## 2.0.3 2014-09-24
* Group ApplePay code in a CocoaPods subspec

## 2.0.2 2014-09-24
* Move ApplePay code behind a compiler flag to avoid warnings from Apple when accidentally including it

## 2.0.1 2014-09-18
* Fix some small bugs related to ApplePay and iOS8

## 2.0 2014-09-09
* Add support for native payments via Pay

## 1.2 2014-08-21
* Removed PaymentKit as a dependency. If you'd like to use it, you may still do so by including it separately.
* Removed STPView. PaymentKit provides a near-identical version of this functionality if you need to migrate.
* Improve example project
* Various code fixes

## 1.1.4 2014-05-22
* Fixed an issue where tokenization requests would fail under iOS 6 due to SSL certificate verification

## 1.1.3 2014-05-12
* Send some basic version and device details with requests for debugging.
* Added -description to STPToken
* Fixed some minor code nits
* Modernized code

## 1.1.2 2014-04-21
* Added test suite for SSL certificate expiry/revocation
* You can now set STPView's delegate from Interface Builder

## 1.1.1 2014-04-14
* API methods now verify the server's SSL certificate against a preset blacklist.
* Fixed some bugs with SSL verification.
* Note: This version now requires the `Security` framework. You will need to add this to your app if you're not using CocoaPods.

## 1.0.4 2014-03-24

* Upgraded tests from OCUnit to XCTest
* Fixed an issue with the SenTestingKit dependency
* Removed some dead code

## 1.0.3 2014-03-21

* Fixed: Some example files had target memberships set for StripeiOS and iOSTest.
* Fixed: The example publishable key was expired.
* Fixed: Podspec did not pass linting.
* Some fixes for 64-bit.
* Many improvements to the README.
* Fixed example under iOS 7
* Some source code cleaning and modernization.

## 1.0.2 2013-09-09

* Add exceptions for null successHandler and errorHandler.
* Added the ability to POST the created token to a URL.
* Made STPCard properties nonatomic.
* Moved PaymentKit to be a submodule; added to Podfile as a dependency.
* Fixed some warnings caught by the static analyzer (thanks to jcjimenez!)

## 1.0.1 2012-11-16

* Add CocoaPods support
* Change directory structure of bindings to make it easier to install

## 1.0.0 2012-11-16

* Initial release

Special thanks to: Todd Heasley, jcjimenez.<|MERGE_RESOLUTION|>--- conflicted
+++ resolved
@@ -1,14 +1,12 @@
-<<<<<<< HEAD
 ## x.x.x x.x.x
 
 ### PaymentSheet
 * [Added] Address autocomplete functionality when collecting full billing details in payment method forms.
-=======
+
 ## 24.16.1 2025-06-23
 
 ### PaymentSheet
 * [Fixed] A race condition when updating the `paymentOption` on `PaymentSheet.FlowController`.
->>>>>>> 961db590
 
 ## 24.16.0 2025-06-16
 
