## X.X.X
### PaymentSheet
* [Fixed] Fixed an issue with selecting from lists on macOS Catalyst. Note that only macOS 11 or later is supported: We do not recommend releasing a Catalyst app targeting macOS 10.15.
* [Fixed] Fixed an issue with scanning card expiration dates.
<<<<<<< HEAD
* [Added] Support for Swish with PaymentIntents.
=======
* [Fixed] Fixed an issue where billing address collection configuration was not passed to Apple Pay.
>>>>>>> b4c4e2ed

### Basic Integration
* [Fixed] Fixed an issue with scanning card expiration dates.

### Payments
* [Fixed] Fixed an issue where amounts in Serbian Dinar were displayed incorrectly.
* [Fixed] Fixed an issue where the SDK could hang in macOS Catalyst.
* [Added] Support for Swish bindings.

## 23.16.0 2023-09-18
### Payments
* [Added] Properties of STPConnectAccountParams are now mutable.
* [Fixed] Fixed STPConnectAccountCompanyParams.address being force unwrapped. It's now optional.
* [Added] Support for RevolutPay bindings

### PaymentSheet
* [Added] Support for Cash App Pay with SetupIntents and PaymentIntents with `setup_future_usage`.
* [Added] Support for AU BECS Debit with SetupIntents.
* [Added] Support for OXXO with PaymentIntents.
* [Added] Support for Konbini with PaymentIntents.
* [Added] Support for PayNow with PaymentIntents.
* [Added] Support for PromptPay with PaymentIntents.
* [Added] Support for Boleto with PaymentIntents and SetupIntets.
* [Added] Support for External Payment Method as an invite-only private beta.
* [Added] Support for RevolutPay with SetupIntents and PaymentIntents with setup_future_usage (private beta). Note: PaymentSheet doesn't display this as a saved payment method yet.
* [Added] Support for Alma (Private Beta) with PaymentIntents.

## 23.15.0 2023-08-28
### PaymentSheet
* [Added] Support for AmazonPay (private beta), BLIK, and FPX with PaymentIntents.
* [Fixed] A bug where payment amounts were not displayed correctly for LAK currency.

### StripeApplePay
* Fixed a compile-time issue with using StripeApplePay in an App Extension. ([#2853](https://github.com/stripe/stripe-ios/issues/2853))

### CustomerSheet
* [Added] `CustomerSheet`(https://stripe.com/docs/elements/customer-sheet?platform=ios) API, a prebuilt UI component that lets your customers manage their saved payment methods.

## 23.14.0 2023-08-21
### All
* Improved redirect UX when using Cash App Pay.

### PaymentSheet
* [Added] Support for GrabPay with PaymentIntents.

### Payments
* [Added] You can now create an STPConnectAccountParams without specifying a business type.

### Basic Integration
* [Added] Adds `applePayLaterAvailability` to `STPPaymentContext`, a property that mirrors `PKPaymentRequest.applePayLaterAvailability`. This is useful if you need to disable Apple Pay Later. Note: iOS 17+.


## 23.13.0 2023-08-07
### All
* [Fixed] Fixed compatibility with Xcode 15 beta 3. visionOS is now supported in iPadOS compatibility mode.
### PaymentSheet
* [Added] Enable bancontact and sofort for SetupIntents and PaymentIntents with setup_future_usage. Note: PaymentSheet doesn't display saved SEPA Debit payment methods yet.
### CustomerSheet
* [Added] `us_bank_account` PaymentMethod is now available in CustomerSheet

## 23.12.0 2023-07-31
### PaymentSheet
* [Added] Enable SEPA Debit and iDEAL for SetupIntents and PaymentIntents with setup_future_usage. Note: PaymentSheet doesn't display saved SEPA Debit payment methods yet.
* [Added] Add removeSavedPaymentMethodMessage to PaymentSheet.Configuration and CustomerSheet.Configuration. 

### Identity
* [Added] Supports [phone verification](https://stripe.com/docs/identity/phone) in Identity mobile SDK.


## 23.11.2 2023-07-24
### PaymentSheet
* [Fixed] Update stp_icon_add@3x.png to 8bit color depth (Thanks @jszumski)

### CustomerSheet
* [Fixed] Ability to removing payment method immediately after adding it.
* [Fixed] Re-init addPaymentMethodViewController after adding payment method to allow for adding another payment method

## 23.11.1 2023-07-18
### PaymentSheet
* [Fixed] Fixed various bugs in Link private beta.

## 23.11.0 2023-07-17
### CustomerSheet
* [Changed] Breaking interface change for `CustomerSheetResult`. `CustomerSheetResult.canceled` now has a nullable associated value signifying that there is no selected payment method. Please use both `.canceled(StripeOptionSelection?)` and `.selected(PaymentOptionSelection?)` to update your UI to show the latest selected payment method.

## 23.10.0 2023-07-10
### Payments
* [Fixed] A bug where `mandate_data` was not being properly attached to PayPal SetupIntent's.
### PaymentSheet
* [Added] You can now collect payment details before creating a PaymentIntent or SetupIntent. See [our docs](https://stripe.com/docs/payments/accept-a-payment-deferred) for more info. This integration also allows you to [confirm the Intent on the server](https://stripe.com/docs/payments/finalize-payments-on-the-server).

## 23.9.4 2023-07-05
### PaymentSheet
* [Added] US bank accounts are now supported when initializing with an IntentConfiguration.

## 23.9.3 2023-06-26
### PaymentSheet
* [Fixed] Affirm no longer requires shipping details.

### CustomerSheet
* [Added] Added `billingDetailsCollectionConfiguration` to configure how you want to collect billing details (private beta).

## 23.9.2 2023-06-20
### Payments
* [Fixed] Fixed a bug causing Cash App Pay SetupIntents to incorrectly state they were canceled when they succeeded.

### AddressElement
* [Fixed] A bug that was causing `addressViewControllerDidFinish` to return a non-nil `AddressDetails` when the user cancels out of the AddressElement when default values are provided.
* [Fixed] A bug that prevented the auto complete view from being presented when the AddressElement was created with default values.

## 23.9.1 2023-06-12
### PaymentSheet
* [Fixed] Fixed validating the IntentConfiguration matches the PaymentIntent/SetupIntent when it was already confirmed on the server. Note: server-side confirmation is in private beta.
### CustomerSheet
* [Fixed] Fixed bug with removing multiple saved payment methods

## 23.9.0 2023-05-30
### PaymentSheet
* [Changed] The private beta API for https://stripe.com/docs/payments/finalize-payments-on-the-server has changed:
  * If you use `IntentConfiguration(..., confirmHandler:)`, the confirm handler now has an additional `shouldSavePaymentMethod: Bool` parameter that you should ignore.
  * If you use `IntentConfiguration(..., confirmHandlerForServerSideConfirmation:)`, use `IntentConfiguration(..., confirmHandler:)` instead. Additionally, the confirm handler's first parameter is now an `STPPaymentMethod` object instead of a String id. Use `paymentMethod.stripeId` to get its id and send it to your server.
* [Fixed] Fixed PKR currency formatting.

### CustomerSheet
* [Added] [CustomerSheet](https://stripe.com/docs/elements/customer-sheet?platform=ios) is now available (private beta)

## 23.8.0 2023-05-08
### Identity
* [Added] Added test mode M1 for the SDK.

## 23.7.1 2023-05-02
### Payments
* [Fixed] STPPaymentHandler.handleNextAction allows payment methods that are delayed or require further customer action like like SEPA Debit or OXXO.

## 23.7.0 2023-04-24
### PaymentSheet
* [Fixed] Fixed disabled text color, using a lower opacity version of the original color instead of the previous `.tertiaryLabel`.

### Identity
* [Added] Added test mode for the SDK.

## 23.6.2 2023-04-20

### Payments
* [Fixed] Fixed UnionPay cards appearing as invalid in some cases.

### PaymentSheet
* [Fixed] Fixed a bug that prevents users from using SEPA Debit w/ PaymentIntents or SetupIntents and Paypal in PaymentIntent+setup_future_usage or SetupIntent.

## 23.6.1 2023-04-17
### All
* Xcode 13 is [no longer supported by Apple](https://developer.apple.com/news/upcoming-requirements/). Please upgrade to Xcode 14.1 or later.
### PaymentSheet
* [Fixed] Visual bug of the delete icon when deleting saved payment methods reported in [#2461](https://github.com/stripe/stripe-ios/issues/2461).

## 23.6.0 2023-03-27
### PaymentSheet
* [Added] Added `billingDetailsCollectionConfiguration` to configure how you want to collect billing details. See the docs [here](https://stripe.com/docs/payments/accept-a-payment?platform=ios&ui=payment-sheet#billing-details-collection).

## 23.5.1 2023-03-20
### Payments
* [Fixed] Fixed amounts in COP being formatted incorrectly.
* [Fixed] Fixed BLIK payment bindings not handling next actions correctly.
* [Changed] Removed usage of `UIDevice.currentDevice.name`.

### Identity
* [Added] Added a retake photo button on selfie scanning screen.

## 23.5.0 2023-03-13
### Payments
* [Added] API bindings support for Cash App Pay. See the docs [here](https://stripe.com/docs/payments/cash-app-pay/accept-a-payment?platform=mobile).
* [Added] Added `STPCardValidator.possibleBrands(forCard:completion:)`, which returns the list of available networks for a card.

### PaymentSheet
* [Added] Support for Cash App Pay in PaymentSheet.

## 23.4.2 2023-03-06
### Identity
* [Added] ID/Address verification.

## 23.4.1 2023-02-27
### PaymentSheet
* [Added] Debug logging to help identify why specific payment methods are not showing up in PaymentSheet.

### Basic Integration
* [Fixed] Race condition reported in #2302

## 23.4.0 2023-02-21
### PaymentSheet
* [Added] Adds support for setting up PayPal using a SetupIntent or a PaymentIntent w/ setup_future_usage=off_session. Note: PayPal is in beta.

## 23.3.4 2023-02-13
### Financial Connections
* [Changed] Polished Financial Connections UI.

## 23.3.3 2023-01-30
### Payments
* [Changed] Updated image asset for AFFIN bank.

### Financial Connections
* [Fixed] Double encoding of GET parameters.

## 23.3.2 2023-01-09
* [Changed] Using [Tuist](https://tuist.io) to generate Xcode projects. From now on, only release versions of the SDK will include Xcode project files, in case you want to build a non release revision from source, you can follow [these instructions](https://docs.tuist.io/tutorial/get-started) to generate the project files. For Carthage users, this also means that you will only be able to depend on release versions.

### PaymentSheet
* [Added] `PaymentSheetError` now conforms to `CustomDebugStringConvertible` and has a more useful description when no payment method types are available.
* [Changed] Customers can now re-enter the autocomplete flow of `AddressViewController` by tapping an icon in the line 1 text field.

## 23.3.1 2022-12-12
* [Fixed] Fixed a bug where 3 decimal place currencies were not being formatted properly.

### PaymentSheet
* [Fixed] Fixed an issue that caused animations of the card logos in the Card input field to glitch.
* [Fixed] Fixed a layout issue in the "Save my info" checkbox.

### CardScan
* [Fixed] Fixed UX model loading from the wrong bundle. [#2078](https://github.com/stripe/stripe-ios/issues/2078) (Thanks [nickm01](https://github.com/nickm01))

## 23.3.0 2022-12-05
### PaymentSheet
* [Added] Added logos of accepted card brands on Card input field.
* [Fixed] Fixed erroneously displaying the card scan button when card scanning is not available.

### Financial Connections
* [Changed] FinancialConnectionsSheet methods now require to be called from non-extensions.
* [Changed] BankAccountToken.bankAccount was changed to an optional.

## 23.2.0 2022-11-14
### PaymentSheet
* [Added] Added `AddressViewController`, a customizable view controller that collects local and international addresses for your customers. See https://stripe.com/docs/elements/address-element?platform=ios.
* [Added] Added `PaymentSheet.Configuration.allowsPaymentMethodsRequiringShippingAddress`. Previously, to allow payment methods that require a shipping address (e.g. Afterpay and Affirm) in PaymentSheet, you attached a shipping address to the PaymentIntent before initializing PaymentSheet. Now, you can instead set this property to `true` and set `PaymentSheet.Configuration.shippingDetails` to a closure that returns your customers' shipping address. The shipping address will be attached to the PaymentIntent when the customer completes the checkout.
* [Fixed] Fixed user facing error messages for card related errors.
* [Fixed] Fixed `setup_future_usage` value being set when there's no customer.

## 23.1.1 2022-11-07
### Payments
* [Fixed] Fixed an issue with linking the StripePayments SDK in certain configurations.

## 23.1.0 2022-10-31
### CardScan
* [Added] Added a README.md for the `CardScanSheet` integration.

### PaymentSheet
* [Added] Added parameters to customize the primary button and Apple Pay button labels. They can be found under `PaymentSheet.Configuration.primaryButtonLabel` and `PaymentSheet.ApplePayConfiguration.buttonType` respectively.

## 23.0.0 2022-10-24
### Payments
* [Changed] Reduced the size of the SDK by splitting the `Stripe` module into `StripePaymentSheet`, `StripePayments`, and `StripePaymentsUI`. Some manual changes may be required. Migration instructions are available at [https://stripe.com/docs/mobile/ios/sdk-23-migration](https://stripe.com/docs/mobile/ios/sdk-23-migration).

|Module|Description|Compressed|Uncompressed|
|------|-----------|----------|------------|
|StripePaymentSheet|Stripe's [prebuilt payment UI](https://stripe.com/docs/payments/accept-a-payment?platform=ios&ui=payment-sheet).|2.7MB|6.3MB|
|Stripe|Contains all the below frameworks, plus [Issuing](https://stripe.com/docs/issuing/cards/digital-wallets?platform=iOS) and [Basic Integration](/docs/mobile/ios/basic).|2.3MB|5.1MB|
|StripeApplePay|[Apple Pay support](/docs/apple-pay), including `STPApplePayContext`.|0.4MB|1.0MB|
|StripePayments|Bindings for the Stripe Payments API.|1.0MB|2.6MB|
|StripePaymentsUI|Bindings for the Stripe Payments API, [STPPaymentCardTextField](https://stripe.com/docs/payments/accept-a-payment?platform=ios&ui=custom), STPCardFormView, and other UI elements.|1.7MB|3.9MB|

* [Changed] The minimum iOS version is now 13.0. If you'd like to deploy for iOS 12.0, please use Stripe SDK 22.8.4.
* [Changed] STPPaymentCardTextField's `cardParams` parameter has been deprecated in favor of `paymentMethodParams`, making it easier to include the postal code from the card field. If you need to access the `STPPaymentMethodCardParams`, use `.paymentMethodParams.card`.

### PaymentSheet
* [Fixed] Fixed a validation issue where cards expiring at the end of the current month were incorrectly treated as expired.
* [Fixed] Fixed a visual bug in iOS 16 where advancing between text fields would momentarily dismiss the keyboard.

## 22.8.4 2022-10-12
### PaymentSheet
* [Fixed] Use `.formSheet` modal presentation in Mac Catalyst. [#2023](https://github.com/stripe/stripe-ios/issues/2023) (Thanks [sergiocampama](https://github.com/sergiocampama)!)

## 22.8.3 2022-10-03
### CardScan
* [Fixed] [Garbled privacy link text in Card Scan UI](https://github.com/stripe/stripe-ios/issues/2015)

## 22.8.2 2022-09-19
### Identity
* [Changed] Support uploading single side documents.
* [Fixed] Fixed Xcode 14 support.
### Financial Connections
* [Fixed] Fixes an issue of returning canceled result from FinancialConnections if user taps cancel on the manual entry success screen.
### CardScan
* [Added] Added a new parameter to CardScanSheet.present() to specify if the presentation should be done animated or not. Defaults to true.
* [Changed] Changed card scan ML model loading to be async.
* [Changed] Changed minimum deployment target for card scan to iOS 13.

## 22.8.1 2022-09-12
### PaymentSheet
* [Fixed] Fixed potential crash when using Link in Mac Catalyst.
* [Fixed] Fixed Right-to-Left (RTL) layout issues.

### Apple Pay
* [Fixed] Fixed an issue where `applePayContext:willCompleteWithResult:authorizationResult:handler:` may not be called in Objective-C implementations of `STPApplePayContextDelegate`.

## 22.8.0 2022-09-06
### PaymentSheet
* [Changed] Renamed `PaymentSheet.reset()` to `PaymentSheet.resetCustomer()`. See `MIGRATING.md` for more info.
* [Added] You can now set closures in `PaymentSheet.ApplePayConfiguration.customHandlers` to configure the PKPaymentRequest and PKPaymentAuthorizationResult during a transaction. This enables you to build support for [Merchant Tokens](https://developer.apple.com/documentation/passkit/pkpaymentrequest/3916053-recurringpaymentrequest) and [Order Tracking](https://developer.apple.com/documentation/passkit/pkpaymentorderdetails) in iOS 16.

### Apple Pay
* [Added] You can now implement the `applePayContext(_:willCompleteWithResult:handler:)` function in your `ApplePayContextDelegate` to configure the PKPaymentAuthorizationResult during a transaction. This enables you to build support for [Order Tracking](https://developer.apple.com/documentation/passkit/pkpaymentorderdetails) in iOS 16.

## 22.7.1 2022-08-31
* [Fixed] Fixed Mac Catalyst support in Xcode 14. [#2001](https://github.com/stripe/stripe-ios/issues/2001)

### PaymentSheet
* [Fixed] PaymentSheet now uses configuration.apiClient for Apple Pay instead of always using STPAPIClient.shared.
* [Fixed] Fixed a layout issue with PaymentSheet in landscape.

## 22.7.0 2022-08-15
### PaymentSheet
* [Fixed] Fixed a layout issue on iPad.
* [Changed] Improved Link support in custom flow (`PaymentSheet.FlowController`).

## 22.6.0 2022-07-05
### PaymentSheet
* [Added] PaymentSheet now supports Link payment method.
* [Changed] Change behavior of Afterpay/Clearpay: Charge in 3 for GB, FR, and ES

### STPCardFormView
* [Changed] Postal code is no longer collected for billing addresses in Japan.

### Identity
* [Added] The ability to capture Selfie images in the native component flow.
* [Fixed] Fixed an issue where the welcome and confirmation screens were not correctly decoding non-ascii characters.
* [Fixed] Fixed an issue where, if a manually uploaded document could not be decoded on the server, there was no way to select a new image to upload.
* [Fixed] Fixed an issue where the IdentityVerificationSheet completion block was called early when manually uploading a document image instead of using auto-capture.

## 22.5.1 2022-06-21
* [Fixed] Fixed an issue with `STPPaymentHandler` where returning an app redirect could cause a crash.

## 22.5.0 2022-06-13
### PaymentSheet
* [Added] You can now use `PaymentSheet.ApplePayConfiguration.paymentSummaryItems` to directly configure the payment summary items displayed in the Apple Pay sheet. This is useful for recurring payments.

## 22.4.0 2022-05-23
### PaymentSheet
* [Added] The ability to customize the appearance of the PaymentSheet using `PaymentSheet.Appearance`.
* [Added] Support for collecting payments from customers in 54 additional countries within PaymentSheet. Most of these countries are located in Africa and the Middle East.
* [Added] `affirm` and `AUBECSDebit` payment methods are now available in PaymentSheet

## 22.3.2 2022-05-18
### CardScan
* [Added] Added privacy text to the CardImageVerification Sheet UI

## 22.3.1 2022-05-16
* [Fixed] Fixed an issue where ApplePayContext failed to parse an API response if the funding source was unknown.
* [Fixed] Fixed an issue where PaymentIntent confirmation could fail when the user closes the challenge window immediately after successfully completing a challenge

### Identity
* [Fixed] Fixed an issue where the verification flow would get stuck in a document upload loop when verifying with a passport and uploading an image manually.

## 22.3.0 2022-05-03

### PaymentSheet
* [Added] `us_bank_account` PaymentMethod is now available in payment sheet

## 22.2.0 2022-04-25

### Connections
* [Changed] `StripeConnections` SDK has been renamed to `StripeFinancialConnections`. See `MIGRATING.md` for more info.

### PaymentSheet
* [Fixed] Fixed an issue where `source_cancel` API requests were being made for non-3DS payment method types.
* [Fixed] Fixed an issue where certain error messages were not being localized.
* [Added] `us_bank_account` PaymentMethod is now available in PaymentSheet.

### Identity
* [Fixed] Minor UI fixes when using `IdentityVerificationSheet` with native components
* [Changed] Improvements to native component `IdentityVerificationSheet` document detection

## 22.1.1 2022-04-11

### Identity
* [Fixed] Fixes VerificationClientSecret (Thanks [Masataka-n](https://github.com/Masataka-n)!)

## 22.1.0 2022-04-04
* [Changed] Localization improvements.
### Identity
* [Added] `IdentityVerificationSheet` can now be used with native iOS components.

## 22.0.0 2022-03-28
* [Changed] The minimum iOS version is now 12.0. If you'd like to deploy for iOS 11.0, please use Stripe SDK 21.12.0.
* [Added] `us_bank_account` PaymentMethod is now available for ACH Direct Debit payments, including APIs to collect customer bank information (requires `StripeConnections`) and verify microdeposits.
* [Added] `StripeConnections` SDK can be optionally included to support ACH Direct Debit payments.

### PaymentSheet
* [Changed] PaymentSheet now uses light and dark mode agnostic icons for payment method types.
* [Changed] Link payment method (private beta) UX improvements.

### Identity
* [Changed] `IdentityVerificationSheet` now has an availability requirement of iOS 14.3 on its initializer instead of the `present` method.

## 21.13.0 2022-03-15
* [Changed] Binary framework distribution now requires Xcode 13. Carthage users using Xcode 12 need to add the `--no-use-binaries` flag.

### PaymentSheet
* [Fixed] Fixed potential crash when using PaymentSheet custom flow with SwiftUI.
* [Fixed] Fixed being unable to cancel native 3DS2 in PaymentSheet.
* [Fixed] The payment method icons will now use the correct colors when PaymentSheet is configured with `alwaysLight` or `alwaysDark`.
* [Fixed] A race condition when setting the `primaryButtonColor` on `PaymentSheet.Configuration`.
* [Added] PaymentSheet now supports Link (private beta).

### CardScan
* [Added] The `CardImageVerificationSheet` initializer can now take an additional `Configuration` object.

## 21.12.0 2022-02-14
* [Added] We now offer a 1MB Apple Pay SDK module intended for use in an App Clip. Visit [our App Clips docs](https://stripe.com/docs/apple-pay#app-clips) for details.
* `Stripe` now requires `StripeApplePay`. See `MIGRATING.md` for more info.
* [Added] Added a convenience initializer to create an STPCardParams from an STPPaymentMethodParams.

### PaymentSheet
* [Changed] The "save this card" checkbox in PaymentSheet is now unchecked by default in non-US countries.
* [Fixed] Fixes issue that could cause symbol name collisions when using Objective-C
* [Fixed] Fixes potential crash when using PaymentSheet with SwiftUI

## 21.11.1 2022-01-10
* Fixes a build warning in SPM caused by an invalid Package.swift file.

## 21.11.0 2022-01-04
* [Changed] The maximum `identity_document` file upload size has been increased, improving the quality of compressed images. See https://stripe.com/docs/file-upload
* [Fixed] The maximum `dispute_evidence` file upload size has been decreased to match server requirements, preventing the server from rejecting uploads that exceeded 5MB. See https://stripe.com/docs/file-upload
* [Added] PaymentSheet now supports Afterpay / Clearpay, EPS, Giropay, Klarna, Paypal (private beta), and P24.

## 21.10.0 2021-12-14
* Added API bindings for Klarna
* `StripeIdentity` now requires `StripeCameraCore`. See `MIGRATING.md` for more info.
* Releasing `StripeCardScan` Beta iOS SDK
* Fixes a bug where the text field would cause a crash when typing a space (U+0020) followed by pressing the backspace key on iPad. [#1907](https://github.com/stripe/stripe-ios/issues/1907) (Thanks [buhikon](https://github.com/buhikon)!)

## 21.9.1 2021-12-02
* Fixes a build warning caused by a duplicate NSURLComponents+Stripe.swift file.

## 21.9.0 2021-10-18
### PaymentSheet
This release adds several new features to PaymentSheet, our drop-in UI integration:

#### More supported payment methods
The list of supported payment methods depends on your integration.
If you’re using a PaymentIntent, we support:
- Card
- SEPA Debit, bancontact, iDEAL, sofort

If you’re using a PaymentIntent with `setup_future_usage` or a SetupIntent, we support:
- Card
- Apple/GooglePay

Note: To enable SEPA Debit and sofort, set `PaymentSheet.configuration.allowsDelayedPaymentMethods` to `true` on the client.
These payment methods can't guarantee you will receive funds from your customer at the end of the checkout because they take time to settle. Don't enable these if your business requires immediate payment (e.g., an on-demand service). See https://stripe.com/payments/payment-methods-guide

#### Pre-fill billing details
PaymentSheet collects billing details like name and email for certain payment methods. Pre-fill these fields to save customers time by setting `PaymentSheet.Configuration.defaultBillingDetails`.

#### Save payment methods on payment
> This is currently only available for cards + Apple/Google Pay.

PaymentSheet supports PaymentIntents with `setup_future_usage` set. This property tells us to save the payment method for future use (e.g., taking initial payment of a recurring subscription).
When set, PaymentSheet hides the 'Save this card for future use' checkbox and always saves.

#### SetupIntent support
> This is currently only available for cards + Apple/Google Pay.

Initialize PaymentSheet with a SetupIntent to set up cards for future use without charging.

#### Smart payment method ordering
When a customer is adding a new payment method, PaymentSheet uses information like the customers region to show the most relevant payment methods first.

#### Other changes
* Postal code collection for cards is now limited to US, CA, UK
* Fixed SwiftUI memory leaks [Issue #1881](https://github.com/stripe/stripe-ios/issues/1881)
* Added "hint" for error messages
* Adds many new localizations. The SDK now localizes in the following languages: bg-BG,ca-ES,cs-CZ,da,de,el-GR,en-GB,es-419,es,et-EE,fi,fil,fr-CA,fr,hr,hu,id,it,ja,ko,lt-LT,lv-LV,ms-MY,mt,nb,nl,nn-NO,pl-PL,pt-BR,pt-PT,ro-RO,ru,sk-SK,sl-SI,sv,tk,tr,vi,zh-Hans,zh-Hant,zh-HK
* `Stripe` and `StripeIdentity` now require `StripeUICore`. See `MIGRATING.md` for more info.

## 21.8.1 2021-08-10
* Fixes an issue with image loading when using Swift Package Manager.
* Temporarily disabled WeChat Pay support in PaymentMethods.
* The `Stripe` module now requires `StripeCore`. See `MIGRATING.md` for more info.

## 21.8.0 2021-08-04
* Fixes broken card scanning links. (Thanks [ricsantos](https://github.com/ricsantos))
* Fixes accessibilityLabel for postal code field. (Thanks [romanilchyshyndepop](https://github.com/romanilchyshyndepop))
* Improves compile time by 30% [#1846](https://github.com/stripe/stripe-ios/pull/1846) (Thanks [JonathanDowning](https://github.com/JonathanDowning)!)
* Releasing `StripeIdentity` iOS SDK for use with [Stripe Identity](https://stripe.com/identity).

## 21.7.0 2021-07-07
* Fixes an issue with `additionaDocument` field typo [#1833](https://github.com/stripe/stripe-ios/issues/1833)
* Adds support for WeChat Pay to PaymentMethods
* Weak-links SwiftUI [#1828](https://github.com/stripe/stripe-ios/issues/1828)
* Adds 3DS2 support for Cartes Bancaires
* Fixes an issue with camera rotation during card scanning on iPad
* Fixes an issue where PaymentSheet could cause conflicts when included in an app that also includes PanModal [#1818](https://github.com/stripe/stripe-ios/issues/1818)
* Fixes an issue with building on Xcode 13 [#1822](https://github.com/stripe/stripe-ios/issues/1822)
* Fixes an issue where overriding STPPaymentCardTextField's `brandImage()` func had no effect [#1827](https://github.com/stripe/stripe-ios/issues/1827)
* Fixes documentation typo. (Thanks [iAugux](https://github.com/iAugux))

## 21.6.0 2021-05-27
* Adds `STPCardFormView`, a UI component that collects card details
* Adds 'STPRadarSession'. Note this requires additional Stripe permissions to use.

## 21.5.1 2021-05-07
* Fixes the `PaymentSheet` API not being public.
* Fixes an issue with missing headers. (Thanks [jctrouble](https://github.com/jctrouble)!)

## 21.5.0 2021-05-06
* Adds the `PaymentSheet`(https://stripe.dev/stripe-ios/docs/Classes/PaymentSheet.html) API, a prebuilt payment UI.
* Fixes Mac Catalyst support in Xcode 12.5 [#1797](https://github.com/stripe/stripe-ios/issues/1797)
* Fixes `STPPaymentCardTextField` not being open [#1768](https://github.com/stripe/stripe-ios/issues/1797)

## 21.4.0 2021-04-08
* Fixed warnings in Xcode 12.5. [#1772](https://github.com/stripe/stripe-ios/issues/1772)
* Fixes a layout issue when confirming payments in SwiftUI. [#1761](https://github.com/stripe/stripe-ios/issues/1761) (Thanks [mvarie](https://github.com/mvarie)!)
* Fixes a potential race condition when finalizing 3DS2 confirmations.
* Fixes an issue where a 3DS2 transaction could result in an incorrect error message when the card number is incorrect. [#1778](https://github.com/stripe/stripe-ios/issues/1778)
* Fixes an issue where `STPPaymentHandler.shared().handleNextAction` sometimes didn't return a `handleActionError`. [#1769](https://github.com/stripe/stripe-ios/issues/1769)
* Fixes a layout issue when confirming payments in SwiftUI. [#1761](https://github.com/stripe/stripe-ios/issues/1761) (Thanks [mvarie](https://github.com/mvarie)!)
* Fixes an issue with opening URLs on Mac Catalyst
* Fixes an issue where OXXO next action is mistaken for a cancel in STPPaymentHandler
* SetupIntents for iDEAL, Bancontact, EPS, and Sofort will now send the required mandate information.
* Adds support for BLIK.
* Adds `decline_code` information to STPError. [#1755](https://github.com/stripe/stripe-ios/issues/1755)
* Adds support for SetupIntents to STPApplePayContext
* Allows STPPaymentCardTextField to be subclassed. [#1768](https://github.com/stripe/stripe-ios/issues/1768)

## 21.3.1 2021-03-25
* Adds support for Maestro in Apple Pay on iOS 12 or later.

## 21.3.0 2021-02-18
* Adds support for SwiftUI in custom integration using the `STPPaymentCardTextField.Representable` View and the `.paymentConfirmationSheet()` ViewModifier. See `IntegrationTester` for usage examples.
* Removes the UIViewController requirement from STPApplePayContext, allowing it to be used in SwiftUI.
* Fixes an issue where `STPPaymentOptionsViewController` could fail to register a card. [#1758](https://github.com/stripe/stripe-ios/issues/1758)
* Fixes an issue where some UnionPay test cards were marked as invalid. [#1759](https://github.com/stripe/stripe-ios/issues/1759)
* Updates tests to run on Carthage 0.37 with .xcframeworks.


## 21.2.1 2021-01-29
* Fixed an issue where a payment card text field could resize incorrectly on smaller devices or with certain languages. [#1600](https://github.com/stripe/stripe-ios/issues/1600)
* Fixed an issue where the SDK could always return English strings in certain situations. [#1677](https://github.com/stripe/stripe-ios/pull/1677) (Thanks [glaures-ioki](https://github.com/glaures-ioki)!)
* Fixed an issue where an STPTheme had no effect on the navigation bar. [#1753](https://github.com/stripe/stripe-ios/pull/1753) (Thanks  [@rbenna](https://github.com/rbenna)!)
* Fixed handling of nil region codes. [#1752](https://github.com/stripe/stripe-ios/issues/1752)
* Fixed an issue preventing card scanning from being disabled. [#1751](https://github.com/stripe/stripe-ios/issues/1751)
* Fixed an issue with enabling card scanning in an app with a localized Info.plist.[#1745](https://github.com/stripe/stripe-ios/issues/1745)
* Added a missing additionalDocument parameter to STPConnectAccountIndividualVerification.
* Added support for Afterpay/Clearpay.

## 21.2.0 2021-01-06
* Stripe3DS2 is now open source software under the MIT License.
* Fixed various issues with bundling Stripe3DS2 in Cocoapods and Swift Package Manager. All binary dependencies have been removed.
* Fixed an infinite loop during layout on small screen sizes. [#1731](https://github.com/stripe/stripe-ios/issues/1731)
* Fixed issues with missing image assets when using Cocoapods. [#1655](https://github.com/stripe/stripe-ios/issues/1655) [#1722](https://github.com/stripe/stripe-ios/issues/1722)
* Fixed an issue which resulted in unnecessary queries to the BIN information service.
* Adds the ability to `attach` and `detach` PaymentMethod IDs to/from a CustomerContext. [#1729](https://github.com/stripe/stripe-ios/issues/1729)
* Adds support for NetBanking.

## 21.1.0 2020-12-07
* Fixes a crash during manual confirmation of a 3DS2 payment. [#1725](https://github.com/stripe/stripe-ios/issues/1725)
* Fixes an issue that could cause some image assets to be missing in certain configurations. [#1722](https://github.com/stripe/stripe-ios/issues/1722)
* Fixes an issue with confirming Alipay transactions.
* Re-exposes `cardNumber` parameter in `STPPaymentCardTextField`.
* Adds support for UPI.

## 21.0.1 2020-11-19
* Fixes an issue with some initializers not being exposed publicly following the [conversion to Swift](https://stripe.com/docs/mobile/ios/sdk-21-migration).
* Updates GrabPay integration to support synchronous updates.

## 21.0.0 2020-11-18
* The SDK is now written in Swift, and some manual changes are required. Migration instructions are available at [https://stripe.com/docs/mobile/ios/sdk-21-migration](https://stripe.com/docs/mobile/ios/sdk-21-migration).
* Adds full support for Apple silicon.
* Xcode 12.2 is now required.

## 20.1.1 2020-10-23
* Fixes an issue when using Cocoapods 1.10 and Xcode 12. [#1683](https://github.com/stripe/stripe-ios/pull/1683)
* Fixes a warning when using Swift Package Manager. [#1675](https://github.com/stripe/stripe-ios/pull/1675)

## 20.1.0 2020-10-15
* Adds support for OXXO. [#1592](https://github.com/stripe/stripe-ios/pull/1592)
* Applies a workaround for various bugs in Swift Package Manager. [#1671](https://github.com/stripe/stripe-ios/pull/1671) Please see [#1673](https://github.com/stripe/stripe-ios/issues/1673) for additional notes when using Xcode 12.0.
* Card scanning now works when the device's orientation is unknown. [#1659](https://github.com/stripe/stripe-ios/issues/1659)
* The expiration date field's Simplified Chinese localization has been corrected. (Thanks [cythb](https://github.com/cythb)!) [#1654](https://github.com/stripe/stripe-ios/pull/1654)

## 20.0.0 2020-09-14
* [Card scanning](https://github.com/stripe/stripe-ios#card-scanning) is now built into STPAddCardViewController. Card.io support has been removed. [#1629](https://github.com/stripe/stripe-ios/pull/1629)
* Shrunk the SDK from 1.3MB when compressed & thinned to 0.7MB, allowing for easier App Clips integration. [#1643](https://github.com/stripe/stripe-ios/pull/1643)
* Swift Package Manager, Apple Silicon, and Catalyst are now fully supported on Xcode 12. [#1644](https://github.com/stripe/stripe-ios/pull/1644)
* Adds support for 19-digit cards. [#1608](https://github.com/stripe/stripe-ios/pull/1608)
* Adds GrabPay and Sofort as PaymentMethod. [#1627](https://github.com/stripe/stripe-ios/pull/1627)
* Drops support for iOS 10. [#1643](https://github.com/stripe/stripe-ios/pull/1643)

## 19.4.0 2020-08-13
* `pkPaymentErrorForStripeError` no longer returns PKPaymentUnknownErrors. Instead, it returns the original NSError back, resulting in dismissal of the Apple Pay sheet. This means ApplePayContext dismisses the Apple Pay sheet for all errors that aren't specifically PKPaymentError types.
* `metadata` fields are no longer populated on retrieved Stripe API objects and must be fetched on your server using your secret key. If this is causing issues with your deployed app versions please reach out to [Stripe Support](https://support.stripe.com/?contact=true). These fields have been marked as deprecated and will be removed in a future SDK version.

## 19.3.0 2020-05-28
* Adds giropay PaymentMethod bindings [#1569](https://github.com/stripe/stripe-ios/pull/1569)
* Adds Przelewy24 (P24) PaymentMethod bindings [#1556](https://github.com/stripe/stripe-ios/pull/1556)
* Adds Bancontact PaymentMethod bindings [#1565](https://github.com/stripe/stripe-ios/pull/1565)
* Adds EPS PaymentMethod bindings [#1578](https://github.com/stripe/stripe-ios/pull/1578)
* Replaces es-AR localization with es-419 for full Latin American Spanish support and updates multiple localizations [#1549](https://github.com/stripe/stripe-ios/pull/1549) [#1570](https://github.com/stripe/stripe-ios/pull/1570)
* Fixes missing custom number placeholder in `STPPaymentCardTextField` [#1576](https://github.com/stripe/stripe-ios/pull/1576)
* Adds tabbing on external keyboard support to `STPAUBECSFormView` and correctly types it as a `UIView` instead of `UIControl` [#1580](https://github.com/stripe/stripe-ios/pull/1580)

## 19.2.0 2020-05-01
* Adds ability to attach shipping details when confirming PaymentIntents [#1558](https://github.com/stripe/stripe-ios/pull/1558)
* `STPApplePayContext` now provides shipping details in the `applePayContext:didCreatePaymentMethod:paymentInformation:completion:` delegate method and automatically attaches shipping details to PaymentIntents (unless manual confirmation)[#1561](https://github.com/stripe/stripe-ios/pull/1561)
* Adds support for the BECS Direct Debit payment method for Stripe users in Australia [#1547](https://github.com/stripe/stripe-ios/pull/1547)

## 19.1.1 2020-04-28
* Add advancedFraudSignalsEnabled property [#1560](https://github.com/stripe/stripe-ios/pull/1560)

## 19.1.0 2020-04-15
* Relaxes need for dob for full name connect account (`STPConnectAccountIndividualParams`). [#1539](https://github.com/stripe/stripe-ios/pull/1539)
* Adds Chinese (Traditional) and Chinese (Hong Kong) localizations [#1536](https://github.com/stripe/stripe-ios/pull/1536)
* Adds `STPApplePayContext`, a helper class for Apple Pay. [#1499](https://github.com/stripe/stripe-ios/pull/1499)
* Improves accessibility [#1513](https://github.com/stripe/stripe-ios/pull/1513), [#1504](https://github.com/stripe/stripe-ios/pull/1504)
* Adds support for the Bacs Direct Debit payment method [#1487](https://github.com/stripe/stripe-ios/pull/1487)
* Adds support for 16 digit Diners Club cards [#1498](https://github.com/stripe/stripe-ios/pull/1498)

## 19.0.1 2020-03-24
* Fixes an issue building with Xcode 11.4 [#1526](https://github.com/stripe/stripe-ios/pull/1526)

## 19.0.0 2020-02-12
* Deprecates the `STPAPIClient` `initWithConfiguration:` method. Set the `configuration` property on the `STPAPIClient` instance instead. [#1474](https://github.com/stripe/stripe-ios/pull/1474)
* Deprecates `publishableKey` and `stripeAccount` properties of `STPPaymentConfiguration`. See [MIGRATING.md](https://github.com/stripe/stripe-ios/blob/master/MIGRATING.md) for more details. [#1474](https://github.com/stripe/stripe-ios/pull/1474)
* Adds explicit STPAPIClient properties on all SDK components that make API requests. These default to `[STPAPIClient sharedClient]`. This is a breaking change for some users of `stripeAccount`. See [MIGRATING.md](https://github.com/stripe/stripe-ios/blob/master/MIGRATING.md) for more details. [#1469](https://github.com/stripe/stripe-ios/pull/1469)
* The user's postal code is now collected by default in countries that support postal codes. We always recommend collecting a postal code to increase card acceptance rates and reduce fraud. See [MIGRATING.md](https://github.com/stripe/stripe-ios/blob/master/MIGRATING.md) for more details. [#1479](https://github.com/stripe/stripe-ios/pull/1479)

## 18.4.0 2020-01-15
* Adds support for Klarna Pay on Sources API [#1444](https://github.com/stripe/stripe-ios/pull/1444)
* Compresses images using `pngcrush` to reduce SDK size [#1471](https://github.com/stripe/stripe-ios/pull/1471)
* Adds support for CVC recollection in PaymentIntent confirm [#1473](https://github.com/stripe/stripe-ios/pull/1473)
* Fixes a race condition when setting `defaultPaymentMethod` on `STPPaymentOptionsViewController` [#1476](https://github.com/stripe/stripe-ios/pull/1476)

## 18.3.0 2019-12-3
* STPAddCardViewControllerDelegate methods previously removed in v16.0.0 are now marked as deprecated, to help migrating users [#1439](https://github.com/stripe/stripe-ios/pull/1439)
* Fixes an issue where canceling 3DS authentication could leave PaymentIntents in an inaccurate `requires_action` state [#1443](https://github.com/stripe/stripe-ios/pull/1443)
* Fixes text color for large titles [#1446](https://github.com/stripe/stripe-ios/pull/1446)
* Re-adds support for pre-selecting the last selected payment method in STPPaymentContext and STPPaymentOptionsViewController. [#1445](https://github.com/stripe/stripe-ios/pull/1445)
* Fix crash when adding/removing postal code cells [#1450](https://github.com/stripe/stripe-ios/pull/1450)

## 18.2.0 2019-10-31
* Adds support for creating tokens with the last 4 digits of an SSN [#1432](https://github.com/stripe/stripe-ios/pull/1432)
* Renames Standard Integration to Basic Integration

## 18.1.0 2019-10-29
* Adds localizations for English (Great Britain), Korean, Russian, and Turkish [#1373](https://github.com/stripe/stripe-ios/pull/1373)
* Adds support for SEPA Debit as a PaymentMethod [#1415](https://github.com/stripe/stripe-ios/pull/1415)
* Adds support for custom SEPA Debit Mandate params with PaymentMethod [#1420](https://github.com/stripe/stripe-ios/pull/1420)
* Improves postal code UI for users with mismatched regions [#1302](https://github.com/stripe/stripe-ios/issues/1302)
* Fixes a potential crash when presenting the add card view controller [#1426](https://github.com/stripe/stripe-ios/issues/1426)
* Adds offline status checking to FPX payment flows [#1422](https://github.com/stripe/stripe-ios/pull/1422)
* Adds support for push provisions for Issuing users [#1396](https://github.com/stripe/stripe-ios/pull/1396)

## 18.0.0 2019-10-04
* Adds support for building on macOS 10.15 with Catalyst. Use the .xcframework file attached to the release in GitHub. Cocoapods support is coming soon. [#1364](https://github.com/stripe/stripe-ios/issues/1364)
* Errors from the Payment Intents API are now localized by default. See [MIGRATING.md](https://github.com/stripe/stripe-ios/blob/master/MIGRATING.md) for details.
* Adds support for FPX in Standard Integration. [#1390](https://github.com/stripe/stripe-ios/pull/1390)
* Simplified Apple Pay integration when using 3DS2. [#1386](https://github.com/stripe/stripe-ios/pull/1386)
* Improved autocomplete behavior for some STPPaymentHandler blocks. [#1403](https://github.com/stripe/stripe-ios/pull/1403)
* Fixed spurious `keyboardWillAppear` messages triggered by STPPaymentTextCard. [#1393](https://github.com/stripe/stripe-ios/pull/1393)
* Fixed an issue with non-numeric placeholders in STPPaymentTextCard. [#1394](https://github.com/stripe/stripe-ios/pull/1394)
* Dropped support for iOS 9. Please continue to use 17.0.2 if you need to support iOS 9.

## 17.0.2 2019-09-24
* Fixes an error that could prevent a 3D Secure 2 challenge dialog from appearing in certain situations.
* Improved VoiceOver support. [#1384](https://github.com/stripe/stripe-ios/pull/1384)
* Updated Apple Pay and Mastercard branding. [#1374](https://github.com/stripe/stripe-ios/pull/1374)
* Updated the Standard Integration example app to use automatic confirmation. [#1363](https://github.com/stripe/stripe-ios/pull/1363)
* Added support for collecting email addresses and phone numbers from Apple Pay. [#1372](https://github.com/stripe/stripe-ios/pull/1372)
* Introduced support for FPX payments. (Invite-only Beta) [#1375](https://github.com/stripe/stripe-ios/pull/1375)

## 17.0.1 2019-09-09
* Cancellation during the 3DS2 flow will no longer cause an unexpected error. [#1353](https://github.com/stripe/stripe-ios/pull/1353)
* Large Title UIViewControllers will no longer have a transparent background in iOS 13. [#1362](https://github.com/stripe/stripe-ios/pull/1362)
* Adds an `availableCountries` option to STPPaymentConfiguration, allowing one to limit the list of countries in the address entry view. [#1327](https://github.com/stripe/stripe-ios/pull/1327)
* Fixes a crash when using card.io. [#1357](https://github.com/stripe/stripe-ios/pull/1357)
* Fixes an issue with birthdates when creating a Connect account. [#1361](https://github.com/stripe/stripe-ios/pull/1361)
* Updates example code to Swift 5. [#1354](https://github.com/stripe/stripe-ios/pull/1354)
* The default value of `[STPTheme translucentNavigationBar]` is now `YES`. [#1367](https://github.com/stripe/stripe-ios/pull/1367)

## 17.0.0 2019-09-04
* Adds support for iOS 13, including Dark Mode and minor bug fixes. [#1307](https://github.com/stripe/stripe-ios/pull/1307)
* Updates API version from 2015-10-12 to 2019-05-16 [#1254](https://github.com/stripe/stripe-ios/pull/1254)
  * Adds `STPSourceRedirectStatusNotRequired` to `STPSourceRedirectStatus`.  Previously, optional redirects were marked as `STPSourceRedirectStatusSucceeded`.
  * Adds `STPSourceCard3DSecureStatusRecommended` to `STPSourceCard3DSecureStatus`.
  * Removes `STPLegalEntityParams`.  Initialize an `STPConnectAccountParams` with an `individual` or `company` dictionary instead. See https://stripe.com/docs/api/tokens/create_account#create_account_token-account
* Changes the `STPPaymentContextDelegate paymentContext:didCreatePaymentResult:completion:` completion block type to `STPPaymentStatusBlock`, to let you inform the context that the user canceled.
* Adds initial support for WeChat Pay. [#1326](https://github.com/stripe/stripe-ios/pull/1326)
* The user's billing address will now be included when creating a PaymentIntent from an Apple Pay token. [#1334](https://github.com/stripe/stripe-ios/pull/1334)


## 16.0.7 2019-08-23
* Fixes STPThreeDSUICustomization not initializing defaults correctly. [#1303](https://github.com/stripe/stripe-ios/pull/1303)
* Fixes STPPaymentHandler treating post-authentication errors as authentication errors [#1291](https://github.com/stripe/stripe-ios/pull/1291)
* Removes preferredStatusBarStyle from STPThreeDSUICustomization, see STPThreeDSNavigationBarCustomization.barStyle instead [#1308](https://github.com/stripe/stripe-ios/pull/1308)

## 16.0.6 2019-08-13
* Adds a method to STPAuthenticationContext allowing you to configure the SFSafariViewController presented for web-based authentication.
* Adds STPAddress initializer that takes STPPaymentMethodBillingDetails. [#1278](https://github.com/stripe/stripe-ios/pull/1278)
* Adds convenience method to populate STPUserInformation with STPPaymentMethodBillingDetails. [#1278](https://github.com/stripe/stripe-ios/pull/1278)
* STPShippingAddressViewController prefills billing address for PaymentMethods too now, not just Card. [#1278](https://github.com/stripe/stripe-ios/pull/1278)
* Update libStripe3DS2.a to avoid a conflict with Firebase. [#1293](https://github.com/stripe/stripe-ios/issues/1293)

## 16.0.5 2019-08-09
* Fixed an compatibility issue when building with certain Cocoapods configurations. [#1288](https://github.com/stripe/stripe-ios/issues/1288)

## 16.0.4 2019-08-08
* Improved compatibility with other OpenSSL-using libraries. [#1265](https://github.com/stripe/stripe-ios/issues/1265)
* Fixed compatibility with Xcode 10.1. [#1273](https://github.com/stripe/stripe-ios/issues/1273)
* Fixed an issue where STPPaymentContext could be left in a bad state when cancelled. [#1284](https://github.com/stripe/stripe-ios/pull/1284)

## 16.0.3 2019-08-01
* Changes to code obfuscation, resolving an issue with App Store review [#1269](https://github.com/stripe/stripe-ios/pull/1269)
* Adds Apple Pay support to STPPaymentHandler [#1264](https://github.com/stripe/stripe-ios/pull/1264)

## 16.0.2 2019-07-29
* Adds API to let users set a default payment option for Standard Integration [#1252](https://github.com/stripe/stripe-ios/pull/1252)
* Removes querying the Advertising Identifier (IDFA).
* Adds customizable UIStatusBarStyle to STDSUICustomization.

## 16.0.1 2019-07-25
* Migrates Stripe3DS2.framework to libStripe3DS2.a, resolving an issue with App Store validation. [#1246](https://github.com/stripe/stripe-ios/pull/1246)
* Fixes a crash in STPPaymentHandler. [#1244](https://github.com/stripe/stripe-ios/pull/1244)

## 16.0.0 2019-07-18
* Migrates STPPaymentCardTextField.cardParams property type from STPCardParams to STPPaymentMethodCardParams
* STPAddCardViewController:
    * Migrates addCardViewController:didCreateSource:completion: and addCardViewController:didCreateToken:completion: to addCardViewController:didCreatePaymentMethod:completion
    * Removes managedAccountCurrency property - there’s no equivalent parameter necessary for PaymentMethods.
* STPPaymentOptionViewController now shows, adds, removes PaymentMethods instead of Source/Tokens.
* STPCustomerContext, STPBackendAPIAdapter:
    * Removes selectDefaultCustomerSource:completion: -  Users must explicitly select their Payment Method of choice.
    * Migrates detachSourceFromCustomer:completion:, attachSourceToCustomer:completion to detachPaymentMethodFromCustomer:completion:, attachPaymentMethodToCustomer:completion:
    * Adds listPaymentMethodsForCustomerWithCompletion: - the Customer object doesn’t contain attached Payment Methods; you must fetch it from the Payment Methods API.
* STPPaymentContext now uses the new Payment Method APIs listed above instead of Source/Token, and returns the reworked STPPaymentResult containing a PaymentMethod.
* Migrates STPPaymentResult.source to paymentMethod of type STPPaymentMethod
* Deprecates STPPaymentIntentAction* types, replaced by STPIntentAction*. [#1208](https://github.com/stripe/stripe-ios/pull/1208)
  * Deprecates `STPPaymentIntentAction`, replaced by `STPIntentAction`
  * Deprecates `STPPaymentIntentActionType`, replaced by `STPIntentActionType`
  * Deprecates `STPPaymentIntentActionRedirectToURL`, replaced by `STPIntentActionTypeRedirectToURL`
* Adds support for SetupIntents.  See https://stripe.com/docs/payments/cards/saving-cards#saving-card-without-payment
* Adds support for 3DS2 authentication.  See https://stripe.com/docs/mobile/ios/authentication

## 15.0.1 2019-04-16
* Adds configurable support for JCB (Apple Pay). [#1158](https://github.com/stripe/stripe-ios/pull/1158)
* Updates sample apps to use `PaymentIntents` and `PaymentMethods` where available. [#1159](https://github.com/stripe/stripe-ios/pull/1159)
* Changes `STPPaymentMethodCardParams` `expMonth` and `expYear` property types to `NSNumber *` to fix a bug using Apple Pay. [#1161](https://github.com/stripe/stripe-ios/pull/1161)

## 15.0.0 2019-3-19
* Renames all former references to 'PaymentMethod' to 'PaymentOption'. See [MIGRATING.md](/MIGRATING.md) for more details. [#1139](https://github.com/stripe/stripe-ios/pull/1139)
  * Renames `STPPaymentMethod` to `STPPaymentOption`
  * Renames `STPPaymentMethodType` to `STPPaymentOptionType`
  * Renames `STPApplePaymentMethod` to `STPApplePayPaymentOption`
  * Renames `STPPaymentMethodTuple` to `STPPaymentOptionTuple`
  * Renames `STPPaymentMethodsViewController` to `STPPaymentOptionsViewController`
  * Renames all properties, methods, comments referencing 'PaymentMethod' to 'PaymentOption'
* Rewrites `STPaymentMethod` and `STPPaymentMethodType` to match the [Stripe API](https://stripe.com/docs/api/payment_methods/object). [#1140](https://github.com/stripe/stripe-ios/pull/1140).
* Adds `[STPAPI createPaymentMethodWithParams:completion:]`, which creates a PaymentMethod. [#1141](https://github.com/stripe/stripe-ios/pull/1141)
* Adds `paymentMethodParams` and `paymentMethodId` to `STPPaymentIntentParams`.  You can now confirm a PaymentIntent with a PaymentMethod. [#1142](https://github.com/stripe/stripe-ios/pull/1142)
* Adds `paymentMethodTypes` to `STPPaymentIntent`.
* Deprecates several Source-named properties, based on changes to the [Stripe API](https://stripe.com/docs/upgrades#2019-02-11). [#1146](https://github.com/stripe/stripe-ios/pull/1146)
  * Deprecates `STPPaymentIntentParams.saveSourceToCustomer`, replaced by `savePaymentMethod`
  * Deprecates `STPPaymentIntentsStatusRequiresSource`, replaced by `STPPaymentIntentsStatusRequiresPaymentMethod`
  * Deprecates `STPPaymentIntentsStatusRequiresSourceAction`, replaced by `STPPaymentIntentsStatusRequiresAction`
  * Deprecates `STPPaymentIntentSourceAction`, replaced by `STPPaymentIntentAction`
  * Deprecates `STPPaymentSourceActionAuthorizeWithURL`, replaced by `STPPaymentActionRedirectToURL`
  * Deprecates `STPPaymentIntent.nextSourceAction`, replaced by `nextAction`
* Added new localizations for the following languages [#1050](https://github.com/stripe/stripe-ios/pull/1050)
  * Danish
  * Spanish (Argentina/Latin America)
  * French (Canada)
  * Norwegian
  * Portuguese (Brazil)
  * Portuguese (Portugal)
  * Swedish
* Deprecates `STPEphemeralKeyProvider`, replaced by `STPCustomerEphemeralKeyProvider`.  We now allow for ephemeral keys that are not customer [#1131](https://github.com/stripe/stripe-ios/pull/1131)
* Adds CVC image for Amex cards [#1046](https://github.com/stripe/stripe-ios/pull/1046)
* Fixed `STPPaymentCardTextField.nextFirstResponderField` to never return nil [#1059](https://github.com/stripe/stripe-ios/pull/1059)
* Improves return key functionality for `STPPaymentCardTextField`, `STPAddCardViewController` [#1059](https://github.com/stripe/stripe-ios/pull/1059)
* Add postal code support for Saudi Arabia [#1127](https://github.com/stripe/stripe-ios/pull/1127)
* CVC field updates validity if card number/brand change [#1128](https://github.com/stripe/stripe-ios/pull/1128)

## 14.0.0 2018-11-14
* Changes `STPPaymentCardTextField`, which now copies the `cardParams` property. See [MIGRATING.md](/MIGRATING.md) for more details. [#1031](https://github.com/stripe/stripe-ios/pull/1031)
* Renames `STPPaymentIntentParams.returnUrl` to `STPPaymentIntentParams.returnURL`. [#1037](https://github.com/stripe/stripe-ios/pull/1037)
* Removes `STPPaymentIntent.returnUrl` and adds `STPPaymentIntent.nextSourceAction`, based on changes to the [Stripe API](https://stripe.com/docs/upgrades#2018-11-08). [#1038](https://github.com/stripe/stripe-ios/pull/1038)
* Adds `STPVerificationParams.document_back` property. [#1017](https://github.com/stripe/stripe-ios/pull/1017)
* Fixes bug in `STPPaymentMethodsViewController` where selected payment method changes back if it wasn't dismissed in the `didFinish` delegate method. [#1020](https://github.com/stripe/stripe-ios/pull/1020)

## 13.2.0 2018-08-14
* Adds `STPPaymentMethod` protocol implementation for `STPSource`. You can now call `image`/`templatedImage`/`label` on a source. [#976](https://github.com/stripe/stripe-ios/pull/976)
* Fixes crash in `STPAddCardViewController` with some prefilled billing addresses [#1004](https://github.com/stripe/stripe-ios/pull/1004)
* Fixes `STPPaymentCardTextField` layout issues on small screens [#1009](https://github.com/stripe/stripe-ios/pull/1009)
* Fixes hidden text fields in `STPPaymentCardTextField` from being read by VoiceOver [#1012](https://github.com/stripe/stripe-ios/pull/1012)
* Updates example app to add client-side metadata `charge_request_id` to requests to `example-ios-backend` [#1008](https://github.com/stripe/stripe-ios/pull/1008)

## 13.1.0 2018-07-13
* Adds `STPPaymentIntent` to support PaymentIntents. [#985](https://github.com/stripe/stripe-ios/pull/985), [#986](https://github.com/stripe/stripe-ios/pull/986), [#987](https://github.com/stripe/stripe-ios/pull/987), [#988](https://github.com/stripe/stripe-ios/pull/988)
* Reduce `NSURLSession` memory footprint. [#969](https://github.com/stripe/stripe-ios/pull/969)
* Fixes invalid JSON error when deleting `Card` from a `Customer`. [#992](https://github.com/stripe/stripe-ios/pull/992)

## 13.0.3 2018-06-11
* Fixes payment method label overlapping the checkmark, for Amex on small devices [#952](https://github.com/stripe/stripe-ios/pull/952)
* Adds EPS and Multibanco support to `STPSourceParams` [#961](https://github.com/stripe/stripe-ios/pull/961)
* Adds `STPBillingAddressFieldsName` option to `STPBillingAddressFields` [#964](https://github.com/stripe/stripe-ios/pull/964)
* Fixes crash in `STPColorUtils.perceivedBrightnessForColor` [#954](https://github.com/stripe/stripe-ios/pull/954)
* Applies recommended project changes for Xcode 9.4 [#963](https://github.com/stripe/stripe-ios/pull/963)
* Fixes `[Stripe handleStripeURLCallbackWithURL:url]` incorrectly returning `NO` [#962](https://github.com/stripe/stripe-ios/pull/962)

## 13.0.2 2018-05-24
* Makes iDEAL `name` parameter optional, also accepts empty string as `nil` [#940](https://github.com/stripe/stripe-ios/pull/940)
* Adjusts scroll view content offset behavior when focusing on a text field [#943](https://github.com/stripe/stripe-ios/pull/943)

## 13.0.1 2018-05-17
* Fixes an issue in `STPRedirectContext` causing some redirecting sources to fail in live mode due to prematurely dismissing the `SFSafariViewController` during the initial redirects. [#937](https://github.com/stripe/stripe-ios/pull/937)

## 13.0.0 2018-04-26
* Removes Bitcoin source support. See MIGRATING.md. [#931](https://github.com/stripe/stripe-ios/pull/931)
* Adds Masterpass support to `STPSourceParams` [#928](https://github.com/stripe/stripe-ios/pull/928)
* Adds community submitted Norwegian (nb) translation. Thank @Nailer!
* Fixes example app usage of localization files (they were not able to be tested in Finnish and Norwegian before)
* Silences STPAddress deprecation warnings we ignore to stay compatible with older iOS versions
* Fixes "Card IO" link in full SDK reference [#913](https://github.com/stripe/stripe-ios/pull/913)

## 12.1.2 2018-03-16
* Updated the "62..." credit card number BIN range to show a UnionPay icon

## 12.1.1 2018-02-22
* Fix issue with apple pay token creation in PaymentContext, introduced by 12.1.0. [#899](https://github.com/stripe/stripe-ios/pull/899)
* Now matches clang static analyzer settings with Cocoapods, so you won't see any more analyzer issues. [#897](https://github.com/stripe/stripe-ios/pull/897)

## 12.1.0 2018-02-05
* Adds `createCardSources` to `STPPaymentConfiguration`. If you enable this option, when your user adds a card in the SDK's UI, a card source will be created and attached to their Stripe Customer. If this option is disabled (the default), a card token is created. For more information on card sources, see https://stripe.com/docs/sources/cards

## 12.0.1 2018-01-31
* Adding Visa Checkout support to `STPSourceParams` [#889](https://github.com/stripe/stripe-ios/pull/889)

## 12.0.0 2018-01-16
* Minimum supported iOS version is now 9.0.
  * If you need to support iOS 8, the last supported version is [11.5.0](https://github.com/stripe/stripe-ios/releases/tag/v11.5.0)
* Minimum supported Xcode version is now 9.0
* `AddressBook` framework support has been removed.
* `STPRedirectContext` will no longer retain itself for the duration of the redirect, you must explicitly maintain a reference to it yourself. [#846](https://github.com/stripe/stripe-ios/pull/846)
* `STPPaymentConfiguration.requiredShippingAddress` now is a set of `STPContactField` objects instead of a `PKAddressField` bitmask. [#848](https://github.com/stripe/stripe-ios/pull/848)
* See MIGRATING.md for more information on any of the previously mentioned breaking API changes.
* Pre-built view controllers now layout properly on iPhone X in landscape orientation, respecting `safeAreaInsets`. [#854](https://github.com/stripe/stripe-ios/pull/854)
* Fixes a bug in `STPAddCardViewController` that prevented users in countries without postal codes from adding a card when `requiredBillingFields = .Zip`. [#853](https://github.com/stripe/stripe-ios/pull/853)
* Fixes a bug in `STPPaymentCardTextField`. When completely filled out, it ignored calls to `becomeFirstResponder`. [#855](https://github.com/stripe/stripe-ios/pull/855)
* `STPPaymentContext` now has a `largeTitleDisplayMode` property, which you can use to control the title display mode in the navigation bar of our pre-built view controllers. [#849](https://github.com/stripe/stripe-ios/pull/849)
* Fixes a bug where `STPPaymentContext`'s `retryLoading` method would not re-retrieve the customer object, even after calling `STPCustomerContext`'s `clearCachedCustomer` method. [#863](https://github.com/stripe/stripe-ios/pull/863)
* `STPPaymentContext`'s `retryLoading` method will now always attempt to retrieve a new customer object, regardless of whether a cached customer object is available. Previously, this method was only intended for recovery from a loading error; if a customer had already been retrieved, `retryLoading` would do nothing. [#863](https://github.com/stripe/stripe-ios/pull/863)
* `STPCustomerContext` has a new property: `includeApplePaySources`. It is turned off by default. [#864](https://github.com/stripe/stripe-ios/pull/864)
* Adds `UITextContentType` support. This turns on QuickType suggestions for the name, email, and address fields; and uses a better keyboard for Payment Card fields. [#870](https://github.com/stripe/stripe-ios/pull/870)
* Fixes a bug that prevented redirects to the 3D Secure authentication flow when it was optional. [#878](https://github.com/stripe/stripe-ios/pull/878)
* `STPPaymentConfiguration` now has a `stripeAccount` property, which can be used to make API requests on behalf of a Connected account. [#875](https://github.com/stripe/stripe-ios/pull/875)
* Adds `- [STPAPIClient createTokenWithConnectAccount:completion:]`, which creates Tokens for Connect Accounts: (optionally) accepting the Terms of Service, and sending information about the legal entity. [#876](https://github.com/stripe/stripe-ios/pull/876)
* Fixes an iOS 11 bug in `STPPaymentCardTextField` that blocked tapping on the number field while editing the expiration or CVC on narrow devices (4" screens). [#883](https://github.com/stripe/stripe-ios/pull/883)

## 11.5.0 2017-11-09
* Adds a new helper method to `STPSourceParams` for creating reusable Alipay sources. [#811](https://github.com/stripe/stripe-ios/pull/811)
* Silences spurious availability warnings when using Xcode9 [#823](https://github.com/stripe/stripe-ios/pull/823)
* Auto capitalizes currency code when using `paymentRequestWithMerchantIdentifier ` to improve compatibility with iOS 11 `PKPaymentAuthorizationViewController` [#829](https://github.com/stripe/stripe-ios/pull/829)
* Fixes a bug in `STPRedirectContext` which caused `SFSafariViewController`-based redirects to incorrectly dismiss when switching apps. [#833](https://github.com/stripe/stripe-ios/pull/833)
* Fixes a bug that incorrectly offered users the option to "Use Billing Address" on the shipping address screen when there was no existing billing address to fill in. [#834](https://github.com/stripe/stripe-ios/pull/834)

## 11.4.0 2017-10-20
* Restores `[STPCard brandFromString:]` method which was marked as deprecated in a recent version [#801](https://github.com/stripe/stripe-ios/pull/801)
* Adds `[STPBankAccount metadata]` and `[STPCard metadata]` read-only accessors and improves annotation for `[STPSource metadata]` [#808](https://github.com/stripe/stripe-ios/pull/808)
* Un-deprecates `STPBackendAPIAdapter` and all associated methods. [#813](https://github.com/stripe/stripe-ios/pull/813)
* The `STPBackendAPIAdapter` protocol now includes two optional methods, `detachSourceFromCustomer` and `updateCustomerWithShipping`. If you've implemented a class conforming to `STPBackendAPIAdapter`, you may add implementations of these methods to support deleting cards from a customer and saving shipping info to a customer. [#813](https://github.com/stripe/stripe-ios/pull/813)
* Adds the ability to set custom footers on view controllers managed by the SDK. [#792](https://github.com/stripe/stripe-ios/pull/792)
* `STPPaymentMethodsViewController` will now display saved card sources in addition to saved card tokens. [#810](https://github.com/stripe/stripe-ios/pull/810)
* Fixes a bug where certain requests would return a generic failed to parse response error instead of the actual API error. [#809](https://github.com/stripe/stripe-ios/pull/809)

## 11.3.0 2017-09-13
* Adds support for creating `STPSourceParams` for P24 source [#779](https://github.com/stripe/stripe-ios/pull/779)
* Adds support for native app-to-app Alipay redirects [#783](https://github.com/stripe/stripe-ios/pull/783)
* Fixes crash when `paymentContext.hostViewController` is set to a `UINavigationController` [#786](https://github.com/stripe/stripe-ios/pull/786)
* Improves support and compatibility with iOS 11
  * Explicitly disable code coverage generation for compatibility with Carthage in Xcode 9 [#795](https://github.com/stripe/stripe-ios/pull/795)
  * Restore use of native "Back" buttons [#789](https://github.com/stripe/stripe-ios/pull/789)
* Changes and fixes methods on `STPCard`, `STPCardParams`, `STPBankAccount`, and `STPBankAccountParams` to bring card objects more in line with the rest of the API. See MIGRATING for further details.
  * `STPCard` and `STPCardParams` [#760](https://github.com/stripe/stripe-ios/pull/760)
  * `STPBankAccount` and `STPBankAccountParams` [#761](https://github.com/stripe/stripe-ios/pull/761)
* Adds nullability annotations to `STPPaymentMethod` protocol [#753](https://github.com/stripe/stripe-ios/pull/753)
* Improves the `[STPAPIResponseDecodable allResponseFields]` by removing all instances of `[NSNull null]` including ones that are nested. See MIGRATING.md. [#747](https://github.com/stripe/stripe-ios/pull/747)

## 11.2.0 2017-07-27
* Adds an option to allow users to delete payment methods from the `STPPaymentMethodsViewController`. Enabled by default but can disabled using the `canDeletePaymentMethods` property of `STPPaymentConfiguration`.
  * Screenshots: https://user-images.githubusercontent.com/28276156/28131357-7a353474-66ee-11e7-846c-b38277d111fd.png
* Adds a postal code field to `STPPaymentCardTextField`, configurable with `postalCodeEntryEnabled` and `postalCodePlaceholder`. Disabled by default.
* `STPCustomer`'s `shippingAddress` property is now correctly annotated as nullable.
* Removed `STPCheckoutUnknownError`, `STPCheckoutTooManyAttemptsError`, and `STPCustomerContextMissingKeyProviderError`. These errors will no longer occur.

## 11.1.0 2017-07-12
* Adds stripeAccount property to `STPAPIClient`, set this to perform API requests on behalf of a connected account
* Fixes the `routingNumber` property of `STPBankAccount` so that it is populated when the information is available
* Adds iOS Objective-C Style Guide

## 11.0.0 2017-06-27
* We've greatly simplified the integration for `STPPaymentContext`. See MIGRATING.md.
* As part of this new integration, we've added a new class, `STPCustomerContext`, which will automatically prefetch your customer and cache it for a brief interval. We recommend initializing your `STPCustomerContext` before your user enters your checkout flow so their payment methods are loaded in advance. If in addition to using `STPPaymentContext`, you create a separate `STPPaymentMethodsViewController` to let your customer manage their payment methods outside of your checkout flow, you can use the same instance of `STPCustomerContext` for both.
* We've added a `shippingAddress` property to `STPUserInformation`, which you can use to pre-fill your user's shipping information.
* `STPPaymentContext` will now save your user's shipping information to their Stripe customer object. Shipping information will automatically be pre-filled from the customer object for subsequent checkouts.
* Fixes nullability annotation for `[STPFile stringFromPurpose:]`. See MIGRATING.md.
* Adds description implementations to all public models, for easier logging and debugging.
* The card autofill via SMS feature of `STPPaymentContext` has been removed. See MIGRATING.md.

## 10.2.0 2017-06-19
* We've added a `paymentCountry` property to `STPPaymentContext`. This affects the countryCode of Apple Pay payments, and defaults to "US". You should set this to the country your Stripe account is in.
* `paymentRequestWithMerchantIdentifier:` has been deprecated. See MIGRATING.md
* If the card.io framework is present in your app, `STPPaymentContext` and `STPAddCardViewController` will show a "scan card" button.
* `STPAddCardViewController` will now attempt to auto-fill the users city and state from their entered Zip code (United States only)
* Polling for source object updates is deprecated. Check https://stripe.com/docs for the latest best practices on how to integrate with the sources API using webhooks.
* Fixes a crash in `STPCustomerDeserializer` when both data and error are nil.
* `paymentMethodsViewController:didSelectPaymentMethod:` is now optional.
* Updates the example apps to use Alamofire.

## 10.1.0 2017-05-05
* Adds STPRedirectContext, a helper class for handling redirect sources.
* STPAPIClient now supports tokenizing a PII number and uploading images.
* Updates STPPaymentCardTextField's icons to match Elements on the web. When the card number is invalid, the field will now display an error icon.
* The alignment of the new brand icons has changed to match the new CVC and error icons. If you use these icons via `STPImageLibrary`, you may need to adjust your layout.
* STPPaymentCardTextField's isValid property is now KVO-observable.
* When creating STPSourceParams for a SEPA debit source, address fields are now optional.
* `STPPaymentMethodsViewControllerDelegate` now has a separate `paymentMethodsViewControllerDidCancel:` callback, differentiating from successful method selections. You should make sure to also dismiss the view controller in that callback
* Because collecting some basic data on tokenization helps us detect fraud, we've removed the ability to disable analytics collection using `[Stripe disableAnalytics]`.

## 10.0.1 2017-03-16
* Fixes a bug where card sources didn't include the card owner's name.
* Fixes an issue where STPPaymentMethodsViewController didn't reload after adding a new payment method.

## 10.0.0 2017-03-06
* Adds support for creating, retrieving, and polling Sources. You can enable any payment methods available to you in the Dashboard.
  * https://stripe.com/docs/mobile/ios/sources
  * https://dashboard.stripe.com/account/payments/settings
* Updates the Objective-C example app to include example integrations using several different payment methods.
* Updates `STPCustomer` to include `STPSource` objects in its `sources` array if a customer has attached sources.
* Removes methods deprecated in Version 6.0.
* Fixes property declarations missing strong/nullable identifiers.

## 9.4.0 2017-02-03
* Adds button to billing/shipping entry screens to fill address information from the other one.
* Fixes and unifies view controller behavior around theming and nav bars.
* Adds month validity check to `validationStateForExpirationYear`
* Changes some Apple Pay images to better conform to official guidelines.
* Changes STPPaymentCardTextField's card number placeholder to "4242..."
* Updates STPPaymentCardTextField's CVC placeholder so that it changes to "CVV" for Amex cards

## 9.3.0 2017-01-05
* Fixes a regression introduced in v9.0.0 in which color in STPTheme is used as the background color for UINavigationBar
  * Note: This will cause navigation bar theming to work properly as described in the Stripe iOS docs, but you may need to audit your custom theme settings if you based them on the actual behavior of 9.0-9.2
* If the navigation bar has a theme different than the view controller's theme, STP view controllers will use the bar's theme to style it's UIBarButtonItems
* Adds a fallback to using main bundle for localized strings lookup if locale is set to a language the SDK doesn't support
* Adds method to get a string of a card brand from `STPCardBrand`
* Updated description of how to run tests in README
* Fixes crash when user cancels payment before STPBackendAPIAdapter methods finish
* Fixes bug where country picker wouldn't update when first selected.


## 9.2.0 2016-11-14
* Moves FBSnapshotTestCase dependency to Cartfile.private. No changes if you are not using Carthage.
* Adds prebuilt UI for collecting shipping information.

## 9.1.0 2016-11-01
* Adds localized strings for 7 languages: de, es, fr, it, ja, nl, zh-Hans.
* Slight redesign to card/billing address entry screen.
* Improved internationalization for State/Province/County address field.
* Adds new Mastercard 2-series BIN ranges.
* Fixes an issue where callbacks may be run on the wrong thread.
* Fixes UIAppearance compatibility in STPPaymentCardTextField.
* Fixes a crash when changing application language via an Xcode scheme.

## 9.0.0 2016-10-04
* Change minimum requirements to iOS 8 and Xcode 8
* Adds "app extension API only" support.
* Updates Swift example app to Swift 3
* Various fixes to ObjC example app

## 8.0.7 2016-09-15
* Add ability to set currency for managed accounts when adding card
* Fix broken links for Privacy Policy/Terms of Service for Remember Me feature
* Sort countries in picker alphabetically by name instead of ISO code
* Make "County" field optional on billing address screen.
* PKPayment-related methods are now annotated as available in iOS8+ only
* Optimized speed of input sanitation methods (thanks @kballard!)

## 8.0.6 2016-09-01
* Improved internationalization on billing address forms
  * Users in countries that don't use postal codes will no longer see that field.
  * The country field is now auto filled in with the phone's region
  * Changing the selected country will now live update other fields on the form (such as State/County or Zip/Postal Code).
* Fixed an issue where certain Cocoapods configurations could result in Stripe resource files being used in place of other frameworks' or the app's resources.
* Fixed an issue where when using Apple Pay, STPPaymentContext would fire two `didFinishWithStatus` messages.
* Fixed the `deviceSupportsApplePay` method to also check for Discover cards.
* Removed keys from Stripe.bundle's Info.plist that were causing iTunes Connect to sometimes error on app submission.

## 8.0.5 2016-08-26
* You can now optionally use an array of PKPaymentSummaryItems to set your payment amount, if you would like more control over how Apple Pay forms are rendered.
* Updated credit card and Apple Pay icons.
* Fixed some images not being included in the resources bundle target.
* Non-US locales now have an alphanumeric keyboard for postal code entry.
* Modals now use UIModalPresentationStyleFormSheet.
* Added more accessibility labels.
* STPPaymentCardTextField now conforms to UIKeyInput (thanks @theill).

## 8.0.4 2016-08-01
* Fixed an issue with Apple Pay payments not using the correct currency.
* View controllers now update their status bar and scroll view indicator styles based on their theme.
* SMS code screen now offers to paste copied codes.

## 8.0.3 2016-07-25
* Fixed an issue with some Cocoapods installations

## 8.0.2 2016-07-09
* Fixed an issue with custom theming of Stripe UI

## 8.0.1 2016-07-06
* Fixed error handling in STPAddCardViewController

## 8.0.0 2016-06-30
* Added prebuilt UI for collecting and managing card information.

## 7.0.2 2016-05-24
* Fixed an issue with validating certain Visa cards.

## 7.0.1 2016-04-29
* Added Discover support for Apple Pay
* Add the now-required `accountHolderName` and `accountHolderType` properties to STPBankAccountParams
* We now record performance metrics for the /v1/tokens API - to disable this behavior, call [Stripe disableAnalytics].
* You can now demo the SDK more easily by running `pod try stripe`.
* This release also removes the deprecated Checkout functionality from the SDK.

## 6.2.0 2016-02-05
* Added an `additionalAPIParameters` field to STPCardParams and STPBankAccountParams for sending additional values to the API - useful for beta features. Similarly, added an `allResponseFields` property to STPToken, STPCard, and STPBankAccount for accessing fields in the response that are not yet reflected in those classes' @properties.

## 6.1.0 2016-01-21
* Renamed card on STPPaymentCardTextField to cardParams.
* You can now set an STPPaymentCardTextField's contents programmatically by setting cardParams to an STPCardParams object.
* Added delegate methods for responding to didBeginEditing events in STPPaymentCardTextField.
* Added a UIImage category for accessing our card icon images
* Fixed deprecation warnings for deployment targets >= iOS 9.0

## 6.0.0 2015-10-19
* Splits logic in STPCard into 2 classes - STPCard and STPCardParams. STPCardParams is for making requests to the Stripe API, while STPCard represents the response (you'll almost certainly want just to replace any usage of STPCard in your app with STPCardParams). This also applies to STPBankAccount and the newly-created STPBankAccountParams.
* Version 6.0.1 fixes a minor Cocoapods issue.

## 5.1.0 2015-08-17
* Adds STPPaymentCardTextField, a new version of github.com/stripe/PaymentKit featuring many bugfixes. It's useful if you need a pre-built credit card entry form.
* Adds the currency param to STPCard for those using managed accounts & debit card payouts.
* Versions 5.1.1 and 5.1.2 fix minor issues with CocoaPods installation
* Version 5.1.3 contains bug fixes for STPPaymentCardTextField.
* Version 5.1.4 improves compatibility with iOS 9.

## 5.0.0 2015-08-06
* Fix an issue with Carthage installation
* Fix an issue with CocoaPods frameworks
* Deprecate native Stripe Checkout

## 4.0.1 2015-05-06
* Fix a compiler warning
* Versions 4.0.1 and 4.0.2 fix minor issues with CocoaPods and Carthage installation.

## 4.0.0 2015-05-06
* Remove STPPaymentPresenter
* Support for latest ApplePayStubs
* Add nullability annotations to improve Swift support (note: this now requires Swift 1.2)
* Bug fixes

## 3.1.0 2015-01-19
* Add support for native Stripe Checkout, as well as STPPaymentPresenter for automatically using Checkout as a fallback for Apple Pay
* Add OSX support, including Checkout
* Add framework targets and Carthage support
* It's safe to remove the STRIPE_ENABLE_APPLEPAY compiler flag after this release.

## 3.0.0 2015-01-05
* Migrate code into STPAPIClient
* Add 'brand' and 'funding' properties to STPCard

## 2.2.2 2014-11-17
* Add bank account tokenization methods

## 2.2.1 2014-10-27
* Add billing address fields to our Apple Pay API
* Various bug fixes and code improvements

## 2.2.0 2014-10-08
* Move Apple Pay testing functionality into a separate project, ApplePayStubs. For more info, see github.com/stripe/ApplePayStubs.
* Improve the provided example app

## 2.1.0 2014-10-07
* Remove token retrieval API method
* Refactor functional tests to use new XCTestCase functionality

## 2.0.3 2014-09-24
* Group ApplePay code in a CocoaPods subspec

## 2.0.2 2014-09-24
* Move ApplePay code behind a compiler flag to avoid warnings from Apple when accidentally including it

## 2.0.1 2014-09-18
* Fix some small bugs related to ApplePay and iOS8

## 2.0 2014-09-09
* Add support for native payments via Pay

## 1.2 2014-08-21
* Removed PaymentKit as a dependency. If you'd like to use it, you may still do so by including it separately.
* Removed STPView. PaymentKit provides a near-identical version of this functionality if you need to migrate.
* Improve example project
* Various code fixes

## 1.1.4 2014-05-22
* Fixed an issue where tokenization requests would fail under iOS 6 due to SSL certificate verification

## 1.1.3 2014-05-12
* Send some basic version and device details with requests for debugging.
* Added -description to STPToken
* Fixed some minor code nits
* Modernized code

## 1.1.2 2014-04-21
* Added test suite for SSL certificate expiry/revocation
* You can now set STPView's delegate from Interface Builder

## 1.1.1 2014-04-14
* API methods now verify the server's SSL certificate against a preset blacklist.
* Fixed some bugs with SSL verification.
* Note: This version now requires the `Security` framework. You will need to add this to your app if you're not using CocoaPods.

## 1.0.4 2014-03-24

* Upgraded tests from OCUnit to XCTest
* Fixed an issue with the SenTestingKit dependency
* Removed some dead code

## 1.0.3 2014-03-21

* Fixed: Some example files had target memberships set for StripeiOS and iOSTest.
* Fixed: The example publishable key was expired.
* Fixed: Podspec did not pass linting.
* Some fixes for 64-bit.
* Many improvements to the README.
* Fixed example under iOS 7
* Some source code cleaning and modernization.

## 1.0.2 2013-09-09

* Add exceptions for null successHandler and errorHandler.
* Added the ability to POST the created token to a URL.
* Made STPCard properties nonatomic.
* Moved PaymentKit to be a submodule; added to Podfile as a dependency.
* Fixed some warnings caught by the static analyzer (thanks to jcjimenez!)

## 1.0.1 2012-11-16

* Add CocoaPods support
* Change directory structure of bindings to make it easier to install

## 1.0.0 2012-11-16

* Initial release

Special thanks to: Todd Heasley, jcjimenez.<|MERGE_RESOLUTION|>--- conflicted
+++ resolved
@@ -2,11 +2,8 @@
 ### PaymentSheet
 * [Fixed] Fixed an issue with selecting from lists on macOS Catalyst. Note that only macOS 11 or later is supported: We do not recommend releasing a Catalyst app targeting macOS 10.15.
 * [Fixed] Fixed an issue with scanning card expiration dates.
-<<<<<<< HEAD
+* [Fixed] Fixed an issue where billing address collection configuration was not passed to Apple Pay.
 * [Added] Support for Swish with PaymentIntents.
-=======
-* [Fixed] Fixed an issue where billing address collection configuration was not passed to Apple Pay.
->>>>>>> b4c4e2ed
 
 ### Basic Integration
 * [Fixed] Fixed an issue with scanning card expiration dates.
