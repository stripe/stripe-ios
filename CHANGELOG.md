--- conflicted
+++ resolved
@@ -1,13 +1,7 @@
-<<<<<<< HEAD
-## x.x.x x.x.x
-
-### PaymentSheet
-* [Fixed] Improved the cancellation UX when paying with Amazon Pay and Revolut Pay.
-=======
 ## XX.YY.ZZ 2025-xx-yy
 ## PaymentSheet
 * [Fixed] Fixed an issue with the Liquid Glass keyboard toolbar where tapping on the sheet immediately above the keyboard didn't have an effect.
->>>>>>> 6d50d6cb
+* [Fixed] Improved the cancellation UX when paying with Amazon Pay and Revolut Pay.
 
 ## 24.23.1 2025-09-08
 
