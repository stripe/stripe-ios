## 24.23.2 2025-09-16
## PaymentSheet
* [Fixed] Fixed an issue with the Liquid Glass keyboard toolbar where tapping on the sheet immediately above the keyboard didn't have an effect.
<<<<<<< HEAD
* [Fixed] Improved the cancellation UX when paying with Amazon Pay and Revolut Pay.
=======
* [Changed] `appearance.cornerRadius` is now nullable. Below iOS 26, When `nil`, the corner radius is 6.0 (ie unchanged from the current default). On iOS 26+, multiple rounder corner configurations are used to match Liquid Glass design.
>>>>>>> 137ac837

## 24.23.1 2025-09-08

### StripeCryptoOnramp
* [Added] Additional APIs and improvements to support the development of the React Native StripeCryptoOnramp SDK.

## 24.23.0 2025-09-02

### CustomerSheet
* [Added] `opensCardScannerAutomatically` configuration

### PaymentSheet
* [Added] `opensCardScannerAutomatically` configuration
* [Fixed] Setting `appearance.borderWidth = 0` previously caused the thickness of divider lines between input fields to also be 0, causing them to disappear. They now have a minimum thickness of 0.5.

### EmbeddedPaymentElement
* [Added] `opensCardScannerAutomatically` configuration

## 24.22.0 2025-08-27

### StripeCryptoOnramp
* [Added] Additional APIs and improvements to support the development of the React Native StripeCryptoOnramp SDK.

## 24.21.2 2025-08-27

### PaymentSheet
* [Changed] Updated translations for Link signup opt-in copy

## 24.21.1 2025-08-26

### PaymentSheet
* [Changed] Updated copy for Link signup opt-in UI

## 24.21.0 2025-08-25

### CustomerSheet
* [Fixed] Fixed Dynamic Actor Isolation crash in SwiftUI when using completion handlers with Swift 6 or Dynamic Actor Isolation feature flag enabled. Thanks @BrentMifsud! ([#5269](https://github.com/stripe/stripe-ios/issues/5269))

### PaymentSheet
* [Added] Added new `presentPaymentOptions` APIs for UIKit and SwiftUI with a `didCancel` bool in the completion handler, making it possible to differentiate between a user closing FlowController and selecting a payment option. ([#5202](https://github.com/stripe/stripe-ios/pull/5202))
* [Added] Added a new `allowedCountries` API to PaymentSheetConfiguration, enabling users to only allow billing addresses in certain countries.
* [Fixed] Fixed Dynamic Actor Isolation crash in SwiftUI when using completion handlers with Swift 6 or Dynamic Actor Isolation feature flag enabled. Thanks @BrentMifsud! ([#5269](https://github.com/stripe/stripe-ios/issues/5269))
* [Changed] The form will now highlight incomplete fields when the user taps a disabled "Confirm" button.
* [Added] `STPError.localizedUserMessage(forErrorCode:)` will translates common Stripe API error codes to localized strings.

## 24.20.0 2025-08-11

### StripeApplePay
* [Fixed] Issue when deserializing intent when line1 is null

### PaymentSheet
* [Fixed] Fixed an issue that caused EmbeddedPaymentElement to log broken layout constraints.
* [Fixed] The Apple Pay logo in `PaymentOptionDisplayData` no longer contains additional padding, bringing it in line with other payment method logos.
* [Changed] When phone number or email address collection is enabled, these fields will now appear in the billing details section instead of appearing above the card field.
* [Added] Added `termsDisplay` in PaymentSheet.Configuration to control when legal agreements are displayed

### EmbeddedPaymentElement
* [Changed] When using `EmbeddedPaymentElement.Configuration.FormSheetAction.confirm`, the completion block is now called with a `canceled` result if the user closes the form sheet without completing the transaction.
* [Added] You no longer need to set the backend PaymentIntent setup_future_usage or payment_method_options setup_future_usage values to match the client's IntentConfiguration; the client will automatically configure this for you.

## 24.19.0 2025-08-04

### PaymentSheet
* [Fixed] Updated default spacing of form elements in PaymentSheet.
* [Added] EmbeddedPaymentElement now shows mandates in a form sheet when `rowSelectionBehavior` is `immediateAction` and `embeddedViewDisplaysMandateText` is `true`. Previously, this configuration was an error.

## 24.18.1 2025-07-29
* [Fixed] Improved Klarna payments when using Universal Links.

## 24.18.0 2025-07-28

* [Added] Postal code validation for Canada and UK addresses

### PaymentSheet
* [Added] Added `Appearance.EmbeddedPaymentElement.Row.subtitleFont` to customize the font of EmbeddedPaymentElement payment method row subtitles.

## 24.17.0 2025-07-21

### PaymentSheet
* [Fixed] EmbeddedPaymentElement now errors when `configuration.rowSelectionBehavior` is `.immediateAction` and `configuration.embeddedViewDisplaysMandateText` is `true` to ensure integrations display legal mandate text to the customer.
* [Deprecated] Carthage is no longer officially supported. We will continue to publish binaries to the GitHub releases page for Carthage, but we will no longer test using the Carthage CLI tool.
* [Added] Added `Appearance.EmbeddedPaymentElement.Row.paymentMethodIconLayoutMargins` to customize the spacing around payment method icons in EmbeddedPaymentElement payment method rows.
* [Added] Added `Appearance.EmbeddedPaymentElement.Row.titleFont` to customize the font of EmbeddedPaymentElement payment method row titles.
* [Changed] Renamed `PaymentSheet.Appearance.EmbeddedPaymentElement.Row.Style.flatWithChevron` to `PaymentSheet.Appearance.EmbeddedPaymentElement.Row.Style.flatWithDisclosure` and added an experimental `disclosureImage` property to customize the chevron icon displayed in EmbeddedPaymentElement payment method rows when the row style is flatWithDisclosure.
* [Fixed] `EmbeddedPaymentElementDelegate` `didUpdateHeight` now accommodates cases where the embedded view can't change height until after `didUpdateHeight` is called, like inside a UITableViewCell.
* [Fixed] Apple Pay now properly collects phone number and email address when marked as required in `PaymentSheet.Configuration.billingDetailsCollectionConfiguration`.

### AddressElement
* [Added] SwiftUI support for AddressElement.
* [Changed] `AddressViewController` now notifies its delegate when the sheet is dismissed, whether by tapping the **Close** button or swiping down, so `AddressElement` always returns the current address.

### General
* [Removed] Removed nn-NO (Norwegian Nynorsk) localization. Norwegian users can continue using nb (Norwegian Bokmål) localization.

## 24.16.2 2025-07-07

### PaymentSheet
* [Added] Address autocomplete functionality when collecting full billing details in payment method forms.
* [Fixed] Form error text not respecting Appearance API font settings

## 24.16.1 2025-06-23

### PaymentSheet
* [Fixed] A race condition when updating the `paymentOption` on `PaymentSheet.FlowController`.

## 24.16.0 2025-06-16

### PaymentSheet
* [Fixed] A bug where the EmbeddedPaymentElement failed to display forms when tapped in SwiftUI.
* [Changed] `paymentOption` on `PaymentSheet.FlowController` is now annotated with `@Published` for better ergonomics in SwiftUI.
* [Added] A new `flatWithChevron` Embedded Payment Element row style.

## 24.15.0 2025-06-02

### Connect
* [CHANGED] Removed `PrivateBetaConnect` annotation and all usages. [Connect SDK](https://docs.stripe.com/connect/get-started-connect-embedded-components?platform=ios) is now GA.

### PaymentSheet
* [Added] The ability to customize the height of the primary button with `PaymentSheetAppearance.primaryButton.height`.
* [Added] The ability to customize form insets with `PaymentSheetAppearance.formInsets`.

## 24.14.0 2025-05-19
### PaymentSheet
* [Added] Support for payment method options setup future usage in public preview.

## 24.13.1 2025-05-05
### PaymentSheet
* [Fixed] Updated the "TEST MODE" badge to say "TEST", due to the upcoming release of [Sandboxes](https://docs.stripe.com/sandboxes).
* [Added] Added support for Thai language.

## 24.13.0 2025-05-05
### PaymentSheet
* [Added] Embedded Payment Element is now generally available. Learn more by visiting the [docs](https://docs.stripe.com/payments/mobile/embedded).

## 24.12.1 2025-04-30
### Identity
* [Fixed] Fixed an issue where identity verification may fail due to stale model cache.

## 24.12.0 2025-04-21
### PaymentSheet
* [Added] Bank payments are now available in the PaymentSheet without requiring a dependency on `StripeFinancialConnections`.
* [Added] Ability to update saved cards when using CustomerSessions (private preview)
* [Added] Added payment method options setup future usage to deferred API.

## 24.11.1 2025-04-14
### PaymentSheet
* [Added] Added support for PayNow and PromptPay to Embedded Payment Element (private preview).
* [Fixed] Fixed theming issues in the native Link experience (private preview).

## 24.11.0 2025-04-07
### PaymentSheet
* [Added] Added `rowSelectionBehavior` API to Embedded Payment Element (private preview).
* [Changed] The native Link experience (private preview) is now available as a payment method even if you collect billing details via `billingDetailsCollectionConfiguration`.
* [Changed] Updated Afterpay branding in the US to be Cash App Afterpay.

## 24.10.0 2025-03-31
### PaymentSheet
* [Added] Added `LinkConfiguration` to allow control over Link in PaymentSheet.
* [Fixed] Improved reliability of expiration date detection when scanning cards.

## 24.9.0 2025-03-24
### Connect (Private Preview)
* [Fixed] Fixed an issue where Account Onboarding exit events were not being properly emitted.

### PaymentSheet
* [Fixed] Embedded Payment Element (private beta) possibly showing empty forms after calling `update()`.

## 24.8.0 2025-03-17
### PaymentSheet, CustomerSheet
* [Added] Support for default payment methods in private beta.

## 24.7.0 2025-03-03
### Connect (Private Preview)
* [Changed] The SDK now manages the onboarding component's presentation.
* [Changed] The payouts component is no longer available.

### PaymentSheet
* [Fixed] Fixed an issue in Embedded Payment Element (private preview) where the row could be selected even though there's no valid payment option.
* [Added] Support for Crypto in PaymentSheet
* [Added] Added card brand filtering to specify allowed or blocked card brands. Learn more by visiting the [docs](https://docs.stripe.com/payments/mobile/filter-card-brands?platform=ios).

### Payments
* [Fixed] Fixed an issue that caused `STPPaymentMethodUSBankAccount.linkedAccount` to be `nil` for some merchants.

## 24.6.0 2025-02-18
* [Fixed] The SDK and example apps now compile in Xcode 16.2

### Financial Connections
* [Added] The `StripeFinancialConnections` SDK now supports dark mode, and will automatically adapt to the device's theme. [Learn more](https://docs.stripe.com/financial-connections/other-data-powered-products?platform=ios#connections-customize-ios) about configuring appearance settings.

### CustomerSheet
* [Added] `sepa_debit` PaymentMethod is now available in CustomerSheet

## 24.5.0 2025-02-10
### CardScan
* [Fixed] Fixed an issue where the UI layout was incorrect after Camera permissions were denied. ([#4487](https://github.com/stripe/stripe-ios/pull/4487)) (Thanks [@matheusbc](https://github.com/matheusbc)!)

## 24.4.1 2025-01-21
### ApplePay
* [Added] Added a `dismiss` method to `STPApplePayContext`.

### PaymentSheet
* [Fixed] Embedded Payment Element (private beta) layout margins default to zero.
* [Fixed] Fixed a bug in Embedded Payment Element (private beta) where it could attempt to present a view controller while already presenting.

## 24.4.0 2025-01-13
### PaymentSheet
* [Fixed] PaymentSheet using vertical payment method layout now defaults to Apple Pay when the customer doesn't have a default saved payment method.

### Identity
* [Added] Updates example app to allow reusing VerificationSessions.

## 24.3.0 2025-01-06
### Embedded Payment Element
* [Added] Embedded Payment Element is now in private beta.

### PaymentSheet
* [Fixed] Fixed a bug where saved payment methods could appear out of order if you have multiple types (e.g. card and bank).
* [Fixed] Fixed a bug where deferred PaymentIntents would fail to validate when capture_method = automatic_async ([#4329](https://github.com/stripe/stripe-ios/issues/4329))


## 24.2.0 2024-12-19
### Connect
* [Added] `StripeConnect` SDK to add connected account dashboard functionality to your app using [Connect embedded components](https://docs.stripe.com/connect/get-started-connect-embedded-components?platform=ios).

## 24.1.3 2024-12-16
### PaymentSheet, CustomerSheet
* [Changed] Changed the edit and remove saved payment method flow so that tapping 'Edit' displays an icon that leads to a new update payment method screen that displays payment method details for card (last 4 digits of card number, cvc and expiry date fields), US Bank account (name, email, last 4 digits of bank acocunt), and SEPA debit (name, email, last 4 digits of IBAN).

### Identity
* [Fixed] Fixes an error with selfie verification.

## 24.1.2 2024-12-05
### PaymentSheet
* [Fixed] Fixed an issue where FlowController returned incorrect `PaymentOptionDisplayData` for Link card brand transactions.

## 24.1.1 2024-12-02
### PaymentSheet
* [Fixed] Fixed an animation glitch when dismissing PaymentSheet in React Native.
* [Fixed] Fixed an issue in Instant Bank Payments that occurred when using a connected account.

## 24.1.0 2024-11-25
### Payments
* [Added] Support for Crypto bindings.

### PaymentSheet
* [Fixed] US Bank Account now shows the correct mandate when using the `instant_or_skip` verification method.

## 24.0.2 2024-11-21
### PaymentSheet
* [Fixed] A bug where PaymentSheet would cause layout issues when nested within certain navigation stacks.

## 24.0.1 2024-11-18
### PaymentSheet
* [Added] Instant Bank Payments are now available when using deferred intents.
* [Fixed] Fixed an issue with the vertical list with 3 or more saved payment methods where tapping outside the screen sometimes drops changes that were made (e.g. removal or update of PMs).
* [Fixed] Fixed an issue where the dialog when removing a co-branded card may show the incorrect card brand.
* [Fixed] Fixed issue preventing users to enter in 4 digit account numbers for AU Becs.

## 24.0.0 2024-11-04
### PaymentSheet
* [Changed] The default value of `PaymentSheet.Configuration.paymentMethodLayout` has changed from `.horizontal` to `.automatic`. See [MIGRATING.md](https://github.com/stripe/stripe-ios/blob/master/MIGRATING.md) for more details.
* [Fixed] Fixed an animation glitch when dismissing PaymentSheet in React Native.
* [Fixed] Fixed an issue with FlowController in vertical layout where the payment method could incorrectly be preserved across a call to `update` when it's no longer valid.
* [Fixed] Fixed a potential deadlock when `paymentOption` is accessed from Swift concurrency.
* [Fixed] Fixed deferred intent validation to handle cloned payment methods ([#4195](https://github.com/stripe/stripe-ios/issues/4195)

### Basic Integration
* [Removed] Basic Integration has been removed. [Please use Mobile Payment Element instead](https://docs.stripe.com/payments/mobile/migrating-to-mobile-payment-element-from-basic-integration).

## 23.32.0 2024-10-21
### PaymentSheet
* [Added] Added `PaymentSheet.Configuration.paymentMethodLayout`. Configure the layout of payment methods in the sheet using `paymentMethodLayout` to display them either horizontally, vertically, or let Stripe optimize the layout automatically.

## 23.31.1 2024-10-08
### PaymentSheet
* [Fixed] Fixed an issue where ISK was not correctly formatted as a zero-decimal currency when using PaymentSheet or Apple Pay. (Thanks [@Thithip](https://github.com/Thithip)!)
* [Fixed] Fixed an issue where US Bank Account forms would drop form field input when `FlowController.update` is called.

## 23.31.0 2024-09-23
### PaymentSheet
* [Added] The ability to customize the disabled colors of the primary button with `PaymentSheetAppearance.primaryButton.disabledBackgroundColor` and `PaymentSheetAppearance.primaryButton.disabledTextColor`.
* [Added] CVC Recollection is now in GA. For more information see our docs for [here](https://docs.stripe.com/payments/accept-a-payment?platform=ios#ios-cvc-recollection) for intent first integrations or [here](https://docs.stripe.com/payments/accept-a-payment-deferred?platform=ios&type=payment#ios-cvc-recollection) for deferred intent integrations.
* [Fixed] Fixed an issue where checkboxes were not visible when `appearance.colors.componentBorder` was transparent.

### CardScan
* [Fixed] The 0.5x lens is now used when scanning cards, if available. (Thanks [@akhmedovgg](https://github.com/akhmedovgg)!)

## 23.30.0 2024-09-09
### PaymentSheet
* [Added] CustomerSessions is now in private beta.
* [Fixed] PaymentSheet now uses a border width of 1.5 instead of 0 when `PaymentSheet.Appearance.borderWidth' is 0.
* [Fixed] The 0.5x lens is now used when scanning cards, if available. (Thanks [@akhmedovgg](https://github.com/akhmedovgg)!)

## 23.29.2 2024-08-19
### PaymentSheet
* [Fixed] Avoid multiple calls to CVC Recollection callback for deferred intent integrations
* [Fixed] Fixed an issue in SwiftUI where setting `isPresented=false` wouldn't dismiss the sheet.

## 23.29.1 2024-08-12
### PaymentSheet
* [Fixed] Fixed an issue where signing up with Link and paying would vend an empty `STPPaymentMethod` object to an `IntentConfiguration` confirmHandler callback.
* [Fixed] Fixed PaymentSheet.FlowController returning unlocalized labels for certain payment methods e.g. "AfterPay ClearPay" instead of "Afterpay" or "Clearpay" depending on locale.
* [Added] `PaymentSheet.IntentConfiguration` now validates that its `amount` is non-zero.

### PaymentsUI
* [Fixed] Fixed an issue where STPPaymentCardTextField wouldn't call its delegate `paymentCardTextFieldDidChange` method when the preferred card network changed.

## 23.29.0 2024-08-05
### PaymentSheet
* [Fixed] Fixed a scroll issue with native 3DS2 authentication screen when the keyboard appears.
* [Added] When a card is saved (ie you're using a PaymentIntent + setup_future_usage or SetupIntent), legal disclaimer text now appears below the form indicating the card can be charged for future payments.
* [Fixed] iOS 18 Compatibility with removing multiple saved payment methods
* [Fixed] Fixed an issue where the keyboard could focus on a hidden phone number field.
* [Added] Support for Sunbit (Private Beta) with PaymentIntents.
* [Added] Support for Billie (Private Beta) with PaymentIntents.
* [Fixed] Fixed an issue where saved payment method UI wouldn't respect `PaymentSheet.Configuration.style` when selected.
* [Added] Support for Satispay (Private Beta) with PaymentIntents.

### Payments
* [Added] Support for Sunbit (Private Beta) bindings.
* [Added] Support for Billie (Private Beta) bindings.
* [Added] Support for Satispay (Private Beta) bindings.

## 23.28.3 2024-09-03
This release was made in error, and contains changes from 23.29.0, 23.29.1, and 23.29.2.

## 23.28.1 2024-07-16
### Payments
* [Fixed] Improved reliability when paying or setting up with Cash App Pay.
* [Fixed] Pass stripeAccount context when presenting PayWithLinkWebController for connected accounts

## 23.28.0 2024-07-08

### Payments
* [Fixed] An issue where the correct card brand was not being displayed for card brand choice in STPPaymentOptionsViewController and STPPaymentContext.
* [Added] Adds coupon support to STPApplePayContext with a new `didChangeCouponCode` delegate method (h/t @JoeyLeeMEA).
* [Fixed] Fixed an issue where successful TWINT payments were sometimes incorrectly considered 'canceled'.

### PaymentSheet
* [Fixed] Fixed an issue where certain cobranded cards showed a generic card icon instead of using the other card brand.
* [Fixed] Fixed an issue where amounts with currency=IDR were displayed as-is, instead of dropping the last two digits.
* [Fixed] Fixed an issue where some payment method images in the horizontal scrollview could briefly flash.

## 23.27.6 2024-06-25
### All
* [Fixed] Improved reliability when paying with Swish.

## 23.27.5 2024-06-20
### PaymentSheet
* [Fixed] An issue that was preventing users from completing checkout with SetupIntents and PaymentIntents using `setup_future_usage` for the following payment method types: Amazon Pay, Cash App Pay, PayPal, and Revolut Pay.

## 23.27.4 2024-06-18
### PaymentSheet
* [Fixed] Fixed an issue where when displaying an LPM with no input fields, the sheet would take up the entire height of the screen.

## 23.27.3 2024-06-14
### PaymentSheet
* [Fixed] Fixed an issue where changing the country of a phone number would not update the UI when the phone number's validity changed.
* [Changed] The "save this card" checkbox is now unchecked by default. To change this behavior, set your PaymentSheet.Configuration.savePaymentMethodOptInBehavior to `.requiresOptOut`.
* [Fixed] Fixed an issue where PaymentSheet would not present in the iOS 18 beta when using SwiftUI.
* [Fixed] Fixed an issue in PaymentSheet.FlowController that could lead to the CVC recollection form being shown on presentPaymentOptions()

### CustomerSheet
* [Fixed] Fixed an issue where CustomerSheet would not present in the iOS 18 beta when using SwiftUI.

### Payments
* [Added] Updated support for MobilePay bindings.
* [Changed] Some Payment Methods (including Klarna and PayPal) may now authenticate using ASWebAuthenticationSession, enabling these payment methods to share session storage across apps.
* [Fixed] Fixed printing spurious STPAssertionFailure warnings.

## 23.27.2 2024-05-06
### CardScan
* [Changed] ScannedCard to allow access for expiryMonth, expiryYear and name.

### PaymentSheet
* [Added] Support for Multibanco with PaymentIntents.
* [Fixed] Fixed an issue where STPPaymentHandler sometimes reported errors using `unexpectedErrorCode` instead of a more specific error when customers fail a next action.
* [Changed] PaymentSheet displays Apple Pay as a button when there are saved payment methods and Link isn't available instead of within the list of saved payment methods.
* [Fixed] Expiration dates more than 50 years in the past (e.g. `95`) are now blocked.

### Payments
* [Added] Support for Multibanco bindings.
* [Fixed] Expiration dates more than 50 years in the past (e.g. `95`) are now blocked.

## 23.27.1 2024-04-22
### Payments
* [Fixed] An issue where the PrivacyInfo.xcprivacy was not bundled with StripePayments when installing with Cocoapods.

### Apple Pay
* [Changed] Apple Pay additionalEnabledApplePayNetworks are now in front of the supported network list.

### PaymentsUI
* [Added] Added support for `onBehalfOf` to STPPaymentCardTextField and STPCardFormView. This parameter may be required when setting a connected account as the merchant of record for a payment. For more information, see the [Connect docs](https://docs.stripe.com/connect/charges#on_behalf_of).

## 23.27.0 2024-04-08
### Payments
* [Added] Support for Alma bindings.
* [Fixed] STPBankAccountCollector errors now use "STPBankAccountCollectorErrorDomain" instead of "STPPaymentHandlerErrorDomain".

### All
* [Fixed] Fixed an issue with generating App Privacy reports.

## 23.26.0 2024-03-25
### PaymentSheet
* [Fixed] When confirming a SetupIntent with Link, "Set up" will be shown as the confirm button text instead of "Pay".

### CustomerSheet
* [Fixed] Fixed an issue dismissing the sheet when Link is the default payment method.

### Financial Connections
* [Fixed] Improved the UX of an edge case in Financial Connections authentication flow.

### All
* Added a [Privacy Manifest](https://developer.apple.com/documentation/bundleresources/privacy_manifest_files).

## 23.25.1 2024-03-18
### All
* Xcode 14 is [no longer supported by Apple](https://developer.apple.com/news/upcoming-requirements/). Please upgrade to Xcode 15 or later.

### PaymentSheet
* [Fixed] A bug where `PaymentSheet.FlowController` was not respecting `PaymentSheet.Configuration.primaryButtonLabel`.
* [Added] Support for Klarna with SetupIntents and PaymentIntents with `setup_future_usage`.

### Financial Connections
* [Changed] Updated the design of Financial Connections authentication flow.

## 23.25.0 2024-03-11
### CustomerSheet
* [Added] Added `paymentMethodTypes` in `CustomerAdapter` to control what payment methods are displayed.

### PaymentSheet
* [Fixed] The rotating [card brand view](https://docs.stripe.com/co-badged-cards-compliance) is now shown when card brand choice is enabled if the card number is empty.

## 23.24.1 2024-03-05
### PaymentSheet
* [Fixed] Fixed an assertionFailure that happens when using FlowController and switching between saved payment methods

## 23.24.0 2024-03-04
### PaymentSheet
* [Added] Added support for [Link](https://docs.stripe.com/payments/link/mobile-payment-element-link) in PaymentSheet. Enabling Link in your [payment method settings](https://dashboard.stripe.com/settings/payment_methods) will enable Link in PaymentSheet. To choose different Link availability settings on web and mobile, use a custom [payment method configuration](https://docs.stripe.com/payments/multiple-payment-method-configs).
* [Fixed] Fixed an issue where some 3DS2 payments may fail to complete successfully.

### Payments
* [Added] Support for Amazon Pay bindings.

## 23.23.0 2024-02-26
### PaymentSheet
* [Added] Added support for [payment method configurations](https://docs.stripe.com/payments/multiple-payment-method-configs) when using the deferred intent integration path.

### CustomerSheet
* [Fixed] Fixed a bug where if an exception is thrown in detachPaymentMethod(), the payment method was removed in the UI [#3309](https://github.com/stripe/stripe-ios/pull/3309)

## 23.22.0 2024-02-12
### PaymentSheet
* [Changed] The separator text under the Apple Pay button from "Or pay with a card" to "Or use a card" when using a SetupIntent.
* [Fixed] Fixed a bug where deleting the last saved payment method in PaymentSheet wouldn't automatically transition to the "Add a payment method" screen.
* [Added] Support for CVC recollection in PaymentSheet and PaymentSheet.FlowController (client-side confirmation)

* [Changed] Make STPPinManagementService still usable from Swift.

## 23.21.2 2024-02-05
### Payments
* [Changed] We now auto append `mandate_data` when using Klarna with a SetupIntent. If you are interested in using Klarna with SetupIntents you sign up for the beta [here](https://stripe.com/docs/payments/klarna/accept-a-payment).

## 23.21.1 2024-01-22
### Payments
* [Changed] Increased the maximum number of status update retries when waiting for an intent to update to a terminal state. This impacts Cash App Pay and 3DS2.

## 23.21.0 2024-01-16
### PaymentSheet
* [Fixed] Fixed a few design issues on visionOS.
* [Added] Added billing details and type properties to [`PaymentSheet.FlowController.PaymentOptionDisplayData`](https://stripe.dev/stripe-ios/stripepaymentsheet/documentation/stripepaymentsheet/paymentsheet/flowcontroller/paymentoptiondisplaydata).

## 23.20.0 2023-12-18
### PaymentSheet
* [Added] Support for [card brand choice](https://stripe.com/docs/card-brand-choice). To set default preferred networks, use the new configuration option `PaymentSheet.Configuration.preferredNetworks`.
* [Fixed] Fixed visionOS support in Swift Package Manager and Cocoapods.

### CustomerSheet
* [Added] Support for [card brand choice](https://stripe.com/docs/card-brand-choice). To set default preferred networks, use the new configuration option `PaymentSheet.Configuration.preferredNetworks`.

### PaymentsUI
* [Added] Adds support for [card brand choice](https://stripe.com/docs/card-brand-choice) to STPPaymentCardTextField and STPCardFormView. To set a default preferred network for these UI elements, use the new `preferredNetworks` parameter.

* [Changed] Mark STPPinManagementService deprecated & suggest alternative.

## 23.19.0 2023-12-11
### Apple Pay
* [Fixed] STPApplePayContext initializer returns nil in more cases where the request is invalid.
* [Fixed] STPApplePayContext now allows Apple Pay when the customer doesn’t have saved cards but can set them up in the Apple Pay sheet (iOS 15+).

### PaymentSheet
* [Fixed] PaymentSheet sets newly saved payment methods as the default so that they're pre-selected the next time the customer pays.
* [Added] PaymentSheet now supports external payment methods. See https://stripe.com/docs/payments/external-payment-methods?platform=ios

### CustomerSheet
* [Added] Saved SEPA payment methods are now displayed to the customer for reuse, similar to saved cards.


## 23.18.3 2023-11-28
### PaymentSheet
* [Fixed] Visual bug where re-presenting PaymentSheet wouldn't show a spinner while it reloads.
* [Added] If PaymentSheet fails to load a deferred intent configuration, we fall back to displaying cards (or the intent configuration payment method types) instead of failing.
* [Fixed] Fixed an issue where PaymentSheet wouldn't accept valid Mexican phone numbers.
* [Added] The ability to customize the success colors of the primary button with `PaymentSheetAppearance.primaryButton.successBackgroundColor` and `PaymentSheetAppearance.primaryButton.successTextColor`.

## 23.18.2 2023-11-06
### CustomerSheet
* [Fixed] CustomerSheet no longer displays saved cards that originated from Apple Pay or Google Pay.

## 23.18.1 2023-10-30
### PaymentSheet
* [Fixed] Added a public initializer for `PaymentSheet.BillingDetails`.
* [Fixed] Fixed some payment method icons not updating to use the latest assets.
* [Fixed] PaymentSheet no longer displays saved cards that originated from Apple Pay or Google Pay.

### PaymentsUI
* [Fixed] Fixed an issue with `STPPaymentCardTextField` where the `paymentCardTextFieldDidEndEditing` delegate method was not called.

### PaymentSheet
* [Fixed] Fixed some payment method icons not updating to use the latest assets.

## 23.18.0 2023-10-23
### PaymentSheet
* [Added] Saved SEPA payment methods are now displayed to the customer for reuse, similar to saved cards.

### PaymentsUI
* [Fixed] Fixed an issue where the unknown card icon would sometimes pick up the view's tint color.

## 23.17.2 2023-10-16
### PaymentsUI
* [Fixed] An issue with `STPPaymentCardTextField`, where the card params were not updated after deleting an empty sub field.
* [Fixed] Switched to Asset Catalogs and updated to the latest card brand logos.

### Payments
* [Added] Support for MobilePay bindings.

## 23.17.1 2023-10-09
### PaymentSheet
* [Fixed] Fixed an issue when advancing from the country dropdown that prevented user's' from typing in their postal code. ([#2936](https://github.com/stripe/stripe-ios/issues/2936))

### PaymentsUI
* [Fixed] An issue with `STPPaymentCardTextField`, where the `paymentCardTextFieldDidChange` delegate method wasn't being called after deleting an empty sub field.

## 23.17.0 2023-10-02
### PaymentSheet
* [Fixed] Fixed an issue with selecting from lists on macOS Catalyst. Note that only macOS 11 or later is supported: We do not recommend releasing a Catalyst app targeting macOS 10.15.
* [Fixed] Fixed an issue with scanning card expiration dates.
* [Fixed] Fixed an issue where billing address collection configuration was not passed to Apple Pay.
* [Added] Support for Swish with PaymentIntents.
* [Added] Support for Bacs Direct Debit with PaymentIntents.

### Basic Integration
* [Fixed] Fixed an issue with scanning card expiration dates.

### Payments
* [Fixed] Fixed an issue where amounts in Serbian Dinar were displayed incorrectly.
* [Fixed] Fixed an issue where the SDK could hang in macOS Catalyst.
* [Added] Support for Swish bindings.

## 23.16.0 2023-09-18
### Payments
* [Added] Properties of STPConnectAccountParams are now mutable.
* [Fixed] Fixed STPConnectAccountCompanyParams.address being force unwrapped. It's now optional.
* [Added] Support for RevolutPay bindings

### PaymentSheet
* [Added] Support for Alipay with PaymentIntents.
* [Added] Support for Cash App Pay with SetupIntents and PaymentIntents with `setup_future_usage`.
* [Added] Support for AU BECS Debit with SetupIntents.
* [Added] Support for OXXO with PaymentIntents.
* [Added] Support for Konbini with PaymentIntents.
* [Added] Support for PayNow with PaymentIntents.
* [Added] Support for PromptPay with PaymentIntents.
* [Added] Support for Boleto with PaymentIntents and SetupIntets.
* [Added] Support for External Payment Method as an invite-only private beta.
* [Added] Support for RevolutPay with SetupIntents and PaymentIntents with setup_future_usage (private beta). Note: PaymentSheet doesn't display this as a saved payment method yet.
* [Added] Support for Alma (Private Beta) with PaymentIntents.

## 23.15.0 2023-08-28
### PaymentSheet
* [Added] Support for AmazonPay (private beta), BLIK, and FPX with PaymentIntents.
* [Fixed] A bug where payment amounts were not displayed correctly for LAK currency.

### StripeApplePay
* Fixed a compile-time issue with using StripeApplePay in an App Extension. ([#2853](https://github.com/stripe/stripe-ios/issues/2853))

### CustomerSheet
* [Added] `CustomerSheet`(https://stripe.com/docs/elements/customer-sheet?platform=ios) API, a prebuilt UI component that lets your customers manage their saved payment methods.

## 23.14.0 2023-08-21
### All
* Improved redirect UX when using Cash App Pay.

### PaymentSheet
* [Added] Support for GrabPay with PaymentIntents.

### Payments
* [Added] You can now create an STPConnectAccountParams without specifying a business type.

### Basic Integration
* [Added] Adds `applePayLaterAvailability` to `STPPaymentContext`, a property that mirrors `PKPaymentRequest.applePayLaterAvailability`. This is useful if you need to disable Apple Pay Later. Note: iOS 17+.


## 23.13.0 2023-08-07
### All
* [Fixed] Fixed compatibility with Xcode 15 beta 3. visionOS is now supported in iPadOS compatibility mode.
### PaymentSheet
* [Added] Enable bancontact and sofort for SetupIntents and PaymentIntents with setup_future_usage. Note: PaymentSheet doesn't display saved SEPA Debit payment methods yet.
### CustomerSheet
* [Added] `us_bank_account` PaymentMethod is now available in CustomerSheet

## 23.12.0 2023-07-31
### PaymentSheet
* [Added] Enable SEPA Debit and iDEAL for SetupIntents and PaymentIntents with setup_future_usage. Note: PaymentSheet doesn't display saved SEPA Debit payment methods yet.
* [Added] Add removeSavedPaymentMethodMessage to PaymentSheet.Configuration and CustomerSheet.Configuration.

### Identity
* [Added] Supports [phone verification](https://stripe.com/docs/identity/phone) in Identity mobile SDK.


## 23.11.2 2023-07-24
### PaymentSheet
* [Fixed] Update stp_icon_add@3x.png to 8bit color depth (Thanks @jszumski)

### CustomerSheet
* [Fixed] Ability to removing payment method immediately after adding it.
* [Fixed] Re-init addPaymentMethodViewController after adding payment method to allow for adding another payment method

## 23.11.1 2023-07-18
### PaymentSheet
* [Fixed] Fixed various bugs in Link private beta.

## 23.11.0 2023-07-17
### CustomerSheet
* [Changed] Breaking interface change for `CustomerSheetResult`. `CustomerSheetResult.canceled` now has a nullable associated value signifying that there is no selected payment method. Please use both `.canceled(StripeOptionSelection?)` and `.selected(PaymentOptionSelection?)` to update your UI to show the latest selected payment method.

## 23.10.0 2023-07-10
### Payments
* [Fixed] A bug where `mandate_data` was not being properly attached to PayPal SetupIntent's.
### PaymentSheet
* [Added] You can now collect payment details before creating a PaymentIntent or SetupIntent. See [our docs](https://stripe.com/docs/payments/accept-a-payment-deferred) for more info. This integration also allows you to [confirm the Intent on the server](https://stripe.com/docs/payments/finalize-payments-on-the-server).

## 23.9.4 2023-07-05
### PaymentSheet
* [Added] US bank accounts are now supported when initializing with an IntentConfiguration.

## 23.9.3 2023-06-26
### PaymentSheet
* [Fixed] Affirm no longer requires shipping details.

### CustomerSheet
* [Added] Added `billingDetailsCollectionConfiguration` to configure how you want to collect billing details (private beta).

## 23.9.2 2023-06-20
### Payments
* [Fixed] Fixed a bug causing Cash App Pay SetupIntents to incorrectly state they were canceled when they succeeded.

### AddressElement
* [Fixed] A bug that was causing `addressViewControllerDidFinish` to return a non-nil `AddressDetails` when the user cancels out of the AddressElement when default values are provided.
* [Fixed] A bug that prevented the auto complete view from being presented when the AddressElement was created with default values.

## 23.9.1 2023-06-12
### PaymentSheet
* [Fixed] Fixed validating the IntentConfiguration matches the PaymentIntent/SetupIntent when it was already confirmed on the server. Note: server-side confirmation is in private beta.
### CustomerSheet
* [Fixed] Fixed bug with removing multiple saved payment methods

## 23.9.0 2023-05-30
### PaymentSheet
* [Changed] The private beta API for https://stripe.com/docs/payments/finalize-payments-on-the-server has changed:
  * If you use `IntentConfiguration(..., confirmHandler:)`, the confirm handler now has an additional `shouldSavePaymentMethod: Bool` parameter that you should ignore.
  * If you use `IntentConfiguration(..., confirmHandlerForServerSideConfirmation:)`, use `IntentConfiguration(..., confirmHandler:)` instead. Additionally, the confirm handler's first parameter is now an `STPPaymentMethod` object instead of a String id. Use `paymentMethod.stripeId` to get its id and send it to your server.
* [Fixed] Fixed PKR currency formatting.

### CustomerSheet
* [Added] [CustomerSheet](https://stripe.com/docs/elements/customer-sheet?platform=ios) is now available (private beta)

## 23.8.0 2023-05-08
### Identity
* [Added] Added test mode M1 for the SDK.

## 23.7.1 2023-05-02
### Payments
* [Fixed] STPPaymentHandler.handleNextAction allows payment methods that are delayed or require further customer action like like SEPA Debit or OXXO.

## 23.7.0 2023-04-24
### PaymentSheet
* [Fixed] Fixed disabled text color, using a lower opacity version of the original color instead of the previous `.tertiaryLabel`.

### Identity
* [Added] Added test mode for the SDK.

## 23.6.2 2023-04-20

### Payments
* [Fixed] Fixed UnionPay cards appearing as invalid in some cases.

### PaymentSheet
* [Fixed] Fixed a bug that prevents users from using SEPA Debit w/ PaymentIntents or SetupIntents and Paypal in PaymentIntent+setup_future_usage or SetupIntent.

## 23.6.1 2023-04-17
### All
* Xcode 13 is [no longer supported by Apple](https://developer.apple.com/news/upcoming-requirements/). Please upgrade to Xcode 14.1 or later.
### PaymentSheet
* [Fixed] Visual bug of the delete icon when deleting saved payment methods reported in [#2461](https://github.com/stripe/stripe-ios/issues/2461).

## 23.6.0 2023-03-27
### PaymentSheet
* [Added] Added `billingDetailsCollectionConfiguration` to configure how you want to collect billing details. See the docs [here](https://stripe.com/docs/payments/accept-a-payment?platform=ios&ui=payment-sheet#billing-details-collection).

## 23.5.1 2023-03-20
### Payments
* [Fixed] Fixed amounts in COP being formatted incorrectly.
* [Fixed] Fixed BLIK payment bindings not handling next actions correctly.
* [Changed] Removed usage of `UIDevice.currentDevice.name`.

### Identity
* [Added] Added a retake photo button on selfie scanning screen.

## 23.5.0 2023-03-13
### Payments
* [Added] API bindings support for Cash App Pay. See the docs [here](https://stripe.com/docs/payments/cash-app-pay/accept-a-payment?platform=mobile).
* [Added] Added `STPCardValidator.possibleBrands(forCard:completion:)`, which returns the list of available networks for a card.

### PaymentSheet
* [Added] Support for Cash App Pay in PaymentSheet.

## 23.4.2 2023-03-06
### Identity
* [Added] ID/Address verification.

## 23.4.1 2023-02-27
### PaymentSheet
* [Added] Debug logging to help identify why specific payment methods are not showing up in PaymentSheet.

### Basic Integration
* [Fixed] Race condition reported in #2302

## 23.4.0 2023-02-21
### PaymentSheet
* [Added] Adds support for setting up PayPal using a SetupIntent or a PaymentIntent w/ setup_future_usage=off_session. Note: PayPal is in beta.

## 23.3.4 2023-02-13
### Financial Connections
* [Changed] Polished Financial Connections UI.

## 23.3.3 2023-01-30
### Payments
* [Changed] Updated image asset for AFFIN bank.

### Financial Connections
* [Fixed] Double encoding of GET parameters.

## 23.3.2 2023-01-09
* [Changed] Using [Tuist](https://tuist.io) to generate Xcode projects. From now on, only release versions of the SDK will include Xcode project files, in case you want to build a non release revision from source, you can follow [these instructions](https://docs.tuist.io/tutorial/get-started) to generate the project files. For Carthage users, this also means that you will only be able to depend on release versions.

### PaymentSheet
* [Added] `PaymentSheetError` now conforms to `CustomDebugStringConvertible` and has a more useful description when no payment method types are available.
* [Changed] Customers can now re-enter the autocomplete flow of `AddressViewController` by tapping an icon in the line 1 text field.

## 23.3.1 2022-12-12
* [Fixed] Fixed a bug where 3 decimal place currencies were not being formatted properly.

### PaymentSheet
* [Fixed] Fixed an issue that caused animations of the card logos in the Card input field to glitch.
* [Fixed] Fixed a layout issue in the "Save my info" checkbox.

### CardScan
* [Fixed] Fixed UX model loading from the wrong bundle. [#2078](https://github.com/stripe/stripe-ios/issues/2078) (Thanks [nickm01](https://github.com/nickm01))

## 23.3.0 2022-12-05
### PaymentSheet
* [Added] Added logos of accepted card brands on Card input field.
* [Fixed] Fixed erroneously displaying the card scan button when card scanning is not available.

### Financial Connections
* [Changed] FinancialConnectionsSheet methods now require to be called from non-extensions.
* [Changed] BankAccountToken.bankAccount was changed to an optional.

## 23.2.0 2022-11-14
### PaymentSheet
* [Added] Added `AddressViewController`, a customizable view controller that collects local and international addresses for your customers. See https://stripe.com/docs/elements/address-element?platform=ios.
* [Added] Added `PaymentSheet.Configuration.allowsPaymentMethodsRequiringShippingAddress`. Previously, to allow payment methods that require a shipping address (e.g. Afterpay and Affirm) in PaymentSheet, you attached a shipping address to the PaymentIntent before initializing PaymentSheet. Now, you can instead set this property to `true` and set `PaymentSheet.Configuration.shippingDetails` to a closure that returns your customers' shipping address. The shipping address will be attached to the PaymentIntent when the customer completes the checkout.
* [Fixed] Fixed user facing error messages for card related errors.
* [Fixed] Fixed `setup_future_usage` value being set when there's no customer.

## 23.1.1 2022-11-07
### Payments
* [Fixed] Fixed an issue with linking the StripePayments SDK in certain configurations.

## 23.1.0 2022-10-31
### CardScan
* [Added] Added a README.md for the `CardScanSheet` integration.

### PaymentSheet
* [Added] Added parameters to customize the primary button and Apple Pay button labels. They can be found under `PaymentSheet.Configuration.primaryButtonLabel` and `PaymentSheet.ApplePayConfiguration.buttonType` respectively.

## 23.0.0 2022-10-24
### Payments
* [Changed] Reduced the size of the SDK by splitting the `Stripe` module into `StripePaymentSheet`, `StripePayments`, and `StripePaymentsUI`. Some manual changes may be required. Migration instructions are available at [https://stripe.com/docs/mobile/ios/sdk-23-migration](https://stripe.com/docs/mobile/ios/sdk-23-migration).

|Module|Description|Compressed|Uncompressed|
|------|-----------|----------|------------|
|StripePaymentSheet|Stripe's [prebuilt payment UI](https://stripe.com/docs/payments/accept-a-payment?platform=ios&ui=payment-sheet).|2.7MB|6.3MB|
|Stripe|Contains all the below frameworks, plus [Issuing](https://stripe.com/docs/issuing/cards/digital-wallets?platform=iOS) and [Basic Integration](/docs/mobile/ios/basic).|2.3MB|5.1MB|
|StripeApplePay|[Apple Pay support](/docs/apple-pay), including `STPApplePayContext`.|0.4MB|1.0MB|
|StripePayments|Bindings for the Stripe Payments API.|1.0MB|2.6MB|
|StripePaymentsUI|Bindings for the Stripe Payments API, [STPPaymentCardTextField](https://stripe.com/docs/payments/accept-a-payment?platform=ios&ui=custom), STPCardFormView, and other UI elements.|1.7MB|3.9MB|

* [Changed] The minimum iOS version is now 13.0. If you'd like to deploy for iOS 12.0, please use Stripe SDK 22.8.4.
* [Changed] STPPaymentCardTextField's `cardParams` parameter has been deprecated in favor of `paymentMethodParams`, making it easier to include the postal code from the card field. If you need to access the `STPPaymentMethodCardParams`, use `.paymentMethodParams.card`.

### PaymentSheet
* [Fixed] Fixed a validation issue where cards expiring at the end of the current month were incorrectly treated as expired.
* [Fixed] Fixed a visual bug in iOS 16 where advancing between text fields would momentarily dismiss the keyboard.

## 22.8.4 2022-10-12
### PaymentSheet
* [Fixed] Use `.formSheet` modal presentation in Mac Catalyst. [#2023](https://github.com/stripe/stripe-ios/issues/2023) (Thanks [sergiocampama](https://github.com/sergiocampama)!)

## 22.8.3 2022-10-03
### CardScan
* [Fixed] [Garbled privacy link text in Card Scan UI](https://github.com/stripe/stripe-ios/issues/2015)

## 22.8.2 2022-09-19
### Identity
* [Changed] Support uploading single side documents.
* [Fixed] Fixed Xcode 14 support.
### Financial Connections
* [Fixed] Fixes an issue of returning canceled result from FinancialConnections if user taps cancel on the manual entry success screen.
### CardScan
* [Added] Added a new parameter to CardScanSheet.present() to specify if the presentation should be done animated or not. Defaults to true.
* [Changed] Changed card scan ML model loading to be async.
* [Changed] Changed minimum deployment target for card scan to iOS 13.

## 22.8.1 2022-09-12
### PaymentSheet
* [Fixed] Fixed potential crash when using Link in Mac Catalyst.
* [Fixed] Fixed Right-to-Left (RTL) layout issues.

### Apple Pay
* [Fixed] Fixed an issue where `applePayContext:willCompleteWithResult:authorizationResult:handler:` may not be called in Objective-C implementations of `STPApplePayContextDelegate`.

## 22.8.0 2022-09-06
### PaymentSheet
* [Changed] Renamed `PaymentSheet.reset()` to `PaymentSheet.resetCustomer()`. See `MIGRATING.md` for more info.
* [Added] You can now set closures in `PaymentSheet.ApplePayConfiguration.customHandlers` to configure the PKPaymentRequest and PKPaymentAuthorizationResult during a transaction. This enables you to build support for [Merchant Tokens](https://developer.apple.com/documentation/passkit/pkpaymentrequest/3916053-recurringpaymentrequest) and [Order Tracking](https://developer.apple.com/documentation/passkit/pkpaymentorderdetails) in iOS 16.

### Apple Pay
* [Added] You can now implement the `applePayContext(_:willCompleteWithResult:handler:)` function in your `ApplePayContextDelegate` to configure the PKPaymentAuthorizationResult during a transaction. This enables you to build support for [Order Tracking](https://developer.apple.com/documentation/passkit/pkpaymentorderdetails) in iOS 16.

## 22.7.1 2022-08-31
* [Fixed] Fixed Mac Catalyst support in Xcode 14. [#2001](https://github.com/stripe/stripe-ios/issues/2001)

### PaymentSheet
* [Fixed] PaymentSheet now uses configuration.apiClient for Apple Pay instead of always using STPAPIClient.shared.
* [Fixed] Fixed a layout issue with PaymentSheet in landscape.

## 22.7.0 2022-08-15
### PaymentSheet
* [Fixed] Fixed a layout issue on iPad.
* [Changed] Improved Link support in custom flow (`PaymentSheet.FlowController`).

## 22.6.0 2022-07-05
### PaymentSheet
* [Added] PaymentSheet now supports Link payment method.
* [Changed] Change behavior of Afterpay/Clearpay: Charge in 3 for GB, FR, and ES

### STPCardFormView
* [Changed] Postal code is no longer collected for billing addresses in Japan.

### Identity
* [Added] The ability to capture Selfie images in the native component flow.
* [Fixed] Fixed an issue where the welcome and confirmation screens were not correctly decoding non-ascii characters.
* [Fixed] Fixed an issue where, if a manually uploaded document could not be decoded on the server, there was no way to select a new image to upload.
* [Fixed] Fixed an issue where the IdentityVerificationSheet completion block was called early when manually uploading a document image instead of using auto-capture.

## 22.5.1 2022-06-21
* [Fixed] Fixed an issue with `STPPaymentHandler` where returning an app redirect could cause a crash.

## 22.5.0 2022-06-13
### PaymentSheet
* [Added] You can now use `PaymentSheet.ApplePayConfiguration.paymentSummaryItems` to directly configure the payment summary items displayed in the Apple Pay sheet. This is useful for recurring payments.

## 22.4.0 2022-05-23
### PaymentSheet
* [Added] The ability to customize the appearance of the PaymentSheet using `PaymentSheet.Appearance`.
* [Added] Support for collecting payments from customers in 54 additional countries within PaymentSheet. Most of these countries are located in Africa and the Middle East.
* [Added] `affirm` and `AUBECSDebit` payment methods are now available in PaymentSheet

## 22.3.2 2022-05-18
### CardScan
* [Added] Added privacy text to the CardImageVerification Sheet UI

## 22.3.1 2022-05-16
* [Fixed] Fixed an issue where ApplePayContext failed to parse an API response if the funding source was unknown.
* [Fixed] Fixed an issue where PaymentIntent confirmation could fail when the user closes the challenge window immediately after successfully completing a challenge

### Identity
* [Fixed] Fixed an issue where the verification flow would get stuck in a document upload loop when verifying with a passport and uploading an image manually.

## 22.3.0 2022-05-03

### PaymentSheet
* [Added] `us_bank_account` PaymentMethod is now available in payment sheet

## 22.2.0 2022-04-25

### Connections
* [Changed] `StripeConnections` SDK has been renamed to `StripeFinancialConnections`. See `MIGRATING.md` for more info.

### PaymentSheet
* [Fixed] Fixed an issue where `source_cancel` API requests were being made for non-3DS payment method types.
* [Fixed] Fixed an issue where certain error messages were not being localized.
* [Added] `us_bank_account` PaymentMethod is now available in PaymentSheet.

### Identity
* [Fixed] Minor UI fixes when using `IdentityVerificationSheet` with native components
* [Changed] Improvements to native component `IdentityVerificationSheet` document detection

## 22.1.1 2022-04-11

### Identity
* [Fixed] Fixes VerificationClientSecret (Thanks [Masataka-n](https://github.com/Masataka-n)!)

## 22.1.0 2022-04-04
* [Changed] Localization improvements.
### Identity
* [Added] `IdentityVerificationSheet` can now be used with native iOS components.

## 22.0.0 2022-03-28
* [Changed] The minimum iOS version is now 12.0. If you'd like to deploy for iOS 11.0, please use Stripe SDK 21.12.0.
* [Added] `us_bank_account` PaymentMethod is now available for ACH Direct Debit payments, including APIs to collect customer bank information (requires `StripeConnections`) and verify microdeposits.
* [Added] `StripeConnections` SDK can be optionally included to support ACH Direct Debit payments.

### PaymentSheet
* [Changed] PaymentSheet now uses light and dark mode agnostic icons for payment method types.
* [Changed] Link payment method (private beta) UX improvements.

### Identity
* [Changed] `IdentityVerificationSheet` now has an availability requirement of iOS 14.3 on its initializer instead of the `present` method.

## 21.13.0 2022-03-15
* [Changed] Binary framework distribution now requires Xcode 13. Carthage users using Xcode 12 need to add the `--no-use-binaries` flag.

### PaymentSheet
* [Fixed] Fixed potential crash when using PaymentSheet custom flow with SwiftUI.
* [Fixed] Fixed being unable to cancel native 3DS2 in PaymentSheet.
* [Fixed] The payment method icons will now use the correct colors when PaymentSheet is configured with `alwaysLight` or `alwaysDark`.
* [Fixed] A race condition when setting the `primaryButtonColor` on `PaymentSheet.Configuration`.
* [Added] PaymentSheet now supports Link (private beta).

### CardScan
* [Added] The `CardImageVerificationSheet` initializer can now take an additional `Configuration` object.

## 21.12.0 2022-02-14
* [Added] We now offer a 1MB Apple Pay SDK module intended for use in an App Clip. Visit [our App Clips docs](https://stripe.com/docs/apple-pay#app-clips) for details.
* `Stripe` now requires `StripeApplePay`. See `MIGRATING.md` for more info.
* [Added] Added a convenience initializer to create an STPCardParams from an STPPaymentMethodParams.

### PaymentSheet
* [Changed] The "save this card" checkbox in PaymentSheet is now unchecked by default in non-US countries.
* [Fixed] Fixes issue that could cause symbol name collisions when using Objective-C
* [Fixed] Fixes potential crash when using PaymentSheet with SwiftUI

## 21.11.1 2022-01-10
* Fixes a build warning in SPM caused by an invalid Package.swift file.

## 21.11.0 2022-01-04
* [Changed] The maximum `identity_document` file upload size has been increased, improving the quality of compressed images. See https://stripe.com/docs/file-upload
* [Fixed] The maximum `dispute_evidence` file upload size has been decreased to match server requirements, preventing the server from rejecting uploads that exceeded 5MB. See https://stripe.com/docs/file-upload
* [Added] PaymentSheet now supports Afterpay / Clearpay, EPS, Giropay, Klarna, Paypal (private beta), and P24.

## 21.10.0 2021-12-14
* Added API bindings for Klarna
* `StripeIdentity` now requires `StripeCameraCore`. See `MIGRATING.md` for more info.
* Releasing `StripeCardScan` Beta iOS SDK
* Fixes a bug where the text field would cause a crash when typing a space (U+0020) followed by pressing the backspace key on iPad. [#1907](https://github.com/stripe/stripe-ios/issues/1907) (Thanks [buhikon](https://github.com/buhikon)!)

## 21.9.1 2021-12-02
* Fixes a build warning caused by a duplicate NSURLComponents+Stripe.swift file.

## 21.9.0 2021-10-18
### PaymentSheet
This release adds several new features to PaymentSheet, our drop-in UI integration:

#### More supported payment methods
The list of supported payment methods depends on your integration.
If you’re using a PaymentIntent, we support:
- Card
- SEPA Debit, bancontact, iDEAL, sofort

If you’re using a PaymentIntent with `setup_future_usage` or a SetupIntent, we support:
- Card
- Apple/GooglePay

Note: To enable SEPA Debit and sofort, set `PaymentSheet.configuration.allowsDelayedPaymentMethods` to `true` on the client.
These payment methods can't guarantee you will receive funds from your customer at the end of the checkout because they take time to settle. Don't enable these if your business requires immediate payment (e.g., an on-demand service). See https://stripe.com/payments/payment-methods-guide

#### Pre-fill billing details
PaymentSheet collects billing details like name and email for certain payment methods. Pre-fill these fields to save customers time by setting `PaymentSheet.Configuration.defaultBillingDetails`.

#### Save payment methods on payment
> This is currently only available for cards + Apple/Google Pay.

PaymentSheet supports PaymentIntents with `setup_future_usage` set. This property tells us to save the payment method for future use (e.g., taking initial payment of a recurring subscription).
When set, PaymentSheet hides the 'Save this card for future use' checkbox and always saves.

#### SetupIntent support
> This is currently only available for cards + Apple/Google Pay.

Initialize PaymentSheet with a SetupIntent to set up cards for future use without charging.

#### Smart payment method ordering
When a customer is adding a new payment method, PaymentSheet uses information like the customers region to show the most relevant payment methods first.

#### Other changes
* Postal code collection for cards is now limited to US, CA, UK
* Fixed SwiftUI memory leaks [Issue #1881](https://github.com/stripe/stripe-ios/issues/1881)
* Added "hint" for error messages
* Adds many new localizations. The SDK now localizes in the following languages: bg-BG,ca-ES,cs-CZ,da,de,el-GR,en-GB,es-419,es,et-EE,fi,fil,fr-CA,fr,hr,hu,id,it,ja,ko,lt-LT,lv-LV,ms-MY,mt,nb,nl,nn-NO,pl-PL,pt-BR,pt-PT,ro-RO,ru,sk-SK,sl-SI,sv,tk,tr,vi,zh-Hans,zh-Hant,zh-HK
* `Stripe` and `StripeIdentity` now require `StripeUICore`. See `MIGRATING.md` for more info.

## 21.8.1 2021-08-10
* Fixes an issue with image loading when using Swift Package Manager.
* Temporarily disabled WeChat Pay support in PaymentMethods.
* The `Stripe` module now requires `StripeCore`. See `MIGRATING.md` for more info.

## 21.8.0 2021-08-04
* Fixes broken card scanning links. (Thanks [ricsantos](https://github.com/ricsantos))
* Fixes accessibilityLabel for postal code field. (Thanks [romanilchyshyndepop](https://github.com/romanilchyshyndepop))
* Improves compile time by 30% [#1846](https://github.com/stripe/stripe-ios/pull/1846) (Thanks [JonathanDowning](https://github.com/JonathanDowning)!)
* Releasing `StripeIdentity` iOS SDK for use with [Stripe Identity](https://stripe.com/identity).

## 21.7.0 2021-07-07
* Fixes an issue with `additionaDocument` field typo [#1833](https://github.com/stripe/stripe-ios/issues/1833)
* Adds support for WeChat Pay to PaymentMethods
* Weak-links SwiftUI [#1828](https://github.com/stripe/stripe-ios/issues/1828)
* Adds 3DS2 support for Cartes Bancaires
* Fixes an issue with camera rotation during card scanning on iPad
* Fixes an issue where PaymentSheet could cause conflicts when included in an app that also includes PanModal [#1818](https://github.com/stripe/stripe-ios/issues/1818)
* Fixes an issue with building on Xcode 13 [#1822](https://github.com/stripe/stripe-ios/issues/1822)
* Fixes an issue where overriding STPPaymentCardTextField's `brandImage()` func had no effect [#1827](https://github.com/stripe/stripe-ios/issues/1827)
* Fixes documentation typo. (Thanks [iAugux](https://github.com/iAugux))

## 21.6.0 2021-05-27
* Adds `STPCardFormView`, a UI component that collects card details
* Adds 'STPRadarSession'. Note this requires additional Stripe permissions to use.

## 21.5.1 2021-05-07
* Fixes the `PaymentSheet` API not being public.
* Fixes an issue with missing headers. (Thanks [jctrouble](https://github.com/jctrouble)!)

## 21.5.0 2021-05-06
* Adds the `PaymentSheet`(https://stripe.dev/stripe-ios/docs/Classes/PaymentSheet.html) API, a prebuilt payment UI.
* Fixes Mac Catalyst support in Xcode 12.5 [#1797](https://github.com/stripe/stripe-ios/issues/1797)
* Fixes `STPPaymentCardTextField` not being open [#1768](https://github.com/stripe/stripe-ios/issues/1797)

## 21.4.0 2021-04-08
* Fixed warnings in Xcode 12.5. [#1772](https://github.com/stripe/stripe-ios/issues/1772)
* Fixes a layout issue when confirming payments in SwiftUI. [#1761](https://github.com/stripe/stripe-ios/issues/1761) (Thanks [mvarie](https://github.com/mvarie)!)
* Fixes a potential race condition when finalizing 3DS2 confirmations.
* Fixes an issue where a 3DS2 transaction could result in an incorrect error message when the card number is incorrect. [#1778](https://github.com/stripe/stripe-ios/issues/1778)
* Fixes an issue where `STPPaymentHandler.shared().handleNextAction` sometimes didn't return a `handleActionError`. [#1769](https://github.com/stripe/stripe-ios/issues/1769)
* Fixes a layout issue when confirming payments in SwiftUI. [#1761](https://github.com/stripe/stripe-ios/issues/1761) (Thanks [mvarie](https://github.com/mvarie)!)
* Fixes an issue with opening URLs on Mac Catalyst
* Fixes an issue where OXXO next action is mistaken for a cancel in STPPaymentHandler
* SetupIntents for iDEAL, Bancontact, EPS, and Sofort will now send the required mandate information.
* Adds support for BLIK.
* Adds `decline_code` information to STPError. [#1755](https://github.com/stripe/stripe-ios/issues/1755)
* Adds support for SetupIntents to STPApplePayContext
* Allows STPPaymentCardTextField to be subclassed. [#1768](https://github.com/stripe/stripe-ios/issues/1768)

## 21.3.1 2021-03-25
* Adds support for Maestro in Apple Pay on iOS 12 or later.

## 21.3.0 2021-02-18
* Adds support for SwiftUI in custom integration using the `STPPaymentCardTextField.Representable` View and the `.paymentConfirmationSheet()` ViewModifier. See `IntegrationTester` for usage examples.
* Removes the UIViewController requirement from STPApplePayContext, allowing it to be used in SwiftUI.
* Fixes an issue where `STPPaymentOptionsViewController` could fail to register a card. [#1758](https://github.com/stripe/stripe-ios/issues/1758)
* Fixes an issue where some UnionPay test cards were marked as invalid. [#1759](https://github.com/stripe/stripe-ios/issues/1759)
* Updates tests to run on Carthage 0.37 with .xcframeworks.


## 21.2.1 2021-01-29
* Fixed an issue where a payment card text field could resize incorrectly on smaller devices or with certain languages. [#1600](https://github.com/stripe/stripe-ios/issues/1600)
* Fixed an issue where the SDK could always return English strings in certain situations. [#1677](https://github.com/stripe/stripe-ios/pull/1677) (Thanks [glaures-ioki](https://github.com/glaures-ioki)!)
* Fixed an issue where an STPTheme had no effect on the navigation bar. [#1753](https://github.com/stripe/stripe-ios/pull/1753) (Thanks  [@rbenna](https://github.com/rbenna)!)
* Fixed handling of nil region codes. [#1752](https://github.com/stripe/stripe-ios/issues/1752)
* Fixed an issue preventing card scanning from being disabled. [#1751](https://github.com/stripe/stripe-ios/issues/1751)
* Fixed an issue with enabling card scanning in an app with a localized Info.plist.[#1745](https://github.com/stripe/stripe-ios/issues/1745)
* Added a missing additionalDocument parameter to STPConnectAccountIndividualVerification.
* Added support for Afterpay/Clearpay.

## 21.2.0 2021-01-06
* Stripe3DS2 is now open source software under the MIT License.
* Fixed various issues with bundling Stripe3DS2 in Cocoapods and Swift Package Manager. All binary dependencies have been removed.
* Fixed an infinite loop during layout on small screen sizes. [#1731](https://github.com/stripe/stripe-ios/issues/1731)
* Fixed issues with missing image assets when using Cocoapods. [#1655](https://github.com/stripe/stripe-ios/issues/1655) [#1722](https://github.com/stripe/stripe-ios/issues/1722)
* Fixed an issue which resulted in unnecessary queries to the BIN information service.
* Adds the ability to `attach` and `detach` PaymentMethod IDs to/from a CustomerContext. [#1729](https://github.com/stripe/stripe-ios/issues/1729)
* Adds support for NetBanking.

## 21.1.0 2020-12-07
* Fixes a crash during manual confirmation of a 3DS2 payment. [#1725](https://github.com/stripe/stripe-ios/issues/1725)
* Fixes an issue that could cause some image assets to be missing in certain configurations. [#1722](https://github.com/stripe/stripe-ios/issues/1722)
* Fixes an issue with confirming Alipay transactions.
* Re-exposes `cardNumber` parameter in `STPPaymentCardTextField`.
* Adds support for UPI.

## 21.0.1 2020-11-19
* Fixes an issue with some initializers not being exposed publicly following the [conversion to Swift](https://stripe.com/docs/mobile/ios/sdk-21-migration).
* Updates GrabPay integration to support synchronous updates.

## 21.0.0 2020-11-18
* The SDK is now written in Swift, and some manual changes are required. Migration instructions are available at [https://stripe.com/docs/mobile/ios/sdk-21-migration](https://stripe.com/docs/mobile/ios/sdk-21-migration).
* Adds full support for Apple silicon.
* Xcode 12.2 is now required.

## 20.1.1 2020-10-23
* Fixes an issue when using Cocoapods 1.10 and Xcode 12. [#1683](https://github.com/stripe/stripe-ios/pull/1683)
* Fixes a warning when using Swift Package Manager. [#1675](https://github.com/stripe/stripe-ios/pull/1675)

## 20.1.0 2020-10-15
* Adds support for OXXO. [#1592](https://github.com/stripe/stripe-ios/pull/1592)
* Applies a workaround for various bugs in Swift Package Manager. [#1671](https://github.com/stripe/stripe-ios/pull/1671) Please see [#1673](https://github.com/stripe/stripe-ios/issues/1673) for additional notes when using Xcode 12.0.
* Card scanning now works when the device's orientation is unknown. [#1659](https://github.com/stripe/stripe-ios/issues/1659)
* The expiration date field's Simplified Chinese localization has been corrected. (Thanks [cythb](https://github.com/cythb)!) [#1654](https://github.com/stripe/stripe-ios/pull/1654)

## 20.0.0 2020-09-14
* [Card scanning](https://github.com/stripe/stripe-ios#card-scanning) is now built into STPAddCardViewController. Card.io support has been removed. [#1629](https://github.com/stripe/stripe-ios/pull/1629)
* Shrunk the SDK from 1.3MB when compressed & thinned to 0.7MB, allowing for easier App Clips integration. [#1643](https://github.com/stripe/stripe-ios/pull/1643)
* Swift Package Manager, Apple Silicon, and Catalyst are now fully supported on Xcode 12. [#1644](https://github.com/stripe/stripe-ios/pull/1644)
* Adds support for 19-digit cards. [#1608](https://github.com/stripe/stripe-ios/pull/1608)
* Adds GrabPay and Sofort as PaymentMethod. [#1627](https://github.com/stripe/stripe-ios/pull/1627)
* Drops support for iOS 10. [#1643](https://github.com/stripe/stripe-ios/pull/1643)

## 19.4.0 2020-08-13
* `pkPaymentErrorForStripeError` no longer returns PKPaymentUnknownErrors. Instead, it returns the original NSError back, resulting in dismissal of the Apple Pay sheet. This means ApplePayContext dismisses the Apple Pay sheet for all errors that aren't specifically PKPaymentError types.
* `metadata` fields are no longer populated on retrieved Stripe API objects and must be fetched on your server using your secret key. If this is causing issues with your deployed app versions please reach out to [Stripe Support](https://support.stripe.com/?contact=true). These fields have been marked as deprecated and will be removed in a future SDK version.

## 19.3.0 2020-05-28
* Adds giropay PaymentMethod bindings [#1569](https://github.com/stripe/stripe-ios/pull/1569)
* Adds Przelewy24 (P24) PaymentMethod bindings [#1556](https://github.com/stripe/stripe-ios/pull/1556)
* Adds Bancontact PaymentMethod bindings [#1565](https://github.com/stripe/stripe-ios/pull/1565)
* Adds EPS PaymentMethod bindings [#1578](https://github.com/stripe/stripe-ios/pull/1578)
* Replaces es-AR localization with es-419 for full Latin American Spanish support and updates multiple localizations [#1549](https://github.com/stripe/stripe-ios/pull/1549) [#1570](https://github.com/stripe/stripe-ios/pull/1570)
* Fixes missing custom number placeholder in `STPPaymentCardTextField` [#1576](https://github.com/stripe/stripe-ios/pull/1576)
* Adds tabbing on external keyboard support to `STPAUBECSFormView` and correctly types it as a `UIView` instead of `UIControl` [#1580](https://github.com/stripe/stripe-ios/pull/1580)

## 19.2.0 2020-05-01
* Adds ability to attach shipping details when confirming PaymentIntents [#1558](https://github.com/stripe/stripe-ios/pull/1558)
* `STPApplePayContext` now provides shipping details in the `applePayContext:didCreatePaymentMethod:paymentInformation:completion:` delegate method and automatically attaches shipping details to PaymentIntents (unless manual confirmation)[#1561](https://github.com/stripe/stripe-ios/pull/1561)
* Adds support for the BECS Direct Debit payment method for Stripe users in Australia [#1547](https://github.com/stripe/stripe-ios/pull/1547)

## 19.1.1 2020-04-28
* Add advancedFraudSignalsEnabled property [#1560](https://github.com/stripe/stripe-ios/pull/1560)

## 19.1.0 2020-04-15
* Relaxes need for dob for full name connect account (`STPConnectAccountIndividualParams`). [#1539](https://github.com/stripe/stripe-ios/pull/1539)
* Adds Chinese (Traditional) and Chinese (Hong Kong) localizations [#1536](https://github.com/stripe/stripe-ios/pull/1536)
* Adds `STPApplePayContext`, a helper class for Apple Pay. [#1499](https://github.com/stripe/stripe-ios/pull/1499)
* Improves accessibility [#1513](https://github.com/stripe/stripe-ios/pull/1513), [#1504](https://github.com/stripe/stripe-ios/pull/1504)
* Adds support for the Bacs Direct Debit payment method [#1487](https://github.com/stripe/stripe-ios/pull/1487)
* Adds support for 16 digit Diners Club cards [#1498](https://github.com/stripe/stripe-ios/pull/1498)

## 19.0.1 2020-03-24
* Fixes an issue building with Xcode 11.4 [#1526](https://github.com/stripe/stripe-ios/pull/1526)

## 19.0.0 2020-02-12
* Deprecates the `STPAPIClient` `initWithConfiguration:` method. Set the `configuration` property on the `STPAPIClient` instance instead. [#1474](https://github.com/stripe/stripe-ios/pull/1474)
* Deprecates `publishableKey` and `stripeAccount` properties of `STPPaymentConfiguration`. See [MIGRATING.md](https://github.com/stripe/stripe-ios/blob/master/MIGRATING.md) for more details. [#1474](https://github.com/stripe/stripe-ios/pull/1474)
* Adds explicit STPAPIClient properties on all SDK components that make API requests. These default to `[STPAPIClient sharedClient]`. This is a breaking change for some users of `stripeAccount`. See [MIGRATING.md](https://github.com/stripe/stripe-ios/blob/master/MIGRATING.md) for more details. [#1469](https://github.com/stripe/stripe-ios/pull/1469)
* The user's postal code is now collected by default in countries that support postal codes. We always recommend collecting a postal code to increase card acceptance rates and reduce fraud. See [MIGRATING.md](https://github.com/stripe/stripe-ios/blob/master/MIGRATING.md) for more details. [#1479](https://github.com/stripe/stripe-ios/pull/1479)

## 18.4.0 2020-01-15
* Adds support for Klarna Pay on Sources API [#1444](https://github.com/stripe/stripe-ios/pull/1444)
* Compresses images using `pngcrush` to reduce SDK size [#1471](https://github.com/stripe/stripe-ios/pull/1471)
* Adds support for CVC recollection in PaymentIntent confirm [#1473](https://github.com/stripe/stripe-ios/pull/1473)
* Fixes a race condition when setting `defaultPaymentMethod` on `STPPaymentOptionsViewController` [#1476](https://github.com/stripe/stripe-ios/pull/1476)

## 18.3.0 2019-12-3
* STPAddCardViewControllerDelegate methods previously removed in v16.0.0 are now marked as deprecated, to help migrating users [#1439](https://github.com/stripe/stripe-ios/pull/1439)
* Fixes an issue where canceling 3DS authentication could leave PaymentIntents in an inaccurate `requires_action` state [#1443](https://github.com/stripe/stripe-ios/pull/1443)
* Fixes text color for large titles [#1446](https://github.com/stripe/stripe-ios/pull/1446)
* Re-adds support for pre-selecting the last selected payment method in STPPaymentContext and STPPaymentOptionsViewController. [#1445](https://github.com/stripe/stripe-ios/pull/1445)
* Fix crash when adding/removing postal code cells [#1450](https://github.com/stripe/stripe-ios/pull/1450)

## 18.2.0 2019-10-31
* Adds support for creating tokens with the last 4 digits of an SSN [#1432](https://github.com/stripe/stripe-ios/pull/1432)
* Renames Standard Integration to Basic Integration

## 18.1.0 2019-10-29
* Adds localizations for English (Great Britain), Korean, Russian, and Turkish [#1373](https://github.com/stripe/stripe-ios/pull/1373)
* Adds support for SEPA Debit as a PaymentMethod [#1415](https://github.com/stripe/stripe-ios/pull/1415)
* Adds support for custom SEPA Debit Mandate params with PaymentMethod [#1420](https://github.com/stripe/stripe-ios/pull/1420)
* Improves postal code UI for users with mismatched regions [#1302](https://github.com/stripe/stripe-ios/issues/1302)
* Fixes a potential crash when presenting the add card view controller [#1426](https://github.com/stripe/stripe-ios/issues/1426)
* Adds offline status checking to FPX payment flows [#1422](https://github.com/stripe/stripe-ios/pull/1422)
* Adds support for push provisions for Issuing users [#1396](https://github.com/stripe/stripe-ios/pull/1396)

## 18.0.0 2019-10-04
* Adds support for building on macOS 10.15 with Catalyst. Use the .xcframework file attached to the release in GitHub. Cocoapods support is coming soon. [#1364](https://github.com/stripe/stripe-ios/issues/1364)
* Errors from the Payment Intents API are now localized by default. See [MIGRATING.md](https://github.com/stripe/stripe-ios/blob/master/MIGRATING.md) for details.
* Adds support for FPX in Standard Integration. [#1390](https://github.com/stripe/stripe-ios/pull/1390)
* Simplified Apple Pay integration when using 3DS2. [#1386](https://github.com/stripe/stripe-ios/pull/1386)
* Improved autocomplete behavior for some STPPaymentHandler blocks. [#1403](https://github.com/stripe/stripe-ios/pull/1403)
* Fixed spurious `keyboardWillAppear` messages triggered by STPPaymentTextCard. [#1393](https://github.com/stripe/stripe-ios/pull/1393)
* Fixed an issue with non-numeric placeholders in STPPaymentTextCard. [#1394](https://github.com/stripe/stripe-ios/pull/1394)
* Dropped support for iOS 9. Please continue to use 17.0.2 if you need to support iOS 9.

## 17.0.2 2019-09-24
* Fixes an error that could prevent a 3D Secure 2 challenge dialog from appearing in certain situations.
* Improved VoiceOver support. [#1384](https://github.com/stripe/stripe-ios/pull/1384)
* Updated Apple Pay and Mastercard branding. [#1374](https://github.com/stripe/stripe-ios/pull/1374)
* Updated the Standard Integration example app to use automatic confirmation. [#1363](https://github.com/stripe/stripe-ios/pull/1363)
* Added support for collecting email addresses and phone numbers from Apple Pay. [#1372](https://github.com/stripe/stripe-ios/pull/1372)
* Introduced support for FPX payments. (Invite-only Beta) [#1375](https://github.com/stripe/stripe-ios/pull/1375)

## 17.0.1 2019-09-09
* Cancellation during the 3DS2 flow will no longer cause an unexpected error. [#1353](https://github.com/stripe/stripe-ios/pull/1353)
* Large Title UIViewControllers will no longer have a transparent background in iOS 13. [#1362](https://github.com/stripe/stripe-ios/pull/1362)
* Adds an `availableCountries` option to STPPaymentConfiguration, allowing one to limit the list of countries in the address entry view. [#1327](https://github.com/stripe/stripe-ios/pull/1327)
* Fixes a crash when using card.io. [#1357](https://github.com/stripe/stripe-ios/pull/1357)
* Fixes an issue with birthdates when creating a Connect account. [#1361](https://github.com/stripe/stripe-ios/pull/1361)
* Updates example code to Swift 5. [#1354](https://github.com/stripe/stripe-ios/pull/1354)
* The default value of `[STPTheme translucentNavigationBar]` is now `YES`. [#1367](https://github.com/stripe/stripe-ios/pull/1367)

## 17.0.0 2019-09-04
* Adds support for iOS 13, including Dark Mode and minor bug fixes. [#1307](https://github.com/stripe/stripe-ios/pull/1307)
* Updates API version from 2015-10-12 to 2019-05-16 [#1254](https://github.com/stripe/stripe-ios/pull/1254)
  * Adds `STPSourceRedirectStatusNotRequired` to `STPSourceRedirectStatus`.  Previously, optional redirects were marked as `STPSourceRedirectStatusSucceeded`.
  * Adds `STPSourceCard3DSecureStatusRecommended` to `STPSourceCard3DSecureStatus`.
  * Removes `STPLegalEntityParams`.  Initialize an `STPConnectAccountParams` with an `individual` or `company` dictionary instead. See https://stripe.com/docs/api/tokens/create_account#create_account_token-account
* Changes the `STPPaymentContextDelegate paymentContext:didCreatePaymentResult:completion:` completion block type to `STPPaymentStatusBlock`, to let you inform the context that the user canceled.
* Adds initial support for WeChat Pay. [#1326](https://github.com/stripe/stripe-ios/pull/1326)
* The user's billing address will now be included when creating a PaymentIntent from an Apple Pay token. [#1334](https://github.com/stripe/stripe-ios/pull/1334)


## 16.0.7 2019-08-23
* Fixes STPThreeDSUICustomization not initializing defaults correctly. [#1303](https://github.com/stripe/stripe-ios/pull/1303)
* Fixes STPPaymentHandler treating post-authentication errors as authentication errors [#1291](https://github.com/stripe/stripe-ios/pull/1291)
* Removes preferredStatusBarStyle from STPThreeDSUICustomization, see STPThreeDSNavigationBarCustomization.barStyle instead [#1308](https://github.com/stripe/stripe-ios/pull/1308)

## 16.0.6 2019-08-13
* Adds a method to STPAuthenticationContext allowing you to configure the SFSafariViewController presented for web-based authentication.
* Adds STPAddress initializer that takes STPPaymentMethodBillingDetails. [#1278](https://github.com/stripe/stripe-ios/pull/1278)
* Adds convenience method to populate STPUserInformation with STPPaymentMethodBillingDetails. [#1278](https://github.com/stripe/stripe-ios/pull/1278)
* STPShippingAddressViewController prefills billing address for PaymentMethods too now, not just Card. [#1278](https://github.com/stripe/stripe-ios/pull/1278)
* Update libStripe3DS2.a to avoid a conflict with Firebase. [#1293](https://github.com/stripe/stripe-ios/issues/1293)

## 16.0.5 2019-08-09
* Fixed an compatibility issue when building with certain Cocoapods configurations. [#1288](https://github.com/stripe/stripe-ios/issues/1288)

## 16.0.4 2019-08-08
* Improved compatibility with other OpenSSL-using libraries. [#1265](https://github.com/stripe/stripe-ios/issues/1265)
* Fixed compatibility with Xcode 10.1. [#1273](https://github.com/stripe/stripe-ios/issues/1273)
* Fixed an issue where STPPaymentContext could be left in a bad state when cancelled. [#1284](https://github.com/stripe/stripe-ios/pull/1284)

## 16.0.3 2019-08-01
* Changes to code obfuscation, resolving an issue with App Store review [#1269](https://github.com/stripe/stripe-ios/pull/1269)
* Adds Apple Pay support to STPPaymentHandler [#1264](https://github.com/stripe/stripe-ios/pull/1264)

## 16.0.2 2019-07-29
* Adds API to let users set a default payment option for Standard Integration [#1252](https://github.com/stripe/stripe-ios/pull/1252)
* Removes querying the Advertising Identifier (IDFA).
* Adds customizable UIStatusBarStyle to STDSUICustomization.

## 16.0.1 2019-07-25
* Migrates Stripe3DS2.framework to libStripe3DS2.a, resolving an issue with App Store validation. [#1246](https://github.com/stripe/stripe-ios/pull/1246)
* Fixes a crash in STPPaymentHandler. [#1244](https://github.com/stripe/stripe-ios/pull/1244)

## 16.0.0 2019-07-18
* Migrates STPPaymentCardTextField.cardParams property type from STPCardParams to STPPaymentMethodCardParams
* STPAddCardViewController:
    * Migrates addCardViewController:didCreateSource:completion: and addCardViewController:didCreateToken:completion: to addCardViewController:didCreatePaymentMethod:completion
    * Removes managedAccountCurrency property - there’s no equivalent parameter necessary for PaymentMethods.
* STPPaymentOptionViewController now shows, adds, removes PaymentMethods instead of Source/Tokens.
* STPCustomerContext, STPBackendAPIAdapter:
    * Removes selectDefaultCustomerSource:completion: -  Users must explicitly select their Payment Method of choice.
    * Migrates detachSourceFromCustomer:completion:, attachSourceToCustomer:completion to detachPaymentMethodFromCustomer:completion:, attachPaymentMethodToCustomer:completion:
    * Adds listPaymentMethodsForCustomerWithCompletion: - the Customer object doesn’t contain attached Payment Methods; you must fetch it from the Payment Methods API.
* STPPaymentContext now uses the new Payment Method APIs listed above instead of Source/Token, and returns the reworked STPPaymentResult containing a PaymentMethod.
* Migrates STPPaymentResult.source to paymentMethod of type STPPaymentMethod
* Deprecates STPPaymentIntentAction* types, replaced by STPIntentAction*. [#1208](https://github.com/stripe/stripe-ios/pull/1208)
  * Deprecates `STPPaymentIntentAction`, replaced by `STPIntentAction`
  * Deprecates `STPPaymentIntentActionType`, replaced by `STPIntentActionType`
  * Deprecates `STPPaymentIntentActionRedirectToURL`, replaced by `STPIntentActionTypeRedirectToURL`
* Adds support for SetupIntents.  See https://stripe.com/docs/payments/cards/saving-cards#saving-card-without-payment
* Adds support for 3DS2 authentication.  See https://stripe.com/docs/mobile/ios/authentication

## 15.0.1 2019-04-16
* Adds configurable support for JCB (Apple Pay). [#1158](https://github.com/stripe/stripe-ios/pull/1158)
* Updates sample apps to use `PaymentIntents` and `PaymentMethods` where available. [#1159](https://github.com/stripe/stripe-ios/pull/1159)
* Changes `STPPaymentMethodCardParams` `expMonth` and `expYear` property types to `NSNumber *` to fix a bug using Apple Pay. [#1161](https://github.com/stripe/stripe-ios/pull/1161)

## 15.0.0 2019-3-19
* Renames all former references to 'PaymentMethod' to 'PaymentOption'. See [MIGRATING.md](/MIGRATING.md) for more details. [#1139](https://github.com/stripe/stripe-ios/pull/1139)
  * Renames `STPPaymentMethod` to `STPPaymentOption`
  * Renames `STPPaymentMethodType` to `STPPaymentOptionType`
  * Renames `STPApplePaymentMethod` to `STPApplePayPaymentOption`
  * Renames `STPPaymentMethodTuple` to `STPPaymentOptionTuple`
  * Renames `STPPaymentMethodsViewController` to `STPPaymentOptionsViewController`
  * Renames all properties, methods, comments referencing 'PaymentMethod' to 'PaymentOption'
* Rewrites `STPaymentMethod` and `STPPaymentMethodType` to match the [Stripe API](https://stripe.com/docs/api/payment_methods/object). [#1140](https://github.com/stripe/stripe-ios/pull/1140).
* Adds `[STPAPI createPaymentMethodWithParams:completion:]`, which creates a PaymentMethod. [#1141](https://github.com/stripe/stripe-ios/pull/1141)
* Adds `paymentMethodParams` and `paymentMethodId` to `STPPaymentIntentParams`.  You can now confirm a PaymentIntent with a PaymentMethod. [#1142](https://github.com/stripe/stripe-ios/pull/1142)
* Adds `paymentMethodTypes` to `STPPaymentIntent`.
* Deprecates several Source-named properties, based on changes to the [Stripe API](https://stripe.com/docs/upgrades#2019-02-11). [#1146](https://github.com/stripe/stripe-ios/pull/1146)
  * Deprecates `STPPaymentIntentParams.saveSourceToCustomer`, replaced by `savePaymentMethod`
  * Deprecates `STPPaymentIntentsStatusRequiresSource`, replaced by `STPPaymentIntentsStatusRequiresPaymentMethod`
  * Deprecates `STPPaymentIntentsStatusRequiresSourceAction`, replaced by `STPPaymentIntentsStatusRequiresAction`
  * Deprecates `STPPaymentIntentSourceAction`, replaced by `STPPaymentIntentAction`
  * Deprecates `STPPaymentSourceActionAuthorizeWithURL`, replaced by `STPPaymentActionRedirectToURL`
  * Deprecates `STPPaymentIntent.nextSourceAction`, replaced by `nextAction`
* Added new localizations for the following languages [#1050](https://github.com/stripe/stripe-ios/pull/1050)
  * Danish
  * Spanish (Argentina/Latin America)
  * French (Canada)
  * Norwegian
  * Portuguese (Brazil)
  * Portuguese (Portugal)
  * Swedish
* Deprecates `STPEphemeralKeyProvider`, replaced by `STPCustomerEphemeralKeyProvider`.  We now allow for ephemeral keys that are not customer [#1131](https://github.com/stripe/stripe-ios/pull/1131)
* Adds CVC image for Amex cards [#1046](https://github.com/stripe/stripe-ios/pull/1046)
* Fixed `STPPaymentCardTextField.nextFirstResponderField` to never return nil [#1059](https://github.com/stripe/stripe-ios/pull/1059)
* Improves return key functionality for `STPPaymentCardTextField`, `STPAddCardViewController` [#1059](https://github.com/stripe/stripe-ios/pull/1059)
* Add postal code support for Saudi Arabia [#1127](https://github.com/stripe/stripe-ios/pull/1127)
* CVC field updates validity if card number/brand change [#1128](https://github.com/stripe/stripe-ios/pull/1128)

## 14.0.0 2018-11-14
* Changes `STPPaymentCardTextField`, which now copies the `cardParams` property. See [MIGRATING.md](/MIGRATING.md) for more details. [#1031](https://github.com/stripe/stripe-ios/pull/1031)
* Renames `STPPaymentIntentParams.returnUrl` to `STPPaymentIntentParams.returnURL`. [#1037](https://github.com/stripe/stripe-ios/pull/1037)
* Removes `STPPaymentIntent.returnUrl` and adds `STPPaymentIntent.nextSourceAction`, based on changes to the [Stripe API](https://stripe.com/docs/upgrades#2018-11-08). [#1038](https://github.com/stripe/stripe-ios/pull/1038)
* Adds `STPVerificationParams.document_back` property. [#1017](https://github.com/stripe/stripe-ios/pull/1017)
* Fixes bug in `STPPaymentMethodsViewController` where selected payment method changes back if it wasn't dismissed in the `didFinish` delegate method. [#1020](https://github.com/stripe/stripe-ios/pull/1020)

## 13.2.0 2018-08-14
* Adds `STPPaymentMethod` protocol implementation for `STPSource`. You can now call `image`/`templatedImage`/`label` on a source. [#976](https://github.com/stripe/stripe-ios/pull/976)
* Fixes crash in `STPAddCardViewController` with some prefilled billing addresses [#1004](https://github.com/stripe/stripe-ios/pull/1004)
* Fixes `STPPaymentCardTextField` layout issues on small screens [#1009](https://github.com/stripe/stripe-ios/pull/1009)
* Fixes hidden text fields in `STPPaymentCardTextField` from being read by VoiceOver [#1012](https://github.com/stripe/stripe-ios/pull/1012)
* Updates example app to add client-side metadata `charge_request_id` to requests to `example-ios-backend` [#1008](https://github.com/stripe/stripe-ios/pull/1008)

## 13.1.0 2018-07-13
* Adds `STPPaymentIntent` to support PaymentIntents. [#985](https://github.com/stripe/stripe-ios/pull/985), [#986](https://github.com/stripe/stripe-ios/pull/986), [#987](https://github.com/stripe/stripe-ios/pull/987), [#988](https://github.com/stripe/stripe-ios/pull/988)
* Reduce `NSURLSession` memory footprint. [#969](https://github.com/stripe/stripe-ios/pull/969)
* Fixes invalid JSON error when deleting `Card` from a `Customer`. [#992](https://github.com/stripe/stripe-ios/pull/992)

## 13.0.3 2018-06-11
* Fixes payment method label overlapping the checkmark, for Amex on small devices [#952](https://github.com/stripe/stripe-ios/pull/952)
* Adds EPS and Multibanco support to `STPSourceParams` [#961](https://github.com/stripe/stripe-ios/pull/961)
* Adds `STPBillingAddressFieldsName` option to `STPBillingAddressFields` [#964](https://github.com/stripe/stripe-ios/pull/964)
* Fixes crash in `STPColorUtils.perceivedBrightnessForColor` [#954](https://github.com/stripe/stripe-ios/pull/954)
* Applies recommended project changes for Xcode 9.4 [#963](https://github.com/stripe/stripe-ios/pull/963)
* Fixes `[Stripe handleStripeURLCallbackWithURL:url]` incorrectly returning `NO` [#962](https://github.com/stripe/stripe-ios/pull/962)

## 13.0.2 2018-05-24
* Makes iDEAL `name` parameter optional, also accepts empty string as `nil` [#940](https://github.com/stripe/stripe-ios/pull/940)
* Adjusts scroll view content offset behavior when focusing on a text field [#943](https://github.com/stripe/stripe-ios/pull/943)

## 13.0.1 2018-05-17
* Fixes an issue in `STPRedirectContext` causing some redirecting sources to fail in live mode due to prematurely dismissing the `SFSafariViewController` during the initial redirects. [#937](https://github.com/stripe/stripe-ios/pull/937)

## 13.0.0 2018-04-26
* Removes Bitcoin source support. See MIGRATING.md. [#931](https://github.com/stripe/stripe-ios/pull/931)
* Adds Masterpass support to `STPSourceParams` [#928](https://github.com/stripe/stripe-ios/pull/928)
* Adds community submitted Norwegian (nb) translation. Thank @Nailer!
* Fixes example app usage of localization files (they were not able to be tested in Finnish and Norwegian before)
* Silences STPAddress deprecation warnings we ignore to stay compatible with older iOS versions
* Fixes "Card IO" link in full SDK reference [#913](https://github.com/stripe/stripe-ios/pull/913)

## 12.1.2 2018-03-16
* Updated the "62..." credit card number BIN range to show a UnionPay icon

## 12.1.1 2018-02-22
* Fix issue with apple pay token creation in PaymentContext, introduced by 12.1.0. [#899](https://github.com/stripe/stripe-ios/pull/899)
* Now matches clang static analyzer settings with Cocoapods, so you won't see any more analyzer issues. [#897](https://github.com/stripe/stripe-ios/pull/897)

## 12.1.0 2018-02-05
* Adds `createCardSources` to `STPPaymentConfiguration`. If you enable this option, when your user adds a card in the SDK's UI, a card source will be created and attached to their Stripe Customer. If this option is disabled (the default), a card token is created. For more information on card sources, see https://stripe.com/docs/sources/cards

## 12.0.1 2018-01-31
* Adding Visa Checkout support to `STPSourceParams` [#889](https://github.com/stripe/stripe-ios/pull/889)

## 12.0.0 2018-01-16
* Minimum supported iOS version is now 9.0.
  * If you need to support iOS 8, the last supported version is [11.5.0](https://github.com/stripe/stripe-ios/releases/tag/v11.5.0)
* Minimum supported Xcode version is now 9.0
* `AddressBook` framework support has been removed.
* `STPRedirectContext` will no longer retain itself for the duration of the redirect, you must explicitly maintain a reference to it yourself. [#846](https://github.com/stripe/stripe-ios/pull/846)
* `STPPaymentConfiguration.requiredShippingAddress` now is a set of `STPContactField` objects instead of a `PKAddressField` bitmask. [#848](https://github.com/stripe/stripe-ios/pull/848)
* See MIGRATING.md for more information on any of the previously mentioned breaking API changes.
* Pre-built view controllers now layout properly on iPhone X in landscape orientation, respecting `safeAreaInsets`. [#854](https://github.com/stripe/stripe-ios/pull/854)
* Fixes a bug in `STPAddCardViewController` that prevented users in countries without postal codes from adding a card when `requiredBillingFields = .Zip`. [#853](https://github.com/stripe/stripe-ios/pull/853)
* Fixes a bug in `STPPaymentCardTextField`. When completely filled out, it ignored calls to `becomeFirstResponder`. [#855](https://github.com/stripe/stripe-ios/pull/855)
* `STPPaymentContext` now has a `largeTitleDisplayMode` property, which you can use to control the title display mode in the navigation bar of our pre-built view controllers. [#849](https://github.com/stripe/stripe-ios/pull/849)
* Fixes a bug where `STPPaymentContext`'s `retryLoading` method would not re-retrieve the customer object, even after calling `STPCustomerContext`'s `clearCachedCustomer` method. [#863](https://github.com/stripe/stripe-ios/pull/863)
* `STPPaymentContext`'s `retryLoading` method will now always attempt to retrieve a new customer object, regardless of whether a cached customer object is available. Previously, this method was only intended for recovery from a loading error; if a customer had already been retrieved, `retryLoading` would do nothing. [#863](https://github.com/stripe/stripe-ios/pull/863)
* `STPCustomerContext` has a new property: `includeApplePaySources`. It is turned off by default. [#864](https://github.com/stripe/stripe-ios/pull/864)
* Adds `UITextContentType` support. This turns on QuickType suggestions for the name, email, and address fields; and uses a better keyboard for Payment Card fields. [#870](https://github.com/stripe/stripe-ios/pull/870)
* Fixes a bug that prevented redirects to the 3D Secure authentication flow when it was optional. [#878](https://github.com/stripe/stripe-ios/pull/878)
* `STPPaymentConfiguration` now has a `stripeAccount` property, which can be used to make API requests on behalf of a Connected account. [#875](https://github.com/stripe/stripe-ios/pull/875)
* Adds `- [STPAPIClient createTokenWithConnectAccount:completion:]`, which creates Tokens for Connect Accounts: (optionally) accepting the Terms of Service, and sending information about the legal entity. [#876](https://github.com/stripe/stripe-ios/pull/876)
* Fixes an iOS 11 bug in `STPPaymentCardTextField` that blocked tapping on the number field while editing the expiration or CVC on narrow devices (4" screens). [#883](https://github.com/stripe/stripe-ios/pull/883)

## 11.5.0 2017-11-09
* Adds a new helper method to `STPSourceParams` for creating reusable Alipay sources. [#811](https://github.com/stripe/stripe-ios/pull/811)
* Silences spurious availability warnings when using Xcode9 [#823](https://github.com/stripe/stripe-ios/pull/823)
* Auto capitalizes currency code when using `paymentRequestWithMerchantIdentifier ` to improve compatibility with iOS 11 `PKPaymentAuthorizationViewController` [#829](https://github.com/stripe/stripe-ios/pull/829)
* Fixes a bug in `STPRedirectContext` which caused `SFSafariViewController`-based redirects to incorrectly dismiss when switching apps. [#833](https://github.com/stripe/stripe-ios/pull/833)
* Fixes a bug that incorrectly offered users the option to "Use Billing Address" on the shipping address screen when there was no existing billing address to fill in. [#834](https://github.com/stripe/stripe-ios/pull/834)

## 11.4.0 2017-10-20
* Restores `[STPCard brandFromString:]` method which was marked as deprecated in a recent version [#801](https://github.com/stripe/stripe-ios/pull/801)
* Adds `[STPBankAccount metadata]` and `[STPCard metadata]` read-only accessors and improves annotation for `[STPSource metadata]` [#808](https://github.com/stripe/stripe-ios/pull/808)
* Un-deprecates `STPBackendAPIAdapter` and all associated methods. [#813](https://github.com/stripe/stripe-ios/pull/813)
* The `STPBackendAPIAdapter` protocol now includes two optional methods, `detachSourceFromCustomer` and `updateCustomerWithShipping`. If you've implemented a class conforming to `STPBackendAPIAdapter`, you may add implementations of these methods to support deleting cards from a customer and saving shipping info to a customer. [#813](https://github.com/stripe/stripe-ios/pull/813)
* Adds the ability to set custom footers on view controllers managed by the SDK. [#792](https://github.com/stripe/stripe-ios/pull/792)
* `STPPaymentMethodsViewController` will now display saved card sources in addition to saved card tokens. [#810](https://github.com/stripe/stripe-ios/pull/810)
* Fixes a bug where certain requests would return a generic failed to parse response error instead of the actual API error. [#809](https://github.com/stripe/stripe-ios/pull/809)

## 11.3.0 2017-09-13
* Adds support for creating `STPSourceParams` for P24 source [#779](https://github.com/stripe/stripe-ios/pull/779)
* Adds support for native app-to-app Alipay redirects [#783](https://github.com/stripe/stripe-ios/pull/783)
* Fixes crash when `paymentContext.hostViewController` is set to a `UINavigationController` [#786](https://github.com/stripe/stripe-ios/pull/786)
* Improves support and compatibility with iOS 11
  * Explicitly disable code coverage generation for compatibility with Carthage in Xcode 9 [#795](https://github.com/stripe/stripe-ios/pull/795)
  * Restore use of native "Back" buttons [#789](https://github.com/stripe/stripe-ios/pull/789)
* Changes and fixes methods on `STPCard`, `STPCardParams`, `STPBankAccount`, and `STPBankAccountParams` to bring card objects more in line with the rest of the API. See MIGRATING for further details.
  * `STPCard` and `STPCardParams` [#760](https://github.com/stripe/stripe-ios/pull/760)
  * `STPBankAccount` and `STPBankAccountParams` [#761](https://github.com/stripe/stripe-ios/pull/761)
* Adds nullability annotations to `STPPaymentMethod` protocol [#753](https://github.com/stripe/stripe-ios/pull/753)
* Improves the `[STPAPIResponseDecodable allResponseFields]` by removing all instances of `[NSNull null]` including ones that are nested. See MIGRATING.md. [#747](https://github.com/stripe/stripe-ios/pull/747)

## 11.2.0 2017-07-27
* Adds an option to allow users to delete payment methods from the `STPPaymentMethodsViewController`. Enabled by default but can disabled using the `canDeletePaymentMethods` property of `STPPaymentConfiguration`.
  * Screenshots: https://user-images.githubusercontent.com/28276156/28131357-7a353474-66ee-11e7-846c-b38277d111fd.png
* Adds a postal code field to `STPPaymentCardTextField`, configurable with `postalCodeEntryEnabled` and `postalCodePlaceholder`. Disabled by default.
* `STPCustomer`'s `shippingAddress` property is now correctly annotated as nullable.
* Removed `STPCheckoutUnknownError`, `STPCheckoutTooManyAttemptsError`, and `STPCustomerContextMissingKeyProviderError`. These errors will no longer occur.

## 11.1.0 2017-07-12
* Adds stripeAccount property to `STPAPIClient`, set this to perform API requests on behalf of a connected account
* Fixes the `routingNumber` property of `STPBankAccount` so that it is populated when the information is available
* Adds iOS Objective-C Style Guide

## 11.0.0 2017-06-27
* We've greatly simplified the integration for `STPPaymentContext`. See MIGRATING.md.
* As part of this new integration, we've added a new class, `STPCustomerContext`, which will automatically prefetch your customer and cache it for a brief interval. We recommend initializing your `STPCustomerContext` before your user enters your checkout flow so their payment methods are loaded in advance. If in addition to using `STPPaymentContext`, you create a separate `STPPaymentMethodsViewController` to let your customer manage their payment methods outside of your checkout flow, you can use the same instance of `STPCustomerContext` for both.
* We've added a `shippingAddress` property to `STPUserInformation`, which you can use to pre-fill your user's shipping information.
* `STPPaymentContext` will now save your user's shipping information to their Stripe customer object. Shipping information will automatically be pre-filled from the customer object for subsequent checkouts.
* Fixes nullability annotation for `[STPFile stringFromPurpose:]`. See MIGRATING.md.
* Adds description implementations to all public models, for easier logging and debugging.
* The card autofill via SMS feature of `STPPaymentContext` has been removed. See MIGRATING.md.

## 10.2.0 2017-06-19
* We've added a `paymentCountry` property to `STPPaymentContext`. This affects the countryCode of Apple Pay payments, and defaults to "US". You should set this to the country your Stripe account is in.
* `paymentRequestWithMerchantIdentifier:` has been deprecated. See MIGRATING.md
* If the card.io framework is present in your app, `STPPaymentContext` and `STPAddCardViewController` will show a "scan card" button.
* `STPAddCardViewController` will now attempt to auto-fill the users city and state from their entered Zip code (United States only)
* Polling for source object updates is deprecated. Check https://stripe.com/docs for the latest best practices on how to integrate with the sources API using webhooks.
* Fixes a crash in `STPCustomerDeserializer` when both data and error are nil.
* `paymentMethodsViewController:didSelectPaymentMethod:` is now optional.
* Updates the example apps to use Alamofire.

## 10.1.0 2017-05-05
* Adds STPRedirectContext, a helper class for handling redirect sources.
* STPAPIClient now supports tokenizing a PII number and uploading images.
* Updates STPPaymentCardTextField's icons to match Elements on the web. When the card number is invalid, the field will now display an error icon.
* The alignment of the new brand icons has changed to match the new CVC and error icons. If you use these icons via `STPImageLibrary`, you may need to adjust your layout.
* STPPaymentCardTextField's isValid property is now KVO-observable.
* When creating STPSourceParams for a SEPA debit source, address fields are now optional.
* `STPPaymentMethodsViewControllerDelegate` now has a separate `paymentMethodsViewControllerDidCancel:` callback, differentiating from successful method selections. You should make sure to also dismiss the view controller in that callback
* Because collecting some basic data on tokenization helps us detect fraud, we've removed the ability to disable analytics collection using `[Stripe disableAnalytics]`.

## 10.0.1 2017-03-16
* Fixes a bug where card sources didn't include the card owner's name.
* Fixes an issue where STPPaymentMethodsViewController didn't reload after adding a new payment method.

## 10.0.0 2017-03-06
* Adds support for creating, retrieving, and polling Sources. You can enable any payment methods available to you in the Dashboard.
  * https://stripe.com/docs/mobile/ios/sources
  * https://dashboard.stripe.com/account/payments/settings
* Updates the Objective-C example app to include example integrations using several different payment methods.
* Updates `STPCustomer` to include `STPSource` objects in its `sources` array if a customer has attached sources.
* Removes methods deprecated in Version 6.0.
* Fixes property declarations missing strong/nullable identifiers.

## 9.4.0 2017-02-03
* Adds button to billing/shipping entry screens to fill address information from the other one.
* Fixes and unifies view controller behavior around theming and nav bars.
* Adds month validity check to `validationStateForExpirationYear`
* Changes some Apple Pay images to better conform to official guidelines.
* Changes STPPaymentCardTextField's card number placeholder to "4242..."
* Updates STPPaymentCardTextField's CVC placeholder so that it changes to "CVV" for Amex cards

## 9.3.0 2017-01-05
* Fixes a regression introduced in v9.0.0 in which color in STPTheme is used as the background color for UINavigationBar
  * Note: This will cause navigation bar theming to work properly as described in the Stripe iOS docs, but you may need to audit your custom theme settings if you based them on the actual behavior of 9.0-9.2
* If the navigation bar has a theme different than the view controller's theme, STP view controllers will use the bar's theme to style it's UIBarButtonItems
* Adds a fallback to using main bundle for localized strings lookup if locale is set to a language the SDK doesn't support
* Adds method to get a string of a card brand from `STPCardBrand`
* Updated description of how to run tests in README
* Fixes crash when user cancels payment before STPBackendAPIAdapter methods finish
* Fixes bug where country picker wouldn't update when first selected.


## 9.2.0 2016-11-14
* Moves FBSnapshotTestCase dependency to Cartfile.private. No changes if you are not using Carthage.
* Adds prebuilt UI for collecting shipping information.

## 9.1.0 2016-11-01
* Adds localized strings for 7 languages: de, es, fr, it, ja, nl, zh-Hans.
* Slight redesign to card/billing address entry screen.
* Improved internationalization for State/Province/County address field.
* Adds new Mastercard 2-series BIN ranges.
* Fixes an issue where callbacks may be run on the wrong thread.
* Fixes UIAppearance compatibility in STPPaymentCardTextField.
* Fixes a crash when changing application language via an Xcode scheme.

## 9.0.0 2016-10-04
* Change minimum requirements to iOS 8 and Xcode 8
* Adds "app extension API only" support.
* Updates Swift example app to Swift 3
* Various fixes to ObjC example app

## 8.0.7 2016-09-15
* Add ability to set currency for managed accounts when adding card
* Fix broken links for Privacy Policy/Terms of Service for Remember Me feature
* Sort countries in picker alphabetically by name instead of ISO code
* Make "County" field optional on billing address screen.
* PKPayment-related methods are now annotated as available in iOS8+ only
* Optimized speed of input sanitation methods (thanks @kballard!)

## 8.0.6 2016-09-01
* Improved internationalization on billing address forms
  * Users in countries that don't use postal codes will no longer see that field.
  * The country field is now auto filled in with the phone's region
  * Changing the selected country will now live update other fields on the form (such as State/County or Zip/Postal Code).
* Fixed an issue where certain Cocoapods configurations could result in Stripe resource files being used in place of other frameworks' or the app's resources.
* Fixed an issue where when using Apple Pay, STPPaymentContext would fire two `didFinishWithStatus` messages.
* Fixed the `deviceSupportsApplePay` method to also check for Discover cards.
* Removed keys from Stripe.bundle's Info.plist that were causing iTunes Connect to sometimes error on app submission.

## 8.0.5 2016-08-26
* You can now optionally use an array of PKPaymentSummaryItems to set your payment amount, if you would like more control over how Apple Pay forms are rendered.
* Updated credit card and Apple Pay icons.
* Fixed some images not being included in the resources bundle target.
* Non-US locales now have an alphanumeric keyboard for postal code entry.
* Modals now use UIModalPresentationStyleFormSheet.
* Added more accessibility labels.
* STPPaymentCardTextField now conforms to UIKeyInput (thanks @theill).

## 8.0.4 2016-08-01
* Fixed an issue with Apple Pay payments not using the correct currency.
* View controllers now update their status bar and scroll view indicator styles based on their theme.
* SMS code screen now offers to paste copied codes.

## 8.0.3 2016-07-25
* Fixed an issue with some Cocoapods installations

## 8.0.2 2016-07-09
* Fixed an issue with custom theming of Stripe UI

## 8.0.1 2016-07-06
* Fixed error handling in STPAddCardViewController

## 8.0.0 2016-06-30
* Added prebuilt UI for collecting and managing card information.

## 7.0.2 2016-05-24
* Fixed an issue with validating certain Visa cards.

## 7.0.1 2016-04-29
* Added Discover support for Apple Pay
* Add the now-required `accountHolderName` and `accountHolderType` properties to STPBankAccountParams
* We now record performance metrics for the /v1/tokens API - to disable this behavior, call [Stripe disableAnalytics].
* You can now demo the SDK more easily by running `pod try stripe`.
* This release also removes the deprecated Checkout functionality from the SDK.

## 6.2.0 2016-02-05
* Added an `additionalAPIParameters` field to STPCardParams and STPBankAccountParams for sending additional values to the API - useful for beta features. Similarly, added an `allResponseFields` property to STPToken, STPCard, and STPBankAccount for accessing fields in the response that are not yet reflected in those classes' @properties.

## 6.1.0 2016-01-21
* Renamed card on STPPaymentCardTextField to cardParams.
* You can now set an STPPaymentCardTextField's contents programmatically by setting cardParams to an STPCardParams object.
* Added delegate methods for responding to didBeginEditing events in STPPaymentCardTextField.
* Added a UIImage category for accessing our card icon images
* Fixed deprecation warnings for deployment targets >= iOS 9.0

## 6.0.0 2015-10-19
* Splits logic in STPCard into 2 classes - STPCard and STPCardParams. STPCardParams is for making requests to the Stripe API, while STPCard represents the response (you'll almost certainly want just to replace any usage of STPCard in your app with STPCardParams). This also applies to STPBankAccount and the newly-created STPBankAccountParams.
* Version 6.0.1 fixes a minor Cocoapods issue.

## 5.1.0 2015-08-17
* Adds STPPaymentCardTextField, a new version of github.com/stripe/PaymentKit featuring many bugfixes. It's useful if you need a pre-built credit card entry form.
* Adds the currency param to STPCard for those using managed accounts & debit card payouts.
* Versions 5.1.1 and 5.1.2 fix minor issues with CocoaPods installation
* Version 5.1.3 contains bug fixes for STPPaymentCardTextField.
* Version 5.1.4 improves compatibility with iOS 9.

## 5.0.0 2015-08-06
* Fix an issue with Carthage installation
* Fix an issue with CocoaPods frameworks
* Deprecate native Stripe Checkout

## 4.0.1 2015-05-06
* Fix a compiler warning
* Versions 4.0.1 and 4.0.2 fix minor issues with CocoaPods and Carthage installation.

## 4.0.0 2015-05-06
* Remove STPPaymentPresenter
* Support for latest ApplePayStubs
* Add nullability annotations to improve Swift support (note: this now requires Swift 1.2)
* Bug fixes

## 3.1.0 2015-01-19
* Add support for native Stripe Checkout, as well as STPPaymentPresenter for automatically using Checkout as a fallback for Apple Pay
* Add OSX support, including Checkout
* Add framework targets and Carthage support
* It's safe to remove the STRIPE_ENABLE_APPLEPAY compiler flag after this release.

## 3.0.0 2015-01-05
* Migrate code into STPAPIClient
* Add 'brand' and 'funding' properties to STPCard

## 2.2.2 2014-11-17
* Add bank account tokenization methods

## 2.2.1 2014-10-27
* Add billing address fields to our Apple Pay API
* Various bug fixes and code improvements

## 2.2.0 2014-10-08
* Move Apple Pay testing functionality into a separate project, ApplePayStubs. For more info, see github.com/stripe/ApplePayStubs.
* Improve the provided example app

## 2.1.0 2014-10-07
* Remove token retrieval API method
* Refactor functional tests to use new XCTestCase functionality

## 2.0.3 2014-09-24
* Group ApplePay code in a CocoaPods subspec

## 2.0.2 2014-09-24
* Move ApplePay code behind a compiler flag to avoid warnings from Apple when accidentally including it

## 2.0.1 2014-09-18
* Fix some small bugs related to ApplePay and iOS8

## 2.0 2014-09-09
* Add support for native payments via Pay

## 1.2 2014-08-21
* Removed PaymentKit as a dependency. If you'd like to use it, you may still do so by including it separately.
* Removed STPView. PaymentKit provides a near-identical version of this functionality if you need to migrate.
* Improve example project
* Various code fixes

## 1.1.4 2014-05-22
* Fixed an issue where tokenization requests would fail under iOS 6 due to SSL certificate verification

## 1.1.3 2014-05-12
* Send some basic version and device details with requests for debugging.
* Added -description to STPToken
* Fixed some minor code nits
* Modernized code

## 1.1.2 2014-04-21
* Added test suite for SSL certificate expiry/revocation
* You can now set STPView's delegate from Interface Builder

## 1.1.1 2014-04-14
* API methods now verify the server's SSL certificate against a preset blacklist.
* Fixed some bugs with SSL verification.
* Note: This version now requires the `Security` framework. You will need to add this to your app if you're not using CocoaPods.

## 1.0.4 2014-03-24

* Upgraded tests from OCUnit to XCTest
* Fixed an issue with the SenTestingKit dependency
* Removed some dead code

## 1.0.3 2014-03-21

* Fixed: Some example files had target memberships set for StripeiOS and iOSTest.
* Fixed: The example publishable key was expired.
* Fixed: Podspec did not pass linting.
* Some fixes for 64-bit.
* Many improvements to the README.
* Fixed example under iOS 7
* Some source code cleaning and modernization.

## 1.0.2 2013-09-09

* Add exceptions for null successHandler and errorHandler.
* Added the ability to POST the created token to a URL.
* Made STPCard properties nonatomic.
* Moved PaymentKit to be a submodule; added to Podfile as a dependency.
* Fixed some warnings caught by the static analyzer (thanks to jcjimenez!)

## 1.0.1 2012-11-16

* Add CocoaPods support
* Change directory structure of bindings to make it easier to install

## 1.0.0 2012-11-16

* Initial release

Special thanks to: Todd Heasley, jcjimenez.<|MERGE_RESOLUTION|>--- conflicted
+++ resolved
@@ -1,11 +1,11 @@
+## x.x.x x.x.x
+## PaymentSheet
+* [Fixed] Improved the cancellation UX when paying with Amazon Pay and Revolut Pay.
+
 ## 24.23.2 2025-09-16
 ## PaymentSheet
 * [Fixed] Fixed an issue with the Liquid Glass keyboard toolbar where tapping on the sheet immediately above the keyboard didn't have an effect.
-<<<<<<< HEAD
-* [Fixed] Improved the cancellation UX when paying with Amazon Pay and Revolut Pay.
-=======
 * [Changed] `appearance.cornerRadius` is now nullable. Below iOS 26, When `nil`, the corner radius is 6.0 (ie unchanged from the current default). On iOS 26+, multiple rounder corner configurations are used to match Liquid Glass design.
->>>>>>> 137ac837
 
 ## 24.23.1 2025-09-08
 
