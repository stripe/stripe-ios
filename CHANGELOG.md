<<<<<<< HEAD
## X.Y.Z 2022-XX-YY
### PaymentSheet
* [Added] Added PaymentSheet.Configuration.allowsPaymentMethodsRequiringShippingAddress. Previously, to allow payment methods that require a shipping address (e.g. Afterpay and Affirm) in PaymentSheet, you attached a shipping address to the PaymentIntent before initializing PaymentSheet. Now, you can instead set this property to true and set PaymentSheet.Configuration.shippingDetails to a closure that returns your customers' shipping address. The shipping address will be attached to the PaymentIntent when the customer completes the checkout.

=======
## 23.1.0 2022-10-31
### CardScan
* [Added] Added a README.md for the `CardScanSheet` integration.

### PaymentSheet
* [Added] Added parameters to customize the primary button and Apple Pay button labels. They can be found under `PaymentSheet.Configuration.primaryButtonLabel` and `PaymentSheet.ApplePayConfiguration.buttonType` respectively.
>>>>>>> 4dc50cf4

## 23.0.0 2022-10-24
### Payments
* [Changed] Reduced the size of the SDK by splitting the `Stripe` module into `StripePaymentSheet`, `StripePayments`, and `StripePaymentsUI`. Some manual changes may be required. Migration instructions are available at [https://stripe.com/docs/mobile/ios/sdk-23-migration](https://stripe.com/docs/mobile/ios/sdk-23-migration).

|Module|Description|Compressed|Uncompressed|
|------|-----------|----------|------------|
|StripePaymentSheet|Stripe's [prebuilt payment UI](https://stripe.com/docs/payments/accept-a-payment?platform=ios&ui=payment-sheet).|2.7MB|6.3MB|
|Stripe|Contains all the below frameworks, plus [Issuing](https://stripe.com/docs/issuing/cards/digital-wallets?platform=iOS) and [Basic Integration](/docs/mobile/ios/basic).|2.3MB|5.1MB|
|StripeApplePay|[Apple Pay support](/docs/apple-pay), including `STPApplePayContext`.|0.4MB|1.0MB|
|StripePayments|Bindings for the Stripe Payments API.|1.0MB|2.6MB|
|StripePaymentsUI|Bindings for the Stripe Payments API, [STPPaymentCardTextField](https://stripe.com/docs/payments/accept-a-payment?platform=ios&ui=custom), STPCardFormView, and other UI elements.|1.7MB|3.9MB|

* [Changed] The minimum iOS version is now 13.0. If you'd like to deploy for iOS 12.0, please use Stripe SDK 22.8.4.
* [Changed] STPPaymentCardTextField's `cardParams` parameter has been deprecated in favor of `paymentMethodParams`, making it easier to include the postal code from the card field. If you need to access the `STPPaymentMethodCardParams`, use `.paymentMethodParams.card`.

### PaymentSheet
* [Fixed] Fixed a validation issue where cards expiring at the end of the current month were incorrectly treated as expired.
* [Fixed] Fixed a visual bug in iOS 16 where advancing between text fields would momentarily dismiss the keyboard.

## 22.8.4 2022-10-12
### PaymentSheet
* [Fixed] Use `.formSheet` modal presentation in Mac Catalyst. [#2023](https://github.com/stripe/stripe-ios/issues/2023) (Thanks [sergiocampama](https://github.com/sergiocampama)!)

## 22.8.3 2022-10-03
### CardScan
* [Fixed] [Garbled privacy link text in Card Scan UI](https://github.com/stripe/stripe-ios/issues/2015)

## 22.8.2 2022-09-19
### Identity
* [Changed] Support uploading single side documents.
* [Fixed] Fixed Xcode 14 support.
### Financial Connections
* [Fixed] Fixes an issue of returning canceled result from FinancialConnections if user taps cancel on the manual entry success screen.
### CardScan
* [Added] Added a new parameter to CardScanSheet.present() to specify if the presentation should be done animated or not. Defaults to true.
* [Changed] Changed card scan ML model loading to be async.
* [Changed] Changed minimum deployment target for card scan to iOS 13.

## 22.8.1 2022-09-12
### PaymentSheet
* [Fixed] Fixed potential crash when using Link in Mac Catalyst.
* [Fixed] Fixed Right-to-Left (RTL) layout issues.

### Apple Pay
* [Fixed] Fixed an issue where `applePayContext:willCompleteWithResult:authorizationResult:handler:` may not be called in Objective-C implementations of `STPApplePayContextDelegate`.

## 22.8.0 2022-09-06
### PaymentSheet
* [Changed] Renamed `PaymentSheet.reset()` to `PaymentSheet.resetCustomer()`. See `MIGRATING.md` for more info.
* [Added] You can now set closures in `PaymentSheet.ApplePayConfiguration.customHandlers` to configure the PKPaymentRequest and PKPaymentAuthorizationResult during a transaction. This enables you to build support for [Merchant Tokens](https://developer.apple.com/documentation/passkit/pkpaymentrequest/3916053-recurringpaymentrequest) and [Order Tracking](https://developer.apple.com/documentation/passkit/pkpaymentorderdetails) in iOS 16.

### Apple Pay
* [Added] You can now implement the `applePayContext(_:willCompleteWithResult:handler:)` function in your `ApplePayContextDelegate` to configure the PKPaymentAuthorizationResult during a transaction. This enables you to build support for [Order Tracking](https://developer.apple.com/documentation/passkit/pkpaymentorderdetails) in iOS 16.

## 22.7.1 2022-08-31
* [Fixed] Fixed Mac Catalyst support in Xcode 14. [#2001](https://github.com/stripe/stripe-ios/issues/2001)

### PaymentSheet
* [Fixed] PaymentSheet now uses configuration.apiClient for Apple Pay instead of always using STPAPIClient.shared.
* [Fixed] Fixed a layout issue with PaymentSheet in landscape.

## 22.7.0 2022-08-15
### PaymentSheet
* [Fixed] Fixed a layout issue on iPad.
* [Changed] Improved Link support in custom flow (`PaymentSheet.FlowController`).

## 22.6.0 2022-07-05
### PaymentSheet
* [Added] PaymentSheet now supports Link payment method.
* [Changed] Change behavior of Afterpay/Clearpay: Charge in 3 for GB, FR, and ES

### STPCardFormView
* [Changed] Postal code is no longer collected for billing addresses in Japan.

### Identity
* [Added] The ability to capture Selfie images in the native component flow.
* [Fixed] Fixed an issue where the welcome and confirmation screens were not correctly decoding non-ascii characters.
* [Fixed] Fixed an issue where, if a manually uploaded document could not be decoded on the server, there was no way to select a new image to upload.
* [Fixed] Fixed an issue where the IdentityVerificationSheet completion block was called early when manually uploading a document image instead of using auto-capture.

## 22.5.1 2022-06-21
* [Fixed] Fixed an issue with `STPPaymentHandler` where returning an app redirect could cause a crash.

## 22.5.0 2022-06-13
### PaymentSheet
* [Added] You can now use `PaymentSheet.ApplePayConfiguration.paymentSummaryItems` to directly configure the payment summary items displayed in the Apple Pay sheet. This is useful for recurring payments.

## 22.4.0 2022-05-23
### PaymentSheet
* [Added] The ability to customize the appearance of the PaymentSheet using `PaymentSheet.Appearance`.
* [Added] Support for collecting payments from customers in 54 additional countries within PaymentSheet. Most of these countries are located in Africa and the Middle East.
* [Added] `affirm` and `AUBECSDebit` payment methods are now available in PaymentSheet

## 22.3.2 2022-05-18
### CardScan
* [Added] Added privacy text to the CardImageVerification Sheet UI

## 22.3.1 2022-05-16
* [Fixed] Fixed an issue where ApplePayContext failed to parse an API response if the funding source was unknown.
* [Fixed] Fixed an issue where PaymentIntent confirmation could fail when the user closes the challenge window immediately after successfully completing a challenge

### Identity
* [Fixed] Fixed an issue where the verification flow would get stuck in a document upload loop when verifying with a passport and uploading an image manually.

## 22.3.0 2022-05-03

### PaymentSheet
* [Added] `us_bank_account` PaymentMethod is now available in payment sheet

## 22.2.0 2022-04-25

### Connections
* [Changed] `StripeConnections` SDK has been renamed to `StripeFinancialConnections`. See `MIGRATING.md` for more info.

### PaymentSheet
* [Fixed] Fixed an issue where `source_cancel` API requests were being made for non-3DS payment method types.
* [Fixed] Fixed an issue where certain error messages were not being localized.
* [Added] `us_bank_account` PaymentMethod is now available in PaymentSheet.

### Identity
* [Fixed] Minor UI fixes when using `IdentityVerificationSheet` with native components
* [Changed] Improvements to native component `IdentityVerificationSheet` document detection

## 22.1.1 2022-04-11

### Identity
* [Fixed] Fixes VerificationClientSecret (Thanks [Masataka-n](https://github.com/Masataka-n)!)

## 22.1.0 2022-04-04
* [Changed] Localization improvements.
### Identity
* [Added] `IdentityVerificationSheet` can now be used with native iOS components.

## 22.0.0 2022-03-28
* [Changed] The minimum iOS version is now 12.0. If you'd like to deploy for iOS 11.0, please use Stripe SDK 21.12.0.
* [Added] `us_bank_account` PaymentMethod is now available for ACH Direct Debit payments, including APIs to collect customer bank information (requires `StripeConnections`) and verify microdeposits.
* [Added] `StripeConnections` SDK can be optionally included to support ACH Direct Debit payments.

### PaymentSheet
* [Changed] PaymentSheet now uses light and dark mode agnostic icons for payment method types.
* [Changed] Link payment method (private beta) UX improvements.

### Identity
* [Changed] `IdentityVerificationSheet` now has an availability requirement of iOS 14.3 on its initializer instead of the `present` method.

## 21.13.0 2022-03-15
* [Changed] Binary framework distribution now requires Xcode 13. Carthage users using Xcode 12 need to add the `--no-use-binaries` flag.

### PaymentSheet
* [Fixed] Fixed potential crash when using PaymentSheet custom flow with SwiftUI.
* [Fixed] Fixed being unable to cancel native 3DS2 in PaymentSheet.
* [Fixed] The payment method icons will now use the correct colors when PaymentSheet is configured with `alwaysLight` or `alwaysDark`.
* [Fixed] A race condition when setting the `primaryButtonColor` on `PaymentSheet.Configuration`.
* [Added] PaymentSheet now supports Link (private beta).

### CardScan
* [Added] The `CardImageVerificationSheet` initializer can now take an additional `Configuration` object.

## 21.12.0 2022-02-14
* [Added] We now offer a 1MB Apple Pay SDK module intended for use in an App Clip. Visit [our App Clips docs](https://stripe.com/docs/apple-pay#app-clips) for details.
* `Stripe` now requires `StripeApplePay`. See `MIGRATING.md` for more info.
* [Added] Added a convenience initializer to create an STPCardParams from an STPPaymentMethodParams.

### PaymentSheet
* [Changed] The "save this card" checkbox in PaymentSheet is now unchecked by default in non-US countries.
* [Fixed] Fixes issue that could cause symbol name collisions when using Objective-C
* [Fixed] Fixes potential crash when using PaymentSheet with SwiftUI

## 21.11.1 2022-01-10
* Fixes a build warning in SPM caused by an invalid Package.swift file.

## 21.11.0 2022-01-04
* [Changed] The maximum `identity_document` file upload size has been increased, improving the quality of compressed images. See https://stripe.com/docs/file-upload
* [Fixed] The maximum `dispute_evidence` file upload size has been decreased to match server requirements, preventing the server from rejecting uploads that exceeded 5MB. See https://stripe.com/docs/file-upload
* [Added] PaymentSheet now supports Afterpay / Clearpay, EPS, Giropay, Klarna, Paypal (private beta), and P24.

## 21.10.0 2021-12-14
* Added API bindings for Klarna
* `StripeIdentity` now requires `StripeCameraCore`. See `MIGRATING.md` for more info.
* Releasing `StripeCardScan` Beta iOS SDK
* Fixes a bug where the text field would cause a crash when typing a space (U+0020) followed by pressing the backspace key on iPad. [#1907](https://github.com/stripe/stripe-ios/issues/1907) (Thanks [buhikon](https://github.com/buhikon)!)

## 21.9.1 2021-12-02
* Fixes a build warning caused by a duplicate NSURLComponents+Stripe.swift file.

## 21.9.0 2021-10-18
### PaymentSheet
This release adds several new features to PaymentSheet, our drop-in UI integration:

#### More supported payment methods
The list of supported payment methods depends on your integration.
If you’re using a PaymentIntent, we support:
- Card
- SEPA Debit, bancontact, iDEAL, sofort

If you’re using a PaymentIntent with `setup_future_usage` or a SetupIntent, we support:
- Card
- Apple/GooglePay

Note: To enable SEPA Debit and sofort, set `PaymentSheet.configuration.allowsDelayedPaymentMethods` to `true` on the client.
These payment methods can't guarantee you will receive funds from your customer at the end of the checkout because they take time to settle. Don't enable these if your business requires immediate payment (e.g., an on-demand service). See https://stripe.com/payments/payment-methods-guide

#### Pre-fill billing details
PaymentSheet collects billing details like name and email for certain payment methods. Pre-fill these fields to save customers time by setting `PaymentSheet.Configuration.defaultBillingDetails`.

#### Save payment methods on payment
> This is currently only available for cards + Apple/Google Pay.

PaymentSheet supports PaymentIntents with `setup_future_usage` set. This property tells us to save the payment method for future use (e.g., taking initial payment of a recurring subscription).
When set, PaymentSheet hides the 'Save this card for future use' checkbox and always saves.

#### SetupIntent support
> This is currently only available for cards + Apple/Google Pay.

Initialize PaymentSheet with a SetupIntent to set up cards for future use without charging.

#### Smart payment method ordering
When a customer is adding a new payment method, PaymentSheet uses information like the customers region to show the most relevant payment methods first.

#### Other changes
* Postal code collection for cards is now limited to US, CA, UK
* Fixed SwiftUI memory leaks [Issue #1881](https://github.com/stripe/stripe-ios/issues/1881)
* Added "hint" for error messages
* Adds many new localizations. The SDK now localizes in the following languages: bg-BG,ca-ES,cs-CZ,da,de,el-GR,en-GB,es-419,es,et-EE,fi,fil,fr-CA,fr,hr,hu,id,it,ja,ko,lt-LT,lv-LV,ms-MY,mt,nb,nl,nn-NO,pl-PL,pt-BR,pt-PT,ro-RO,ru,sk-SK,sl-SI,sv,tk,tr,vi,zh-Hans,zh-Hant,zh-HK
* `Stripe` and `StripeIdentity` now require `StripeUICore`. See `MIGRATING.md` for more info.

## 21.8.1 2021-08-10
* Fixes an issue with image loading when using Swift Package Manager.
* Temporarily disabled WeChat Pay support in PaymentMethods.
* The `Stripe` module now requires `StripeCore`. See `MIGRATING.md` for more info.

## 21.8.0 2021-08-04
* Fixes broken card scanning links. (Thanks [ricsantos](https://github.com/ricsantos))
* Fixes accessibilityLabel for postal code field. (Thanks [romanilchyshyndepop](https://github.com/romanilchyshyndepop))
* Improves compile time by 30% [#1846](https://github.com/stripe/stripe-ios/pull/1846) (Thanks [JonathanDowning](https://github.com/JonathanDowning)!)
* Releasing `StripeIdentity` iOS SDK for use with [Stripe Identity](https://stripe.com/identity).

## 21.7.0 2021-07-07
* Fixes an issue with `additionaDocument` field typo [#1833](https://github.com/stripe/stripe-ios/issues/1833)
* Adds support for WeChat Pay to PaymentMethods
* Weak-links SwiftUI [#1828](https://github.com/stripe/stripe-ios/issues/1828)
* Adds 3DS2 support for Cartes Bancaires
* Fixes an issue with camera rotation during card scanning on iPad
* Fixes an issue where PaymentSheet could cause conflicts when included in an app that also includes PanModal [#1818](https://github.com/stripe/stripe-ios/issues/1818)
* Fixes an issue with building on Xcode 13 [#1822](https://github.com/stripe/stripe-ios/issues/1822)
* Fixes an issue where overriding STPPaymentCardTextField's `brandImage()` func had no effect [#1827](https://github.com/stripe/stripe-ios/issues/1827)
* Fixes documentation typo. (Thanks [iAugux](https://github.com/iAugux))

## 21.6.0 2021-05-27
* Adds `STPCardFormView`, a UI component that collects card details
* Adds 'STPRadarSession'. Note this requires additional Stripe permissions to use.

## 21.5.1 2021-05-07
* Fixes the `PaymentSheet` API not being public.
* Fixes an issue with missing headers. (Thanks [jctrouble](https://github.com/jctrouble)!)

## 21.5.0 2021-05-06
* Adds the `PaymentSheet`(https://stripe.dev/stripe-ios/docs/Classes/PaymentSheet.html) API, a prebuilt payment UI.
* Fixes Mac Catalyst support in Xcode 12.5 [#1797](https://github.com/stripe/stripe-ios/issues/1797)
* Fixes `STPPaymentCardTextField` not being open [#1768](https://github.com/stripe/stripe-ios/issues/1797)

## 21.4.0 2021-04-08
* Fixed warnings in Xcode 12.5. [#1772](https://github.com/stripe/stripe-ios/issues/1772)
* Fixes a layout issue when confirming payments in SwiftUI. [#1761](https://github.com/stripe/stripe-ios/issues/1761) (Thanks [mvarie](https://github.com/mvarie)!)
* Fixes a potential race condition when finalizing 3DS2 confirmations.
* Fixes an issue where a 3DS2 transaction could result in an incorrect error message when the card number is incorrect. [#1778](https://github.com/stripe/stripe-ios/issues/1778)
* Fixes an issue where `STPPaymentHandler.shared().handleNextAction` sometimes didn't return a `handleActionError`. [#1769](https://github.com/stripe/stripe-ios/issues/1769)
* Fixes a layout issue when confirming payments in SwiftUI. [#1761](https://github.com/stripe/stripe-ios/issues/1761) (Thanks [mvarie](https://github.com/mvarie)!)
* Fixes an issue with opening URLs on Mac Catalyst
* Fixes an issue where OXXO next action is mistaken for a cancel in STPPaymentHandler
* SetupIntents for iDEAL, Bancontact, EPS, and Sofort will now send the required mandate information.
* Adds support for BLIK.
* Adds `decline_code` information to STPError. [#1755](https://github.com/stripe/stripe-ios/issues/1755)
* Adds support for SetupIntents to STPApplePayContext
* Allows STPPaymentCardTextField to be subclassed. [#1768](https://github.com/stripe/stripe-ios/issues/1768)

## 21.3.1 2021-03-25
* Adds support for Maestro in Apple Pay on iOS 12 or later.

## 21.3.0 2021-02-18
* Adds support for SwiftUI in custom integration using the `STPPaymentCardTextField.Representable` View and the `.paymentConfirmationSheet()` ViewModifier. See `IntegrationTester` for usage examples.
* Removes the UIViewController requirement from STPApplePayContext, allowing it to be used in SwiftUI.
* Fixes an issue where `STPPaymentOptionsViewController` could fail to register a card. [#1758](https://github.com/stripe/stripe-ios/issues/1758)
* Fixes an issue where some UnionPay test cards were marked as invalid. [#1759](https://github.com/stripe/stripe-ios/issues/1759)
* Updates tests to run on Carthage 0.37 with .xcframeworks.


## 21.2.1 2021-01-29
* Fixed an issue where a payment card text field could resize incorrectly on smaller devices or with certain languages. [#1600](https://github.com/stripe/stripe-ios/issues/1600)
* Fixed an issue where the SDK could always return English strings in certain situations. [#1677](https://github.com/stripe/stripe-ios/pull/1677) (Thanks [glaures-ioki](https://github.com/glaures-ioki)!)
* Fixed an issue where an STPTheme had no effect on the navigation bar. [#1753](https://github.com/stripe/stripe-ios/pull/1753) (Thanks  [@rbenna](https://github.com/rbenna)!)
* Fixed handling of nil region codes. [#1752](https://github.com/stripe/stripe-ios/issues/1752)
* Fixed an issue preventing card scanning from being disabled. [#1751](https://github.com/stripe/stripe-ios/issues/1751)
* Fixed an issue with enabling card scanning in an app with a localized Info.plist.[#1745](https://github.com/stripe/stripe-ios/issues/1745)
* Added a missing additionalDocument parameter to STPConnectAccountIndividualVerification.
* Added support for Afterpay/Clearpay.

## 21.2.0 2021-01-06
* Stripe3DS2 is now open source software under the MIT License.
* Fixed various issues with bundling Stripe3DS2 in Cocoapods and Swift Package Manager. All binary dependencies have been removed.
* Fixed an infinite loop during layout on small screen sizes. [#1731](https://github.com/stripe/stripe-ios/issues/1731)
* Fixed issues with missing image assets when using Cocoapods. [#1655](https://github.com/stripe/stripe-ios/issues/1655) [#1722](https://github.com/stripe/stripe-ios/issues/1722)
* Fixed an issue which resulted in unnecessary queries to the BIN information service.
* Adds the ability to `attach` and `detach` PaymentMethod IDs to/from a CustomerContext. [#1729](https://github.com/stripe/stripe-ios/issues/1729)
* Adds support for NetBanking.

## 21.1.0 2020-12-07
* Fixes a crash during manual confirmation of a 3DS2 payment. [#1725](https://github.com/stripe/stripe-ios/issues/1725)
* Fixes an issue that could cause some image assets to be missing in certain configurations. [#1722](https://github.com/stripe/stripe-ios/issues/1722)
* Fixes an issue with confirming Alipay transactions.
* Re-exposes `cardNumber` parameter in `STPPaymentCardTextField`.
* Adds support for UPI.

## 21.0.1 2020-11-19
* Fixes an issue with some initializers not being exposed publicly following the [conversion to Swift](https://stripe.com/docs/mobile/ios/sdk-21-migration).
* Updates GrabPay integration to support synchronous updates.

## 21.0.0 2020-11-18
* The SDK is now written in Swift, and some manual changes are required. Migration instructions are available at [https://stripe.com/docs/mobile/ios/sdk-21-migration](https://stripe.com/docs/mobile/ios/sdk-21-migration).
* Adds full support for Apple silicon.
* Xcode 12.2 is now required.

## 20.1.1 2020-10-23
* Fixes an issue when using Cocoapods 1.10 and Xcode 12. [#1683](https://github.com/stripe/stripe-ios/pull/1683)
* Fixes a warning when using Swift Package Manager. [#1675](https://github.com/stripe/stripe-ios/pull/1675)

## 20.1.0 2020-10-15
* Adds support for OXXO. [#1592](https://github.com/stripe/stripe-ios/pull/1592)
* Applies a workaround for various bugs in Swift Package Manager. [#1671](https://github.com/stripe/stripe-ios/pull/1671) Please see [#1673](https://github.com/stripe/stripe-ios/issues/1673) for additional notes when using Xcode 12.0.
* Card scanning now works when the device's orientation is unknown. [#1659](https://github.com/stripe/stripe-ios/issues/1659)
* The expiration date field's Simplified Chinese localization has been corrected. (Thanks [cythb](https://github.com/cythb)!) [#1654](https://github.com/stripe/stripe-ios/pull/1654)

## 20.0.0 2020-09-14
* [Card scanning](https://github.com/stripe/stripe-ios#card-scanning) is now built into STPAddCardViewController. Card.io support has been removed. [#1629](https://github.com/stripe/stripe-ios/pull/1629)
* Shrunk the SDK from 1.3MB when compressed & thinned to 0.7MB, allowing for easier App Clips integration. [#1643](https://github.com/stripe/stripe-ios/pull/1643)
* Swift Package Manager, Apple Silicon, and Catalyst are now fully supported on Xcode 12. [#1644](https://github.com/stripe/stripe-ios/pull/1644)
* Adds support for 19-digit cards. [#1608](https://github.com/stripe/stripe-ios/pull/1608)
* Adds GrabPay and Sofort as PaymentMethod. [#1627](https://github.com/stripe/stripe-ios/pull/1627)
* Drops support for iOS 10. [#1643](https://github.com/stripe/stripe-ios/pull/1643)

## 19.4.0 2020-08-13
* `pkPaymentErrorForStripeError` no longer returns PKPaymentUnknownErrors. Instead, it returns the original NSError back, resulting in dismissal of the Apple Pay sheet. This means ApplePayContext dismisses the Apple Pay sheet for all errors that aren't specifically PKPaymentError types.
* `metadata` fields are no longer populated on retrieved Stripe API objects and must be fetched on your server using your secret key. If this is causing issues with your deployed app versions please reach out to [Stripe Support](https://support.stripe.com/?contact=true). These fields have been marked as deprecated and will be removed in a future SDK version.

## 19.3.0 2020-05-28
* Adds giropay PaymentMethod bindings [#1569](https://github.com/stripe/stripe-ios/pull/1569)
* Adds Przelewy24 (P24) PaymentMethod bindings [#1556](https://github.com/stripe/stripe-ios/pull/1556)
* Adds Bancontact PaymentMethod bindings [#1565](https://github.com/stripe/stripe-ios/pull/1565)
* Adds EPS PaymentMethod bindings [#1578](https://github.com/stripe/stripe-ios/pull/1578)
* Replaces es-AR localization with es-419 for full Latin American Spanish support and updates multiple localizations [#1549](https://github.com/stripe/stripe-ios/pull/1549) [#1570](https://github.com/stripe/stripe-ios/pull/1570)
* Fixes missing custom number placeholder in `STPPaymentCardTextField` [#1576](https://github.com/stripe/stripe-ios/pull/1576)
* Adds tabbing on external keyboard support to `STPAUBECSFormView` and correctly types it as a `UIView` instead of `UIControl` [#1580](https://github.com/stripe/stripe-ios/pull/1580)

## 19.2.0 2020-05-01
* Adds ability to attach shipping details when confirming PaymentIntents [#1558](https://github.com/stripe/stripe-ios/pull/1558)
* `STPApplePayContext` now provides shipping details in the `applePayContext:didCreatePaymentMethod:paymentInformation:completion:` delegate method and automatically attaches shipping details to PaymentIntents (unless manual confirmation)[#1561](https://github.com/stripe/stripe-ios/pull/1561)
* Adds support for the BECS Direct Debit payment method for Stripe users in Australia [#1547](https://github.com/stripe/stripe-ios/pull/1547)

## 19.1.1 2020-04-28
* Add advancedFraudSignalsEnabled property [#1560](https://github.com/stripe/stripe-ios/pull/1560)

## 19.1.0 2020-04-15
* Relaxes need for dob for full name connect account (`STPConnectAccountIndividualParams`). [#1539](https://github.com/stripe/stripe-ios/pull/1539)
* Adds Chinese (Traditional) and Chinese (Hong Kong) localizations [#1536](https://github.com/stripe/stripe-ios/pull/1536)
* Adds `STPApplePayContext`, a helper class for Apple Pay. [#1499](https://github.com/stripe/stripe-ios/pull/1499)
* Improves accessibility [#1513](https://github.com/stripe/stripe-ios/pull/1513), [#1504](https://github.com/stripe/stripe-ios/pull/1504)
* Adds support for the Bacs Direct Debit payment method [#1487](https://github.com/stripe/stripe-ios/pull/1487)
* Adds support for 16 digit Diners Club cards [#1498](https://github.com/stripe/stripe-ios/pull/1498)

## 19.0.1 2020-03-24
* Fixes an issue building with Xcode 11.4 [#1526](https://github.com/stripe/stripe-ios/pull/1526)

## 19.0.0 2020-02-12
* Deprecates the `STPAPIClient` `initWithConfiguration:` method. Set the `configuration` property on the `STPAPIClient` instance instead. [#1474](https://github.com/stripe/stripe-ios/pull/1474)
* Deprecates `publishableKey` and `stripeAccount` properties of `STPPaymentConfiguration`. See [MIGRATING.md](https://github.com/stripe/stripe-ios/blob/master/MIGRATING.md) for more details. [#1474](https://github.com/stripe/stripe-ios/pull/1474)
* Adds explicit STPAPIClient properties on all SDK components that make API requests. These default to `[STPAPIClient sharedClient]`. This is a breaking change for some users of `stripeAccount`. See [MIGRATING.md](https://github.com/stripe/stripe-ios/blob/master/MIGRATING.md) for more details. [#1469](https://github.com/stripe/stripe-ios/pull/1469)
* The user's postal code is now collected by default in countries that support postal codes. We always recommend collecting a postal code to increase card acceptance rates and reduce fraud. See [MIGRATING.md](https://github.com/stripe/stripe-ios/blob/master/MIGRATING.md) for more details. [#1479](https://github.com/stripe/stripe-ios/pull/1479)

## 18.4.0 2020-01-15
* Adds support for Klarna Pay on Sources API [#1444](https://github.com/stripe/stripe-ios/pull/1444)
* Compresses images using `pngcrush` to reduce SDK size [#1471](https://github.com/stripe/stripe-ios/pull/1471)
* Adds support for CVC recollection in PaymentIntent confirm [#1473](https://github.com/stripe/stripe-ios/pull/1473)
* Fixes a race condition when setting `defaultPaymentMethod` on `STPPaymentOptionsViewController` [#1476](https://github.com/stripe/stripe-ios/pull/1476)

## 18.3.0 2019-12-3
* STPAddCardViewControllerDelegate methods previously removed in v16.0.0 are now marked as deprecated, to help migrating users [#1439](https://github.com/stripe/stripe-ios/pull/1439)
* Fixes an issue where canceling 3DS authentication could leave PaymentIntents in an inaccurate `requires_action` state [#1443](https://github.com/stripe/stripe-ios/pull/1443)
* Fixes text color for large titles [#1446](https://github.com/stripe/stripe-ios/pull/1446)
* Re-adds support for pre-selecting the last selected payment method in STPPaymentContext and STPPaymentOptionsViewController. [#1445](https://github.com/stripe/stripe-ios/pull/1445)
* Fix crash when adding/removing postal code cells [#1450](https://github.com/stripe/stripe-ios/pull/1450)

## 18.2.0 2019-10-31
* Adds support for creating tokens with the last 4 digits of an SSN [#1432](https://github.com/stripe/stripe-ios/pull/1432)
* Renames Standard Integration to Basic Integration

## 18.1.0 2019-10-29
* Adds localizations for English (Great Britain), Korean, Russian, and Turkish [#1373](https://github.com/stripe/stripe-ios/pull/1373)
* Adds support for SEPA Debit as a PaymentMethod [#1415](https://github.com/stripe/stripe-ios/pull/1415)
* Adds support for custom SEPA Debit Mandate params with PaymentMethod [#1420](https://github.com/stripe/stripe-ios/pull/1420)
* Improves postal code UI for users with mismatched regions [#1302](https://github.com/stripe/stripe-ios/issues/1302)
* Fixes a potential crash when presenting the add card view controller [#1426](https://github.com/stripe/stripe-ios/issues/1426)
* Adds offline status checking to FPX payment flows [#1422](https://github.com/stripe/stripe-ios/pull/1422)
* Adds support for push provisions for Issuing users [#1396](https://github.com/stripe/stripe-ios/pull/1396)

## 18.0.0 2019-10-04
* Adds support for building on macOS 10.15 with Catalyst. Use the .xcframework file attached to the release in GitHub. Cocoapods support is coming soon. [#1364](https://github.com/stripe/stripe-ios/issues/1364)
* Errors from the Payment Intents API are now localized by default. See [MIGRATING.md](https://github.com/stripe/stripe-ios/blob/master/MIGRATING.md) for details.
* Adds support for FPX in Standard Integration. [#1390](https://github.com/stripe/stripe-ios/pull/1390)
* Simplified Apple Pay integration when using 3DS2. [#1386](https://github.com/stripe/stripe-ios/pull/1386)
* Improved autocomplete behavior for some STPPaymentHandler blocks. [#1403](https://github.com/stripe/stripe-ios/pull/1403)
* Fixed spurious `keyboardWillAppear` messages triggered by STPPaymentTextCard. [#1393](https://github.com/stripe/stripe-ios/pull/1393)
* Fixed an issue with non-numeric placeholders in STPPaymentTextCard. [#1394](https://github.com/stripe/stripe-ios/pull/1394)
* Dropped support for iOS 9. Please continue to use 17.0.2 if you need to support iOS 9.

## 17.0.2 2019-09-24
* Fixes an error that could prevent a 3D Secure 2 challenge dialog from appearing in certain situations.
* Improved VoiceOver support. [#1384](https://github.com/stripe/stripe-ios/pull/1384)
* Updated Apple Pay and Mastercard branding. [#1374](https://github.com/stripe/stripe-ios/pull/1374)
* Updated the Standard Integration example app to use automatic confirmation. [#1363](https://github.com/stripe/stripe-ios/pull/1363)
* Added support for collecting email addresses and phone numbers from Apple Pay. [#1372](https://github.com/stripe/stripe-ios/pull/1372)
* Introduced support for FPX payments. (Invite-only Beta) [#1375](https://github.com/stripe/stripe-ios/pull/1375)

## 17.0.1 2019-09-09
* Cancellation during the 3DS2 flow will no longer cause an unexpected error. [#1353](https://github.com/stripe/stripe-ios/pull/1353)
* Large Title UIViewControllers will no longer have a transparent background in iOS 13. [#1362](https://github.com/stripe/stripe-ios/pull/1362)
* Adds an `availableCountries` option to STPPaymentConfiguration, allowing one to limit the list of countries in the address entry view. [#1327](https://github.com/stripe/stripe-ios/pull/1327)
* Fixes a crash when using card.io. [#1357](https://github.com/stripe/stripe-ios/pull/1357)
* Fixes an issue with birthdates when creating a Connect account. [#1361](https://github.com/stripe/stripe-ios/pull/1361)
* Updates example code to Swift 5. [#1354](https://github.com/stripe/stripe-ios/pull/1354)
* The default value of `[STPTheme translucentNavigationBar]` is now `YES`. [#1367](https://github.com/stripe/stripe-ios/pull/1367)

## 17.0.0 2019-09-04
* Adds support for iOS 13, including Dark Mode and minor bug fixes. [#1307](https://github.com/stripe/stripe-ios/pull/1307)
* Updates API version from 2015-10-12 to 2019-05-16 [#1254](https://github.com/stripe/stripe-ios/pull/1254)
  * Adds `STPSourceRedirectStatusNotRequired` to `STPSourceRedirectStatus`.  Previously, optional redirects were marked as `STPSourceRedirectStatusSucceeded`.
  * Adds `STPSourceCard3DSecureStatusRecommended` to `STPSourceCard3DSecureStatus`.
  * Removes `STPLegalEntityParams`.  Initialize an `STPConnectAccountParams` with an `individual` or `company` dictionary instead. See https://stripe.com/docs/api/tokens/create_account#create_account_token-account
* Changes the `STPPaymentContextDelegate paymentContext:didCreatePaymentResult:completion:` completion block type to `STPPaymentStatusBlock`, to let you inform the context that the user canceled.
* Adds initial support for WeChat Pay. [#1326](https://github.com/stripe/stripe-ios/pull/1326)
* The user's billing address will now be included when creating a PaymentIntent from an Apple Pay token. [#1334](https://github.com/stripe/stripe-ios/pull/1334)


## 16.0.7 2019-08-23
* Fixes STPThreeDSUICustomization not initializing defaults correctly. [#1303](https://github.com/stripe/stripe-ios/pull/1303)
* Fixes STPPaymentHandler treating post-authentication errors as authentication errors [#1291](https://github.com/stripe/stripe-ios/pull/1291)
* Removes preferredStatusBarStyle from STPThreeDSUICustomization, see STPThreeDSNavigationBarCustomization.barStyle instead [#1308](https://github.com/stripe/stripe-ios/pull/1308)

## 16.0.6 2019-08-13
* Adds a method to STPAuthenticationContext allowing you to configure the SFSafariViewController presented for web-based authentication.
* Adds STPAddress initializer that takes STPPaymentMethodBillingDetails. [#1278](https://github.com/stripe/stripe-ios/pull/1278)
* Adds convenience method to populate STPUserInformation with STPPaymentMethodBillingDetails. [#1278](https://github.com/stripe/stripe-ios/pull/1278)
* STPShippingAddressViewController prefills billing address for PaymentMethods too now, not just Card. [#1278](https://github.com/stripe/stripe-ios/pull/1278)
* Update libStripe3DS2.a to avoid a conflict with Firebase. [#1293](https://github.com/stripe/stripe-ios/issues/1293)

## 16.0.5 2019-08-09
* Fixed an compatibility issue when building with certain Cocoapods configurations. [#1288](https://github.com/stripe/stripe-ios/issues/1288)

## 16.0.4 2019-08-08
* Improved compatibility with other OpenSSL-using libraries. [#1265](https://github.com/stripe/stripe-ios/issues/1265)
* Fixed compatibility with Xcode 10.1. [#1273](https://github.com/stripe/stripe-ios/issues/1273)
* Fixed an issue where STPPaymentContext could be left in a bad state when cancelled. [#1284](https://github.com/stripe/stripe-ios/pull/1284)

## 16.0.3 2019-08-01
* Changes to code obfuscation, resolving an issue with App Store review [#1269](https://github.com/stripe/stripe-ios/pull/1269)
* Adds Apple Pay support to STPPaymentHandler [#1264](https://github.com/stripe/stripe-ios/pull/1264)

## 16.0.2 2019-07-29
* Adds API to let users set a default payment option for Standard Integration [#1252](https://github.com/stripe/stripe-ios/pull/1252)
* Removes querying the Advertising Identifier (IDFA).
* Adds customizable UIStatusBarStyle to STDSUICustomization.

## 16.0.1 2019-07-25
* Migrates Stripe3DS2.framework to libStripe3DS2.a, resolving an issue with App Store validation. [#1246](https://github.com/stripe/stripe-ios/pull/1246)
* Fixes a crash in STPPaymentHandler. [#1244](https://github.com/stripe/stripe-ios/pull/1244)

## 16.0.0 2019-07-18
* Migrates STPPaymentCardTextField.cardParams property type from STPCardParams to STPPaymentMethodCardParams
* STPAddCardViewController:
    * Migrates addCardViewController:didCreateSource:completion: and addCardViewController:didCreateToken:completion: to addCardViewController:didCreatePaymentMethod:completion
    * Removes managedAccountCurrency property - there’s no equivalent parameter necessary for PaymentMethods.
* STPPaymentOptionViewController now shows, adds, removes PaymentMethods instead of Source/Tokens.
* STPCustomerContext, STPBackendAPIAdapter:
    * Removes selectDefaultCustomerSource:completion: -  Users must explicitly select their Payment Method of choice.
    * Migrates detachSourceFromCustomer:completion:, attachSourceToCustomer:completion to detachPaymentMethodFromCustomer:completion:, attachPaymentMethodToCustomer:completion:
    * Adds listPaymentMethodsForCustomerWithCompletion: - the Customer object doesn’t contain attached Payment Methods; you must fetch it from the Payment Methods API.
* STPPaymentContext now uses the new Payment Method APIs listed above instead of Source/Token, and returns the reworked STPPaymentResult containing a PaymentMethod.
* Migrates STPPaymentResult.source to paymentMethod of type STPPaymentMethod
* Deprecates STPPaymentIntentAction* types, replaced by STPIntentAction*. [#1208](https://github.com/stripe/stripe-ios/pull/1208)
  * Deprecates `STPPaymentIntentAction`, replaced by `STPIntentAction`
  * Deprecates `STPPaymentIntentActionType`, replaced by `STPIntentActionType`
  * Deprecates `STPPaymentIntentActionRedirectToURL`, replaced by `STPIntentActionTypeRedirectToURL`
* Adds support for SetupIntents.  See https://stripe.com/docs/payments/cards/saving-cards#saving-card-without-payment
* Adds support for 3DS2 authentication.  See https://stripe.com/docs/mobile/ios/authentication

## 15.0.1 2019-04-16
* Adds configurable support for JCB (Apple Pay). [#1158](https://github.com/stripe/stripe-ios/pull/1158)
* Updates sample apps to use `PaymentIntents` and `PaymentMethods` where available. [#1159](https://github.com/stripe/stripe-ios/pull/1159)
* Changes `STPPaymentMethodCardParams` `expMonth` and `expYear` property types to `NSNumber *` to fix a bug using Apple Pay. [#1161](https://github.com/stripe/stripe-ios/pull/1161)

## 15.0.0 2019-3-19
* Renames all former references to 'PaymentMethod' to 'PaymentOption'. See [MIGRATING.md](/MIGRATING.md) for more details. [#1139](https://github.com/stripe/stripe-ios/pull/1139)
  * Renames `STPPaymentMethod` to `STPPaymentOption`
  * Renames `STPPaymentMethodType` to `STPPaymentOptionType`
  * Renames `STPApplePaymentMethod` to `STPApplePayPaymentOption`
  * Renames `STPPaymentMethodTuple` to `STPPaymentOptionTuple`
  * Renames `STPPaymentMethodsViewController` to `STPPaymentOptionsViewController`
  * Renames all properties, methods, comments referencing 'PaymentMethod' to 'PaymentOption'
* Rewrites `STPaymentMethod` and `STPPaymentMethodType` to match the [Stripe API](https://stripe.com/docs/api/payment_methods/object). [#1140](https://github.com/stripe/stripe-ios/pull/1140).
* Adds `[STPAPI createPaymentMethodWithParams:completion:]`, which creates a PaymentMethod. [#1141](https://github.com/stripe/stripe-ios/pull/1141)
* Adds `paymentMethodParams` and `paymentMethodId` to `STPPaymentIntentParams`.  You can now confirm a PaymentIntent with a PaymentMethod. [#1142](https://github.com/stripe/stripe-ios/pull/1142)
* Adds `paymentMethodTypes` to `STPPaymentIntent`.
* Deprecates several Source-named properties, based on changes to the [Stripe API](https://stripe.com/docs/upgrades#2019-02-11). [#1146](https://github.com/stripe/stripe-ios/pull/1146)
  * Deprecates `STPPaymentIntentParams.saveSourceToCustomer`, replaced by `savePaymentMethod`
  * Deprecates `STPPaymentIntentsStatusRequiresSource`, replaced by `STPPaymentIntentsStatusRequiresPaymentMethod`
  * Deprecates `STPPaymentIntentsStatusRequiresSourceAction`, replaced by `STPPaymentIntentsStatusRequiresAction`
  * Deprecates `STPPaymentIntentSourceAction`, replaced by `STPPaymentIntentAction`
  * Deprecates `STPPaymentSourceActionAuthorizeWithURL`, replaced by `STPPaymentActionRedirectToURL`
  * Deprecates `STPPaymentIntent.nextSourceAction`, replaced by `nextAction`
* Added new localizations for the following languages [#1050](https://github.com/stripe/stripe-ios/pull/1050)
  * Danish
  * Spanish (Argentina/Latin America)
  * French (Canada)
  * Norwegian
  * Portuguese (Brazil)
  * Portuguese (Portugal)
  * Swedish
* Deprecates `STPEphemeralKeyProvider`, replaced by `STPCustomerEphemeralKeyProvider`.  We now allow for ephemeral keys that are not customer [#1131](https://github.com/stripe/stripe-ios/pull/1131)
* Adds CVC image for Amex cards [#1046](https://github.com/stripe/stripe-ios/pull/1046)
* Fixed `STPPaymentCardTextField.nextFirstResponderField` to never return nil [#1059](https://github.com/stripe/stripe-ios/pull/1059)
* Improves return key functionality for `STPPaymentCardTextField`, `STPAddCardViewController` [#1059](https://github.com/stripe/stripe-ios/pull/1059)
* Add postal code support for Saudi Arabia [#1127](https://github.com/stripe/stripe-ios/pull/1127)
* CVC field updates validity if card number/brand change [#1128](https://github.com/stripe/stripe-ios/pull/1128)

## 14.0.0 2018-11-14
* Changes `STPPaymentCardTextField`, which now copies the `cardParams` property. See [MIGRATING.md](/MIGRATING.md) for more details. [#1031](https://github.com/stripe/stripe-ios/pull/1031)
* Renames `STPPaymentIntentParams.returnUrl` to `STPPaymentIntentParams.returnURL`. [#1037](https://github.com/stripe/stripe-ios/pull/1037)
* Removes `STPPaymentIntent.returnUrl` and adds `STPPaymentIntent.nextSourceAction`, based on changes to the [Stripe API](https://stripe.com/docs/upgrades#2018-11-08). [#1038](https://github.com/stripe/stripe-ios/pull/1038)
* Adds `STPVerificationParams.document_back` property. [#1017](https://github.com/stripe/stripe-ios/pull/1017)
* Fixes bug in `STPPaymentMethodsViewController` where selected payment method changes back if it wasn't dismissed in the `didFinish` delegate method. [#1020](https://github.com/stripe/stripe-ios/pull/1020)

## 13.2.0 2018-08-14
* Adds `STPPaymentMethod` protocol implementation for `STPSource`. You can now call `image`/`templatedImage`/`label` on a source. [#976](https://github.com/stripe/stripe-ios/pull/976)
* Fixes crash in `STPAddCardViewController` with some prefilled billing addresses [#1004](https://github.com/stripe/stripe-ios/pull/1004)
* Fixes `STPPaymentCardTextField` layout issues on small screens [#1009](https://github.com/stripe/stripe-ios/pull/1009)
* Fixes hidden text fields in `STPPaymentCardTextField` from being read by VoiceOver [#1012](https://github.com/stripe/stripe-ios/pull/1012)
* Updates example app to add client-side metadata `charge_request_id` to requests to `example-ios-backend` [#1008](https://github.com/stripe/stripe-ios/pull/1008)

## 13.1.0 2018-07-13
* Adds `STPPaymentIntent` to support PaymentIntents. [#985](https://github.com/stripe/stripe-ios/pull/985), [#986](https://github.com/stripe/stripe-ios/pull/986), [#987](https://github.com/stripe/stripe-ios/pull/987), [#988](https://github.com/stripe/stripe-ios/pull/988)
* Reduce `NSURLSession` memory footprint. [#969](https://github.com/stripe/stripe-ios/pull/969)
* Fixes invalid JSON error when deleting `Card` from a `Customer`. [#992](https://github.com/stripe/stripe-ios/pull/992)

## 13.0.3 2018-06-11
* Fixes payment method label overlapping the checkmark, for Amex on small devices [#952](https://github.com/stripe/stripe-ios/pull/952)
* Adds EPS and Multibanco support to `STPSourceParams` [#961](https://github.com/stripe/stripe-ios/pull/961)
* Adds `STPBillingAddressFieldsName` option to `STPBillingAddressFields` [#964](https://github.com/stripe/stripe-ios/pull/964)
* Fixes crash in `STPColorUtils.perceivedBrightnessForColor` [#954](https://github.com/stripe/stripe-ios/pull/954)
* Applies recommended project changes for Xcode 9.4 [#963](https://github.com/stripe/stripe-ios/pull/963)
* Fixes `[Stripe handleStripeURLCallbackWithURL:url]` incorrectly returning `NO` [#962](https://github.com/stripe/stripe-ios/pull/962)

## 13.0.2 2018-05-24
* Makes iDEAL `name` parameter optional, also accepts empty string as `nil` [#940](https://github.com/stripe/stripe-ios/pull/940)
* Adjusts scroll view content offset behavior when focusing on a text field [#943](https://github.com/stripe/stripe-ios/pull/943)

## 13.0.1 2018-05-17
* Fixes an issue in `STPRedirectContext` causing some redirecting sources to fail in live mode due to prematurely dismissing the `SFSafariViewController` during the initial redirects. [#937](https://github.com/stripe/stripe-ios/pull/937)

## 13.0.0 2018-04-26
* Removes Bitcoin source support. See MIGRATING.md. [#931](https://github.com/stripe/stripe-ios/pull/931)
* Adds Masterpass support to `STPSourceParams` [#928](https://github.com/stripe/stripe-ios/pull/928)
* Adds community submitted Norwegian (nb) translation. Thank @Nailer!
* Fixes example app usage of localization files (they were not able to be tested in Finnish and Norwegian before)
* Silences STPAddress deprecation warnings we ignore to stay compatible with older iOS versions
* Fixes "Card IO" link in full SDK reference [#913](https://github.com/stripe/stripe-ios/pull/913)

## 12.1.2 2018-03-16
* Updated the "62..." credit card number BIN range to show a UnionPay icon

## 12.1.1 2018-02-22
* Fix issue with apple pay token creation in PaymentContext, introduced by 12.1.0. [#899](https://github.com/stripe/stripe-ios/pull/899)
* Now matches clang static analyzer settings with Cocoapods, so you won't see any more analyzer issues. [#897](https://github.com/stripe/stripe-ios/pull/897)

## 12.1.0 2018-02-05
* Adds `createCardSources` to `STPPaymentConfiguration`. If you enable this option, when your user adds a card in the SDK's UI, a card source will be created and attached to their Stripe Customer. If this option is disabled (the default), a card token is created. For more information on card sources, see https://stripe.com/docs/sources/cards

## 12.0.1 2018-01-31
* Adding Visa Checkout support to `STPSourceParams` [#889](https://github.com/stripe/stripe-ios/pull/889)

## 12.0.0 2018-01-16
* Minimum supported iOS version is now 9.0.
  * If you need to support iOS 8, the last supported version is [11.5.0](https://github.com/stripe/stripe-ios/releases/tag/v11.5.0)
* Minimum supported Xcode version is now 9.0
* `AddressBook` framework support has been removed.
* `STPRedirectContext` will no longer retain itself for the duration of the redirect, you must explicitly maintain a reference to it yourself. [#846](https://github.com/stripe/stripe-ios/pull/846)
* `STPPaymentConfiguration.requiredShippingAddress` now is a set of `STPContactField` objects instead of a `PKAddressField` bitmask. [#848](https://github.com/stripe/stripe-ios/pull/848)
* See MIGRATING.md for more information on any of the previously mentioned breaking API changes.
* Pre-built view controllers now layout properly on iPhone X in landscape orientation, respecting `safeAreaInsets`. [#854](https://github.com/stripe/stripe-ios/pull/854)
* Fixes a bug in `STPAddCardViewController` that prevented users in countries without postal codes from adding a card when `requiredBillingFields = .Zip`. [#853](https://github.com/stripe/stripe-ios/pull/853)
* Fixes a bug in `STPPaymentCardTextField`. When completely filled out, it ignored calls to `becomeFirstResponder`. [#855](https://github.com/stripe/stripe-ios/pull/855)
* `STPPaymentContext` now has a `largeTitleDisplayMode` property, which you can use to control the title display mode in the navigation bar of our pre-built view controllers. [#849](https://github.com/stripe/stripe-ios/pull/849)
* Fixes a bug where `STPPaymentContext`'s `retryLoading` method would not re-retrieve the customer object, even after calling `STPCustomerContext`'s `clearCachedCustomer` method. [#863](https://github.com/stripe/stripe-ios/pull/863)
* `STPPaymentContext`'s `retryLoading` method will now always attempt to retrieve a new customer object, regardless of whether a cached customer object is available. Previously, this method was only intended for recovery from a loading error; if a customer had already been retrieved, `retryLoading` would do nothing. [#863](https://github.com/stripe/stripe-ios/pull/863)
* `STPCustomerContext` has a new property: `includeApplePaySources`. It is turned off by default. [#864](https://github.com/stripe/stripe-ios/pull/864)
* Adds `UITextContentType` support. This turns on QuickType suggestions for the name, email, and address fields; and uses a better keyboard for Payment Card fields. [#870](https://github.com/stripe/stripe-ios/pull/870)
* Fixes a bug that prevented redirects to the 3D Secure authentication flow when it was optional. [#878](https://github.com/stripe/stripe-ios/pull/878)
* `STPPaymentConfiguration` now has a `stripeAccount` property, which can be used to make API requests on behalf of a Connected account. [#875](https://github.com/stripe/stripe-ios/pull/875)
* Adds `- [STPAPIClient createTokenWithConnectAccount:completion:]`, which creates Tokens for Connect Accounts: (optionally) accepting the Terms of Service, and sending information about the legal entity. [#876](https://github.com/stripe/stripe-ios/pull/876)
* Fixes an iOS 11 bug in `STPPaymentCardTextField` that blocked tapping on the number field while editing the expiration or CVC on narrow devices (4" screens). [#883](https://github.com/stripe/stripe-ios/pull/883)

## 11.5.0 2017-11-09
* Adds a new helper method to `STPSourceParams` for creating reusable Alipay sources. [#811](https://github.com/stripe/stripe-ios/pull/811)
* Silences spurious availability warnings when using Xcode9 [#823](https://github.com/stripe/stripe-ios/pull/823)
* Auto capitalizes currency code when using `paymentRequestWithMerchantIdentifier ` to improve compatibility with iOS 11 `PKPaymentAuthorizationViewController` [#829](https://github.com/stripe/stripe-ios/pull/829)
* Fixes a bug in `STPRedirectContext` which caused `SFSafariViewController`-based redirects to incorrectly dismiss when switching apps. [#833](https://github.com/stripe/stripe-ios/pull/833)
* Fixes a bug that incorrectly offered users the option to "Use Billing Address" on the shipping address screen when there was no existing billing address to fill in. [#834](https://github.com/stripe/stripe-ios/pull/834)

## 11.4.0 2017-10-20
* Restores `[STPCard brandFromString:]` method which was marked as deprecated in a recent version [#801](https://github.com/stripe/stripe-ios/pull/801)
* Adds `[STPBankAccount metadata]` and `[STPCard metadata]` read-only accessors and improves annotation for `[STPSource metadata]` [#808](https://github.com/stripe/stripe-ios/pull/808)
* Un-deprecates `STPBackendAPIAdapter` and all associated methods. [#813](https://github.com/stripe/stripe-ios/pull/813)
* The `STPBackendAPIAdapter` protocol now includes two optional methods, `detachSourceFromCustomer` and `updateCustomerWithShipping`. If you've implemented a class conforming to `STPBackendAPIAdapter`, you may add implementations of these methods to support deleting cards from a customer and saving shipping info to a customer. [#813](https://github.com/stripe/stripe-ios/pull/813)
* Adds the ability to set custom footers on view controllers managed by the SDK. [#792](https://github.com/stripe/stripe-ios/pull/792)
* `STPPaymentMethodsViewController` will now display saved card sources in addition to saved card tokens. [#810](https://github.com/stripe/stripe-ios/pull/810)
* Fixes a bug where certain requests would return a generic failed to parse response error instead of the actual API error. [#809](https://github.com/stripe/stripe-ios/pull/809)

## 11.3.0 2017-09-13
* Adds support for creating `STPSourceParams` for P24 source [#779](https://github.com/stripe/stripe-ios/pull/779)
* Adds support for native app-to-app Alipay redirects [#783](https://github.com/stripe/stripe-ios/pull/783)
* Fixes crash when `paymentContext.hostViewController` is set to a `UINavigationController` [#786](https://github.com/stripe/stripe-ios/pull/786)
* Improves support and compatibility with iOS 11
  * Explicitly disable code coverage generation for compatibility with Carthage in Xcode 9 [#795](https://github.com/stripe/stripe-ios/pull/795)
  * Restore use of native "Back" buttons [#789](https://github.com/stripe/stripe-ios/pull/789)
* Changes and fixes methods on `STPCard`, `STPCardParams`, `STPBankAccount`, and `STPBankAccountParams` to bring card objects more in line with the rest of the API. See MIGRATING for further details.
  * `STPCard` and `STPCardParams` [#760](https://github.com/stripe/stripe-ios/pull/760)
  * `STPBankAccount` and `STPBankAccountParams` [#761](https://github.com/stripe/stripe-ios/pull/761)
* Adds nullability annotations to `STPPaymentMethod` protocol [#753](https://github.com/stripe/stripe-ios/pull/753)
* Improves the `[STPAPIResponseDecodable allResponseFields]` by removing all instances of `[NSNull null]` including ones that are nested. See MIGRATING.md. [#747](https://github.com/stripe/stripe-ios/pull/747)

## 11.2.0 2017-07-27
* Adds an option to allow users to delete payment methods from the `STPPaymentMethodsViewController`. Enabled by default but can disabled using the `canDeletePaymentMethods` property of `STPPaymentConfiguration`.
  * Screenshots: https://user-images.githubusercontent.com/28276156/28131357-7a353474-66ee-11e7-846c-b38277d111fd.png
* Adds a postal code field to `STPPaymentCardTextField`, configurable with `postalCodeEntryEnabled` and `postalCodePlaceholder`. Disabled by default.
* `STPCustomer`'s `shippingAddress` property is now correctly annotated as nullable.
* Removed `STPCheckoutUnknownError`, `STPCheckoutTooManyAttemptsError`, and `STPCustomerContextMissingKeyProviderError`. These errors will no longer occur.

## 11.1.0 2017-07-12
* Adds stripeAccount property to `STPAPIClient`, set this to perform API requests on behalf of a connected account
* Fixes the `routingNumber` property of `STPBankAccount` so that it is populated when the information is available
* Adds iOS Objective-C Style Guide

## 11.0.0 2017-06-27
* We've greatly simplified the integration for `STPPaymentContext`. See MIGRATING.md.
* As part of this new integration, we've added a new class, `STPCustomerContext`, which will automatically prefetch your customer and cache it for a brief interval. We recommend initializing your `STPCustomerContext` before your user enters your checkout flow so their payment methods are loaded in advance. If in addition to using `STPPaymentContext`, you create a separate `STPPaymentMethodsViewController` to let your customer manage their payment methods outside of your checkout flow, you can use the same instance of `STPCustomerContext` for both.
* We've added a `shippingAddress` property to `STPUserInformation`, which you can use to pre-fill your user's shipping information.
* `STPPaymentContext` will now save your user's shipping information to their Stripe customer object. Shipping information will automatically be pre-filled from the customer object for subsequent checkouts.
* Fixes nullability annotation for `[STPFile stringFromPurpose:]`. See MIGRATING.md.
* Adds description implementations to all public models, for easier logging and debugging.
* The card autofill via SMS feature of `STPPaymentContext` has been removed. See MIGRATING.md.

## 10.2.0 2017-06-19
* We've added a `paymentCountry` property to `STPPaymentContext`. This affects the countryCode of Apple Pay payments, and defaults to "US". You should set this to the country your Stripe account is in.
* `paymentRequestWithMerchantIdentifier:` has been deprecated. See MIGRATING.md
* If the card.io framework is present in your app, `STPPaymentContext` and `STPAddCardViewController` will show a "scan card" button.
* `STPAddCardViewController` will now attempt to auto-fill the users city and state from their entered Zip code (United States only)
* Polling for source object updates is deprecated. Check https://stripe.com/docs for the latest best practices on how to integrate with the sources API using webhooks.
* Fixes a crash in `STPCustomerDeserializer` when both data and error are nil.
* `paymentMethodsViewController:didSelectPaymentMethod:` is now optional.
* Updates the example apps to use Alamofire.

## 10.1.0 2017-05-05
* Adds STPRedirectContext, a helper class for handling redirect sources.
* STPAPIClient now supports tokenizing a PII number and uploading images.
* Updates STPPaymentCardTextField's icons to match Elements on the web. When the card number is invalid, the field will now display an error icon.
* The alignment of the new brand icons has changed to match the new CVC and error icons. If you use these icons via `STPImageLibrary`, you may need to adjust your layout.
* STPPaymentCardTextField's isValid property is now KVO-observable.
* When creating STPSourceParams for a SEPA debit source, address fields are now optional.
* `STPPaymentMethodsViewControllerDelegate` now has a separate `paymentMethodsViewControllerDidCancel:` callback, differentiating from successful method selections. You should make sure to also dismiss the view controller in that callback
* Because collecting some basic data on tokenization helps us detect fraud, we've removed the ability to disable analytics collection using `[Stripe disableAnalytics]`.

## 10.0.1 2017-03-16
* Fixes a bug where card sources didn't include the card owner's name.
* Fixes an issue where STPPaymentMethodsViewController didn't reload after adding a new payment method.

## 10.0.0 2017-03-06
* Adds support for creating, retrieving, and polling Sources. You can enable any payment methods available to you in the Dashboard.
  * https://stripe.com/docs/mobile/ios/sources
  * https://dashboard.stripe.com/account/payments/settings
* Updates the Objective-C example app to include example integrations using several different payment methods.
* Updates `STPCustomer` to include `STPSource` objects in its `sources` array if a customer has attached sources.
* Removes methods deprecated in Version 6.0.
* Fixes property declarations missing strong/nullable identifiers.

## 9.4.0 2017-02-03
* Adds button to billing/shipping entry screens to fill address information from the other one.
* Fixes and unifies view controller behavior around theming and nav bars.
* Adds month validity check to `validationStateForExpirationYear`
* Changes some Apple Pay images to better conform to official guidelines.
* Changes STPPaymentCardTextField's card number placeholder to "4242..."
* Updates STPPaymentCardTextField's CVC placeholder so that it changes to "CVV" for Amex cards

## 9.3.0 2017-01-05
* Fixes a regression introduced in v9.0.0 in which color in STPTheme is used as the background color for UINavigationBar
  * Note: This will cause navigation bar theming to work properly as described in the Stripe iOS docs, but you may need to audit your custom theme settings if you based them on the actual behavior of 9.0-9.2
* If the navigation bar has a theme different than the view controller's theme, STP view controllers will use the bar's theme to style it's UIBarButtonItems
* Adds a fallback to using main bundle for localized strings lookup if locale is set to a language the SDK doesn't support
* Adds method to get a string of a card brand from `STPCardBrand`
* Updated description of how to run tests in README
* Fixes crash when user cancels payment before STPBackendAPIAdapter methods finish
* Fixes bug where country picker wouldn't update when first selected.


## 9.2.0 2016-11-14
* Moves FBSnapshotTestCase dependency to Cartfile.private. No changes if you are not using Carthage.
* Adds prebuilt UI for collecting shipping information.

## 9.1.0 2016-11-01
* Adds localized strings for 7 languages: de, es, fr, it, ja, nl, zh-Hans.
* Slight redesign to card/billing address entry screen.
* Improved internationalization for State/Province/County address field.
* Adds new Mastercard 2-series BIN ranges.
* Fixes an issue where callbacks may be run on the wrong thread.
* Fixes UIAppearance compatibility in STPPaymentCardTextField.
* Fixes a crash when changing application language via an Xcode scheme.

## 9.0.0 2016-10-04
* Change minimum requirements to iOS 8 and Xcode 8
* Adds "app extension API only" support.
* Updates Swift example app to Swift 3
* Various fixes to ObjC example app

## 8.0.7 2016-09-15
* Add ability to set currency for managed accounts when adding card
* Fix broken links for Privacy Policy/Terms of Service for Remember Me feature
* Sort countries in picker alphabetically by name instead of ISO code
* Make "County" field optional on billing address screen.
* PKPayment-related methods are now annotated as available in iOS8+ only
* Optimized speed of input sanitation methods (thanks @kballard!)

## 8.0.6 2016-09-01
* Improved internationalization on billing address forms
  * Users in countries that don't use postal codes will no longer see that field.
  * The country field is now auto filled in with the phone's region
  * Changing the selected country will now live update other fields on the form (such as State/County or Zip/Postal Code).
* Fixed an issue where certain Cocoapods configurations could result in Stripe resource files being used in place of other frameworks' or the app's resources.
* Fixed an issue where when using Apple Pay, STPPaymentContext would fire two `didFinishWithStatus` messages.
* Fixed the `deviceSupportsApplePay` method to also check for Discover cards.
* Removed keys from Stripe.bundle's Info.plist that were causing iTunes Connect to sometimes error on app submission.

## 8.0.5 2016-08-26
* You can now optionally use an array of PKPaymentSummaryItems to set your payment amount, if you would like more control over how Apple Pay forms are rendered.
* Updated credit card and Apple Pay icons.
* Fixed some images not being included in the resources bundle target.
* Non-US locales now have an alphanumeric keyboard for postal code entry.
* Modals now use UIModalPresentationStyleFormSheet.
* Added more accessibility labels.
* STPPaymentCardTextField now conforms to UIKeyInput (thanks @theill).

## 8.0.4 2016-08-01
* Fixed an issue with Apple Pay payments not using the correct currency.
* View controllers now update their status bar and scroll view indicator styles based on their theme.
* SMS code screen now offers to paste copied codes.

## 8.0.3 2016-07-25
* Fixed an issue with some Cocoapods installations

## 8.0.2 2016-07-09
* Fixed an issue with custom theming of Stripe UI

## 8.0.1 2016-07-06
* Fixed error handling in STPAddCardViewController

## 8.0.0 2016-06-30
* Added prebuilt UI for collecting and managing card information.

## 7.0.2 2016-05-24
* Fixed an issue with validating certain Visa cards.

## 7.0.1 2016-04-29
* Added Discover support for Apple Pay
* Add the now-required `accountHolderName` and `accountHolderType` properties to STPBankAccountParams
* We now record performance metrics for the /v1/tokens API - to disable this behavior, call [Stripe disableAnalytics].
* You can now demo the SDK more easily by running `pod try stripe`.
* This release also removes the deprecated Checkout functionality from the SDK.

## 6.2.0 2016-02-05
* Added an `additionalAPIParameters` field to STPCardParams and STPBankAccountParams for sending additional values to the API - useful for beta features. Similarly, added an `allResponseFields` property to STPToken, STPCard, and STPBankAccount for accessing fields in the response that are not yet reflected in those classes' @properties.

## 6.1.0 2016-01-21
* Renamed card on STPPaymentCardTextField to cardParams.
* You can now set an STPPaymentCardTextField's contents programmatically by setting cardParams to an STPCardParams object.
* Added delegate methods for responding to didBeginEditing events in STPPaymentCardTextField.
* Added a UIImage category for accessing our card icon images
* Fixed deprecation warnings for deployment targets >= iOS 9.0

## 6.0.0 2015-10-19
* Splits logic in STPCard into 2 classes - STPCard and STPCardParams. STPCardParams is for making requests to the Stripe API, while STPCard represents the response (you'll almost certainly want just to replace any usage of STPCard in your app with STPCardParams). This also applies to STPBankAccount and the newly-created STPBankAccountParams.
* Version 6.0.1 fixes a minor Cocoapods issue.

## 5.1.0 2015-08-17
* Adds STPPaymentCardTextField, a new version of github.com/stripe/PaymentKit featuring many bugfixes. It's useful if you need a pre-built credit card entry form.
* Adds the currency param to STPCard for those using managed accounts & debit card payouts.
* Versions 5.1.1 and 5.1.2 fix minor issues with CocoaPods installation
* Version 5.1.3 contains bug fixes for STPPaymentCardTextField.
* Version 5.1.4 improves compatibility with iOS 9.

## 5.0.0 2015-08-06
* Fix an issue with Carthage installation
* Fix an issue with CocoaPods frameworks
* Deprecate native Stripe Checkout

## 4.0.1 2015-05-06
* Fix a compiler warning
* Versions 4.0.1 and 4.0.2 fix minor issues with CocoaPods and Carthage installation.

## 4.0.0 2015-05-06
* Remove STPPaymentPresenter
* Support for latest ApplePayStubs
* Add nullability annotations to improve Swift support (note: this now requires Swift 1.2)
* Bug fixes

## 3.1.0 2015-01-19
* Add support for native Stripe Checkout, as well as STPPaymentPresenter for automatically using Checkout as a fallback for Apple Pay
* Add OSX support, including Checkout
* Add framework targets and Carthage support
* It's safe to remove the STRIPE_ENABLE_APPLEPAY compiler flag after this release.

## 3.0.0 2015-01-05
* Migrate code into STPAPIClient
* Add 'brand' and 'funding' properties to STPCard

## 2.2.2 2014-11-17
* Add bank account tokenization methods

## 2.2.1 2014-10-27
* Add billing address fields to our Apple Pay API
* Various bug fixes and code improvements

## 2.2.0 2014-10-08
* Move Apple Pay testing functionality into a separate project, ApplePayStubs. For more info, see github.com/stripe/ApplePayStubs.
* Improve the provided example app

## 2.1.0 2014-10-07
* Remove token retrieval API method
* Refactor functional tests to use new XCTestCase functionality

## 2.0.3 2014-09-24
* Group ApplePay code in a CocoaPods subspec

## 2.0.2 2014-09-24
* Move ApplePay code behind a compiler flag to avoid warnings from Apple when accidentally including it

## 2.0.1 2014-09-18
* Fix some small bugs related to ApplePay and iOS8

## 2.0 2014-09-09
* Add support for native payments via Pay

## 1.2 2014-08-21
* Removed PaymentKit as a dependency. If you'd like to use it, you may still do so by including it separately.
* Removed STPView. PaymentKit provides a near-identical version of this functionality if you need to migrate.
* Improve example project
* Various code fixes

## 1.1.4 2014-05-22
* Fixed an issue where tokenization requests would fail under iOS 6 due to SSL certificate verification

## 1.1.3 2014-05-12
* Send some basic version and device details with requests for debugging.
* Added -description to STPToken
* Fixed some minor code nits
* Modernized code

## 1.1.2 2014-04-21
* Added test suite for SSL certificate expiry/revocation
* You can now set STPView's delegate from Interface Builder

## 1.1.1 2014-04-14
* API methods now verify the server's SSL certificate against a preset blacklist.
* Fixed some bugs with SSL verification.
* Note: This version now requires the `Security` framework. You will need to add this to your app if you're not using CocoaPods.

## 1.0.4 2014-03-24

* Upgraded tests from OCUnit to XCTest
* Fixed an issue with the SenTestingKit dependency
* Removed some dead code

## 1.0.3 2014-03-21

* Fixed: Some example files had target memberships set for StripeiOS and iOSTest.
* Fixed: The example publishable key was expired.
* Fixed: Podspec did not pass linting.
* Some fixes for 64-bit.
* Many improvements to the README.
* Fixed example under iOS 7
* Some source code cleaning and modernization.

## 1.0.2 2013-09-09

* Add exceptions for null successHandler and errorHandler.
* Added the ability to POST the created token to a URL.
* Made STPCard properties nonatomic.
* Moved PaymentKit to be a submodule; added to Podfile as a dependency.
* Fixed some warnings caught by the static analyzer (thanks to jcjimenez!)

## 1.0.1 2012-11-16

* Add CocoaPods support
* Change directory structure of bindings to make it easier to install

## 1.0.0 2012-11-16

* Initial release

Special thanks to: Todd Heasley, jcjimenez.<|MERGE_RESOLUTION|>--- conflicted
+++ resolved
@@ -1,16 +1,13 @@
-<<<<<<< HEAD
 ## X.Y.Z 2022-XX-YY
 ### PaymentSheet
 * [Added] Added PaymentSheet.Configuration.allowsPaymentMethodsRequiringShippingAddress. Previously, to allow payment methods that require a shipping address (e.g. Afterpay and Affirm) in PaymentSheet, you attached a shipping address to the PaymentIntent before initializing PaymentSheet. Now, you can instead set this property to true and set PaymentSheet.Configuration.shippingDetails to a closure that returns your customers' shipping address. The shipping address will be attached to the PaymentIntent when the customer completes the checkout.
 
-=======
 ## 23.1.0 2022-10-31
 ### CardScan
 * [Added] Added a README.md for the `CardScanSheet` integration.
 
 ### PaymentSheet
 * [Added] Added parameters to customize the primary button and Apple Pay button labels. They can be found under `PaymentSheet.Configuration.primaryButtonLabel` and `PaymentSheet.ApplePayConfiguration.buttonType` respectively.
->>>>>>> 4dc50cf4
 
 ## 23.0.0 2022-10-24
 ### Payments
