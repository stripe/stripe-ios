<<<<<<< HEAD
## X.Y.Z X-Y-Z
### PaymentSheet
* [Added] The ability to customize the disabled colors of the primary button with `PaymentSheetAppearance.primaryButton.disabledBackgroundColor` and `PaymentSheetAppearance.primaryButton.disabledTextColor`.


## 23.28.3 2024-09-03
=======
## 23.30.0 2024-09-09
>>>>>>> 0a513ec4
### PaymentSheet
* [Added] CustomerSessions is now in private beta.
* [Fixed] PaymentSheet now uses a border width of 1.5 instead of 0 when `PaymentSheet.Appearance.borderWidth' is 0.
* [Fixed] The 0.5x lens is now used when scanning cards, if available. (Thanks [@akhmedovgg](https://github.com/akhmedovgg)!)

## 23.29.2 2024-08-19
### PaymentSheet
* [Fixed] Avoid multiple calls to CVC Recollection callback for deferred intent integrations
* [Fixed] Fixed an issue in SwiftUI where setting `isPresented=false` wouldn't dismiss the sheet.

## 23.29.1 2024-08-12
### PaymentSheet
* [Fixed] Fixed an issue where signing up with Link and paying would vend an empty `STPPaymentMethod` object to an `IntentConfiguration` confirmHandler callback.
* [Fixed] Fixed PaymentSheet.FlowController returning unlocalized labels for certain payment methods e.g. "AfterPay ClearPay" instead of "Afterpay" or "Clearpay" depending on locale.
* [Added] `PaymentSheet.IntentConfiguration` now validates that its `amount` is non-zero.

### PaymentsUI
* [Fixed] Fixed an issue where STPPaymentCardTextField wouldn't call its delegate `paymentCardTextFieldDidChange` method when the preferred card network changed. 

## 23.29.0 2024-08-05
### PaymentSheet
* [Fixed] Fixed a scroll issue with native 3DS2 authentication screen when the keyboard appears.
* [Added] When a card is saved (ie you're using a PaymentIntent + setup_future_usage or SetupIntent), legal disclaimer text now appears below the form indicating the card can be charged for future payments.
* [Fixed] iOS 18 Compatibility with removing multiple saved payment methods
* [Fixed] Fixed an issue where the keyboard could focus on a hidden phone number field.
* [Added] Support for Sunbit (Private Beta) with PaymentIntents.
* [Added] Support for Billie (Private Beta) with PaymentIntents.
* [Fixed] Fixed an issue where saved payment method UI wouldn't respect `PaymentSheet.Configuration.style` when selected.
* [Added] Support for Satispay (Private Beta) with PaymentIntents.

### Payments
* [Added] Support for Sunbit (Private Beta) bindings.
* [Added] Support for Billie (Private Beta) bindings.
* [Added] Support for Satispay (Private Beta) bindings.

## 23.28.3 2024-09-03
This release was made in error, and contains changes from 23.29.0, 23.29.1, and 23.29.2.

## 23.28.1 2024-07-16
### Payments
* [Fixed] Improved reliability when paying or setting up with Cash App Pay.
* [Fixed] Pass stripeAccount context when presenting PayWithLinkWebController for connected accounts

## 23.28.0 2024-07-08

### Payments
* [Fixed] An issue where the correct card brand was not being displayed for card brand choice in STPPaymentOptionsViewController and STPPaymentContext.
* [Added] Adds coupon support to STPApplePayContext with a new `didChangeCouponCode` delegate method (h/t @JoeyLeeMEA).
* [Fixed] Fixed an issue where successful TWINT payments were sometimes incorrectly considered 'canceled'.

## PaymentSheet
* [Fixed] Fixed an issue where certain cobranded cards showed a generic card icon instead of using the other card brand.
* [Fixed] Fixed an issue where amounts with currency=IDR were displayed as-is, instead of dropping the last two digits.
* [Fixed] Fixed an issue where some payment method images in the horizontal scrollview could briefly flash.

## 23.27.6 2024-06-25
### All
* [Fixed] Improved reliability when paying with Swish.

## 23.27.5 2024-06-20
### PaymentSheet
* [Fixed] An issue that was preventing users from completing checkout with SetupIntents and PaymentIntents using `setup_future_usage` for the following payment method types: Amazon Pay, Cash App Pay, PayPal, and Revolut Pay.

## 23.27.4 2024-06-18
### PaymentSheet
* [Fixed] Fixed an issue where when displaying an LPM with no input fields, the sheet would take up the entire height of the screen.

## 23.27.3 2024-06-14
### PaymentSheet
* [Fixed] Fixed an issue where changing the country of a phone number would not update the UI when the phone number's validity changed.
* [Changed] The "save this card" checkbox is now unchecked by default. To change this behavior, set your PaymentSheet.Configuration.savePaymentMethodOptInBehavior to `.requiresOptOut`.
* [Fixed] Fixed an issue where PaymentSheet would not present in the iOS 18 beta when using SwiftUI.
* [Fixed] Fixed an issue in PaymentSheet.FlowController that could lead to the CVC recollection form being shown on presentPaymentOptions()

### CustomerSheet
* [Fixed] Fixed an issue where CustomerSheet would not present in the iOS 18 beta when using SwiftUI.

### Payments
* [Added] Updated support for MobilePay bindings.
* [Changed] Some Payment Methods (including Klarna and PayPal) may now authenticate using ASWebAuthenticationSession, enabling these payment methods to share session storage across apps.
* [Fixed] Fixed printing spurious STPAssertionFailure warnings.

## 23.27.2 2024-05-06
### CardScan
* [Changed] ScannedCard to allow access for expiryMonth, expiryYear and name.

### PaymentSheet
* [Added] Support for Multibanco with PaymentIntents.
* [Fixed] Fixed an issue where STPPaymentHandler sometimes reported errors using `unexpectedErrorCode` instead of a more specific error when customers fail a next action.
* [Changed] PaymentSheet displays Apple Pay as a button when there are saved payment methods and Link isn't available instead of within the list of saved payment methods.
* [Fixed] Expiration dates more than 50 years in the past (e.g. `95`) are now blocked.

### Payments
* [Added] Support for Multibanco bindings.
* [Fixed] Expiration dates more than 50 years in the past (e.g. `95`) are now blocked.

## 23.27.1 2024-04-22
### Payments
* [Fixed] An issue where the PrivacyInfo.xcprivacy was not bundled with StripePayments when installing with Cocoapods.

### Apple Pay
* [Changed] Apple Pay additionalEnabledApplePayNetworks are now in front of the supported network list.

### PaymentsUI
* [Added] Added support for `onBehalfOf` to STPPaymentCardTextField and STPCardFormView. This parameter may be required when setting a connected account as the merchant of record for a payment. For more information, see the [Connect docs](https://docs.stripe.com/connect/charges#on_behalf_of).

## 23.27.0 2024-04-08
### Payments
* [Added] Support for Alma bindings.
* [Fixed] STPBankAccountCollector errors now use "STPBankAccountCollectorErrorDomain" instead of "STPPaymentHandlerErrorDomain".

### All
* [Fixed] Fixed an issue with generating App Privacy reports.

## 23.26.0 2024-03-25
### PaymentSheet
* [Fixed] When confirming a SetupIntent with Link, "Set up" will be shown as the confirm button text instead of "Pay".

### CustomerSheet
* [Fixed] Fixed an issue dismissing the sheet when Link is the default payment method.

### Financial Connections
* [Fixed] Improved the UX of an edge case in Financial Connections authentication flow.

### All
* Added a [Privacy Manifest](https://developer.apple.com/documentation/bundleresources/privacy_manifest_files).

## 23.25.1 2024-03-18
### All
* Xcode 14 is [no longer supported by Apple](https://developer.apple.com/news/upcoming-requirements/). Please upgrade to Xcode 15 or later.

### PaymentSheet
* [Fixed] A bug where `PaymentSheet.FlowController` was not respecting `PaymentSheet.Configuration.primaryButtonLabel`.
* [Added] Support for Klarna with SetupIntents and PaymentIntents with `setup_future_usage`.

### Financial Connections
* [Changed] Updated the design of Financial Connections authentication flow.

## 23.25.0 2024-03-11
### CustomerSheet
* [Added] Added `paymentMethodTypes` in `CustomerAdapter` to control what payment methods are displayed.

### PaymentSheet
* [Fixed] The rotating [card brand view](https://docs.stripe.com/co-badged-cards-compliance) is now shown when card brand choice is enabled if the card number is empty.

## 23.24.1 2024-03-05
### PaymentSheet
* [Fixed] Fixed an assertionFailure that happens when using FlowController and switching between saved payment methods

## 23.24.0 2024-03-04
### PaymentSheet
* [Added] Added support for [Link](https://docs.stripe.com/payments/link/mobile-payment-element-link) in PaymentSheet. Enabling Link in your [payment method settings](https://dashboard.stripe.com/settings/payment_methods) will enable Link in PaymentSheet. To choose different Link availability settings on web and mobile, use a custom [payment method configuration](https://docs.stripe.com/payments/multiple-payment-method-configs).
* [Fixed] Fixed an issue where some 3DS2 payments may fail to complete successfully.

### Payments
* [Added] Support for Amazon Pay bindings.

## 23.23.0 2024-02-26
### PaymentSheet
* [Added] Added support for [payment method configurations](https://docs.stripe.com/payments/multiple-payment-method-configs) when using the deferred intent integration path.

### CustomerSheet
* [Fixed] Fixed a bug where if an exception is thrown in detachPaymentMethod(), the payment method was removed in the UI [#3309](https://github.com/stripe/stripe-ios/pull/3309)

## 23.22.0 2024-02-12
### PaymentSheet
* [Changed] The separator text under the Apple Pay button from "Or pay with a card" to "Or use a card" when using a SetupIntent.
* [Fixed] Fixed a bug where deleting the last saved payment method in PaymentSheet wouldn't automatically transition to the "Add a payment method" screen.
* [Added] Support for CVC recollection in PaymentSheet and PaymentSheet.FlowController (client-side confirmation)

* [Changed] Make STPPinManagementService still usable from Swift.

## 23.21.2 2024-02-05
### Payments
* [Changed] We now auto append `mandate_data` when using Klarna with a SetupIntent. If you are interested in using Klarna with SetupIntents you sign up for the beta [here](https://stripe.com/docs/payments/klarna/accept-a-payment).

## 23.21.1 2024-01-22
### Payments
* [Changed] Increased the maximum number of status update retries when waiting for an intent to update to a terminal state. This impacts Cash App Pay and 3DS2.

## 23.21.0 2024-01-16
### PaymentSheet
* [Fixed] Fixed a few design issues on visionOS.
* [Added] Added billing details and type properties to [`PaymentSheet.FlowController.PaymentOptionDisplayData`](https://stripe.dev/stripe-ios/stripepaymentsheet/documentation/stripepaymentsheet/paymentsheet/flowcontroller/paymentoptiondisplaydata).

## 23.20.0 2023-12-18
### PaymentSheet
* [Added] Support for [card brand choice](https://stripe.com/docs/card-brand-choice). To set default preferred networks, use the new configuration option `PaymentSheet.Configuration.preferredNetworks`.
* [Fixed] Fixed visionOS support in Swift Package Manager and Cocoapods.

### CustomerSheet
* [Added] Support for [card brand choice](https://stripe.com/docs/card-brand-choice). To set default preferred networks, use the new configuration option `PaymentSheet.Configuration.preferredNetworks`.

### PaymentsUI
* [Added] Adds support for [card brand choice](https://stripe.com/docs/card-brand-choice) to STPPaymentCardTextField and STPCardFormView. To set a default preferred network for these UI elements, use the new `preferredNetworks` parameter.

* [Changed] Mark STPPinManagementService deprecated & suggest alternative.

## 23.19.0 2023-12-11
### Apple Pay
* [Fixed] STPApplePayContext initializer returns nil in more cases where the request is invalid.
* [Fixed] STPApplePayContext now allows Apple Pay when the customer doesn’t have saved cards but can set them up in the Apple Pay sheet (iOS 15+).

### PaymentSheet
* [Fixed] PaymentSheet sets newly saved payment methods as the default so that they're pre-selected the next time the customer pays.
* [Added] PaymentSheet now supports external payment methods. See https://stripe.com/docs/payments/external-payment-methods?platform=ios

### CustomerSheet
* [Added] Saved SEPA payment methods are now displayed to the customer for reuse, similar to saved cards.


## 23.18.3 2023-11-28
### PaymentSheet
* [Fixed] Visual bug where re-presenting PaymentSheet wouldn't show a spinner while it reloads.
* [Added] If PaymentSheet fails to load a deferred intent configuration, we fall back to displaying cards (or the intent configuration payment method types) instead of failing.
* [Fixed] Fixed an issue where PaymentSheet wouldn't accept valid Mexican phone numbers.
* [Added] The ability to customize the success colors of the primary button with `PaymentSheetAppearance.primaryButton.successBackgroundColor` and `PaymentSheetAppearance.primaryButton.successTextColor`.

## 23.18.2 2023-11-06
### CustomerSheet
* [Fixed] CustomerSheet no longer displays saved cards that originated from Apple Pay or Google Pay.

## 23.18.1 2023-10-30
### PaymentSheet
* [Fixed] Added a public initializer for `PaymentSheet.BillingDetails`.
* [Fixed] Fixed some payment method icons not updating to use the latest assets.
* [Fixed] PaymentSheet no longer displays saved cards that originated from Apple Pay or Google Pay.

### PaymentsUI
* [Fixed] Fixed an issue with `STPPaymentCardTextField` where the `paymentCardTextFieldDidEndEditing` delegate method was not called.

### PaymentSheet
* [Fixed] Fixed some payment method icons not updating to use the latest assets.

## 23.18.0 2023-10-23
### PaymentSheet
* [Added] Saved SEPA payment methods are now displayed to the customer for reuse, similar to saved cards.

### PaymentsUI
* [Fixed] Fixed an issue where the unknown card icon would sometimes pick up the view's tint color.

## 23.17.2 2023-10-16
### PaymentsUI
* [Fixed] An issue with `STPPaymentCardTextField`, where the card params were not updated after deleting an empty sub field.
* [Fixed] Switched to Asset Catalogs and updated to the latest card brand logos.

### Payments
* [Added] Support for MobilePay bindings.

## 23.17.1 2023-10-09
### PaymentSheet
* [Fixed] Fixed an issue when advancing from the country dropdown that prevented user's' from typing in their postal code. ([#2936](https://github.com/stripe/stripe-ios/issues/2936))

### PaymentsUI
* [Fixed] An issue with `STPPaymentCardTextField`, where the `paymentCardTextFieldDidChange` delegate method wasn't being called after deleting an empty sub field.

## 23.17.0 2023-10-02
### PaymentSheet
* [Fixed] Fixed an issue with selecting from lists on macOS Catalyst. Note that only macOS 11 or later is supported: We do not recommend releasing a Catalyst app targeting macOS 10.15.
* [Fixed] Fixed an issue with scanning card expiration dates.
* [Fixed] Fixed an issue where billing address collection configuration was not passed to Apple Pay.
* [Added] Support for Swish with PaymentIntents.
* [Added] Support for Bacs Direct Debit with PaymentIntents.

### Basic Integration
* [Fixed] Fixed an issue with scanning card expiration dates.

### Payments
* [Fixed] Fixed an issue where amounts in Serbian Dinar were displayed incorrectly.
* [Fixed] Fixed an issue where the SDK could hang in macOS Catalyst.
* [Added] Support for Swish bindings.

## 23.16.0 2023-09-18
### Payments
* [Added] Properties of STPConnectAccountParams are now mutable.
* [Fixed] Fixed STPConnectAccountCompanyParams.address being force unwrapped. It's now optional.
* [Added] Support for RevolutPay bindings

### PaymentSheet
* [Added] Support for Alipay with PaymentIntents.
* [Added] Support for Cash App Pay with SetupIntents and PaymentIntents with `setup_future_usage`.
* [Added] Support for AU BECS Debit with SetupIntents.
* [Added] Support for OXXO with PaymentIntents.
* [Added] Support for Konbini with PaymentIntents.
* [Added] Support for PayNow with PaymentIntents.
* [Added] Support for PromptPay with PaymentIntents.
* [Added] Support for Boleto with PaymentIntents and SetupIntets.
* [Added] Support for External Payment Method as an invite-only private beta.
* [Added] Support for RevolutPay with SetupIntents and PaymentIntents with setup_future_usage (private beta). Note: PaymentSheet doesn't display this as a saved payment method yet.
* [Added] Support for Alma (Private Beta) with PaymentIntents.

## 23.15.0 2023-08-28
### PaymentSheet
* [Added] Support for AmazonPay (private beta), BLIK, and FPX with PaymentIntents.
* [Fixed] A bug where payment amounts were not displayed correctly for LAK currency.

### StripeApplePay
* Fixed a compile-time issue with using StripeApplePay in an App Extension. ([#2853](https://github.com/stripe/stripe-ios/issues/2853))

### CustomerSheet
* [Added] `CustomerSheet`(https://stripe.com/docs/elements/customer-sheet?platform=ios) API, a prebuilt UI component that lets your customers manage their saved payment methods.

## 23.14.0 2023-08-21
### All
* Improved redirect UX when using Cash App Pay.

### PaymentSheet
* [Added] Support for GrabPay with PaymentIntents.

### Payments
* [Added] You can now create an STPConnectAccountParams without specifying a business type.

### Basic Integration
* [Added] Adds `applePayLaterAvailability` to `STPPaymentContext`, a property that mirrors `PKPaymentRequest.applePayLaterAvailability`. This is useful if you need to disable Apple Pay Later. Note: iOS 17+.


## 23.13.0 2023-08-07
### All
* [Fixed] Fixed compatibility with Xcode 15 beta 3. visionOS is now supported in iPadOS compatibility mode.
### PaymentSheet
* [Added] Enable bancontact and sofort for SetupIntents and PaymentIntents with setup_future_usage. Note: PaymentSheet doesn't display saved SEPA Debit payment methods yet.
### CustomerSheet
* [Added] `us_bank_account` PaymentMethod is now available in CustomerSheet

## 23.12.0 2023-07-31
### PaymentSheet
* [Added] Enable SEPA Debit and iDEAL for SetupIntents and PaymentIntents with setup_future_usage. Note: PaymentSheet doesn't display saved SEPA Debit payment methods yet.
* [Added] Add removeSavedPaymentMethodMessage to PaymentSheet.Configuration and CustomerSheet.Configuration.

### Identity
* [Added] Supports [phone verification](https://stripe.com/docs/identity/phone) in Identity mobile SDK.


## 23.11.2 2023-07-24
### PaymentSheet
* [Fixed] Update stp_icon_add@3x.png to 8bit color depth (Thanks @jszumski)

### CustomerSheet
* [Fixed] Ability to removing payment method immediately after adding it.
* [Fixed] Re-init addPaymentMethodViewController after adding payment method to allow for adding another payment method

## 23.11.1 2023-07-18
### PaymentSheet
* [Fixed] Fixed various bugs in Link private beta.

## 23.11.0 2023-07-17
### CustomerSheet
* [Changed] Breaking interface change for `CustomerSheetResult`. `CustomerSheetResult.canceled` now has a nullable associated value signifying that there is no selected payment method. Please use both `.canceled(StripeOptionSelection?)` and `.selected(PaymentOptionSelection?)` to update your UI to show the latest selected payment method.

## 23.10.0 2023-07-10
### Payments
* [Fixed] A bug where `mandate_data` was not being properly attached to PayPal SetupIntent's.
### PaymentSheet
* [Added] You can now collect payment details before creating a PaymentIntent or SetupIntent. See [our docs](https://stripe.com/docs/payments/accept-a-payment-deferred) for more info. This integration also allows you to [confirm the Intent on the server](https://stripe.com/docs/payments/finalize-payments-on-the-server).

## 23.9.4 2023-07-05
### PaymentSheet
* [Added] US bank accounts are now supported when initializing with an IntentConfiguration.

## 23.9.3 2023-06-26
### PaymentSheet
* [Fixed] Affirm no longer requires shipping details.

### CustomerSheet
* [Added] Added `billingDetailsCollectionConfiguration` to configure how you want to collect billing details (private beta).

## 23.9.2 2023-06-20
### Payments
* [Fixed] Fixed a bug causing Cash App Pay SetupIntents to incorrectly state they were canceled when they succeeded.

### AddressElement
* [Fixed] A bug that was causing `addressViewControllerDidFinish` to return a non-nil `AddressDetails` when the user cancels out of the AddressElement when default values are provided.
* [Fixed] A bug that prevented the auto complete view from being presented when the AddressElement was created with default values.

## 23.9.1 2023-06-12
### PaymentSheet
* [Fixed] Fixed validating the IntentConfiguration matches the PaymentIntent/SetupIntent when it was already confirmed on the server. Note: server-side confirmation is in private beta.
### CustomerSheet
* [Fixed] Fixed bug with removing multiple saved payment methods

## 23.9.0 2023-05-30
### PaymentSheet
* [Changed] The private beta API for https://stripe.com/docs/payments/finalize-payments-on-the-server has changed:
  * If you use `IntentConfiguration(..., confirmHandler:)`, the confirm handler now has an additional `shouldSavePaymentMethod: Bool` parameter that you should ignore.
  * If you use `IntentConfiguration(..., confirmHandlerForServerSideConfirmation:)`, use `IntentConfiguration(..., confirmHandler:)` instead. Additionally, the confirm handler's first parameter is now an `STPPaymentMethod` object instead of a String id. Use `paymentMethod.stripeId` to get its id and send it to your server.
* [Fixed] Fixed PKR currency formatting.

### CustomerSheet
* [Added] [CustomerSheet](https://stripe.com/docs/elements/customer-sheet?platform=ios) is now available (private beta)

## 23.8.0 2023-05-08
### Identity
* [Added] Added test mode M1 for the SDK.

## 23.7.1 2023-05-02
### Payments
* [Fixed] STPPaymentHandler.handleNextAction allows payment methods that are delayed or require further customer action like like SEPA Debit or OXXO.

## 23.7.0 2023-04-24
### PaymentSheet
* [Fixed] Fixed disabled text color, using a lower opacity version of the original color instead of the previous `.tertiaryLabel`.

### Identity
* [Added] Added test mode for the SDK.

## 23.6.2 2023-04-20

### Payments
* [Fixed] Fixed UnionPay cards appearing as invalid in some cases.

### PaymentSheet
* [Fixed] Fixed a bug that prevents users from using SEPA Debit w/ PaymentIntents or SetupIntents and Paypal in PaymentIntent+setup_future_usage or SetupIntent.

## 23.6.1 2023-04-17
### All
* Xcode 13 is [no longer supported by Apple](https://developer.apple.com/news/upcoming-requirements/). Please upgrade to Xcode 14.1 or later.
### PaymentSheet
* [Fixed] Visual bug of the delete icon when deleting saved payment methods reported in [#2461](https://github.com/stripe/stripe-ios/issues/2461).

## 23.6.0 2023-03-27
### PaymentSheet
* [Added] Added `billingDetailsCollectionConfiguration` to configure how you want to collect billing details. See the docs [here](https://stripe.com/docs/payments/accept-a-payment?platform=ios&ui=payment-sheet#billing-details-collection).

## 23.5.1 2023-03-20
### Payments
* [Fixed] Fixed amounts in COP being formatted incorrectly.
* [Fixed] Fixed BLIK payment bindings not handling next actions correctly.
* [Changed] Removed usage of `UIDevice.currentDevice.name`.

### Identity
* [Added] Added a retake photo button on selfie scanning screen.

## 23.5.0 2023-03-13
### Payments
* [Added] API bindings support for Cash App Pay. See the docs [here](https://stripe.com/docs/payments/cash-app-pay/accept-a-payment?platform=mobile).
* [Added] Added `STPCardValidator.possibleBrands(forCard:completion:)`, which returns the list of available networks for a card.

### PaymentSheet
* [Added] Support for Cash App Pay in PaymentSheet.

## 23.4.2 2023-03-06
### Identity
* [Added] ID/Address verification.

## 23.4.1 2023-02-27
### PaymentSheet
* [Added] Debug logging to help identify why specific payment methods are not showing up in PaymentSheet.

### Basic Integration
* [Fixed] Race condition reported in #2302

## 23.4.0 2023-02-21
### PaymentSheet
* [Added] Adds support for setting up PayPal using a SetupIntent or a PaymentIntent w/ setup_future_usage=off_session. Note: PayPal is in beta.

## 23.3.4 2023-02-13
### Financial Connections
* [Changed] Polished Financial Connections UI.

## 23.3.3 2023-01-30
### Payments
* [Changed] Updated image asset for AFFIN bank.

### Financial Connections
* [Fixed] Double encoding of GET parameters.

## 23.3.2 2023-01-09
* [Changed] Using [Tuist](https://tuist.io) to generate Xcode projects. From now on, only release versions of the SDK will include Xcode project files, in case you want to build a non release revision from source, you can follow [these instructions](https://docs.tuist.io/tutorial/get-started) to generate the project files. For Carthage users, this also means that you will only be able to depend on release versions.

### PaymentSheet
* [Added] `PaymentSheetError` now conforms to `CustomDebugStringConvertible` and has a more useful description when no payment method types are available.
* [Changed] Customers can now re-enter the autocomplete flow of `AddressViewController` by tapping an icon in the line 1 text field.

## 23.3.1 2022-12-12
* [Fixed] Fixed a bug where 3 decimal place currencies were not being formatted properly.

### PaymentSheet
* [Fixed] Fixed an issue that caused animations of the card logos in the Card input field to glitch.
* [Fixed] Fixed a layout issue in the "Save my info" checkbox.

### CardScan
* [Fixed] Fixed UX model loading from the wrong bundle. [#2078](https://github.com/stripe/stripe-ios/issues/2078) (Thanks [nickm01](https://github.com/nickm01))

## 23.3.0 2022-12-05
### PaymentSheet
* [Added] Added logos of accepted card brands on Card input field.
* [Fixed] Fixed erroneously displaying the card scan button when card scanning is not available.

### Financial Connections
* [Changed] FinancialConnectionsSheet methods now require to be called from non-extensions.
* [Changed] BankAccountToken.bankAccount was changed to an optional.

## 23.2.0 2022-11-14
### PaymentSheet
* [Added] Added `AddressViewController`, a customizable view controller that collects local and international addresses for your customers. See https://stripe.com/docs/elements/address-element?platform=ios.
* [Added] Added `PaymentSheet.Configuration.allowsPaymentMethodsRequiringShippingAddress`. Previously, to allow payment methods that require a shipping address (e.g. Afterpay and Affirm) in PaymentSheet, you attached a shipping address to the PaymentIntent before initializing PaymentSheet. Now, you can instead set this property to `true` and set `PaymentSheet.Configuration.shippingDetails` to a closure that returns your customers' shipping address. The shipping address will be attached to the PaymentIntent when the customer completes the checkout.
* [Fixed] Fixed user facing error messages for card related errors.
* [Fixed] Fixed `setup_future_usage` value being set when there's no customer.

## 23.1.1 2022-11-07
### Payments
* [Fixed] Fixed an issue with linking the StripePayments SDK in certain configurations.

## 23.1.0 2022-10-31
### CardScan
* [Added] Added a README.md for the `CardScanSheet` integration.

### PaymentSheet
* [Added] Added parameters to customize the primary button and Apple Pay button labels. They can be found under `PaymentSheet.Configuration.primaryButtonLabel` and `PaymentSheet.ApplePayConfiguration.buttonType` respectively.

## 23.0.0 2022-10-24
### Payments
* [Changed] Reduced the size of the SDK by splitting the `Stripe` module into `StripePaymentSheet`, `StripePayments`, and `StripePaymentsUI`. Some manual changes may be required. Migration instructions are available at [https://stripe.com/docs/mobile/ios/sdk-23-migration](https://stripe.com/docs/mobile/ios/sdk-23-migration).

|Module|Description|Compressed|Uncompressed|
|------|-----------|----------|------------|
|StripePaymentSheet|Stripe's [prebuilt payment UI](https://stripe.com/docs/payments/accept-a-payment?platform=ios&ui=payment-sheet).|2.7MB|6.3MB|
|Stripe|Contains all the below frameworks, plus [Issuing](https://stripe.com/docs/issuing/cards/digital-wallets?platform=iOS) and [Basic Integration](/docs/mobile/ios/basic).|2.3MB|5.1MB|
|StripeApplePay|[Apple Pay support](/docs/apple-pay), including `STPApplePayContext`.|0.4MB|1.0MB|
|StripePayments|Bindings for the Stripe Payments API.|1.0MB|2.6MB|
|StripePaymentsUI|Bindings for the Stripe Payments API, [STPPaymentCardTextField](https://stripe.com/docs/payments/accept-a-payment?platform=ios&ui=custom), STPCardFormView, and other UI elements.|1.7MB|3.9MB|

* [Changed] The minimum iOS version is now 13.0. If you'd like to deploy for iOS 12.0, please use Stripe SDK 22.8.4.
* [Changed] STPPaymentCardTextField's `cardParams` parameter has been deprecated in favor of `paymentMethodParams`, making it easier to include the postal code from the card field. If you need to access the `STPPaymentMethodCardParams`, use `.paymentMethodParams.card`.

### PaymentSheet
* [Fixed] Fixed a validation issue where cards expiring at the end of the current month were incorrectly treated as expired.
* [Fixed] Fixed a visual bug in iOS 16 where advancing between text fields would momentarily dismiss the keyboard.

## 22.8.4 2022-10-12
### PaymentSheet
* [Fixed] Use `.formSheet` modal presentation in Mac Catalyst. [#2023](https://github.com/stripe/stripe-ios/issues/2023) (Thanks [sergiocampama](https://github.com/sergiocampama)!)

## 22.8.3 2022-10-03
### CardScan
* [Fixed] [Garbled privacy link text in Card Scan UI](https://github.com/stripe/stripe-ios/issues/2015)

## 22.8.2 2022-09-19
### Identity
* [Changed] Support uploading single side documents.
* [Fixed] Fixed Xcode 14 support.
### Financial Connections
* [Fixed] Fixes an issue of returning canceled result from FinancialConnections if user taps cancel on the manual entry success screen.
### CardScan
* [Added] Added a new parameter to CardScanSheet.present() to specify if the presentation should be done animated or not. Defaults to true.
* [Changed] Changed card scan ML model loading to be async.
* [Changed] Changed minimum deployment target for card scan to iOS 13.

## 22.8.1 2022-09-12
### PaymentSheet
* [Fixed] Fixed potential crash when using Link in Mac Catalyst.
* [Fixed] Fixed Right-to-Left (RTL) layout issues.

### Apple Pay
* [Fixed] Fixed an issue where `applePayContext:willCompleteWithResult:authorizationResult:handler:` may not be called in Objective-C implementations of `STPApplePayContextDelegate`.

## 22.8.0 2022-09-06
### PaymentSheet
* [Changed] Renamed `PaymentSheet.reset()` to `PaymentSheet.resetCustomer()`. See `MIGRATING.md` for more info.
* [Added] You can now set closures in `PaymentSheet.ApplePayConfiguration.customHandlers` to configure the PKPaymentRequest and PKPaymentAuthorizationResult during a transaction. This enables you to build support for [Merchant Tokens](https://developer.apple.com/documentation/passkit/pkpaymentrequest/3916053-recurringpaymentrequest) and [Order Tracking](https://developer.apple.com/documentation/passkit/pkpaymentorderdetails) in iOS 16.

### Apple Pay
* [Added] You can now implement the `applePayContext(_:willCompleteWithResult:handler:)` function in your `ApplePayContextDelegate` to configure the PKPaymentAuthorizationResult during a transaction. This enables you to build support for [Order Tracking](https://developer.apple.com/documentation/passkit/pkpaymentorderdetails) in iOS 16.

## 22.7.1 2022-08-31
* [Fixed] Fixed Mac Catalyst support in Xcode 14. [#2001](https://github.com/stripe/stripe-ios/issues/2001)

### PaymentSheet
* [Fixed] PaymentSheet now uses configuration.apiClient for Apple Pay instead of always using STPAPIClient.shared.
* [Fixed] Fixed a layout issue with PaymentSheet in landscape.

## 22.7.0 2022-08-15
### PaymentSheet
* [Fixed] Fixed a layout issue on iPad.
* [Changed] Improved Link support in custom flow (`PaymentSheet.FlowController`).

## 22.6.0 2022-07-05
### PaymentSheet
* [Added] PaymentSheet now supports Link payment method.
* [Changed] Change behavior of Afterpay/Clearpay: Charge in 3 for GB, FR, and ES

### STPCardFormView
* [Changed] Postal code is no longer collected for billing addresses in Japan.

### Identity
* [Added] The ability to capture Selfie images in the native component flow.
* [Fixed] Fixed an issue where the welcome and confirmation screens were not correctly decoding non-ascii characters.
* [Fixed] Fixed an issue where, if a manually uploaded document could not be decoded on the server, there was no way to select a new image to upload.
* [Fixed] Fixed an issue where the IdentityVerificationSheet completion block was called early when manually uploading a document image instead of using auto-capture.

## 22.5.1 2022-06-21
* [Fixed] Fixed an issue with `STPPaymentHandler` where returning an app redirect could cause a crash.

## 22.5.0 2022-06-13
### PaymentSheet
* [Added] You can now use `PaymentSheet.ApplePayConfiguration.paymentSummaryItems` to directly configure the payment summary items displayed in the Apple Pay sheet. This is useful for recurring payments.

## 22.4.0 2022-05-23
### PaymentSheet
* [Added] The ability to customize the appearance of the PaymentSheet using `PaymentSheet.Appearance`.
* [Added] Support for collecting payments from customers in 54 additional countries within PaymentSheet. Most of these countries are located in Africa and the Middle East.
* [Added] `affirm` and `AUBECSDebit` payment methods are now available in PaymentSheet

## 22.3.2 2022-05-18
### CardScan
* [Added] Added privacy text to the CardImageVerification Sheet UI

## 22.3.1 2022-05-16
* [Fixed] Fixed an issue where ApplePayContext failed to parse an API response if the funding source was unknown.
* [Fixed] Fixed an issue where PaymentIntent confirmation could fail when the user closes the challenge window immediately after successfully completing a challenge

### Identity
* [Fixed] Fixed an issue where the verification flow would get stuck in a document upload loop when verifying with a passport and uploading an image manually.

## 22.3.0 2022-05-03

### PaymentSheet
* [Added] `us_bank_account` PaymentMethod is now available in payment sheet

## 22.2.0 2022-04-25

### Connections
* [Changed] `StripeConnections` SDK has been renamed to `StripeFinancialConnections`. See `MIGRATING.md` for more info.

### PaymentSheet
* [Fixed] Fixed an issue where `source_cancel` API requests were being made for non-3DS payment method types.
* [Fixed] Fixed an issue where certain error messages were not being localized.
* [Added] `us_bank_account` PaymentMethod is now available in PaymentSheet.

### Identity
* [Fixed] Minor UI fixes when using `IdentityVerificationSheet` with native components
* [Changed] Improvements to native component `IdentityVerificationSheet` document detection

## 22.1.1 2022-04-11

### Identity
* [Fixed] Fixes VerificationClientSecret (Thanks [Masataka-n](https://github.com/Masataka-n)!)

## 22.1.0 2022-04-04
* [Changed] Localization improvements.
### Identity
* [Added] `IdentityVerificationSheet` can now be used with native iOS components.

## 22.0.0 2022-03-28
* [Changed] The minimum iOS version is now 12.0. If you'd like to deploy for iOS 11.0, please use Stripe SDK 21.12.0.
* [Added] `us_bank_account` PaymentMethod is now available for ACH Direct Debit payments, including APIs to collect customer bank information (requires `StripeConnections`) and verify microdeposits.
* [Added] `StripeConnections` SDK can be optionally included to support ACH Direct Debit payments.

### PaymentSheet
* [Changed] PaymentSheet now uses light and dark mode agnostic icons for payment method types.
* [Changed] Link payment method (private beta) UX improvements.

### Identity
* [Changed] `IdentityVerificationSheet` now has an availability requirement of iOS 14.3 on its initializer instead of the `present` method.

## 21.13.0 2022-03-15
* [Changed] Binary framework distribution now requires Xcode 13. Carthage users using Xcode 12 need to add the `--no-use-binaries` flag.

### PaymentSheet
* [Fixed] Fixed potential crash when using PaymentSheet custom flow with SwiftUI.
* [Fixed] Fixed being unable to cancel native 3DS2 in PaymentSheet.
* [Fixed] The payment method icons will now use the correct colors when PaymentSheet is configured with `alwaysLight` or `alwaysDark`.
* [Fixed] A race condition when setting the `primaryButtonColor` on `PaymentSheet.Configuration`.
* [Added] PaymentSheet now supports Link (private beta).

### CardScan
* [Added] The `CardImageVerificationSheet` initializer can now take an additional `Configuration` object.

## 21.12.0 2022-02-14
* [Added] We now offer a 1MB Apple Pay SDK module intended for use in an App Clip. Visit [our App Clips docs](https://stripe.com/docs/apple-pay#app-clips) for details.
* `Stripe` now requires `StripeApplePay`. See `MIGRATING.md` for more info.
* [Added] Added a convenience initializer to create an STPCardParams from an STPPaymentMethodParams.

### PaymentSheet
* [Changed] The "save this card" checkbox in PaymentSheet is now unchecked by default in non-US countries.
* [Fixed] Fixes issue that could cause symbol name collisions when using Objective-C
* [Fixed] Fixes potential crash when using PaymentSheet with SwiftUI

## 21.11.1 2022-01-10
* Fixes a build warning in SPM caused by an invalid Package.swift file.

## 21.11.0 2022-01-04
* [Changed] The maximum `identity_document` file upload size has been increased, improving the quality of compressed images. See https://stripe.com/docs/file-upload
* [Fixed] The maximum `dispute_evidence` file upload size has been decreased to match server requirements, preventing the server from rejecting uploads that exceeded 5MB. See https://stripe.com/docs/file-upload
* [Added] PaymentSheet now supports Afterpay / Clearpay, EPS, Giropay, Klarna, Paypal (private beta), and P24.

## 21.10.0 2021-12-14
* Added API bindings for Klarna
* `StripeIdentity` now requires `StripeCameraCore`. See `MIGRATING.md` for more info.
* Releasing `StripeCardScan` Beta iOS SDK
* Fixes a bug where the text field would cause a crash when typing a space (U+0020) followed by pressing the backspace key on iPad. [#1907](https://github.com/stripe/stripe-ios/issues/1907) (Thanks [buhikon](https://github.com/buhikon)!)

## 21.9.1 2021-12-02
* Fixes a build warning caused by a duplicate NSURLComponents+Stripe.swift file.

## 21.9.0 2021-10-18
### PaymentSheet
This release adds several new features to PaymentSheet, our drop-in UI integration:

#### More supported payment methods
The list of supported payment methods depends on your integration.
If you’re using a PaymentIntent, we support:
- Card
- SEPA Debit, bancontact, iDEAL, sofort

If you’re using a PaymentIntent with `setup_future_usage` or a SetupIntent, we support:
- Card
- Apple/GooglePay

Note: To enable SEPA Debit and sofort, set `PaymentSheet.configuration.allowsDelayedPaymentMethods` to `true` on the client.
These payment methods can't guarantee you will receive funds from your customer at the end of the checkout because they take time to settle. Don't enable these if your business requires immediate payment (e.g., an on-demand service). See https://stripe.com/payments/payment-methods-guide

#### Pre-fill billing details
PaymentSheet collects billing details like name and email for certain payment methods. Pre-fill these fields to save customers time by setting `PaymentSheet.Configuration.defaultBillingDetails`.

#### Save payment methods on payment
> This is currently only available for cards + Apple/Google Pay.

PaymentSheet supports PaymentIntents with `setup_future_usage` set. This property tells us to save the payment method for future use (e.g., taking initial payment of a recurring subscription).
When set, PaymentSheet hides the 'Save this card for future use' checkbox and always saves.

#### SetupIntent support
> This is currently only available for cards + Apple/Google Pay.

Initialize PaymentSheet with a SetupIntent to set up cards for future use without charging.

#### Smart payment method ordering
When a customer is adding a new payment method, PaymentSheet uses information like the customers region to show the most relevant payment methods first.

#### Other changes
* Postal code collection for cards is now limited to US, CA, UK
* Fixed SwiftUI memory leaks [Issue #1881](https://github.com/stripe/stripe-ios/issues/1881)
* Added "hint" for error messages
* Adds many new localizations. The SDK now localizes in the following languages: bg-BG,ca-ES,cs-CZ,da,de,el-GR,en-GB,es-419,es,et-EE,fi,fil,fr-CA,fr,hr,hu,id,it,ja,ko,lt-LT,lv-LV,ms-MY,mt,nb,nl,nn-NO,pl-PL,pt-BR,pt-PT,ro-RO,ru,sk-SK,sl-SI,sv,tk,tr,vi,zh-Hans,zh-Hant,zh-HK
* `Stripe` and `StripeIdentity` now require `StripeUICore`. See `MIGRATING.md` for more info.

## 21.8.1 2021-08-10
* Fixes an issue with image loading when using Swift Package Manager.
* Temporarily disabled WeChat Pay support in PaymentMethods.
* The `Stripe` module now requires `StripeCore`. See `MIGRATING.md` for more info.

## 21.8.0 2021-08-04
* Fixes broken card scanning links. (Thanks [ricsantos](https://github.com/ricsantos))
* Fixes accessibilityLabel for postal code field. (Thanks [romanilchyshyndepop](https://github.com/romanilchyshyndepop))
* Improves compile time by 30% [#1846](https://github.com/stripe/stripe-ios/pull/1846) (Thanks [JonathanDowning](https://github.com/JonathanDowning)!)
* Releasing `StripeIdentity` iOS SDK for use with [Stripe Identity](https://stripe.com/identity).

## 21.7.0 2021-07-07
* Fixes an issue with `additionaDocument` field typo [#1833](https://github.com/stripe/stripe-ios/issues/1833)
* Adds support for WeChat Pay to PaymentMethods
* Weak-links SwiftUI [#1828](https://github.com/stripe/stripe-ios/issues/1828)
* Adds 3DS2 support for Cartes Bancaires
* Fixes an issue with camera rotation during card scanning on iPad
* Fixes an issue where PaymentSheet could cause conflicts when included in an app that also includes PanModal [#1818](https://github.com/stripe/stripe-ios/issues/1818)
* Fixes an issue with building on Xcode 13 [#1822](https://github.com/stripe/stripe-ios/issues/1822)
* Fixes an issue where overriding STPPaymentCardTextField's `brandImage()` func had no effect [#1827](https://github.com/stripe/stripe-ios/issues/1827)
* Fixes documentation typo. (Thanks [iAugux](https://github.com/iAugux))

## 21.6.0 2021-05-27
* Adds `STPCardFormView`, a UI component that collects card details
* Adds 'STPRadarSession'. Note this requires additional Stripe permissions to use.

## 21.5.1 2021-05-07
* Fixes the `PaymentSheet` API not being public.
* Fixes an issue with missing headers. (Thanks [jctrouble](https://github.com/jctrouble)!)

## 21.5.0 2021-05-06
* Adds the `PaymentSheet`(https://stripe.dev/stripe-ios/docs/Classes/PaymentSheet.html) API, a prebuilt payment UI.
* Fixes Mac Catalyst support in Xcode 12.5 [#1797](https://github.com/stripe/stripe-ios/issues/1797)
* Fixes `STPPaymentCardTextField` not being open [#1768](https://github.com/stripe/stripe-ios/issues/1797)

## 21.4.0 2021-04-08
* Fixed warnings in Xcode 12.5. [#1772](https://github.com/stripe/stripe-ios/issues/1772)
* Fixes a layout issue when confirming payments in SwiftUI. [#1761](https://github.com/stripe/stripe-ios/issues/1761) (Thanks [mvarie](https://github.com/mvarie)!)
* Fixes a potential race condition when finalizing 3DS2 confirmations.
* Fixes an issue where a 3DS2 transaction could result in an incorrect error message when the card number is incorrect. [#1778](https://github.com/stripe/stripe-ios/issues/1778)
* Fixes an issue where `STPPaymentHandler.shared().handleNextAction` sometimes didn't return a `handleActionError`. [#1769](https://github.com/stripe/stripe-ios/issues/1769)
* Fixes a layout issue when confirming payments in SwiftUI. [#1761](https://github.com/stripe/stripe-ios/issues/1761) (Thanks [mvarie](https://github.com/mvarie)!)
* Fixes an issue with opening URLs on Mac Catalyst
* Fixes an issue where OXXO next action is mistaken for a cancel in STPPaymentHandler
* SetupIntents for iDEAL, Bancontact, EPS, and Sofort will now send the required mandate information.
* Adds support for BLIK.
* Adds `decline_code` information to STPError. [#1755](https://github.com/stripe/stripe-ios/issues/1755)
* Adds support for SetupIntents to STPApplePayContext
* Allows STPPaymentCardTextField to be subclassed. [#1768](https://github.com/stripe/stripe-ios/issues/1768)

## 21.3.1 2021-03-25
* Adds support for Maestro in Apple Pay on iOS 12 or later.

## 21.3.0 2021-02-18
* Adds support for SwiftUI in custom integration using the `STPPaymentCardTextField.Representable` View and the `.paymentConfirmationSheet()` ViewModifier. See `IntegrationTester` for usage examples.
* Removes the UIViewController requirement from STPApplePayContext, allowing it to be used in SwiftUI.
* Fixes an issue where `STPPaymentOptionsViewController` could fail to register a card. [#1758](https://github.com/stripe/stripe-ios/issues/1758)
* Fixes an issue where some UnionPay test cards were marked as invalid. [#1759](https://github.com/stripe/stripe-ios/issues/1759)
* Updates tests to run on Carthage 0.37 with .xcframeworks.


## 21.2.1 2021-01-29
* Fixed an issue where a payment card text field could resize incorrectly on smaller devices or with certain languages. [#1600](https://github.com/stripe/stripe-ios/issues/1600)
* Fixed an issue where the SDK could always return English strings in certain situations. [#1677](https://github.com/stripe/stripe-ios/pull/1677) (Thanks [glaures-ioki](https://github.com/glaures-ioki)!)
* Fixed an issue where an STPTheme had no effect on the navigation bar. [#1753](https://github.com/stripe/stripe-ios/pull/1753) (Thanks  [@rbenna](https://github.com/rbenna)!)
* Fixed handling of nil region codes. [#1752](https://github.com/stripe/stripe-ios/issues/1752)
* Fixed an issue preventing card scanning from being disabled. [#1751](https://github.com/stripe/stripe-ios/issues/1751)
* Fixed an issue with enabling card scanning in an app with a localized Info.plist.[#1745](https://github.com/stripe/stripe-ios/issues/1745)
* Added a missing additionalDocument parameter to STPConnectAccountIndividualVerification.
* Added support for Afterpay/Clearpay.

## 21.2.0 2021-01-06
* Stripe3DS2 is now open source software under the MIT License.
* Fixed various issues with bundling Stripe3DS2 in Cocoapods and Swift Package Manager. All binary dependencies have been removed.
* Fixed an infinite loop during layout on small screen sizes. [#1731](https://github.com/stripe/stripe-ios/issues/1731)
* Fixed issues with missing image assets when using Cocoapods. [#1655](https://github.com/stripe/stripe-ios/issues/1655) [#1722](https://github.com/stripe/stripe-ios/issues/1722)
* Fixed an issue which resulted in unnecessary queries to the BIN information service.
* Adds the ability to `attach` and `detach` PaymentMethod IDs to/from a CustomerContext. [#1729](https://github.com/stripe/stripe-ios/issues/1729)
* Adds support for NetBanking.

## 21.1.0 2020-12-07
* Fixes a crash during manual confirmation of a 3DS2 payment. [#1725](https://github.com/stripe/stripe-ios/issues/1725)
* Fixes an issue that could cause some image assets to be missing in certain configurations. [#1722](https://github.com/stripe/stripe-ios/issues/1722)
* Fixes an issue with confirming Alipay transactions.
* Re-exposes `cardNumber` parameter in `STPPaymentCardTextField`.
* Adds support for UPI.

## 21.0.1 2020-11-19
* Fixes an issue with some initializers not being exposed publicly following the [conversion to Swift](https://stripe.com/docs/mobile/ios/sdk-21-migration).
* Updates GrabPay integration to support synchronous updates.

## 21.0.0 2020-11-18
* The SDK is now written in Swift, and some manual changes are required. Migration instructions are available at [https://stripe.com/docs/mobile/ios/sdk-21-migration](https://stripe.com/docs/mobile/ios/sdk-21-migration).
* Adds full support for Apple silicon.
* Xcode 12.2 is now required.

## 20.1.1 2020-10-23
* Fixes an issue when using Cocoapods 1.10 and Xcode 12. [#1683](https://github.com/stripe/stripe-ios/pull/1683)
* Fixes a warning when using Swift Package Manager. [#1675](https://github.com/stripe/stripe-ios/pull/1675)

## 20.1.0 2020-10-15
* Adds support for OXXO. [#1592](https://github.com/stripe/stripe-ios/pull/1592)
* Applies a workaround for various bugs in Swift Package Manager. [#1671](https://github.com/stripe/stripe-ios/pull/1671) Please see [#1673](https://github.com/stripe/stripe-ios/issues/1673) for additional notes when using Xcode 12.0.
* Card scanning now works when the device's orientation is unknown. [#1659](https://github.com/stripe/stripe-ios/issues/1659)
* The expiration date field's Simplified Chinese localization has been corrected. (Thanks [cythb](https://github.com/cythb)!) [#1654](https://github.com/stripe/stripe-ios/pull/1654)

## 20.0.0 2020-09-14
* [Card scanning](https://github.com/stripe/stripe-ios#card-scanning) is now built into STPAddCardViewController. Card.io support has been removed. [#1629](https://github.com/stripe/stripe-ios/pull/1629)
* Shrunk the SDK from 1.3MB when compressed & thinned to 0.7MB, allowing for easier App Clips integration. [#1643](https://github.com/stripe/stripe-ios/pull/1643)
* Swift Package Manager, Apple Silicon, and Catalyst are now fully supported on Xcode 12. [#1644](https://github.com/stripe/stripe-ios/pull/1644)
* Adds support for 19-digit cards. [#1608](https://github.com/stripe/stripe-ios/pull/1608)
* Adds GrabPay and Sofort as PaymentMethod. [#1627](https://github.com/stripe/stripe-ios/pull/1627)
* Drops support for iOS 10. [#1643](https://github.com/stripe/stripe-ios/pull/1643)

## 19.4.0 2020-08-13
* `pkPaymentErrorForStripeError` no longer returns PKPaymentUnknownErrors. Instead, it returns the original NSError back, resulting in dismissal of the Apple Pay sheet. This means ApplePayContext dismisses the Apple Pay sheet for all errors that aren't specifically PKPaymentError types.
* `metadata` fields are no longer populated on retrieved Stripe API objects and must be fetched on your server using your secret key. If this is causing issues with your deployed app versions please reach out to [Stripe Support](https://support.stripe.com/?contact=true). These fields have been marked as deprecated and will be removed in a future SDK version.

## 19.3.0 2020-05-28
* Adds giropay PaymentMethod bindings [#1569](https://github.com/stripe/stripe-ios/pull/1569)
* Adds Przelewy24 (P24) PaymentMethod bindings [#1556](https://github.com/stripe/stripe-ios/pull/1556)
* Adds Bancontact PaymentMethod bindings [#1565](https://github.com/stripe/stripe-ios/pull/1565)
* Adds EPS PaymentMethod bindings [#1578](https://github.com/stripe/stripe-ios/pull/1578)
* Replaces es-AR localization with es-419 for full Latin American Spanish support and updates multiple localizations [#1549](https://github.com/stripe/stripe-ios/pull/1549) [#1570](https://github.com/stripe/stripe-ios/pull/1570)
* Fixes missing custom number placeholder in `STPPaymentCardTextField` [#1576](https://github.com/stripe/stripe-ios/pull/1576)
* Adds tabbing on external keyboard support to `STPAUBECSFormView` and correctly types it as a `UIView` instead of `UIControl` [#1580](https://github.com/stripe/stripe-ios/pull/1580)

## 19.2.0 2020-05-01
* Adds ability to attach shipping details when confirming PaymentIntents [#1558](https://github.com/stripe/stripe-ios/pull/1558)
* `STPApplePayContext` now provides shipping details in the `applePayContext:didCreatePaymentMethod:paymentInformation:completion:` delegate method and automatically attaches shipping details to PaymentIntents (unless manual confirmation)[#1561](https://github.com/stripe/stripe-ios/pull/1561)
* Adds support for the BECS Direct Debit payment method for Stripe users in Australia [#1547](https://github.com/stripe/stripe-ios/pull/1547)

## 19.1.1 2020-04-28
* Add advancedFraudSignalsEnabled property [#1560](https://github.com/stripe/stripe-ios/pull/1560)

## 19.1.0 2020-04-15
* Relaxes need for dob for full name connect account (`STPConnectAccountIndividualParams`). [#1539](https://github.com/stripe/stripe-ios/pull/1539)
* Adds Chinese (Traditional) and Chinese (Hong Kong) localizations [#1536](https://github.com/stripe/stripe-ios/pull/1536)
* Adds `STPApplePayContext`, a helper class for Apple Pay. [#1499](https://github.com/stripe/stripe-ios/pull/1499)
* Improves accessibility [#1513](https://github.com/stripe/stripe-ios/pull/1513), [#1504](https://github.com/stripe/stripe-ios/pull/1504)
* Adds support for the Bacs Direct Debit payment method [#1487](https://github.com/stripe/stripe-ios/pull/1487)
* Adds support for 16 digit Diners Club cards [#1498](https://github.com/stripe/stripe-ios/pull/1498)

## 19.0.1 2020-03-24
* Fixes an issue building with Xcode 11.4 [#1526](https://github.com/stripe/stripe-ios/pull/1526)

## 19.0.0 2020-02-12
* Deprecates the `STPAPIClient` `initWithConfiguration:` method. Set the `configuration` property on the `STPAPIClient` instance instead. [#1474](https://github.com/stripe/stripe-ios/pull/1474)
* Deprecates `publishableKey` and `stripeAccount` properties of `STPPaymentConfiguration`. See [MIGRATING.md](https://github.com/stripe/stripe-ios/blob/master/MIGRATING.md) for more details. [#1474](https://github.com/stripe/stripe-ios/pull/1474)
* Adds explicit STPAPIClient properties on all SDK components that make API requests. These default to `[STPAPIClient sharedClient]`. This is a breaking change for some users of `stripeAccount`. See [MIGRATING.md](https://github.com/stripe/stripe-ios/blob/master/MIGRATING.md) for more details. [#1469](https://github.com/stripe/stripe-ios/pull/1469)
* The user's postal code is now collected by default in countries that support postal codes. We always recommend collecting a postal code to increase card acceptance rates and reduce fraud. See [MIGRATING.md](https://github.com/stripe/stripe-ios/blob/master/MIGRATING.md) for more details. [#1479](https://github.com/stripe/stripe-ios/pull/1479)

## 18.4.0 2020-01-15
* Adds support for Klarna Pay on Sources API [#1444](https://github.com/stripe/stripe-ios/pull/1444)
* Compresses images using `pngcrush` to reduce SDK size [#1471](https://github.com/stripe/stripe-ios/pull/1471)
* Adds support for CVC recollection in PaymentIntent confirm [#1473](https://github.com/stripe/stripe-ios/pull/1473)
* Fixes a race condition when setting `defaultPaymentMethod` on `STPPaymentOptionsViewController` [#1476](https://github.com/stripe/stripe-ios/pull/1476)

## 18.3.0 2019-12-3
* STPAddCardViewControllerDelegate methods previously removed in v16.0.0 are now marked as deprecated, to help migrating users [#1439](https://github.com/stripe/stripe-ios/pull/1439)
* Fixes an issue where canceling 3DS authentication could leave PaymentIntents in an inaccurate `requires_action` state [#1443](https://github.com/stripe/stripe-ios/pull/1443)
* Fixes text color for large titles [#1446](https://github.com/stripe/stripe-ios/pull/1446)
* Re-adds support for pre-selecting the last selected payment method in STPPaymentContext and STPPaymentOptionsViewController. [#1445](https://github.com/stripe/stripe-ios/pull/1445)
* Fix crash when adding/removing postal code cells [#1450](https://github.com/stripe/stripe-ios/pull/1450)

## 18.2.0 2019-10-31
* Adds support for creating tokens with the last 4 digits of an SSN [#1432](https://github.com/stripe/stripe-ios/pull/1432)
* Renames Standard Integration to Basic Integration

## 18.1.0 2019-10-29
* Adds localizations for English (Great Britain), Korean, Russian, and Turkish [#1373](https://github.com/stripe/stripe-ios/pull/1373)
* Adds support for SEPA Debit as a PaymentMethod [#1415](https://github.com/stripe/stripe-ios/pull/1415)
* Adds support for custom SEPA Debit Mandate params with PaymentMethod [#1420](https://github.com/stripe/stripe-ios/pull/1420)
* Improves postal code UI for users with mismatched regions [#1302](https://github.com/stripe/stripe-ios/issues/1302)
* Fixes a potential crash when presenting the add card view controller [#1426](https://github.com/stripe/stripe-ios/issues/1426)
* Adds offline status checking to FPX payment flows [#1422](https://github.com/stripe/stripe-ios/pull/1422)
* Adds support for push provisions for Issuing users [#1396](https://github.com/stripe/stripe-ios/pull/1396)

## 18.0.0 2019-10-04
* Adds support for building on macOS 10.15 with Catalyst. Use the .xcframework file attached to the release in GitHub. Cocoapods support is coming soon. [#1364](https://github.com/stripe/stripe-ios/issues/1364)
* Errors from the Payment Intents API are now localized by default. See [MIGRATING.md](https://github.com/stripe/stripe-ios/blob/master/MIGRATING.md) for details.
* Adds support for FPX in Standard Integration. [#1390](https://github.com/stripe/stripe-ios/pull/1390)
* Simplified Apple Pay integration when using 3DS2. [#1386](https://github.com/stripe/stripe-ios/pull/1386)
* Improved autocomplete behavior for some STPPaymentHandler blocks. [#1403](https://github.com/stripe/stripe-ios/pull/1403)
* Fixed spurious `keyboardWillAppear` messages triggered by STPPaymentTextCard. [#1393](https://github.com/stripe/stripe-ios/pull/1393)
* Fixed an issue with non-numeric placeholders in STPPaymentTextCard. [#1394](https://github.com/stripe/stripe-ios/pull/1394)
* Dropped support for iOS 9. Please continue to use 17.0.2 if you need to support iOS 9.

## 17.0.2 2019-09-24
* Fixes an error that could prevent a 3D Secure 2 challenge dialog from appearing in certain situations.
* Improved VoiceOver support. [#1384](https://github.com/stripe/stripe-ios/pull/1384)
* Updated Apple Pay and Mastercard branding. [#1374](https://github.com/stripe/stripe-ios/pull/1374)
* Updated the Standard Integration example app to use automatic confirmation. [#1363](https://github.com/stripe/stripe-ios/pull/1363)
* Added support for collecting email addresses and phone numbers from Apple Pay. [#1372](https://github.com/stripe/stripe-ios/pull/1372)
* Introduced support for FPX payments. (Invite-only Beta) [#1375](https://github.com/stripe/stripe-ios/pull/1375)

## 17.0.1 2019-09-09
* Cancellation during the 3DS2 flow will no longer cause an unexpected error. [#1353](https://github.com/stripe/stripe-ios/pull/1353)
* Large Title UIViewControllers will no longer have a transparent background in iOS 13. [#1362](https://github.com/stripe/stripe-ios/pull/1362)
* Adds an `availableCountries` option to STPPaymentConfiguration, allowing one to limit the list of countries in the address entry view. [#1327](https://github.com/stripe/stripe-ios/pull/1327)
* Fixes a crash when using card.io. [#1357](https://github.com/stripe/stripe-ios/pull/1357)
* Fixes an issue with birthdates when creating a Connect account. [#1361](https://github.com/stripe/stripe-ios/pull/1361)
* Updates example code to Swift 5. [#1354](https://github.com/stripe/stripe-ios/pull/1354)
* The default value of `[STPTheme translucentNavigationBar]` is now `YES`. [#1367](https://github.com/stripe/stripe-ios/pull/1367)

## 17.0.0 2019-09-04
* Adds support for iOS 13, including Dark Mode and minor bug fixes. [#1307](https://github.com/stripe/stripe-ios/pull/1307)
* Updates API version from 2015-10-12 to 2019-05-16 [#1254](https://github.com/stripe/stripe-ios/pull/1254)
  * Adds `STPSourceRedirectStatusNotRequired` to `STPSourceRedirectStatus`.  Previously, optional redirects were marked as `STPSourceRedirectStatusSucceeded`.
  * Adds `STPSourceCard3DSecureStatusRecommended` to `STPSourceCard3DSecureStatus`.
  * Removes `STPLegalEntityParams`.  Initialize an `STPConnectAccountParams` with an `individual` or `company` dictionary instead. See https://stripe.com/docs/api/tokens/create_account#create_account_token-account
* Changes the `STPPaymentContextDelegate paymentContext:didCreatePaymentResult:completion:` completion block type to `STPPaymentStatusBlock`, to let you inform the context that the user canceled.
* Adds initial support for WeChat Pay. [#1326](https://github.com/stripe/stripe-ios/pull/1326)
* The user's billing address will now be included when creating a PaymentIntent from an Apple Pay token. [#1334](https://github.com/stripe/stripe-ios/pull/1334)


## 16.0.7 2019-08-23
* Fixes STPThreeDSUICustomization not initializing defaults correctly. [#1303](https://github.com/stripe/stripe-ios/pull/1303)
* Fixes STPPaymentHandler treating post-authentication errors as authentication errors [#1291](https://github.com/stripe/stripe-ios/pull/1291)
* Removes preferredStatusBarStyle from STPThreeDSUICustomization, see STPThreeDSNavigationBarCustomization.barStyle instead [#1308](https://github.com/stripe/stripe-ios/pull/1308)

## 16.0.6 2019-08-13
* Adds a method to STPAuthenticationContext allowing you to configure the SFSafariViewController presented for web-based authentication.
* Adds STPAddress initializer that takes STPPaymentMethodBillingDetails. [#1278](https://github.com/stripe/stripe-ios/pull/1278)
* Adds convenience method to populate STPUserInformation with STPPaymentMethodBillingDetails. [#1278](https://github.com/stripe/stripe-ios/pull/1278)
* STPShippingAddressViewController prefills billing address for PaymentMethods too now, not just Card. [#1278](https://github.com/stripe/stripe-ios/pull/1278)
* Update libStripe3DS2.a to avoid a conflict with Firebase. [#1293](https://github.com/stripe/stripe-ios/issues/1293)

## 16.0.5 2019-08-09
* Fixed an compatibility issue when building with certain Cocoapods configurations. [#1288](https://github.com/stripe/stripe-ios/issues/1288)

## 16.0.4 2019-08-08
* Improved compatibility with other OpenSSL-using libraries. [#1265](https://github.com/stripe/stripe-ios/issues/1265)
* Fixed compatibility with Xcode 10.1. [#1273](https://github.com/stripe/stripe-ios/issues/1273)
* Fixed an issue where STPPaymentContext could be left in a bad state when cancelled. [#1284](https://github.com/stripe/stripe-ios/pull/1284)

## 16.0.3 2019-08-01
* Changes to code obfuscation, resolving an issue with App Store review [#1269](https://github.com/stripe/stripe-ios/pull/1269)
* Adds Apple Pay support to STPPaymentHandler [#1264](https://github.com/stripe/stripe-ios/pull/1264)

## 16.0.2 2019-07-29
* Adds API to let users set a default payment option for Standard Integration [#1252](https://github.com/stripe/stripe-ios/pull/1252)
* Removes querying the Advertising Identifier (IDFA).
* Adds customizable UIStatusBarStyle to STDSUICustomization.

## 16.0.1 2019-07-25
* Migrates Stripe3DS2.framework to libStripe3DS2.a, resolving an issue with App Store validation. [#1246](https://github.com/stripe/stripe-ios/pull/1246)
* Fixes a crash in STPPaymentHandler. [#1244](https://github.com/stripe/stripe-ios/pull/1244)

## 16.0.0 2019-07-18
* Migrates STPPaymentCardTextField.cardParams property type from STPCardParams to STPPaymentMethodCardParams
* STPAddCardViewController:
    * Migrates addCardViewController:didCreateSource:completion: and addCardViewController:didCreateToken:completion: to addCardViewController:didCreatePaymentMethod:completion
    * Removes managedAccountCurrency property - there’s no equivalent parameter necessary for PaymentMethods.
* STPPaymentOptionViewController now shows, adds, removes PaymentMethods instead of Source/Tokens.
* STPCustomerContext, STPBackendAPIAdapter:
    * Removes selectDefaultCustomerSource:completion: -  Users must explicitly select their Payment Method of choice.
    * Migrates detachSourceFromCustomer:completion:, attachSourceToCustomer:completion to detachPaymentMethodFromCustomer:completion:, attachPaymentMethodToCustomer:completion:
    * Adds listPaymentMethodsForCustomerWithCompletion: - the Customer object doesn’t contain attached Payment Methods; you must fetch it from the Payment Methods API.
* STPPaymentContext now uses the new Payment Method APIs listed above instead of Source/Token, and returns the reworked STPPaymentResult containing a PaymentMethod.
* Migrates STPPaymentResult.source to paymentMethod of type STPPaymentMethod
* Deprecates STPPaymentIntentAction* types, replaced by STPIntentAction*. [#1208](https://github.com/stripe/stripe-ios/pull/1208)
  * Deprecates `STPPaymentIntentAction`, replaced by `STPIntentAction`
  * Deprecates `STPPaymentIntentActionType`, replaced by `STPIntentActionType`
  * Deprecates `STPPaymentIntentActionRedirectToURL`, replaced by `STPIntentActionTypeRedirectToURL`
* Adds support for SetupIntents.  See https://stripe.com/docs/payments/cards/saving-cards#saving-card-without-payment
* Adds support for 3DS2 authentication.  See https://stripe.com/docs/mobile/ios/authentication

## 15.0.1 2019-04-16
* Adds configurable support for JCB (Apple Pay). [#1158](https://github.com/stripe/stripe-ios/pull/1158)
* Updates sample apps to use `PaymentIntents` and `PaymentMethods` where available. [#1159](https://github.com/stripe/stripe-ios/pull/1159)
* Changes `STPPaymentMethodCardParams` `expMonth` and `expYear` property types to `NSNumber *` to fix a bug using Apple Pay. [#1161](https://github.com/stripe/stripe-ios/pull/1161)

## 15.0.0 2019-3-19
* Renames all former references to 'PaymentMethod' to 'PaymentOption'. See [MIGRATING.md](/MIGRATING.md) for more details. [#1139](https://github.com/stripe/stripe-ios/pull/1139)
  * Renames `STPPaymentMethod` to `STPPaymentOption`
  * Renames `STPPaymentMethodType` to `STPPaymentOptionType`
  * Renames `STPApplePaymentMethod` to `STPApplePayPaymentOption`
  * Renames `STPPaymentMethodTuple` to `STPPaymentOptionTuple`
  * Renames `STPPaymentMethodsViewController` to `STPPaymentOptionsViewController`
  * Renames all properties, methods, comments referencing 'PaymentMethod' to 'PaymentOption'
* Rewrites `STPaymentMethod` and `STPPaymentMethodType` to match the [Stripe API](https://stripe.com/docs/api/payment_methods/object). [#1140](https://github.com/stripe/stripe-ios/pull/1140).
* Adds `[STPAPI createPaymentMethodWithParams:completion:]`, which creates a PaymentMethod. [#1141](https://github.com/stripe/stripe-ios/pull/1141)
* Adds `paymentMethodParams` and `paymentMethodId` to `STPPaymentIntentParams`.  You can now confirm a PaymentIntent with a PaymentMethod. [#1142](https://github.com/stripe/stripe-ios/pull/1142)
* Adds `paymentMethodTypes` to `STPPaymentIntent`.
* Deprecates several Source-named properties, based on changes to the [Stripe API](https://stripe.com/docs/upgrades#2019-02-11). [#1146](https://github.com/stripe/stripe-ios/pull/1146)
  * Deprecates `STPPaymentIntentParams.saveSourceToCustomer`, replaced by `savePaymentMethod`
  * Deprecates `STPPaymentIntentsStatusRequiresSource`, replaced by `STPPaymentIntentsStatusRequiresPaymentMethod`
  * Deprecates `STPPaymentIntentsStatusRequiresSourceAction`, replaced by `STPPaymentIntentsStatusRequiresAction`
  * Deprecates `STPPaymentIntentSourceAction`, replaced by `STPPaymentIntentAction`
  * Deprecates `STPPaymentSourceActionAuthorizeWithURL`, replaced by `STPPaymentActionRedirectToURL`
  * Deprecates `STPPaymentIntent.nextSourceAction`, replaced by `nextAction`
* Added new localizations for the following languages [#1050](https://github.com/stripe/stripe-ios/pull/1050)
  * Danish
  * Spanish (Argentina/Latin America)
  * French (Canada)
  * Norwegian
  * Portuguese (Brazil)
  * Portuguese (Portugal)
  * Swedish
* Deprecates `STPEphemeralKeyProvider`, replaced by `STPCustomerEphemeralKeyProvider`.  We now allow for ephemeral keys that are not customer [#1131](https://github.com/stripe/stripe-ios/pull/1131)
* Adds CVC image for Amex cards [#1046](https://github.com/stripe/stripe-ios/pull/1046)
* Fixed `STPPaymentCardTextField.nextFirstResponderField` to never return nil [#1059](https://github.com/stripe/stripe-ios/pull/1059)
* Improves return key functionality for `STPPaymentCardTextField`, `STPAddCardViewController` [#1059](https://github.com/stripe/stripe-ios/pull/1059)
* Add postal code support for Saudi Arabia [#1127](https://github.com/stripe/stripe-ios/pull/1127)
* CVC field updates validity if card number/brand change [#1128](https://github.com/stripe/stripe-ios/pull/1128)

## 14.0.0 2018-11-14
* Changes `STPPaymentCardTextField`, which now copies the `cardParams` property. See [MIGRATING.md](/MIGRATING.md) for more details. [#1031](https://github.com/stripe/stripe-ios/pull/1031)
* Renames `STPPaymentIntentParams.returnUrl` to `STPPaymentIntentParams.returnURL`. [#1037](https://github.com/stripe/stripe-ios/pull/1037)
* Removes `STPPaymentIntent.returnUrl` and adds `STPPaymentIntent.nextSourceAction`, based on changes to the [Stripe API](https://stripe.com/docs/upgrades#2018-11-08). [#1038](https://github.com/stripe/stripe-ios/pull/1038)
* Adds `STPVerificationParams.document_back` property. [#1017](https://github.com/stripe/stripe-ios/pull/1017)
* Fixes bug in `STPPaymentMethodsViewController` where selected payment method changes back if it wasn't dismissed in the `didFinish` delegate method. [#1020](https://github.com/stripe/stripe-ios/pull/1020)

## 13.2.0 2018-08-14
* Adds `STPPaymentMethod` protocol implementation for `STPSource`. You can now call `image`/`templatedImage`/`label` on a source. [#976](https://github.com/stripe/stripe-ios/pull/976)
* Fixes crash in `STPAddCardViewController` with some prefilled billing addresses [#1004](https://github.com/stripe/stripe-ios/pull/1004)
* Fixes `STPPaymentCardTextField` layout issues on small screens [#1009](https://github.com/stripe/stripe-ios/pull/1009)
* Fixes hidden text fields in `STPPaymentCardTextField` from being read by VoiceOver [#1012](https://github.com/stripe/stripe-ios/pull/1012)
* Updates example app to add client-side metadata `charge_request_id` to requests to `example-ios-backend` [#1008](https://github.com/stripe/stripe-ios/pull/1008)

## 13.1.0 2018-07-13
* Adds `STPPaymentIntent` to support PaymentIntents. [#985](https://github.com/stripe/stripe-ios/pull/985), [#986](https://github.com/stripe/stripe-ios/pull/986), [#987](https://github.com/stripe/stripe-ios/pull/987), [#988](https://github.com/stripe/stripe-ios/pull/988)
* Reduce `NSURLSession` memory footprint. [#969](https://github.com/stripe/stripe-ios/pull/969)
* Fixes invalid JSON error when deleting `Card` from a `Customer`. [#992](https://github.com/stripe/stripe-ios/pull/992)

## 13.0.3 2018-06-11
* Fixes payment method label overlapping the checkmark, for Amex on small devices [#952](https://github.com/stripe/stripe-ios/pull/952)
* Adds EPS and Multibanco support to `STPSourceParams` [#961](https://github.com/stripe/stripe-ios/pull/961)
* Adds `STPBillingAddressFieldsName` option to `STPBillingAddressFields` [#964](https://github.com/stripe/stripe-ios/pull/964)
* Fixes crash in `STPColorUtils.perceivedBrightnessForColor` [#954](https://github.com/stripe/stripe-ios/pull/954)
* Applies recommended project changes for Xcode 9.4 [#963](https://github.com/stripe/stripe-ios/pull/963)
* Fixes `[Stripe handleStripeURLCallbackWithURL:url]` incorrectly returning `NO` [#962](https://github.com/stripe/stripe-ios/pull/962)

## 13.0.2 2018-05-24
* Makes iDEAL `name` parameter optional, also accepts empty string as `nil` [#940](https://github.com/stripe/stripe-ios/pull/940)
* Adjusts scroll view content offset behavior when focusing on a text field [#943](https://github.com/stripe/stripe-ios/pull/943)

## 13.0.1 2018-05-17
* Fixes an issue in `STPRedirectContext` causing some redirecting sources to fail in live mode due to prematurely dismissing the `SFSafariViewController` during the initial redirects. [#937](https://github.com/stripe/stripe-ios/pull/937)

## 13.0.0 2018-04-26
* Removes Bitcoin source support. See MIGRATING.md. [#931](https://github.com/stripe/stripe-ios/pull/931)
* Adds Masterpass support to `STPSourceParams` [#928](https://github.com/stripe/stripe-ios/pull/928)
* Adds community submitted Norwegian (nb) translation. Thank @Nailer!
* Fixes example app usage of localization files (they were not able to be tested in Finnish and Norwegian before)
* Silences STPAddress deprecation warnings we ignore to stay compatible with older iOS versions
* Fixes "Card IO" link in full SDK reference [#913](https://github.com/stripe/stripe-ios/pull/913)

## 12.1.2 2018-03-16
* Updated the "62..." credit card number BIN range to show a UnionPay icon

## 12.1.1 2018-02-22
* Fix issue with apple pay token creation in PaymentContext, introduced by 12.1.0. [#899](https://github.com/stripe/stripe-ios/pull/899)
* Now matches clang static analyzer settings with Cocoapods, so you won't see any more analyzer issues. [#897](https://github.com/stripe/stripe-ios/pull/897)

## 12.1.0 2018-02-05
* Adds `createCardSources` to `STPPaymentConfiguration`. If you enable this option, when your user adds a card in the SDK's UI, a card source will be created and attached to their Stripe Customer. If this option is disabled (the default), a card token is created. For more information on card sources, see https://stripe.com/docs/sources/cards

## 12.0.1 2018-01-31
* Adding Visa Checkout support to `STPSourceParams` [#889](https://github.com/stripe/stripe-ios/pull/889)

## 12.0.0 2018-01-16
* Minimum supported iOS version is now 9.0.
  * If you need to support iOS 8, the last supported version is [11.5.0](https://github.com/stripe/stripe-ios/releases/tag/v11.5.0)
* Minimum supported Xcode version is now 9.0
* `AddressBook` framework support has been removed.
* `STPRedirectContext` will no longer retain itself for the duration of the redirect, you must explicitly maintain a reference to it yourself. [#846](https://github.com/stripe/stripe-ios/pull/846)
* `STPPaymentConfiguration.requiredShippingAddress` now is a set of `STPContactField` objects instead of a `PKAddressField` bitmask. [#848](https://github.com/stripe/stripe-ios/pull/848)
* See MIGRATING.md for more information on any of the previously mentioned breaking API changes.
* Pre-built view controllers now layout properly on iPhone X in landscape orientation, respecting `safeAreaInsets`. [#854](https://github.com/stripe/stripe-ios/pull/854)
* Fixes a bug in `STPAddCardViewController` that prevented users in countries without postal codes from adding a card when `requiredBillingFields = .Zip`. [#853](https://github.com/stripe/stripe-ios/pull/853)
* Fixes a bug in `STPPaymentCardTextField`. When completely filled out, it ignored calls to `becomeFirstResponder`. [#855](https://github.com/stripe/stripe-ios/pull/855)
* `STPPaymentContext` now has a `largeTitleDisplayMode` property, which you can use to control the title display mode in the navigation bar of our pre-built view controllers. [#849](https://github.com/stripe/stripe-ios/pull/849)
* Fixes a bug where `STPPaymentContext`'s `retryLoading` method would not re-retrieve the customer object, even after calling `STPCustomerContext`'s `clearCachedCustomer` method. [#863](https://github.com/stripe/stripe-ios/pull/863)
* `STPPaymentContext`'s `retryLoading` method will now always attempt to retrieve a new customer object, regardless of whether a cached customer object is available. Previously, this method was only intended for recovery from a loading error; if a customer had already been retrieved, `retryLoading` would do nothing. [#863](https://github.com/stripe/stripe-ios/pull/863)
* `STPCustomerContext` has a new property: `includeApplePaySources`. It is turned off by default. [#864](https://github.com/stripe/stripe-ios/pull/864)
* Adds `UITextContentType` support. This turns on QuickType suggestions for the name, email, and address fields; and uses a better keyboard for Payment Card fields. [#870](https://github.com/stripe/stripe-ios/pull/870)
* Fixes a bug that prevented redirects to the 3D Secure authentication flow when it was optional. [#878](https://github.com/stripe/stripe-ios/pull/878)
* `STPPaymentConfiguration` now has a `stripeAccount` property, which can be used to make API requests on behalf of a Connected account. [#875](https://github.com/stripe/stripe-ios/pull/875)
* Adds `- [STPAPIClient createTokenWithConnectAccount:completion:]`, which creates Tokens for Connect Accounts: (optionally) accepting the Terms of Service, and sending information about the legal entity. [#876](https://github.com/stripe/stripe-ios/pull/876)
* Fixes an iOS 11 bug in `STPPaymentCardTextField` that blocked tapping on the number field while editing the expiration or CVC on narrow devices (4" screens). [#883](https://github.com/stripe/stripe-ios/pull/883)

## 11.5.0 2017-11-09
* Adds a new helper method to `STPSourceParams` for creating reusable Alipay sources. [#811](https://github.com/stripe/stripe-ios/pull/811)
* Silences spurious availability warnings when using Xcode9 [#823](https://github.com/stripe/stripe-ios/pull/823)
* Auto capitalizes currency code when using `paymentRequestWithMerchantIdentifier ` to improve compatibility with iOS 11 `PKPaymentAuthorizationViewController` [#829](https://github.com/stripe/stripe-ios/pull/829)
* Fixes a bug in `STPRedirectContext` which caused `SFSafariViewController`-based redirects to incorrectly dismiss when switching apps. [#833](https://github.com/stripe/stripe-ios/pull/833)
* Fixes a bug that incorrectly offered users the option to "Use Billing Address" on the shipping address screen when there was no existing billing address to fill in. [#834](https://github.com/stripe/stripe-ios/pull/834)

## 11.4.0 2017-10-20
* Restores `[STPCard brandFromString:]` method which was marked as deprecated in a recent version [#801](https://github.com/stripe/stripe-ios/pull/801)
* Adds `[STPBankAccount metadata]` and `[STPCard metadata]` read-only accessors and improves annotation for `[STPSource metadata]` [#808](https://github.com/stripe/stripe-ios/pull/808)
* Un-deprecates `STPBackendAPIAdapter` and all associated methods. [#813](https://github.com/stripe/stripe-ios/pull/813)
* The `STPBackendAPIAdapter` protocol now includes two optional methods, `detachSourceFromCustomer` and `updateCustomerWithShipping`. If you've implemented a class conforming to `STPBackendAPIAdapter`, you may add implementations of these methods to support deleting cards from a customer and saving shipping info to a customer. [#813](https://github.com/stripe/stripe-ios/pull/813)
* Adds the ability to set custom footers on view controllers managed by the SDK. [#792](https://github.com/stripe/stripe-ios/pull/792)
* `STPPaymentMethodsViewController` will now display saved card sources in addition to saved card tokens. [#810](https://github.com/stripe/stripe-ios/pull/810)
* Fixes a bug where certain requests would return a generic failed to parse response error instead of the actual API error. [#809](https://github.com/stripe/stripe-ios/pull/809)

## 11.3.0 2017-09-13
* Adds support for creating `STPSourceParams` for P24 source [#779](https://github.com/stripe/stripe-ios/pull/779)
* Adds support for native app-to-app Alipay redirects [#783](https://github.com/stripe/stripe-ios/pull/783)
* Fixes crash when `paymentContext.hostViewController` is set to a `UINavigationController` [#786](https://github.com/stripe/stripe-ios/pull/786)
* Improves support and compatibility with iOS 11
  * Explicitly disable code coverage generation for compatibility with Carthage in Xcode 9 [#795](https://github.com/stripe/stripe-ios/pull/795)
  * Restore use of native "Back" buttons [#789](https://github.com/stripe/stripe-ios/pull/789)
* Changes and fixes methods on `STPCard`, `STPCardParams`, `STPBankAccount`, and `STPBankAccountParams` to bring card objects more in line with the rest of the API. See MIGRATING for further details.
  * `STPCard` and `STPCardParams` [#760](https://github.com/stripe/stripe-ios/pull/760)
  * `STPBankAccount` and `STPBankAccountParams` [#761](https://github.com/stripe/stripe-ios/pull/761)
* Adds nullability annotations to `STPPaymentMethod` protocol [#753](https://github.com/stripe/stripe-ios/pull/753)
* Improves the `[STPAPIResponseDecodable allResponseFields]` by removing all instances of `[NSNull null]` including ones that are nested. See MIGRATING.md. [#747](https://github.com/stripe/stripe-ios/pull/747)

## 11.2.0 2017-07-27
* Adds an option to allow users to delete payment methods from the `STPPaymentMethodsViewController`. Enabled by default but can disabled using the `canDeletePaymentMethods` property of `STPPaymentConfiguration`.
  * Screenshots: https://user-images.githubusercontent.com/28276156/28131357-7a353474-66ee-11e7-846c-b38277d111fd.png
* Adds a postal code field to `STPPaymentCardTextField`, configurable with `postalCodeEntryEnabled` and `postalCodePlaceholder`. Disabled by default.
* `STPCustomer`'s `shippingAddress` property is now correctly annotated as nullable.
* Removed `STPCheckoutUnknownError`, `STPCheckoutTooManyAttemptsError`, and `STPCustomerContextMissingKeyProviderError`. These errors will no longer occur.

## 11.1.0 2017-07-12
* Adds stripeAccount property to `STPAPIClient`, set this to perform API requests on behalf of a connected account
* Fixes the `routingNumber` property of `STPBankAccount` so that it is populated when the information is available
* Adds iOS Objective-C Style Guide

## 11.0.0 2017-06-27
* We've greatly simplified the integration for `STPPaymentContext`. See MIGRATING.md.
* As part of this new integration, we've added a new class, `STPCustomerContext`, which will automatically prefetch your customer and cache it for a brief interval. We recommend initializing your `STPCustomerContext` before your user enters your checkout flow so their payment methods are loaded in advance. If in addition to using `STPPaymentContext`, you create a separate `STPPaymentMethodsViewController` to let your customer manage their payment methods outside of your checkout flow, you can use the same instance of `STPCustomerContext` for both.
* We've added a `shippingAddress` property to `STPUserInformation`, which you can use to pre-fill your user's shipping information.
* `STPPaymentContext` will now save your user's shipping information to their Stripe customer object. Shipping information will automatically be pre-filled from the customer object for subsequent checkouts.
* Fixes nullability annotation for `[STPFile stringFromPurpose:]`. See MIGRATING.md.
* Adds description implementations to all public models, for easier logging and debugging.
* The card autofill via SMS feature of `STPPaymentContext` has been removed. See MIGRATING.md.

## 10.2.0 2017-06-19
* We've added a `paymentCountry` property to `STPPaymentContext`. This affects the countryCode of Apple Pay payments, and defaults to "US". You should set this to the country your Stripe account is in.
* `paymentRequestWithMerchantIdentifier:` has been deprecated. See MIGRATING.md
* If the card.io framework is present in your app, `STPPaymentContext` and `STPAddCardViewController` will show a "scan card" button.
* `STPAddCardViewController` will now attempt to auto-fill the users city and state from their entered Zip code (United States only)
* Polling for source object updates is deprecated. Check https://stripe.com/docs for the latest best practices on how to integrate with the sources API using webhooks.
* Fixes a crash in `STPCustomerDeserializer` when both data and error are nil.
* `paymentMethodsViewController:didSelectPaymentMethod:` is now optional.
* Updates the example apps to use Alamofire.

## 10.1.0 2017-05-05
* Adds STPRedirectContext, a helper class for handling redirect sources.
* STPAPIClient now supports tokenizing a PII number and uploading images.
* Updates STPPaymentCardTextField's icons to match Elements on the web. When the card number is invalid, the field will now display an error icon.
* The alignment of the new brand icons has changed to match the new CVC and error icons. If you use these icons via `STPImageLibrary`, you may need to adjust your layout.
* STPPaymentCardTextField's isValid property is now KVO-observable.
* When creating STPSourceParams for a SEPA debit source, address fields are now optional.
* `STPPaymentMethodsViewControllerDelegate` now has a separate `paymentMethodsViewControllerDidCancel:` callback, differentiating from successful method selections. You should make sure to also dismiss the view controller in that callback
* Because collecting some basic data on tokenization helps us detect fraud, we've removed the ability to disable analytics collection using `[Stripe disableAnalytics]`.

## 10.0.1 2017-03-16
* Fixes a bug where card sources didn't include the card owner's name.
* Fixes an issue where STPPaymentMethodsViewController didn't reload after adding a new payment method.

## 10.0.0 2017-03-06
* Adds support for creating, retrieving, and polling Sources. You can enable any payment methods available to you in the Dashboard.
  * https://stripe.com/docs/mobile/ios/sources
  * https://dashboard.stripe.com/account/payments/settings
* Updates the Objective-C example app to include example integrations using several different payment methods.
* Updates `STPCustomer` to include `STPSource` objects in its `sources` array if a customer has attached sources.
* Removes methods deprecated in Version 6.0.
* Fixes property declarations missing strong/nullable identifiers.

## 9.4.0 2017-02-03
* Adds button to billing/shipping entry screens to fill address information from the other one.
* Fixes and unifies view controller behavior around theming and nav bars.
* Adds month validity check to `validationStateForExpirationYear`
* Changes some Apple Pay images to better conform to official guidelines.
* Changes STPPaymentCardTextField's card number placeholder to "4242..."
* Updates STPPaymentCardTextField's CVC placeholder so that it changes to "CVV" for Amex cards

## 9.3.0 2017-01-05
* Fixes a regression introduced in v9.0.0 in which color in STPTheme is used as the background color for UINavigationBar
  * Note: This will cause navigation bar theming to work properly as described in the Stripe iOS docs, but you may need to audit your custom theme settings if you based them on the actual behavior of 9.0-9.2
* If the navigation bar has a theme different than the view controller's theme, STP view controllers will use the bar's theme to style it's UIBarButtonItems
* Adds a fallback to using main bundle for localized strings lookup if locale is set to a language the SDK doesn't support
* Adds method to get a string of a card brand from `STPCardBrand`
* Updated description of how to run tests in README
* Fixes crash when user cancels payment before STPBackendAPIAdapter methods finish
* Fixes bug where country picker wouldn't update when first selected.


## 9.2.0 2016-11-14
* Moves FBSnapshotTestCase dependency to Cartfile.private. No changes if you are not using Carthage.
* Adds prebuilt UI for collecting shipping information.

## 9.1.0 2016-11-01
* Adds localized strings for 7 languages: de, es, fr, it, ja, nl, zh-Hans.
* Slight redesign to card/billing address entry screen.
* Improved internationalization for State/Province/County address field.
* Adds new Mastercard 2-series BIN ranges.
* Fixes an issue where callbacks may be run on the wrong thread.
* Fixes UIAppearance compatibility in STPPaymentCardTextField.
* Fixes a crash when changing application language via an Xcode scheme.

## 9.0.0 2016-10-04
* Change minimum requirements to iOS 8 and Xcode 8
* Adds "app extension API only" support.
* Updates Swift example app to Swift 3
* Various fixes to ObjC example app

## 8.0.7 2016-09-15
* Add ability to set currency for managed accounts when adding card
* Fix broken links for Privacy Policy/Terms of Service for Remember Me feature
* Sort countries in picker alphabetically by name instead of ISO code
* Make "County" field optional on billing address screen.
* PKPayment-related methods are now annotated as available in iOS8+ only
* Optimized speed of input sanitation methods (thanks @kballard!)

## 8.0.6 2016-09-01
* Improved internationalization on billing address forms
  * Users in countries that don't use postal codes will no longer see that field.
  * The country field is now auto filled in with the phone's region
  * Changing the selected country will now live update other fields on the form (such as State/County or Zip/Postal Code).
* Fixed an issue where certain Cocoapods configurations could result in Stripe resource files being used in place of other frameworks' or the app's resources.
* Fixed an issue where when using Apple Pay, STPPaymentContext would fire two `didFinishWithStatus` messages.
* Fixed the `deviceSupportsApplePay` method to also check for Discover cards.
* Removed keys from Stripe.bundle's Info.plist that were causing iTunes Connect to sometimes error on app submission.

## 8.0.5 2016-08-26
* You can now optionally use an array of PKPaymentSummaryItems to set your payment amount, if you would like more control over how Apple Pay forms are rendered.
* Updated credit card and Apple Pay icons.
* Fixed some images not being included in the resources bundle target.
* Non-US locales now have an alphanumeric keyboard for postal code entry.
* Modals now use UIModalPresentationStyleFormSheet.
* Added more accessibility labels.
* STPPaymentCardTextField now conforms to UIKeyInput (thanks @theill).

## 8.0.4 2016-08-01
* Fixed an issue with Apple Pay payments not using the correct currency.
* View controllers now update their status bar and scroll view indicator styles based on their theme.
* SMS code screen now offers to paste copied codes.

## 8.0.3 2016-07-25
* Fixed an issue with some Cocoapods installations

## 8.0.2 2016-07-09
* Fixed an issue with custom theming of Stripe UI

## 8.0.1 2016-07-06
* Fixed error handling in STPAddCardViewController

## 8.0.0 2016-06-30
* Added prebuilt UI for collecting and managing card information.

## 7.0.2 2016-05-24
* Fixed an issue with validating certain Visa cards.

## 7.0.1 2016-04-29
* Added Discover support for Apple Pay
* Add the now-required `accountHolderName` and `accountHolderType` properties to STPBankAccountParams
* We now record performance metrics for the /v1/tokens API - to disable this behavior, call [Stripe disableAnalytics].
* You can now demo the SDK more easily by running `pod try stripe`.
* This release also removes the deprecated Checkout functionality from the SDK.

## 6.2.0 2016-02-05
* Added an `additionalAPIParameters` field to STPCardParams and STPBankAccountParams for sending additional values to the API - useful for beta features. Similarly, added an `allResponseFields` property to STPToken, STPCard, and STPBankAccount for accessing fields in the response that are not yet reflected in those classes' @properties.

## 6.1.0 2016-01-21
* Renamed card on STPPaymentCardTextField to cardParams.
* You can now set an STPPaymentCardTextField's contents programmatically by setting cardParams to an STPCardParams object.
* Added delegate methods for responding to didBeginEditing events in STPPaymentCardTextField.
* Added a UIImage category for accessing our card icon images
* Fixed deprecation warnings for deployment targets >= iOS 9.0

## 6.0.0 2015-10-19
* Splits logic in STPCard into 2 classes - STPCard and STPCardParams. STPCardParams is for making requests to the Stripe API, while STPCard represents the response (you'll almost certainly want just to replace any usage of STPCard in your app with STPCardParams). This also applies to STPBankAccount and the newly-created STPBankAccountParams.
* Version 6.0.1 fixes a minor Cocoapods issue.

## 5.1.0 2015-08-17
* Adds STPPaymentCardTextField, a new version of github.com/stripe/PaymentKit featuring many bugfixes. It's useful if you need a pre-built credit card entry form.
* Adds the currency param to STPCard for those using managed accounts & debit card payouts.
* Versions 5.1.1 and 5.1.2 fix minor issues with CocoaPods installation
* Version 5.1.3 contains bug fixes for STPPaymentCardTextField.
* Version 5.1.4 improves compatibility with iOS 9.

## 5.0.0 2015-08-06
* Fix an issue with Carthage installation
* Fix an issue with CocoaPods frameworks
* Deprecate native Stripe Checkout

## 4.0.1 2015-05-06
* Fix a compiler warning
* Versions 4.0.1 and 4.0.2 fix minor issues with CocoaPods and Carthage installation.

## 4.0.0 2015-05-06
* Remove STPPaymentPresenter
* Support for latest ApplePayStubs
* Add nullability annotations to improve Swift support (note: this now requires Swift 1.2)
* Bug fixes

## 3.1.0 2015-01-19
* Add support for native Stripe Checkout, as well as STPPaymentPresenter for automatically using Checkout as a fallback for Apple Pay
* Add OSX support, including Checkout
* Add framework targets and Carthage support
* It's safe to remove the STRIPE_ENABLE_APPLEPAY compiler flag after this release.

## 3.0.0 2015-01-05
* Migrate code into STPAPIClient
* Add 'brand' and 'funding' properties to STPCard

## 2.2.2 2014-11-17
* Add bank account tokenization methods

## 2.2.1 2014-10-27
* Add billing address fields to our Apple Pay API
* Various bug fixes and code improvements

## 2.2.0 2014-10-08
* Move Apple Pay testing functionality into a separate project, ApplePayStubs. For more info, see github.com/stripe/ApplePayStubs.
* Improve the provided example app

## 2.1.0 2014-10-07
* Remove token retrieval API method
* Refactor functional tests to use new XCTestCase functionality

## 2.0.3 2014-09-24
* Group ApplePay code in a CocoaPods subspec

## 2.0.2 2014-09-24
* Move ApplePay code behind a compiler flag to avoid warnings from Apple when accidentally including it

## 2.0.1 2014-09-18
* Fix some small bugs related to ApplePay and iOS8

## 2.0 2014-09-09
* Add support for native payments via Pay

## 1.2 2014-08-21
* Removed PaymentKit as a dependency. If you'd like to use it, you may still do so by including it separately.
* Removed STPView. PaymentKit provides a near-identical version of this functionality if you need to migrate.
* Improve example project
* Various code fixes

## 1.1.4 2014-05-22
* Fixed an issue where tokenization requests would fail under iOS 6 due to SSL certificate verification

## 1.1.3 2014-05-12
* Send some basic version and device details with requests for debugging.
* Added -description to STPToken
* Fixed some minor code nits
* Modernized code

## 1.1.2 2014-04-21
* Added test suite for SSL certificate expiry/revocation
* You can now set STPView's delegate from Interface Builder

## 1.1.1 2014-04-14
* API methods now verify the server's SSL certificate against a preset blacklist.
* Fixed some bugs with SSL verification.
* Note: This version now requires the `Security` framework. You will need to add this to your app if you're not using CocoaPods.

## 1.0.4 2014-03-24

* Upgraded tests from OCUnit to XCTest
* Fixed an issue with the SenTestingKit dependency
* Removed some dead code

## 1.0.3 2014-03-21

* Fixed: Some example files had target memberships set for StripeiOS and iOSTest.
* Fixed: The example publishable key was expired.
* Fixed: Podspec did not pass linting.
* Some fixes for 64-bit.
* Many improvements to the README.
* Fixed example under iOS 7
* Some source code cleaning and modernization.

## 1.0.2 2013-09-09

* Add exceptions for null successHandler and errorHandler.
* Added the ability to POST the created token to a URL.
* Made STPCard properties nonatomic.
* Moved PaymentKit to be a submodule; added to Podfile as a dependency.
* Fixed some warnings caught by the static analyzer (thanks to jcjimenez!)

## 1.0.1 2012-11-16

* Add CocoaPods support
* Change directory structure of bindings to make it easier to install

## 1.0.0 2012-11-16

* Initial release

Special thanks to: Todd Heasley, jcjimenez.<|MERGE_RESOLUTION|>--- conflicted
+++ resolved
@@ -1,13 +1,8 @@
-<<<<<<< HEAD
 ## X.Y.Z X-Y-Z
 ### PaymentSheet
 * [Added] The ability to customize the disabled colors of the primary button with `PaymentSheetAppearance.primaryButton.disabledBackgroundColor` and `PaymentSheetAppearance.primaryButton.disabledTextColor`.
 
-
-## 23.28.3 2024-09-03
-=======
 ## 23.30.0 2024-09-09
->>>>>>> 0a513ec4
 ### PaymentSheet
 * [Added] CustomerSessions is now in private beta.
 * [Fixed] PaymentSheet now uses a border width of 1.5 instead of 0 when `PaymentSheet.Appearance.borderWidth' is 0.
