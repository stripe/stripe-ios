## X.X.X
<<<<<<< HEAD
### PaymentSheet
* [Fixed] Fixed an issue with scanning card expiration dates.

### Basic Integration
* [Fixed] Fixed an issue with scanning card expiration dates.
=======
### Payments
* [Fixed] Fixed an issue where amounts in Serbian Dinar were displayed incorrectly.

>>>>>>> 2e297f24

## 23.16.0 2023-09-18
### Payments
* [Added] Properties of STPConnectAccountParams are now mutable.
* [Fixed] Fixed STPConnectAccountCompanyParams.address being force unwrapped. It's now optional.
* [Added] Support for RevolutPay bindings

### PaymentSheet
* [Added] Support for Cash App Pay with SetupIntents and PaymentIntents with `setup_future_usage`.
* [Added] Support for AU BECS Debit with SetupIntents.
* [Added] Support for OXXO with PaymentIntents.
* [Added] Support for Konbini with PaymentIntents.
* [Added] Support for PayNow with PaymentIntents.
* [Added] Support for PromptPay with PaymentIntents.
* [Added] Support for Boleto with PaymentIntents and SetupIntets.
* [Added] Support for External Payment Method as an invite-only private beta.
* [Added] Support for RevolutPay with SetupIntents and PaymentIntents with setup_future_usage (private beta). Note: PaymentSheet doesn't display this as a saved payment method yet.
* [Added] Support for Alma (Private Beta) with PaymentIntents.

## 23.15.0 2023-08-28
### PaymentSheet
* [Added] Support for AmazonPay (private beta), BLIK, and FPX with PaymentIntents.
* [Fixed] A bug where payment amounts were not displayed correctly for LAK currency.

### StripeApplePay
* Fixed a compile-time issue with using StripeApplePay in an App Extension. ([#2853](https://github.com/stripe/stripe-ios/issues/2853))

### CustomerSheet
* [Added] `CustomerSheet`(https://stripe.com/docs/elements/customer-sheet?platform=ios) API, a prebuilt UI component that lets your customers manage their saved payment methods.

## 23.14.0 2023-08-21
### All
* Improved redirect UX when using Cash App Pay.

### PaymentSheet
* [Added] Support for GrabPay with PaymentIntents.

### Payments
* [Added] You can now create an STPConnectAccountParams without specifying a business type.

### Basic Integration
* [Added] Adds `applePayLaterAvailability` to `STPPaymentContext`, a property that mirrors `PKPaymentRequest.applePayLaterAvailability`. This is useful if you need to disable Apple Pay Later. Note: iOS 17+.


## 23.13.0 2023-08-07
### All
* [Fixed] Fixed compatibility with Xcode 15 beta 3. visionOS is now supported in iPadOS compatibility mode.
### PaymentSheet
* [Added] Enable bancontact and sofort for SetupIntents and PaymentIntents with setup_future_usage. Note: PaymentSheet doesn't display saved SEPA Debit payment methods yet.
### CustomerSheet
* [Added] `us_bank_account` PaymentMethod is now available in CustomerSheet

## 23.12.0 2023-07-31
### PaymentSheet
* [Added] Enable SEPA Debit and iDEAL for SetupIntents and PaymentIntents with setup_future_usage. Note: PaymentSheet doesn't display saved SEPA Debit payment methods yet.
* [Added] Add removeSavedPaymentMethodMessage to PaymentSheet.Configuration and CustomerSheet.Configuration. 

### Identity
* [Added] Supports [phone verification](https://stripe.com/docs/identity/phone) in Identity mobile SDK.


## 23.11.2 2023-07-24
### PaymentSheet
* [Fixed] Update stp_icon_add@3x.png to 8bit color depth (Thanks @jszumski)

### CustomerSheet
* [Fixed] Ability to removing payment method immediately after adding it.
* [Fixed] Re-init addPaymentMethodViewController after adding payment method to allow for adding another payment method

## 23.11.1 2023-07-18
### PaymentSheet
* [Fixed] Fixed various bugs in Link private beta.

## 23.11.0 2023-07-17
### CustomerSheet
* [Changed] Breaking interface change for `CustomerSheetResult`. `CustomerSheetResult.canceled` now has a nullable associated value signifying that there is no selected payment method. Please use both `.canceled(StripeOptionSelection?)` and `.selected(PaymentOptionSelection?)` to update your UI to show the latest selected payment method.

## 23.10.0 2023-07-10
### Payments
* [Fixed] A bug where `mandate_data` was not being properly attached to PayPal SetupIntent's.
### PaymentSheet
* [Added] You can now collect payment details before creating a PaymentIntent or SetupIntent. See [our docs](https://stripe.com/docs/payments/accept-a-payment-deferred) for more info. This integration also allows you to [confirm the Intent on the server](https://stripe.com/docs/payments/finalize-payments-on-the-server).

## 23.9.4 2023-07-05
### PaymentSheet
* [Added] US bank accounts are now supported when initializing with an IntentConfiguration.

## 23.9.3 2023-06-26
### PaymentSheet
* [Fixed] Affirm no longer requires shipping details.

### CustomerSheet
* [Added] Added `billingDetailsCollectionConfiguration` to configure how you want to collect billing details (private beta).

## 23.9.2 2023-06-20
### Payments
* [Fixed] Fixed a bug causing Cash App Pay SetupIntents to incorrectly state they were canceled when they succeeded.

### AddressElement
* [Fixed] A bug that was causing `addressViewControllerDidFinish` to return a non-nil `AddressDetails` when the user cancels out of the AddressElement when default values are provided.
* [Fixed] A bug that prevented the auto complete view from being presented when the AddressElement was created with default values.

## 23.9.1 2023-06-12
### PaymentSheet
* [Fixed] Fixed validating the IntentConfiguration matches the PaymentIntent/SetupIntent when it was already confirmed on the server. Note: server-side confirmation is in private beta.
### CustomerSheet
* [Fixed] Fixed bug with removing multiple saved payment methods

## 23.9.0 2023-05-30
### PaymentSheet
* [Changed] The private beta API for https://stripe.com/docs/payments/finalize-payments-on-the-server has changed:
  * If you use `IntentConfiguration(..., confirmHandler:)`, the confirm handler now has an additional `shouldSavePaymentMethod: Bool` parameter that you should ignore.
  * If you use `IntentConfiguration(..., confirmHandlerForServerSideConfirmation:)`, use `IntentConfiguration(..., confirmHandler:)` instead. Additionally, the confirm handler's first parameter is now an `STPPaymentMethod` object instead of a String id. Use `paymentMethod.stripeId` to get its id and send it to your server.
* [Fixed] Fixed PKR currency formatting.

### CustomerSheet
* [Added] [CustomerSheet](https://stripe.com/docs/elements/customer-sheet?platform=ios) is now available (private beta)

## 23.8.0 2023-05-08
### Identity
* [Added] Added test mode M1 for the SDK.

## 23.7.1 2023-05-02
### Payments
* [Fixed] STPPaymentHandler.handleNextAction allows payment methods that are delayed or require further customer action like like SEPA Debit or OXXO.

## 23.7.0 2023-04-24
### PaymentSheet
* [Fixed] Fixed disabled text color, using a lower opacity version of the original color instead of the previous `.tertiaryLabel`.

### Identity
* [Added] Added test mode for the SDK.

## 23.6.2 2023-04-20

### Payments
* [Fixed] Fixed UnionPay cards appearing as invalid in some cases.

### PaymentSheet
* [Fixed] Fixed a bug that prevents users from using SEPA Debit w/ PaymentIntents or SetupIntents and Paypal in PaymentIntent+setup_future_usage or SetupIntent.

## 23.6.1 2023-04-17
### All
* Xcode 13 is [no longer supported by Apple](https://developer.apple.com/news/upcoming-requirements/). Please upgrade to Xcode 14.1 or later.
### PaymentSheet
* [Fixed] Visual bug of the delete icon when deleting saved payment methods reported in [#2461](https://github.com/stripe/stripe-ios/issues/2461).

## 23.6.0 2023-03-27
### PaymentSheet
* [Added] Added `billingDetailsCollectionConfiguration` to configure how you want to collect billing details. See the docs [here](https://stripe.com/docs/payments/accept-a-payment?platform=ios&ui=payment-sheet#billing-details-collection).

## 23.5.1 2023-03-20
### Payments
* [Fixed] Fixed amounts in COP being formatted incorrectly.
* [Fixed] Fixed BLIK payment bindings not handling next actions correctly.
* [Changed] Removed usage of `UIDevice.currentDevice.name`.

### Identity
* [Added] Added a retake photo button on selfie scanning screen.

## 23.5.0 2023-03-13
### Payments
* [Added] API bindings support for Cash App Pay. See the docs [here](https://stripe.com/docs/payments/cash-app-pay/accept-a-payment?platform=mobile).
* [Added] Added `STPCardValidator.possibleBrands(forCard:completion:)`, which returns the list of available networks for a card.

### PaymentSheet
* [Added] Support for Cash App Pay in PaymentSheet.

## 23.4.2 2023-03-06
### Identity
* [Added] ID/Address verification.

## 23.4.1 2023-02-27
### PaymentSheet
* [Added] Debug logging to help identify why specific payment methods are not showing up in PaymentSheet.

### Basic Integration
* [Fixed] Race condition reported in #2302

## 23.4.0 2023-02-21
### PaymentSheet
* [Added] Adds support for setting up PayPal using a SetupIntent or a PaymentIntent w/ setup_future_usage=off_session. Note: PayPal is in beta.

## 23.3.4 2023-02-13
### Financial Connections
* [Changed] Polished Financial Connections UI.

## 23.3.3 2023-01-30
### Payments
* [Changed] Updated image asset for AFFIN bank.

### Financial Connections
* [Fixed] Double encoding of GET parameters.

## 23.3.2 2023-01-09
* [Changed] Using [Tuist](https://tuist.io) to generate Xcode projects. From now on, only release versions of the SDK will include Xcode project files, in case you want to build a non release revision from source, you can follow [these instructions](https://docs.tuist.io/tutorial/get-started) to generate the project files. For Carthage users, this also means that you will only be able to depend on release versions.

### PaymentSheet
* [Added] `PaymentSheetError` now conforms to `CustomDebugStringConvertible` and has a more useful description when no payment method types are available.
* [Changed] Customers can now re-enter the autocomplete flow of `AddressViewController` by tapping an icon in the line 1 text field.

## 23.3.1 2022-12-12
* [Fixed] Fixed a bug where 3 decimal place currencies were not being formatted properly.

### PaymentSheet
* [Fixed] Fixed an issue that caused animations of the card logos in the Card input field to glitch.
* [Fixed] Fixed a layout issue in the "Save my info" checkbox.

### CardScan
* [Fixed] Fixed UX model loading from the wrong bundle. [#2078](https://github.com/stripe/stripe-ios/issues/2078) (Thanks [nickm01](https://github.com/nickm01))

## 23.3.0 2022-12-05
### PaymentSheet
* [Added] Added logos of accepted card brands on Card input field.
* [Fixed] Fixed erroneously displaying the card scan button when card scanning is not available.

### Financial Connections
* [Changed] FinancialConnectionsSheet methods now require to be called from non-extensions.
* [Changed] BankAccountToken.bankAccount was changed to an optional.

## 23.2.0 2022-11-14
### PaymentSheet
* [Added] Added `AddressViewController`, a customizable view controller that collects local and international addresses for your customers. See https://stripe.com/docs/elements/address-element?platform=ios.
* [Added] Added `PaymentSheet.Configuration.allowsPaymentMethodsRequiringShippingAddress`. Previously, to allow payment methods that require a shipping address (e.g. Afterpay and Affirm) in PaymentSheet, you attached a shipping address to the PaymentIntent before initializing PaymentSheet. Now, you can instead set this property to `true` and set `PaymentSheet.Configuration.shippingDetails` to a closure that returns your customers' shipping address. The shipping address will be attached to the PaymentIntent when the customer completes the checkout.
* [Fixed] Fixed user facing error messages for card related errors.
* [Fixed] Fixed `setup_future_usage` value being set when there's no customer.

## 23.1.1 2022-11-07
### Payments
* [Fixed] Fixed an issue with linking the StripePayments SDK in certain configurations.

## 23.1.0 2022-10-31
### CardScan
* [Added] Added a README.md for the `CardScanSheet` integration.

### PaymentSheet
* [Added] Added parameters to customize the primary button and Apple Pay button labels. They can be found under `PaymentSheet.Configuration.primaryButtonLabel` and `PaymentSheet.ApplePayConfiguration.buttonType` respectively.

## 23.0.0 2022-10-24
### Payments
* [Changed] Reduced the size of the SDK by splitting the `Stripe` module into `StripePaymentSheet`, `StripePayments`, and `StripePaymentsUI`. Some manual changes may be required. Migration instructions are available at [https://stripe.com/docs/mobile/ios/sdk-23-migration](https://stripe.com/docs/mobile/ios/sdk-23-migration).

|Module|Description|Compressed|Uncompressed|
|------|-----------|----------|------------|
|StripePaymentSheet|Stripe's [prebuilt payment UI](https://stripe.com/docs/payments/accept-a-payment?platform=ios&ui=payment-sheet).|2.7MB|6.3MB|
|Stripe|Contains all the below frameworks, plus [Issuing](https://stripe.com/docs/issuing/cards/digital-wallets?platform=iOS) and [Basic Integration](/docs/mobile/ios/basic).|2.3MB|5.1MB|
|StripeApplePay|[Apple Pay support](/docs/apple-pay), including `STPApplePayContext`.|0.4MB|1.0MB|
|StripePayments|Bindings for the Stripe Payments API.|1.0MB|2.6MB|
|StripePaymentsUI|Bindings for the Stripe Payments API, [STPPaymentCardTextField](https://stripe.com/docs/payments/accept-a-payment?platform=ios&ui=custom), STPCardFormView, and other UI elements.|1.7MB|3.9MB|

* [Changed] The minimum iOS version is now 13.0. If you'd like to deploy for iOS 12.0, please use Stripe SDK 22.8.4.
* [Changed] STPPaymentCardTextField's `cardParams` parameter has been deprecated in favor of `paymentMethodParams`, making it easier to include the postal code from the card field. If you need to access the `STPPaymentMethodCardParams`, use `.paymentMethodParams.card`.

### PaymentSheet
* [Fixed] Fixed a validation issue where cards expiring at the end of the current month were incorrectly treated as expired.
* [Fixed] Fixed a visual bug in iOS 16 where advancing between text fields would momentarily dismiss the keyboard.

## 22.8.4 2022-10-12
### PaymentSheet
* [Fixed] Use `.formSheet` modal presentation in Mac Catalyst. [#2023](https://github.com/stripe/stripe-ios/issues/2023) (Thanks [sergiocampama](https://github.com/sergiocampama)!)

## 22.8.3 2022-10-03
### CardScan
* [Fixed] [Garbled privacy link text in Card Scan UI](https://github.com/stripe/stripe-ios/issues/2015)

## 22.8.2 2022-09-19
### Identity
* [Changed] Support uploading single side documents.
* [Fixed] Fixed Xcode 14 support.
### Financial Connections
* [Fixed] Fixes an issue of returning canceled result from FinancialConnections if user taps cancel on the manual entry success screen.
### CardScan
* [Added] Added a new parameter to CardScanSheet.present() to specify if the presentation should be done animated or not. Defaults to true.
* [Changed] Changed card scan ML model loading to be async.
* [Changed] Changed minimum deployment target for card scan to iOS 13.

## 22.8.1 2022-09-12
### PaymentSheet
* [Fixed] Fixed potential crash when using Link in Mac Catalyst.
* [Fixed] Fixed Right-to-Left (RTL) layout issues.

### Apple Pay
* [Fixed] Fixed an issue where `applePayContext:willCompleteWithResult:authorizationResult:handler:` may not be called in Objective-C implementations of `STPApplePayContextDelegate`.

## 22.8.0 2022-09-06
### PaymentSheet
* [Changed] Renamed `PaymentSheet.reset()` to `PaymentSheet.resetCustomer()`. See `MIGRATING.md` for more info.
* [Added] You can now set closures in `PaymentSheet.ApplePayConfiguration.customHandlers` to configure the PKPaymentRequest and PKPaymentAuthorizationResult during a transaction. This enables you to build support for [Merchant Tokens](https://developer.apple.com/documentation/passkit/pkpaymentrequest/3916053-recurringpaymentrequest) and [Order Tracking](https://developer.apple.com/documentation/passkit/pkpaymentorderdetails) in iOS 16.

### Apple Pay
* [Added] You can now implement the `applePayContext(_:willCompleteWithResult:handler:)` function in your `ApplePayContextDelegate` to configure the PKPaymentAuthorizationResult during a transaction. This enables you to build support for [Order Tracking](https://developer.apple.com/documentation/passkit/pkpaymentorderdetails) in iOS 16.

## 22.7.1 2022-08-31
* [Fixed] Fixed Mac Catalyst support in Xcode 14. [#2001](https://github.com/stripe/stripe-ios/issues/2001)

### PaymentSheet
* [Fixed] PaymentSheet now uses configuration.apiClient for Apple Pay instead of always using STPAPIClient.shared.
* [Fixed] Fixed a layout issue with PaymentSheet in landscape.

## 22.7.0 2022-08-15
### PaymentSheet
* [Fixed] Fixed a layout issue on iPad.
* [Changed] Improved Link support in custom flow (`PaymentSheet.FlowController`).

## 22.6.0 2022-07-05
### PaymentSheet
* [Added] PaymentSheet now supports Link payment method.
* [Changed] Change behavior of Afterpay/Clearpay: Charge in 3 for GB, FR, and ES

### STPCardFormView
* [Changed] Postal code is no longer collected for billing addresses in Japan.

### Identity
* [Added] The ability to capture Selfie images in the native component flow.
* [Fixed] Fixed an issue where the welcome and confirmation screens were not correctly decoding non-ascii characters.
* [Fixed] Fixed an issue where, if a manually uploaded document could not be decoded on the server, there was no way to select a new image to upload.
* [Fixed] Fixed an issue where the IdentityVerificationSheet completion block was called early when manually uploading a document image instead of using auto-capture.

## 22.5.1 2022-06-21
* [Fixed] Fixed an issue with `STPPaymentHandler` where returning an app redirect could cause a crash.

## 22.5.0 2022-06-13
### PaymentSheet
* [Added] You can now use `PaymentSheet.ApplePayConfiguration.paymentSummaryItems` to directly configure the payment summary items displayed in the Apple Pay sheet. This is useful for recurring payments.

## 22.4.0 2022-05-23
### PaymentSheet
* [Added] The ability to customize the appearance of the PaymentSheet using `PaymentSheet.Appearance`.
* [Added] Support for collecting payments from customers in 54 additional countries within PaymentSheet. Most of these countries are located in Africa and the Middle East.
* [Added] `affirm` and `AUBECSDebit` payment methods are now available in PaymentSheet

## 22.3.2 2022-05-18
### CardScan
* [Added] Added privacy text to the CardImageVerification Sheet UI

## 22.3.1 2022-05-16
* [Fixed] Fixed an issue where ApplePayContext failed to parse an API response if the funding source was unknown.
* [Fixed] Fixed an issue where PaymentIntent confirmation could fail when the user closes the challenge window immediately after successfully completing a challenge

### Identity
* [Fixed] Fixed an issue where the verification flow would get stuck in a document upload loop when verifying with a passport and uploading an image manually.

## 22.3.0 2022-05-03

### PaymentSheet
* [Added] `us_bank_account` PaymentMethod is now available in payment sheet

## 22.2.0 2022-04-25

### Connections
* [Changed] `StripeConnections` SDK has been renamed to `StripeFinancialConnections`. See `MIGRATING.md` for more info.

### PaymentSheet
* [Fixed] Fixed an issue where `source_cancel` API requests were being made for non-3DS payment method types.
* [Fixed] Fixed an issue where certain error messages were not being localized.
* [Added] `us_bank_account` PaymentMethod is now available in PaymentSheet.

### Identity
* [Fixed] Minor UI fixes when using `IdentityVerificationSheet` with native components
* [Changed] Improvements to native component `IdentityVerificationSheet` document detection

## 22.1.1 2022-04-11

### Identity
* [Fixed] Fixes VerificationClientSecret (Thanks [Masataka-n](https://github.com/Masataka-n)!)

## 22.1.0 2022-04-04
* [Changed] Localization improvements.
### Identity
* [Added] `IdentityVerificationSheet` can now be used with native iOS components.

## 22.0.0 2022-03-28
* [Changed] The minimum iOS version is now 12.0. If you'd like to deploy for iOS 11.0, please use Stripe SDK 21.12.0.
* [Added] `us_bank_account` PaymentMethod is now available for ACH Direct Debit payments, including APIs to collect customer bank information (requires `StripeConnections`) and verify microdeposits.
* [Added] `StripeConnections` SDK can be optionally included to support ACH Direct Debit payments.

### PaymentSheet
* [Changed] PaymentSheet now uses light and dark mode agnostic icons for payment method types.
* [Changed] Link payment method (private beta) UX improvements.

### Identity
* [Changed] `IdentityVerificationSheet` now has an availability requirement of iOS 14.3 on its initializer instead of the `present` method.

## 21.13.0 2022-03-15
* [Changed] Binary framework distribution now requires Xcode 13. Carthage users using Xcode 12 need to add the `--no-use-binaries` flag.

### PaymentSheet
* [Fixed] Fixed potential crash when using PaymentSheet custom flow with SwiftUI.
* [Fixed] Fixed being unable to cancel native 3DS2 in PaymentSheet.
* [Fixed] The payment method icons will now use the correct colors when PaymentSheet is configured with `alwaysLight` or `alwaysDark`.
* [Fixed] A race condition when setting the `primaryButtonColor` on `PaymentSheet.Configuration`.
* [Added] PaymentSheet now supports Link (private beta).

### CardScan
* [Added] The `CardImageVerificationSheet` initializer can now take an additional `Configuration` object.

## 21.12.0 2022-02-14
* [Added] We now offer a 1MB Apple Pay SDK module intended for use in an App Clip. Visit [our App Clips docs](https://stripe.com/docs/apple-pay#app-clips) for details.
* `Stripe` now requires `StripeApplePay`. See `MIGRATING.md` for more info.
* [Added] Added a convenience initializer to create an STPCardParams from an STPPaymentMethodParams.

### PaymentSheet
* [Changed] The "save this card" checkbox in PaymentSheet is now unchecked by default in non-US countries.
* [Fixed] Fixes issue that could cause symbol name collisions when using Objective-C
* [Fixed] Fixes potential crash when using PaymentSheet with SwiftUI

## 21.11.1 2022-01-10
* Fixes a build warning in SPM caused by an invalid Package.swift file.

## 21.11.0 2022-01-04
* [Changed] The maximum `identity_document` file upload size has been increased, improving the quality of compressed images. See https://stripe.com/docs/file-upload
* [Fixed] The maximum `dispute_evidence` file upload size has been decreased to match server requirements, preventing the server from rejecting uploads that exceeded 5MB. See https://stripe.com/docs/file-upload
* [Added] PaymentSheet now supports Afterpay / Clearpay, EPS, Giropay, Klarna, Paypal (private beta), and P24.

## 21.10.0 2021-12-14
* Added API bindings for Klarna
* `StripeIdentity` now requires `StripeCameraCore`. See `MIGRATING.md` for more info.
* Releasing `StripeCardScan` Beta iOS SDK
* Fixes a bug where the text field would cause a crash when typing a space (U+0020) followed by pressing the backspace key on iPad. [#1907](https://github.com/stripe/stripe-ios/issues/1907) (Thanks [buhikon](https://github.com/buhikon)!)

## 21.9.1 2021-12-02
* Fixes a build warning caused by a duplicate NSURLComponents+Stripe.swift file.

## 21.9.0 2021-10-18
### PaymentSheet
This release adds several new features to PaymentSheet, our drop-in UI integration:

#### More supported payment methods
The list of supported payment methods depends on your integration.
If you’re using a PaymentIntent, we support:
- Card
- SEPA Debit, bancontact, iDEAL, sofort

If you’re using a PaymentIntent with `setup_future_usage` or a SetupIntent, we support:
- Card
- Apple/GooglePay

Note: To enable SEPA Debit and sofort, set `PaymentSheet.configuration.allowsDelayedPaymentMethods` to `true` on the client.
These payment methods can't guarantee you will receive funds from your customer at the end of the checkout because they take time to settle. Don't enable these if your business requires immediate payment (e.g., an on-demand service). See https://stripe.com/payments/payment-methods-guide

#### Pre-fill billing details
PaymentSheet collects billing details like name and email for certain payment methods. Pre-fill these fields to save customers time by setting `PaymentSheet.Configuration.defaultBillingDetails`.

#### Save payment methods on payment
> This is currently only available for cards + Apple/Google Pay.

PaymentSheet supports PaymentIntents with `setup_future_usage` set. This property tells us to save the payment method for future use (e.g., taking initial payment of a recurring subscription).
When set, PaymentSheet hides the 'Save this card for future use' checkbox and always saves.

#### SetupIntent support
> This is currently only available for cards + Apple/Google Pay.

Initialize PaymentSheet with a SetupIntent to set up cards for future use without charging.

#### Smart payment method ordering
When a customer is adding a new payment method, PaymentSheet uses information like the customers region to show the most relevant payment methods first.

#### Other changes
* Postal code collection for cards is now limited to US, CA, UK
* Fixed SwiftUI memory leaks [Issue #1881](https://github.com/stripe/stripe-ios/issues/1881)
* Added "hint" for error messages
* Adds many new localizations. The SDK now localizes in the following languages: bg-BG,ca-ES,cs-CZ,da,de,el-GR,en-GB,es-419,es,et-EE,fi,fil,fr-CA,fr,hr,hu,id,it,ja,ko,lt-LT,lv-LV,ms-MY,mt,nb,nl,nn-NO,pl-PL,pt-BR,pt-PT,ro-RO,ru,sk-SK,sl-SI,sv,tk,tr,vi,zh-Hans,zh-Hant,zh-HK
* `Stripe` and `StripeIdentity` now require `StripeUICore`. See `MIGRATING.md` for more info.

## 21.8.1 2021-08-10
* Fixes an issue with image loading when using Swift Package Manager.
* Temporarily disabled WeChat Pay support in PaymentMethods.
* The `Stripe` module now requires `StripeCore`. See `MIGRATING.md` for more info.

## 21.8.0 2021-08-04
* Fixes broken card scanning links. (Thanks [ricsantos](https://github.com/ricsantos))
* Fixes accessibilityLabel for postal code field. (Thanks [romanilchyshyndepop](https://github.com/romanilchyshyndepop))
* Improves compile time by 30% [#1846](https://github.com/stripe/stripe-ios/pull/1846) (Thanks [JonathanDowning](https://github.com/JonathanDowning)!)
* Releasing `StripeIdentity` iOS SDK for use with [Stripe Identity](https://stripe.com/identity).

## 21.7.0 2021-07-07
* Fixes an issue with `additionaDocument` field typo [#1833](https://github.com/stripe/stripe-ios/issues/1833)
* Adds support for WeChat Pay to PaymentMethods
* Weak-links SwiftUI [#1828](https://github.com/stripe/stripe-ios/issues/1828)
* Adds 3DS2 support for Cartes Bancaires
* Fixes an issue with camera rotation during card scanning on iPad
* Fixes an issue where PaymentSheet could cause conflicts when included in an app that also includes PanModal [#1818](https://github.com/stripe/stripe-ios/issues/1818)
* Fixes an issue with building on Xcode 13 [#1822](https://github.com/stripe/stripe-ios/issues/1822)
* Fixes an issue where overriding STPPaymentCardTextField's `brandImage()` func had no effect [#1827](https://github.com/stripe/stripe-ios/issues/1827)
* Fixes documentation typo. (Thanks [iAugux](https://github.com/iAugux))

## 21.6.0 2021-05-27
* Adds `STPCardFormView`, a UI component that collects card details
* Adds 'STPRadarSession'. Note this requires additional Stripe permissions to use.

## 21.5.1 2021-05-07
* Fixes the `PaymentSheet` API not being public.
* Fixes an issue with missing headers. (Thanks [jctrouble](https://github.com/jctrouble)!)

## 21.5.0 2021-05-06
* Adds the `PaymentSheet`(https://stripe.dev/stripe-ios/docs/Classes/PaymentSheet.html) API, a prebuilt payment UI.
* Fixes Mac Catalyst support in Xcode 12.5 [#1797](https://github.com/stripe/stripe-ios/issues/1797)
* Fixes `STPPaymentCardTextField` not being open [#1768](https://github.com/stripe/stripe-ios/issues/1797)

## 21.4.0 2021-04-08
* Fixed warnings in Xcode 12.5. [#1772](https://github.com/stripe/stripe-ios/issues/1772)
* Fixes a layout issue when confirming payments in SwiftUI. [#1761](https://github.com/stripe/stripe-ios/issues/1761) (Thanks [mvarie](https://github.com/mvarie)!)
* Fixes a potential race condition when finalizing 3DS2 confirmations.
* Fixes an issue where a 3DS2 transaction could result in an incorrect error message when the card number is incorrect. [#1778](https://github.com/stripe/stripe-ios/issues/1778)
* Fixes an issue where `STPPaymentHandler.shared().handleNextAction` sometimes didn't return a `handleActionError`. [#1769](https://github.com/stripe/stripe-ios/issues/1769)
* Fixes a layout issue when confirming payments in SwiftUI. [#1761](https://github.com/stripe/stripe-ios/issues/1761) (Thanks [mvarie](https://github.com/mvarie)!)
* Fixes an issue with opening URLs on Mac Catalyst
* Fixes an issue where OXXO next action is mistaken for a cancel in STPPaymentHandler
* SetupIntents for iDEAL, Bancontact, EPS, and Sofort will now send the required mandate information.
* Adds support for BLIK.
* Adds `decline_code` information to STPError. [#1755](https://github.com/stripe/stripe-ios/issues/1755)
* Adds support for SetupIntents to STPApplePayContext
* Allows STPPaymentCardTextField to be subclassed. [#1768](https://github.com/stripe/stripe-ios/issues/1768)

## 21.3.1 2021-03-25
* Adds support for Maestro in Apple Pay on iOS 12 or later.

## 21.3.0 2021-02-18
* Adds support for SwiftUI in custom integration using the `STPPaymentCardTextField.Representable` View and the `.paymentConfirmationSheet()` ViewModifier. See `IntegrationTester` for usage examples.
* Removes the UIViewController requirement from STPApplePayContext, allowing it to be used in SwiftUI.
* Fixes an issue where `STPPaymentOptionsViewController` could fail to register a card. [#1758](https://github.com/stripe/stripe-ios/issues/1758)
* Fixes an issue where some UnionPay test cards were marked as invalid. [#1759](https://github.com/stripe/stripe-ios/issues/1759)
* Updates tests to run on Carthage 0.37 with .xcframeworks.


## 21.2.1 2021-01-29
* Fixed an issue where a payment card text field could resize incorrectly on smaller devices or with certain languages. [#1600](https://github.com/stripe/stripe-ios/issues/1600)
* Fixed an issue where the SDK could always return English strings in certain situations. [#1677](https://github.com/stripe/stripe-ios/pull/1677) (Thanks [glaures-ioki](https://github.com/glaures-ioki)!)
* Fixed an issue where an STPTheme had no effect on the navigation bar. [#1753](https://github.com/stripe/stripe-ios/pull/1753) (Thanks  [@rbenna](https://github.com/rbenna)!)
* Fixed handling of nil region codes. [#1752](https://github.com/stripe/stripe-ios/issues/1752)
* Fixed an issue preventing card scanning from being disabled. [#1751](https://github.com/stripe/stripe-ios/issues/1751)
* Fixed an issue with enabling card scanning in an app with a localized Info.plist.[#1745](https://github.com/stripe/stripe-ios/issues/1745)
* Added a missing additionalDocument parameter to STPConnectAccountIndividualVerification.
* Added support for Afterpay/Clearpay.

## 21.2.0 2021-01-06
* Stripe3DS2 is now open source software under the MIT License.
* Fixed various issues with bundling Stripe3DS2 in Cocoapods and Swift Package Manager. All binary dependencies have been removed.
* Fixed an infinite loop during layout on small screen sizes. [#1731](https://github.com/stripe/stripe-ios/issues/1731)
* Fixed issues with missing image assets when using Cocoapods. [#1655](https://github.com/stripe/stripe-ios/issues/1655) [#1722](https://github.com/stripe/stripe-ios/issues/1722)
* Fixed an issue which resulted in unnecessary queries to the BIN information service.
* Adds the ability to `attach` and `detach` PaymentMethod IDs to/from a CustomerContext. [#1729](https://github.com/stripe/stripe-ios/issues/1729)
* Adds support for NetBanking.

## 21.1.0 2020-12-07
* Fixes a crash during manual confirmation of a 3DS2 payment. [#1725](https://github.com/stripe/stripe-ios/issues/1725)
* Fixes an issue that could cause some image assets to be missing in certain configurations. [#1722](https://github.com/stripe/stripe-ios/issues/1722)
* Fixes an issue with confirming Alipay transactions.
* Re-exposes `cardNumber` parameter in `STPPaymentCardTextField`.
* Adds support for UPI.

## 21.0.1 2020-11-19
* Fixes an issue with some initializers not being exposed publicly following the [conversion to Swift](https://stripe.com/docs/mobile/ios/sdk-21-migration).
* Updates GrabPay integration to support synchronous updates.

## 21.0.0 2020-11-18
* The SDK is now written in Swift, and some manual changes are required. Migration instructions are available at [https://stripe.com/docs/mobile/ios/sdk-21-migration](https://stripe.com/docs/mobile/ios/sdk-21-migration).
* Adds full support for Apple silicon.
* Xcode 12.2 is now required.

## 20.1.1 2020-10-23
* Fixes an issue when using Cocoapods 1.10 and Xcode 12. [#1683](https://github.com/stripe/stripe-ios/pull/1683)
* Fixes a warning when using Swift Package Manager. [#1675](https://github.com/stripe/stripe-ios/pull/1675)

## 20.1.0 2020-10-15
* Adds support for OXXO. [#1592](https://github.com/stripe/stripe-ios/pull/1592)
* Applies a workaround for various bugs in Swift Package Manager. [#1671](https://github.com/stripe/stripe-ios/pull/1671) Please see [#1673](https://github.com/stripe/stripe-ios/issues/1673) for additional notes when using Xcode 12.0.
* Card scanning now works when the device's orientation is unknown. [#1659](https://github.com/stripe/stripe-ios/issues/1659)
* The expiration date field's Simplified Chinese localization has been corrected. (Thanks [cythb](https://github.com/cythb)!) [#1654](https://github.com/stripe/stripe-ios/pull/1654)

## 20.0.0 2020-09-14
* [Card scanning](https://github.com/stripe/stripe-ios#card-scanning) is now built into STPAddCardViewController. Card.io support has been removed. [#1629](https://github.com/stripe/stripe-ios/pull/1629)
* Shrunk the SDK from 1.3MB when compressed & thinned to 0.7MB, allowing for easier App Clips integration. [#1643](https://github.com/stripe/stripe-ios/pull/1643)
* Swift Package Manager, Apple Silicon, and Catalyst are now fully supported on Xcode 12. [#1644](https://github.com/stripe/stripe-ios/pull/1644)
* Adds support for 19-digit cards. [#1608](https://github.com/stripe/stripe-ios/pull/1608)
* Adds GrabPay and Sofort as PaymentMethod. [#1627](https://github.com/stripe/stripe-ios/pull/1627)
* Drops support for iOS 10. [#1643](https://github.com/stripe/stripe-ios/pull/1643)

## 19.4.0 2020-08-13
* `pkPaymentErrorForStripeError` no longer returns PKPaymentUnknownErrors. Instead, it returns the original NSError back, resulting in dismissal of the Apple Pay sheet. This means ApplePayContext dismisses the Apple Pay sheet for all errors that aren't specifically PKPaymentError types.
* `metadata` fields are no longer populated on retrieved Stripe API objects and must be fetched on your server using your secret key. If this is causing issues with your deployed app versions please reach out to [Stripe Support](https://support.stripe.com/?contact=true). These fields have been marked as deprecated and will be removed in a future SDK version.

## 19.3.0 2020-05-28
* Adds giropay PaymentMethod bindings [#1569](https://github.com/stripe/stripe-ios/pull/1569)
* Adds Przelewy24 (P24) PaymentMethod bindings [#1556](https://github.com/stripe/stripe-ios/pull/1556)
* Adds Bancontact PaymentMethod bindings [#1565](https://github.com/stripe/stripe-ios/pull/1565)
* Adds EPS PaymentMethod bindings [#1578](https://github.com/stripe/stripe-ios/pull/1578)
* Replaces es-AR localization with es-419 for full Latin American Spanish support and updates multiple localizations [#1549](https://github.com/stripe/stripe-ios/pull/1549) [#1570](https://github.com/stripe/stripe-ios/pull/1570)
* Fixes missing custom number placeholder in `STPPaymentCardTextField` [#1576](https://github.com/stripe/stripe-ios/pull/1576)
* Adds tabbing on external keyboard support to `STPAUBECSFormView` and correctly types it as a `UIView` instead of `UIControl` [#1580](https://github.com/stripe/stripe-ios/pull/1580)

## 19.2.0 2020-05-01
* Adds ability to attach shipping details when confirming PaymentIntents [#1558](https://github.com/stripe/stripe-ios/pull/1558)
* `STPApplePayContext` now provides shipping details in the `applePayContext:didCreatePaymentMethod:paymentInformation:completion:` delegate method and automatically attaches shipping details to PaymentIntents (unless manual confirmation)[#1561](https://github.com/stripe/stripe-ios/pull/1561)
* Adds support for the BECS Direct Debit payment method for Stripe users in Australia [#1547](https://github.com/stripe/stripe-ios/pull/1547)

## 19.1.1 2020-04-28
* Add advancedFraudSignalsEnabled property [#1560](https://github.com/stripe/stripe-ios/pull/1560)

## 19.1.0 2020-04-15
* Relaxes need for dob for full name connect account (`STPConnectAccountIndividualParams`). [#1539](https://github.com/stripe/stripe-ios/pull/1539)
* Adds Chinese (Traditional) and Chinese (Hong Kong) localizations [#1536](https://github.com/stripe/stripe-ios/pull/1536)
* Adds `STPApplePayContext`, a helper class for Apple Pay. [#1499](https://github.com/stripe/stripe-ios/pull/1499)
* Improves accessibility [#1513](https://github.com/stripe/stripe-ios/pull/1513), [#1504](https://github.com/stripe/stripe-ios/pull/1504)
* Adds support for the Bacs Direct Debit payment method [#1487](https://github.com/stripe/stripe-ios/pull/1487)
* Adds support for 16 digit Diners Club cards [#1498](https://github.com/stripe/stripe-ios/pull/1498)

## 19.0.1 2020-03-24
* Fixes an issue building with Xcode 11.4 [#1526](https://github.com/stripe/stripe-ios/pull/1526)

## 19.0.0 2020-02-12
* Deprecates the `STPAPIClient` `initWithConfiguration:` method. Set the `configuration` property on the `STPAPIClient` instance instead. [#1474](https://github.com/stripe/stripe-ios/pull/1474)
* Deprecates `publishableKey` and `stripeAccount` properties of `STPPaymentConfiguration`. See [MIGRATING.md](https://github.com/stripe/stripe-ios/blob/master/MIGRATING.md) for more details. [#1474](https://github.com/stripe/stripe-ios/pull/1474)
* Adds explicit STPAPIClient properties on all SDK components that make API requests. These default to `[STPAPIClient sharedClient]`. This is a breaking change for some users of `stripeAccount`. See [MIGRATING.md](https://github.com/stripe/stripe-ios/blob/master/MIGRATING.md) for more details. [#1469](https://github.com/stripe/stripe-ios/pull/1469)
* The user's postal code is now collected by default in countries that support postal codes. We always recommend collecting a postal code to increase card acceptance rates and reduce fraud. See [MIGRATING.md](https://github.com/stripe/stripe-ios/blob/master/MIGRATING.md) for more details. [#1479](https://github.com/stripe/stripe-ios/pull/1479)

## 18.4.0 2020-01-15
* Adds support for Klarna Pay on Sources API [#1444](https://github.com/stripe/stripe-ios/pull/1444)
* Compresses images using `pngcrush` to reduce SDK size [#1471](https://github.com/stripe/stripe-ios/pull/1471)
* Adds support for CVC recollection in PaymentIntent confirm [#1473](https://github.com/stripe/stripe-ios/pull/1473)
* Fixes a race condition when setting `defaultPaymentMethod` on `STPPaymentOptionsViewController` [#1476](https://github.com/stripe/stripe-ios/pull/1476)

## 18.3.0 2019-12-3
* STPAddCardViewControllerDelegate methods previously removed in v16.0.0 are now marked as deprecated, to help migrating users [#1439](https://github.com/stripe/stripe-ios/pull/1439)
* Fixes an issue where canceling 3DS authentication could leave PaymentIntents in an inaccurate `requires_action` state [#1443](https://github.com/stripe/stripe-ios/pull/1443)
* Fixes text color for large titles [#1446](https://github.com/stripe/stripe-ios/pull/1446)
* Re-adds support for pre-selecting the last selected payment method in STPPaymentContext and STPPaymentOptionsViewController. [#1445](https://github.com/stripe/stripe-ios/pull/1445)
* Fix crash when adding/removing postal code cells [#1450](https://github.com/stripe/stripe-ios/pull/1450)

## 18.2.0 2019-10-31
* Adds support for creating tokens with the last 4 digits of an SSN [#1432](https://github.com/stripe/stripe-ios/pull/1432)
* Renames Standard Integration to Basic Integration

## 18.1.0 2019-10-29
* Adds localizations for English (Great Britain), Korean, Russian, and Turkish [#1373](https://github.com/stripe/stripe-ios/pull/1373)
* Adds support for SEPA Debit as a PaymentMethod [#1415](https://github.com/stripe/stripe-ios/pull/1415)
* Adds support for custom SEPA Debit Mandate params with PaymentMethod [#1420](https://github.com/stripe/stripe-ios/pull/1420)
* Improves postal code UI for users with mismatched regions [#1302](https://github.com/stripe/stripe-ios/issues/1302)
* Fixes a potential crash when presenting the add card view controller [#1426](https://github.com/stripe/stripe-ios/issues/1426)
* Adds offline status checking to FPX payment flows [#1422](https://github.com/stripe/stripe-ios/pull/1422)
* Adds support for push provisions for Issuing users [#1396](https://github.com/stripe/stripe-ios/pull/1396)

## 18.0.0 2019-10-04
* Adds support for building on macOS 10.15 with Catalyst. Use the .xcframework file attached to the release in GitHub. Cocoapods support is coming soon. [#1364](https://github.com/stripe/stripe-ios/issues/1364)
* Errors from the Payment Intents API are now localized by default. See [MIGRATING.md](https://github.com/stripe/stripe-ios/blob/master/MIGRATING.md) for details.
* Adds support for FPX in Standard Integration. [#1390](https://github.com/stripe/stripe-ios/pull/1390)
* Simplified Apple Pay integration when using 3DS2. [#1386](https://github.com/stripe/stripe-ios/pull/1386)
* Improved autocomplete behavior for some STPPaymentHandler blocks. [#1403](https://github.com/stripe/stripe-ios/pull/1403)
* Fixed spurious `keyboardWillAppear` messages triggered by STPPaymentTextCard. [#1393](https://github.com/stripe/stripe-ios/pull/1393)
* Fixed an issue with non-numeric placeholders in STPPaymentTextCard. [#1394](https://github.com/stripe/stripe-ios/pull/1394)
* Dropped support for iOS 9. Please continue to use 17.0.2 if you need to support iOS 9.

## 17.0.2 2019-09-24
* Fixes an error that could prevent a 3D Secure 2 challenge dialog from appearing in certain situations.
* Improved VoiceOver support. [#1384](https://github.com/stripe/stripe-ios/pull/1384)
* Updated Apple Pay and Mastercard branding. [#1374](https://github.com/stripe/stripe-ios/pull/1374)
* Updated the Standard Integration example app to use automatic confirmation. [#1363](https://github.com/stripe/stripe-ios/pull/1363)
* Added support for collecting email addresses and phone numbers from Apple Pay. [#1372](https://github.com/stripe/stripe-ios/pull/1372)
* Introduced support for FPX payments. (Invite-only Beta) [#1375](https://github.com/stripe/stripe-ios/pull/1375)

## 17.0.1 2019-09-09
* Cancellation during the 3DS2 flow will no longer cause an unexpected error. [#1353](https://github.com/stripe/stripe-ios/pull/1353)
* Large Title UIViewControllers will no longer have a transparent background in iOS 13. [#1362](https://github.com/stripe/stripe-ios/pull/1362)
* Adds an `availableCountries` option to STPPaymentConfiguration, allowing one to limit the list of countries in the address entry view. [#1327](https://github.com/stripe/stripe-ios/pull/1327)
* Fixes a crash when using card.io. [#1357](https://github.com/stripe/stripe-ios/pull/1357)
* Fixes an issue with birthdates when creating a Connect account. [#1361](https://github.com/stripe/stripe-ios/pull/1361)
* Updates example code to Swift 5. [#1354](https://github.com/stripe/stripe-ios/pull/1354)
* The default value of `[STPTheme translucentNavigationBar]` is now `YES`. [#1367](https://github.com/stripe/stripe-ios/pull/1367)

## 17.0.0 2019-09-04
* Adds support for iOS 13, including Dark Mode and minor bug fixes. [#1307](https://github.com/stripe/stripe-ios/pull/1307)
* Updates API version from 2015-10-12 to 2019-05-16 [#1254](https://github.com/stripe/stripe-ios/pull/1254)
  * Adds `STPSourceRedirectStatusNotRequired` to `STPSourceRedirectStatus`.  Previously, optional redirects were marked as `STPSourceRedirectStatusSucceeded`.
  * Adds `STPSourceCard3DSecureStatusRecommended` to `STPSourceCard3DSecureStatus`.
  * Removes `STPLegalEntityParams`.  Initialize an `STPConnectAccountParams` with an `individual` or `company` dictionary instead. See https://stripe.com/docs/api/tokens/create_account#create_account_token-account
* Changes the `STPPaymentContextDelegate paymentContext:didCreatePaymentResult:completion:` completion block type to `STPPaymentStatusBlock`, to let you inform the context that the user canceled.
* Adds initial support for WeChat Pay. [#1326](https://github.com/stripe/stripe-ios/pull/1326)
* The user's billing address will now be included when creating a PaymentIntent from an Apple Pay token. [#1334](https://github.com/stripe/stripe-ios/pull/1334)


## 16.0.7 2019-08-23
* Fixes STPThreeDSUICustomization not initializing defaults correctly. [#1303](https://github.com/stripe/stripe-ios/pull/1303)
* Fixes STPPaymentHandler treating post-authentication errors as authentication errors [#1291](https://github.com/stripe/stripe-ios/pull/1291)
* Removes preferredStatusBarStyle from STPThreeDSUICustomization, see STPThreeDSNavigationBarCustomization.barStyle instead [#1308](https://github.com/stripe/stripe-ios/pull/1308)

## 16.0.6 2019-08-13
* Adds a method to STPAuthenticationContext allowing you to configure the SFSafariViewController presented for web-based authentication.
* Adds STPAddress initializer that takes STPPaymentMethodBillingDetails. [#1278](https://github.com/stripe/stripe-ios/pull/1278)
* Adds convenience method to populate STPUserInformation with STPPaymentMethodBillingDetails. [#1278](https://github.com/stripe/stripe-ios/pull/1278)
* STPShippingAddressViewController prefills billing address for PaymentMethods too now, not just Card. [#1278](https://github.com/stripe/stripe-ios/pull/1278)
* Update libStripe3DS2.a to avoid a conflict with Firebase. [#1293](https://github.com/stripe/stripe-ios/issues/1293)

## 16.0.5 2019-08-09
* Fixed an compatibility issue when building with certain Cocoapods configurations. [#1288](https://github.com/stripe/stripe-ios/issues/1288)

## 16.0.4 2019-08-08
* Improved compatibility with other OpenSSL-using libraries. [#1265](https://github.com/stripe/stripe-ios/issues/1265)
* Fixed compatibility with Xcode 10.1. [#1273](https://github.com/stripe/stripe-ios/issues/1273)
* Fixed an issue where STPPaymentContext could be left in a bad state when cancelled. [#1284](https://github.com/stripe/stripe-ios/pull/1284)

## 16.0.3 2019-08-01
* Changes to code obfuscation, resolving an issue with App Store review [#1269](https://github.com/stripe/stripe-ios/pull/1269)
* Adds Apple Pay support to STPPaymentHandler [#1264](https://github.com/stripe/stripe-ios/pull/1264)

## 16.0.2 2019-07-29
* Adds API to let users set a default payment option for Standard Integration [#1252](https://github.com/stripe/stripe-ios/pull/1252)
* Removes querying the Advertising Identifier (IDFA).
* Adds customizable UIStatusBarStyle to STDSUICustomization.

## 16.0.1 2019-07-25
* Migrates Stripe3DS2.framework to libStripe3DS2.a, resolving an issue with App Store validation. [#1246](https://github.com/stripe/stripe-ios/pull/1246)
* Fixes a crash in STPPaymentHandler. [#1244](https://github.com/stripe/stripe-ios/pull/1244)

## 16.0.0 2019-07-18
* Migrates STPPaymentCardTextField.cardParams property type from STPCardParams to STPPaymentMethodCardParams
* STPAddCardViewController:
    * Migrates addCardViewController:didCreateSource:completion: and addCardViewController:didCreateToken:completion: to addCardViewController:didCreatePaymentMethod:completion
    * Removes managedAccountCurrency property - there’s no equivalent parameter necessary for PaymentMethods.
* STPPaymentOptionViewController now shows, adds, removes PaymentMethods instead of Source/Tokens.
* STPCustomerContext, STPBackendAPIAdapter:
    * Removes selectDefaultCustomerSource:completion: -  Users must explicitly select their Payment Method of choice.
    * Migrates detachSourceFromCustomer:completion:, attachSourceToCustomer:completion to detachPaymentMethodFromCustomer:completion:, attachPaymentMethodToCustomer:completion:
    * Adds listPaymentMethodsForCustomerWithCompletion: - the Customer object doesn’t contain attached Payment Methods; you must fetch it from the Payment Methods API.
* STPPaymentContext now uses the new Payment Method APIs listed above instead of Source/Token, and returns the reworked STPPaymentResult containing a PaymentMethod.
* Migrates STPPaymentResult.source to paymentMethod of type STPPaymentMethod
* Deprecates STPPaymentIntentAction* types, replaced by STPIntentAction*. [#1208](https://github.com/stripe/stripe-ios/pull/1208)
  * Deprecates `STPPaymentIntentAction`, replaced by `STPIntentAction`
  * Deprecates `STPPaymentIntentActionType`, replaced by `STPIntentActionType`
  * Deprecates `STPPaymentIntentActionRedirectToURL`, replaced by `STPIntentActionTypeRedirectToURL`
* Adds support for SetupIntents.  See https://stripe.com/docs/payments/cards/saving-cards#saving-card-without-payment
* Adds support for 3DS2 authentication.  See https://stripe.com/docs/mobile/ios/authentication

## 15.0.1 2019-04-16
* Adds configurable support for JCB (Apple Pay). [#1158](https://github.com/stripe/stripe-ios/pull/1158)
* Updates sample apps to use `PaymentIntents` and `PaymentMethods` where available. [#1159](https://github.com/stripe/stripe-ios/pull/1159)
* Changes `STPPaymentMethodCardParams` `expMonth` and `expYear` property types to `NSNumber *` to fix a bug using Apple Pay. [#1161](https://github.com/stripe/stripe-ios/pull/1161)

## 15.0.0 2019-3-19
* Renames all former references to 'PaymentMethod' to 'PaymentOption'. See [MIGRATING.md](/MIGRATING.md) for more details. [#1139](https://github.com/stripe/stripe-ios/pull/1139)
  * Renames `STPPaymentMethod` to `STPPaymentOption`
  * Renames `STPPaymentMethodType` to `STPPaymentOptionType`
  * Renames `STPApplePaymentMethod` to `STPApplePayPaymentOption`
  * Renames `STPPaymentMethodTuple` to `STPPaymentOptionTuple`
  * Renames `STPPaymentMethodsViewController` to `STPPaymentOptionsViewController`
  * Renames all properties, methods, comments referencing 'PaymentMethod' to 'PaymentOption'
* Rewrites `STPaymentMethod` and `STPPaymentMethodType` to match the [Stripe API](https://stripe.com/docs/api/payment_methods/object). [#1140](https://github.com/stripe/stripe-ios/pull/1140).
* Adds `[STPAPI createPaymentMethodWithParams:completion:]`, which creates a PaymentMethod. [#1141](https://github.com/stripe/stripe-ios/pull/1141)
* Adds `paymentMethodParams` and `paymentMethodId` to `STPPaymentIntentParams`.  You can now confirm a PaymentIntent with a PaymentMethod. [#1142](https://github.com/stripe/stripe-ios/pull/1142)
* Adds `paymentMethodTypes` to `STPPaymentIntent`.
* Deprecates several Source-named properties, based on changes to the [Stripe API](https://stripe.com/docs/upgrades#2019-02-11). [#1146](https://github.com/stripe/stripe-ios/pull/1146)
  * Deprecates `STPPaymentIntentParams.saveSourceToCustomer`, replaced by `savePaymentMethod`
  * Deprecates `STPPaymentIntentsStatusRequiresSource`, replaced by `STPPaymentIntentsStatusRequiresPaymentMethod`
  * Deprecates `STPPaymentIntentsStatusRequiresSourceAction`, replaced by `STPPaymentIntentsStatusRequiresAction`
  * Deprecates `STPPaymentIntentSourceAction`, replaced by `STPPaymentIntentAction`
  * Deprecates `STPPaymentSourceActionAuthorizeWithURL`, replaced by `STPPaymentActionRedirectToURL`
  * Deprecates `STPPaymentIntent.nextSourceAction`, replaced by `nextAction`
* Added new localizations for the following languages [#1050](https://github.com/stripe/stripe-ios/pull/1050)
  * Danish
  * Spanish (Argentina/Latin America)
  * French (Canada)
  * Norwegian
  * Portuguese (Brazil)
  * Portuguese (Portugal)
  * Swedish
* Deprecates `STPEphemeralKeyProvider`, replaced by `STPCustomerEphemeralKeyProvider`.  We now allow for ephemeral keys that are not customer [#1131](https://github.com/stripe/stripe-ios/pull/1131)
* Adds CVC image for Amex cards [#1046](https://github.com/stripe/stripe-ios/pull/1046)
* Fixed `STPPaymentCardTextField.nextFirstResponderField` to never return nil [#1059](https://github.com/stripe/stripe-ios/pull/1059)
* Improves return key functionality for `STPPaymentCardTextField`, `STPAddCardViewController` [#1059](https://github.com/stripe/stripe-ios/pull/1059)
* Add postal code support for Saudi Arabia [#1127](https://github.com/stripe/stripe-ios/pull/1127)
* CVC field updates validity if card number/brand change [#1128](https://github.com/stripe/stripe-ios/pull/1128)

## 14.0.0 2018-11-14
* Changes `STPPaymentCardTextField`, which now copies the `cardParams` property. See [MIGRATING.md](/MIGRATING.md) for more details. [#1031](https://github.com/stripe/stripe-ios/pull/1031)
* Renames `STPPaymentIntentParams.returnUrl` to `STPPaymentIntentParams.returnURL`. [#1037](https://github.com/stripe/stripe-ios/pull/1037)
* Removes `STPPaymentIntent.returnUrl` and adds `STPPaymentIntent.nextSourceAction`, based on changes to the [Stripe API](https://stripe.com/docs/upgrades#2018-11-08). [#1038](https://github.com/stripe/stripe-ios/pull/1038)
* Adds `STPVerificationParams.document_back` property. [#1017](https://github.com/stripe/stripe-ios/pull/1017)
* Fixes bug in `STPPaymentMethodsViewController` where selected payment method changes back if it wasn't dismissed in the `didFinish` delegate method. [#1020](https://github.com/stripe/stripe-ios/pull/1020)

## 13.2.0 2018-08-14
* Adds `STPPaymentMethod` protocol implementation for `STPSource`. You can now call `image`/`templatedImage`/`label` on a source. [#976](https://github.com/stripe/stripe-ios/pull/976)
* Fixes crash in `STPAddCardViewController` with some prefilled billing addresses [#1004](https://github.com/stripe/stripe-ios/pull/1004)
* Fixes `STPPaymentCardTextField` layout issues on small screens [#1009](https://github.com/stripe/stripe-ios/pull/1009)
* Fixes hidden text fields in `STPPaymentCardTextField` from being read by VoiceOver [#1012](https://github.com/stripe/stripe-ios/pull/1012)
* Updates example app to add client-side metadata `charge_request_id` to requests to `example-ios-backend` [#1008](https://github.com/stripe/stripe-ios/pull/1008)

## 13.1.0 2018-07-13
* Adds `STPPaymentIntent` to support PaymentIntents. [#985](https://github.com/stripe/stripe-ios/pull/985), [#986](https://github.com/stripe/stripe-ios/pull/986), [#987](https://github.com/stripe/stripe-ios/pull/987), [#988](https://github.com/stripe/stripe-ios/pull/988)
* Reduce `NSURLSession` memory footprint. [#969](https://github.com/stripe/stripe-ios/pull/969)
* Fixes invalid JSON error when deleting `Card` from a `Customer`. [#992](https://github.com/stripe/stripe-ios/pull/992)

## 13.0.3 2018-06-11
* Fixes payment method label overlapping the checkmark, for Amex on small devices [#952](https://github.com/stripe/stripe-ios/pull/952)
* Adds EPS and Multibanco support to `STPSourceParams` [#961](https://github.com/stripe/stripe-ios/pull/961)
* Adds `STPBillingAddressFieldsName` option to `STPBillingAddressFields` [#964](https://github.com/stripe/stripe-ios/pull/964)
* Fixes crash in `STPColorUtils.perceivedBrightnessForColor` [#954](https://github.com/stripe/stripe-ios/pull/954)
* Applies recommended project changes for Xcode 9.4 [#963](https://github.com/stripe/stripe-ios/pull/963)
* Fixes `[Stripe handleStripeURLCallbackWithURL:url]` incorrectly returning `NO` [#962](https://github.com/stripe/stripe-ios/pull/962)

## 13.0.2 2018-05-24
* Makes iDEAL `name` parameter optional, also accepts empty string as `nil` [#940](https://github.com/stripe/stripe-ios/pull/940)
* Adjusts scroll view content offset behavior when focusing on a text field [#943](https://github.com/stripe/stripe-ios/pull/943)

## 13.0.1 2018-05-17
* Fixes an issue in `STPRedirectContext` causing some redirecting sources to fail in live mode due to prematurely dismissing the `SFSafariViewController` during the initial redirects. [#937](https://github.com/stripe/stripe-ios/pull/937)

## 13.0.0 2018-04-26
* Removes Bitcoin source support. See MIGRATING.md. [#931](https://github.com/stripe/stripe-ios/pull/931)
* Adds Masterpass support to `STPSourceParams` [#928](https://github.com/stripe/stripe-ios/pull/928)
* Adds community submitted Norwegian (nb) translation. Thank @Nailer!
* Fixes example app usage of localization files (they were not able to be tested in Finnish and Norwegian before)
* Silences STPAddress deprecation warnings we ignore to stay compatible with older iOS versions
* Fixes "Card IO" link in full SDK reference [#913](https://github.com/stripe/stripe-ios/pull/913)

## 12.1.2 2018-03-16
* Updated the "62..." credit card number BIN range to show a UnionPay icon

## 12.1.1 2018-02-22
* Fix issue with apple pay token creation in PaymentContext, introduced by 12.1.0. [#899](https://github.com/stripe/stripe-ios/pull/899)
* Now matches clang static analyzer settings with Cocoapods, so you won't see any more analyzer issues. [#897](https://github.com/stripe/stripe-ios/pull/897)

## 12.1.0 2018-02-05
* Adds `createCardSources` to `STPPaymentConfiguration`. If you enable this option, when your user adds a card in the SDK's UI, a card source will be created and attached to their Stripe Customer. If this option is disabled (the default), a card token is created. For more information on card sources, see https://stripe.com/docs/sources/cards

## 12.0.1 2018-01-31
* Adding Visa Checkout support to `STPSourceParams` [#889](https://github.com/stripe/stripe-ios/pull/889)

## 12.0.0 2018-01-16
* Minimum supported iOS version is now 9.0.
  * If you need to support iOS 8, the last supported version is [11.5.0](https://github.com/stripe/stripe-ios/releases/tag/v11.5.0)
* Minimum supported Xcode version is now 9.0
* `AddressBook` framework support has been removed.
* `STPRedirectContext` will no longer retain itself for the duration of the redirect, you must explicitly maintain a reference to it yourself. [#846](https://github.com/stripe/stripe-ios/pull/846)
* `STPPaymentConfiguration.requiredShippingAddress` now is a set of `STPContactField` objects instead of a `PKAddressField` bitmask. [#848](https://github.com/stripe/stripe-ios/pull/848)
* See MIGRATING.md for more information on any of the previously mentioned breaking API changes.
* Pre-built view controllers now layout properly on iPhone X in landscape orientation, respecting `safeAreaInsets`. [#854](https://github.com/stripe/stripe-ios/pull/854)
* Fixes a bug in `STPAddCardViewController` that prevented users in countries without postal codes from adding a card when `requiredBillingFields = .Zip`. [#853](https://github.com/stripe/stripe-ios/pull/853)
* Fixes a bug in `STPPaymentCardTextField`. When completely filled out, it ignored calls to `becomeFirstResponder`. [#855](https://github.com/stripe/stripe-ios/pull/855)
* `STPPaymentContext` now has a `largeTitleDisplayMode` property, which you can use to control the title display mode in the navigation bar of our pre-built view controllers. [#849](https://github.com/stripe/stripe-ios/pull/849)
* Fixes a bug where `STPPaymentContext`'s `retryLoading` method would not re-retrieve the customer object, even after calling `STPCustomerContext`'s `clearCachedCustomer` method. [#863](https://github.com/stripe/stripe-ios/pull/863)
* `STPPaymentContext`'s `retryLoading` method will now always attempt to retrieve a new customer object, regardless of whether a cached customer object is available. Previously, this method was only intended for recovery from a loading error; if a customer had already been retrieved, `retryLoading` would do nothing. [#863](https://github.com/stripe/stripe-ios/pull/863)
* `STPCustomerContext` has a new property: `includeApplePaySources`. It is turned off by default. [#864](https://github.com/stripe/stripe-ios/pull/864)
* Adds `UITextContentType` support. This turns on QuickType suggestions for the name, email, and address fields; and uses a better keyboard for Payment Card fields. [#870](https://github.com/stripe/stripe-ios/pull/870)
* Fixes a bug that prevented redirects to the 3D Secure authentication flow when it was optional. [#878](https://github.com/stripe/stripe-ios/pull/878)
* `STPPaymentConfiguration` now has a `stripeAccount` property, which can be used to make API requests on behalf of a Connected account. [#875](https://github.com/stripe/stripe-ios/pull/875)
* Adds `- [STPAPIClient createTokenWithConnectAccount:completion:]`, which creates Tokens for Connect Accounts: (optionally) accepting the Terms of Service, and sending information about the legal entity. [#876](https://github.com/stripe/stripe-ios/pull/876)
* Fixes an iOS 11 bug in `STPPaymentCardTextField` that blocked tapping on the number field while editing the expiration or CVC on narrow devices (4" screens). [#883](https://github.com/stripe/stripe-ios/pull/883)

## 11.5.0 2017-11-09
* Adds a new helper method to `STPSourceParams` for creating reusable Alipay sources. [#811](https://github.com/stripe/stripe-ios/pull/811)
* Silences spurious availability warnings when using Xcode9 [#823](https://github.com/stripe/stripe-ios/pull/823)
* Auto capitalizes currency code when using `paymentRequestWithMerchantIdentifier ` to improve compatibility with iOS 11 `PKPaymentAuthorizationViewController` [#829](https://github.com/stripe/stripe-ios/pull/829)
* Fixes a bug in `STPRedirectContext` which caused `SFSafariViewController`-based redirects to incorrectly dismiss when switching apps. [#833](https://github.com/stripe/stripe-ios/pull/833)
* Fixes a bug that incorrectly offered users the option to "Use Billing Address" on the shipping address screen when there was no existing billing address to fill in. [#834](https://github.com/stripe/stripe-ios/pull/834)

## 11.4.0 2017-10-20
* Restores `[STPCard brandFromString:]` method which was marked as deprecated in a recent version [#801](https://github.com/stripe/stripe-ios/pull/801)
* Adds `[STPBankAccount metadata]` and `[STPCard metadata]` read-only accessors and improves annotation for `[STPSource metadata]` [#808](https://github.com/stripe/stripe-ios/pull/808)
* Un-deprecates `STPBackendAPIAdapter` and all associated methods. [#813](https://github.com/stripe/stripe-ios/pull/813)
* The `STPBackendAPIAdapter` protocol now includes two optional methods, `detachSourceFromCustomer` and `updateCustomerWithShipping`. If you've implemented a class conforming to `STPBackendAPIAdapter`, you may add implementations of these methods to support deleting cards from a customer and saving shipping info to a customer. [#813](https://github.com/stripe/stripe-ios/pull/813)
* Adds the ability to set custom footers on view controllers managed by the SDK. [#792](https://github.com/stripe/stripe-ios/pull/792)
* `STPPaymentMethodsViewController` will now display saved card sources in addition to saved card tokens. [#810](https://github.com/stripe/stripe-ios/pull/810)
* Fixes a bug where certain requests would return a generic failed to parse response error instead of the actual API error. [#809](https://github.com/stripe/stripe-ios/pull/809)

## 11.3.0 2017-09-13
* Adds support for creating `STPSourceParams` for P24 source [#779](https://github.com/stripe/stripe-ios/pull/779)
* Adds support for native app-to-app Alipay redirects [#783](https://github.com/stripe/stripe-ios/pull/783)
* Fixes crash when `paymentContext.hostViewController` is set to a `UINavigationController` [#786](https://github.com/stripe/stripe-ios/pull/786)
* Improves support and compatibility with iOS 11
  * Explicitly disable code coverage generation for compatibility with Carthage in Xcode 9 [#795](https://github.com/stripe/stripe-ios/pull/795)
  * Restore use of native "Back" buttons [#789](https://github.com/stripe/stripe-ios/pull/789)
* Changes and fixes methods on `STPCard`, `STPCardParams`, `STPBankAccount`, and `STPBankAccountParams` to bring card objects more in line with the rest of the API. See MIGRATING for further details.
  * `STPCard` and `STPCardParams` [#760](https://github.com/stripe/stripe-ios/pull/760)
  * `STPBankAccount` and `STPBankAccountParams` [#761](https://github.com/stripe/stripe-ios/pull/761)
* Adds nullability annotations to `STPPaymentMethod` protocol [#753](https://github.com/stripe/stripe-ios/pull/753)
* Improves the `[STPAPIResponseDecodable allResponseFields]` by removing all instances of `[NSNull null]` including ones that are nested. See MIGRATING.md. [#747](https://github.com/stripe/stripe-ios/pull/747)

## 11.2.0 2017-07-27
* Adds an option to allow users to delete payment methods from the `STPPaymentMethodsViewController`. Enabled by default but can disabled using the `canDeletePaymentMethods` property of `STPPaymentConfiguration`.
  * Screenshots: https://user-images.githubusercontent.com/28276156/28131357-7a353474-66ee-11e7-846c-b38277d111fd.png
* Adds a postal code field to `STPPaymentCardTextField`, configurable with `postalCodeEntryEnabled` and `postalCodePlaceholder`. Disabled by default.
* `STPCustomer`'s `shippingAddress` property is now correctly annotated as nullable.
* Removed `STPCheckoutUnknownError`, `STPCheckoutTooManyAttemptsError`, and `STPCustomerContextMissingKeyProviderError`. These errors will no longer occur.

## 11.1.0 2017-07-12
* Adds stripeAccount property to `STPAPIClient`, set this to perform API requests on behalf of a connected account
* Fixes the `routingNumber` property of `STPBankAccount` so that it is populated when the information is available
* Adds iOS Objective-C Style Guide

## 11.0.0 2017-06-27
* We've greatly simplified the integration for `STPPaymentContext`. See MIGRATING.md.
* As part of this new integration, we've added a new class, `STPCustomerContext`, which will automatically prefetch your customer and cache it for a brief interval. We recommend initializing your `STPCustomerContext` before your user enters your checkout flow so their payment methods are loaded in advance. If in addition to using `STPPaymentContext`, you create a separate `STPPaymentMethodsViewController` to let your customer manage their payment methods outside of your checkout flow, you can use the same instance of `STPCustomerContext` for both.
* We've added a `shippingAddress` property to `STPUserInformation`, which you can use to pre-fill your user's shipping information.
* `STPPaymentContext` will now save your user's shipping information to their Stripe customer object. Shipping information will automatically be pre-filled from the customer object for subsequent checkouts.
* Fixes nullability annotation for `[STPFile stringFromPurpose:]`. See MIGRATING.md.
* Adds description implementations to all public models, for easier logging and debugging.
* The card autofill via SMS feature of `STPPaymentContext` has been removed. See MIGRATING.md.

## 10.2.0 2017-06-19
* We've added a `paymentCountry` property to `STPPaymentContext`. This affects the countryCode of Apple Pay payments, and defaults to "US". You should set this to the country your Stripe account is in.
* `paymentRequestWithMerchantIdentifier:` has been deprecated. See MIGRATING.md
* If the card.io framework is present in your app, `STPPaymentContext` and `STPAddCardViewController` will show a "scan card" button.
* `STPAddCardViewController` will now attempt to auto-fill the users city and state from their entered Zip code (United States only)
* Polling for source object updates is deprecated. Check https://stripe.com/docs for the latest best practices on how to integrate with the sources API using webhooks.
* Fixes a crash in `STPCustomerDeserializer` when both data and error are nil.
* `paymentMethodsViewController:didSelectPaymentMethod:` is now optional.
* Updates the example apps to use Alamofire.

## 10.1.0 2017-05-05
* Adds STPRedirectContext, a helper class for handling redirect sources.
* STPAPIClient now supports tokenizing a PII number and uploading images.
* Updates STPPaymentCardTextField's icons to match Elements on the web. When the card number is invalid, the field will now display an error icon.
* The alignment of the new brand icons has changed to match the new CVC and error icons. If you use these icons via `STPImageLibrary`, you may need to adjust your layout.
* STPPaymentCardTextField's isValid property is now KVO-observable.
* When creating STPSourceParams for a SEPA debit source, address fields are now optional.
* `STPPaymentMethodsViewControllerDelegate` now has a separate `paymentMethodsViewControllerDidCancel:` callback, differentiating from successful method selections. You should make sure to also dismiss the view controller in that callback
* Because collecting some basic data on tokenization helps us detect fraud, we've removed the ability to disable analytics collection using `[Stripe disableAnalytics]`.

## 10.0.1 2017-03-16
* Fixes a bug where card sources didn't include the card owner's name.
* Fixes an issue where STPPaymentMethodsViewController didn't reload after adding a new payment method.

## 10.0.0 2017-03-06
* Adds support for creating, retrieving, and polling Sources. You can enable any payment methods available to you in the Dashboard.
  * https://stripe.com/docs/mobile/ios/sources
  * https://dashboard.stripe.com/account/payments/settings
* Updates the Objective-C example app to include example integrations using several different payment methods.
* Updates `STPCustomer` to include `STPSource` objects in its `sources` array if a customer has attached sources.
* Removes methods deprecated in Version 6.0.
* Fixes property declarations missing strong/nullable identifiers.

## 9.4.0 2017-02-03
* Adds button to billing/shipping entry screens to fill address information from the other one.
* Fixes and unifies view controller behavior around theming and nav bars.
* Adds month validity check to `validationStateForExpirationYear`
* Changes some Apple Pay images to better conform to official guidelines.
* Changes STPPaymentCardTextField's card number placeholder to "4242..."
* Updates STPPaymentCardTextField's CVC placeholder so that it changes to "CVV" for Amex cards

## 9.3.0 2017-01-05
* Fixes a regression introduced in v9.0.0 in which color in STPTheme is used as the background color for UINavigationBar
  * Note: This will cause navigation bar theming to work properly as described in the Stripe iOS docs, but you may need to audit your custom theme settings if you based them on the actual behavior of 9.0-9.2
* If the navigation bar has a theme different than the view controller's theme, STP view controllers will use the bar's theme to style it's UIBarButtonItems
* Adds a fallback to using main bundle for localized strings lookup if locale is set to a language the SDK doesn't support
* Adds method to get a string of a card brand from `STPCardBrand`
* Updated description of how to run tests in README
* Fixes crash when user cancels payment before STPBackendAPIAdapter methods finish
* Fixes bug where country picker wouldn't update when first selected.


## 9.2.0 2016-11-14
* Moves FBSnapshotTestCase dependency to Cartfile.private. No changes if you are not using Carthage.
* Adds prebuilt UI for collecting shipping information.

## 9.1.0 2016-11-01
* Adds localized strings for 7 languages: de, es, fr, it, ja, nl, zh-Hans.
* Slight redesign to card/billing address entry screen.
* Improved internationalization for State/Province/County address field.
* Adds new Mastercard 2-series BIN ranges.
* Fixes an issue where callbacks may be run on the wrong thread.
* Fixes UIAppearance compatibility in STPPaymentCardTextField.
* Fixes a crash when changing application language via an Xcode scheme.

## 9.0.0 2016-10-04
* Change minimum requirements to iOS 8 and Xcode 8
* Adds "app extension API only" support.
* Updates Swift example app to Swift 3
* Various fixes to ObjC example app

## 8.0.7 2016-09-15
* Add ability to set currency for managed accounts when adding card
* Fix broken links for Privacy Policy/Terms of Service for Remember Me feature
* Sort countries in picker alphabetically by name instead of ISO code
* Make "County" field optional on billing address screen.
* PKPayment-related methods are now annotated as available in iOS8+ only
* Optimized speed of input sanitation methods (thanks @kballard!)

## 8.0.6 2016-09-01
* Improved internationalization on billing address forms
  * Users in countries that don't use postal codes will no longer see that field.
  * The country field is now auto filled in with the phone's region
  * Changing the selected country will now live update other fields on the form (such as State/County or Zip/Postal Code).
* Fixed an issue where certain Cocoapods configurations could result in Stripe resource files being used in place of other frameworks' or the app's resources.
* Fixed an issue where when using Apple Pay, STPPaymentContext would fire two `didFinishWithStatus` messages.
* Fixed the `deviceSupportsApplePay` method to also check for Discover cards.
* Removed keys from Stripe.bundle's Info.plist that were causing iTunes Connect to sometimes error on app submission.

## 8.0.5 2016-08-26
* You can now optionally use an array of PKPaymentSummaryItems to set your payment amount, if you would like more control over how Apple Pay forms are rendered.
* Updated credit card and Apple Pay icons.
* Fixed some images not being included in the resources bundle target.
* Non-US locales now have an alphanumeric keyboard for postal code entry.
* Modals now use UIModalPresentationStyleFormSheet.
* Added more accessibility labels.
* STPPaymentCardTextField now conforms to UIKeyInput (thanks @theill).

## 8.0.4 2016-08-01
* Fixed an issue with Apple Pay payments not using the correct currency.
* View controllers now update their status bar and scroll view indicator styles based on their theme.
* SMS code screen now offers to paste copied codes.

## 8.0.3 2016-07-25
* Fixed an issue with some Cocoapods installations

## 8.0.2 2016-07-09
* Fixed an issue with custom theming of Stripe UI

## 8.0.1 2016-07-06
* Fixed error handling in STPAddCardViewController

## 8.0.0 2016-06-30
* Added prebuilt UI for collecting and managing card information.

## 7.0.2 2016-05-24
* Fixed an issue with validating certain Visa cards.

## 7.0.1 2016-04-29
* Added Discover support for Apple Pay
* Add the now-required `accountHolderName` and `accountHolderType` properties to STPBankAccountParams
* We now record performance metrics for the /v1/tokens API - to disable this behavior, call [Stripe disableAnalytics].
* You can now demo the SDK more easily by running `pod try stripe`.
* This release also removes the deprecated Checkout functionality from the SDK.

## 6.2.0 2016-02-05
* Added an `additionalAPIParameters` field to STPCardParams and STPBankAccountParams for sending additional values to the API - useful for beta features. Similarly, added an `allResponseFields` property to STPToken, STPCard, and STPBankAccount for accessing fields in the response that are not yet reflected in those classes' @properties.

## 6.1.0 2016-01-21
* Renamed card on STPPaymentCardTextField to cardParams.
* You can now set an STPPaymentCardTextField's contents programmatically by setting cardParams to an STPCardParams object.
* Added delegate methods for responding to didBeginEditing events in STPPaymentCardTextField.
* Added a UIImage category for accessing our card icon images
* Fixed deprecation warnings for deployment targets >= iOS 9.0

## 6.0.0 2015-10-19
* Splits logic in STPCard into 2 classes - STPCard and STPCardParams. STPCardParams is for making requests to the Stripe API, while STPCard represents the response (you'll almost certainly want just to replace any usage of STPCard in your app with STPCardParams). This also applies to STPBankAccount and the newly-created STPBankAccountParams.
* Version 6.0.1 fixes a minor Cocoapods issue.

## 5.1.0 2015-08-17
* Adds STPPaymentCardTextField, a new version of github.com/stripe/PaymentKit featuring many bugfixes. It's useful if you need a pre-built credit card entry form.
* Adds the currency param to STPCard for those using managed accounts & debit card payouts.
* Versions 5.1.1 and 5.1.2 fix minor issues with CocoaPods installation
* Version 5.1.3 contains bug fixes for STPPaymentCardTextField.
* Version 5.1.4 improves compatibility with iOS 9.

## 5.0.0 2015-08-06
* Fix an issue with Carthage installation
* Fix an issue with CocoaPods frameworks
* Deprecate native Stripe Checkout

## 4.0.1 2015-05-06
* Fix a compiler warning
* Versions 4.0.1 and 4.0.2 fix minor issues with CocoaPods and Carthage installation.

## 4.0.0 2015-05-06
* Remove STPPaymentPresenter
* Support for latest ApplePayStubs
* Add nullability annotations to improve Swift support (note: this now requires Swift 1.2)
* Bug fixes

## 3.1.0 2015-01-19
* Add support for native Stripe Checkout, as well as STPPaymentPresenter for automatically using Checkout as a fallback for Apple Pay
* Add OSX support, including Checkout
* Add framework targets and Carthage support
* It's safe to remove the STRIPE_ENABLE_APPLEPAY compiler flag after this release.

## 3.0.0 2015-01-05
* Migrate code into STPAPIClient
* Add 'brand' and 'funding' properties to STPCard

## 2.2.2 2014-11-17
* Add bank account tokenization methods

## 2.2.1 2014-10-27
* Add billing address fields to our Apple Pay API
* Various bug fixes and code improvements

## 2.2.0 2014-10-08
* Move Apple Pay testing functionality into a separate project, ApplePayStubs. For more info, see github.com/stripe/ApplePayStubs.
* Improve the provided example app

## 2.1.0 2014-10-07
* Remove token retrieval API method
* Refactor functional tests to use new XCTestCase functionality

## 2.0.3 2014-09-24
* Group ApplePay code in a CocoaPods subspec

## 2.0.2 2014-09-24
* Move ApplePay code behind a compiler flag to avoid warnings from Apple when accidentally including it

## 2.0.1 2014-09-18
* Fix some small bugs related to ApplePay and iOS8

## 2.0 2014-09-09
* Add support for native payments via Pay

## 1.2 2014-08-21
* Removed PaymentKit as a dependency. If you'd like to use it, you may still do so by including it separately.
* Removed STPView. PaymentKit provides a near-identical version of this functionality if you need to migrate.
* Improve example project
* Various code fixes

## 1.1.4 2014-05-22
* Fixed an issue where tokenization requests would fail under iOS 6 due to SSL certificate verification

## 1.1.3 2014-05-12
* Send some basic version and device details with requests for debugging.
* Added -description to STPToken
* Fixed some minor code nits
* Modernized code

## 1.1.2 2014-04-21
* Added test suite for SSL certificate expiry/revocation
* You can now set STPView's delegate from Interface Builder

## 1.1.1 2014-04-14
* API methods now verify the server's SSL certificate against a preset blacklist.
* Fixed some bugs with SSL verification.
* Note: This version now requires the `Security` framework. You will need to add this to your app if you're not using CocoaPods.

## 1.0.4 2014-03-24

* Upgraded tests from OCUnit to XCTest
* Fixed an issue with the SenTestingKit dependency
* Removed some dead code

## 1.0.3 2014-03-21

* Fixed: Some example files had target memberships set for StripeiOS and iOSTest.
* Fixed: The example publishable key was expired.
* Fixed: Podspec did not pass linting.
* Some fixes for 64-bit.
* Many improvements to the README.
* Fixed example under iOS 7
* Some source code cleaning and modernization.

## 1.0.2 2013-09-09

* Add exceptions for null successHandler and errorHandler.
* Added the ability to POST the created token to a URL.
* Made STPCard properties nonatomic.
* Moved PaymentKit to be a submodule; added to Podfile as a dependency.
* Fixed some warnings caught by the static analyzer (thanks to jcjimenez!)

## 1.0.1 2012-11-16

* Add CocoaPods support
* Change directory structure of bindings to make it easier to install

## 1.0.0 2012-11-16

* Initial release

Special thanks to: Todd Heasley, jcjimenez.<|MERGE_RESOLUTION|>--- conflicted
+++ resolved
@@ -1,15 +1,12 @@
 ## X.X.X
-<<<<<<< HEAD
 ### PaymentSheet
 * [Fixed] Fixed an issue with scanning card expiration dates.
 
 ### Basic Integration
 * [Fixed] Fixed an issue with scanning card expiration dates.
-=======
+
 ### Payments
 * [Fixed] Fixed an issue where amounts in Serbian Dinar were displayed incorrectly.
-
->>>>>>> 2e297f24
 
 ## 23.16.0 2023-09-18
 ### Payments
