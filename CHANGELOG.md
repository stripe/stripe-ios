## X.Y.Z X-Y-Z
### PaymentSheet
* [Added] The ability to customize the disabled colors of the primary button with `PaymentSheetAppearance.primaryButton.disabledBackgroundColor` and `PaymentSheetAppearance.primaryButton.disabledTextColor`.
<<<<<<< HEAD
### CardScan
* [Fixed] The 0.5x lens is now used when scanning cards, if available. (Thanks [@akhmedovgg](https://github.com/akhmedovgg)!)
=======
* [Fixed] Fixed an issue where checkboxes were not visible when `appearance.colors.componentBorder` was transparent.
>>>>>>> f8d6d4b0

## 23.30.0 2024-09-09
### PaymentSheet
* [Added] CustomerSessions is now in private beta.
* [Fixed] PaymentSheet now uses a border width of 1.5 instead of 0 when `PaymentSheet.Appearance.borderWidth' is 0.
* [Fixed] The 0.5x lens is now used when scanning cards, if available. (Thanks [@akhmedovgg](https://github.com/akhmedovgg)!)

## 23.29.2 2024-08-19
### PaymentSheet
* [Fixed] Avoid multiple calls to CVC Recollection callback for deferred intent integrations
* [Fixed] Fixed an issue in SwiftUI where setting `isPresented=false` wouldn't dismiss the sheet.

## 23.29.1 2024-08-12
### PaymentSheet
* [Fixed] Fixed an issue where signing up with Link and paying would vend an empty `STPPaymentMethod` object to an `IntentConfiguration` confirmHandler callback.
* [Fixed] Fixed PaymentSheet.FlowController returning unlocalized labels for certain payment methods e.g. "AfterPay ClearPay" instead of "Afterpay" or "Clearpay" depending on locale.
* [Added] `PaymentSheet.IntentConfiguration` now validates that its `amount` is non-zero.

### PaymentsUI
* [Fixed] Fixed an issue where STPPaymentCardTextField wouldn't call its delegate `paymentCardTextFieldDidChange` method when the preferred card network changed.

## 23.29.0 2024-08-05
### PaymentSheet
* [Fixed] Fixed a scroll issue with native 3DS2 authentication screen when the keyboard appears.
* [Added] When a card is saved (ie you're using a PaymentIntent + setup_future_usage or SetupIntent), legal disclaimer text now appears below the form indicating the card can be charged for future payments.
* [Fixed] iOS 18 Compatibility with removing multiple saved payment methods
* [Fixed] Fixed an issue where the keyboard could focus on a hidden phone number field.
* [Added] Support for Sunbit (Private Beta) with PaymentIntents.
* [Added] Support for Billie (Private Beta) with PaymentIntents.
* [Fixed] Fixed an issue where saved payment method UI wouldn't respect `PaymentSheet.Configuration.style` when selected.
* [Added] Support for Satispay (Private Beta) with PaymentIntents.

### Payments
* [Added] Support for Sunbit (Private Beta) bindings.
* [Added] Support for Billie (Private Beta) bindings.
* [Added] Support for Satispay (Private Beta) bindings.

## 23.28.3 2024-09-03
This release was made in error, and contains changes from 23.29.0, 23.29.1, and 23.29.2.

## 23.28.1 2024-07-16
### Payments
* [Fixed] Improved reliability when paying or setting up with Cash App Pay.
* [Fixed] Pass stripeAccount context when presenting PayWithLinkWebController for connected accounts

## 23.28.0 2024-07-08

### Payments
* [Fixed] An issue where the correct card brand was not being displayed for card brand choice in STPPaymentOptionsViewController and STPPaymentContext.
* [Added] Adds coupon support to STPApplePayContext with a new `didChangeCouponCode` delegate method (h/t @JoeyLeeMEA).
* [Fixed] Fixed an issue where successful TWINT payments were sometimes incorrectly considered 'canceled'.

## PaymentSheet
* [Fixed] Fixed an issue where certain cobranded cards showed a generic card icon instead of using the other card brand.
* [Fixed] Fixed an issue where amounts with currency=IDR were displayed as-is, instead of dropping the last two digits.
* [Fixed] Fixed an issue where some payment method images in the horizontal scrollview could briefly flash.

## 23.27.6 2024-06-25
### All
* [Fixed] Improved reliability when paying with Swish.

## 23.27.5 2024-06-20
### PaymentSheet
* [Fixed] An issue that was preventing users from completing checkout with SetupIntents and PaymentIntents using `setup_future_usage` for the following payment method types: Amazon Pay, Cash App Pay, PayPal, and Revolut Pay.

## 23.27.4 2024-06-18
### PaymentSheet
* [Fixed] Fixed an issue where when displaying an LPM with no input fields, the sheet would take up the entire height of the screen.

## 23.27.3 2024-06-14
### PaymentSheet
* [Fixed] Fixed an issue where changing the country of a phone number would not update the UI when the phone number's validity changed.
* [Changed] The "save this card" checkbox is now unchecked by default. To change this behavior, set your PaymentSheet.Configuration.savePaymentMethodOptInBehavior to `.requiresOptOut`.
* [Fixed] Fixed an issue where PaymentSheet would not present in the iOS 18 beta when using SwiftUI.
* [Fixed] Fixed an issue in PaymentSheet.FlowController that could lead to the CVC recollection form being shown on presentPaymentOptions()

### CustomerSheet
* [Fixed] Fixed an issue where CustomerSheet would not present in the iOS 18 beta when using SwiftUI.

### Payments
* [Added] Updated support for MobilePay bindings.
* [Changed] Some Payment Methods (including Klarna and PayPal) may now authenticate using ASWebAuthenticationSession, enabling these payment methods to share session storage across apps.
* [Fixed] Fixed printing spurious STPAssertionFailure warnings.

## 23.27.2 2024-05-06
### CardScan
* [Changed] ScannedCard to allow access for expiryMonth, expiryYear and name.

### PaymentSheet
* [Added] Support for Multibanco with PaymentIntents.
* [Fixed] Fixed an issue where STPPaymentHandler sometimes reported errors using `unexpectedErrorCode` instead of a more specific error when customers fail a next action.
* [Changed] PaymentSheet displays Apple Pay as a button when there are saved payment methods and Link isn't available instead of within the list of saved payment methods.
* [Fixed] Expiration dates more than 50 years in the past (e.g. `95`) are now blocked.

### Payments
* [Added] Support for Multibanco bindings.
* [Fixed] Expiration dates more than 50 years in the past (e.g. `95`) are now blocked.

## 23.27.1 2024-04-22
### Payments
* [Fixed] An issue where the PrivacyInfo.xcprivacy was not bundled with StripePayments when installing with Cocoapods.

### Apple Pay
* [Changed] Apple Pay additionalEnabledApplePayNetworks are now in front of the supported network list.

### PaymentsUI
* [Added] Added support for `onBehalfOf` to STPPaymentCardTextField and STPCardFormView. This parameter may be required when setting a connected account as the merchant of record for a payment. For more information, see the [Connect docs](https://docs.stripe.com/connect/charges#on_behalf_of).

## 23.27.0 2024-04-08
### Payments
* [Added] Support for Alma bindings.
* [Fixed] STPBankAccountCollector errors now use "STPBankAccountCollectorErrorDomain" instead of "STPPaymentHandlerErrorDomain".

### All
* [Fixed] Fixed an issue with generating App Privacy reports.

## 23.26.0 2024-03-25
### PaymentSheet
* [Fixed] When confirming a SetupIntent with Link, "Set up" will be shown as the confirm button text instead of "Pay".

### CustomerSheet
* [Fixed] Fixed an issue dismissing the sheet when Link is the default payment method.

### Financial Connections
* [Fixed] Improved the UX of an edge case in Financial Connections authentication flow.

### All
* Added a [Privacy Manifest](https://developer.apple.com/documentation/bundleresources/privacy_manifest_files).

## 23.25.1 2024-03-18
### All
* Xcode 14 is [no longer supported by Apple](https://developer.apple.com/news/upcoming-requirements/). Please upgrade to Xcode 15 or later.

### PaymentSheet
* [Fixed] A bug where `PaymentSheet.FlowController` was not respecting `PaymentSheet.Configuration.primaryButtonLabel`.
* [Added] Support for Klarna with SetupIntents and PaymentIntents with `setup_future_usage`.

### Financial Connections
* [Changed] Updated the design of Financial Connections authentication flow.

## 23.25.0 2024-03-11
### CustomerSheet
* [Added] Added `paymentMethodTypes` in `CustomerAdapter` to control what payment methods are displayed.

### PaymentSheet
* [Fixed] The rotating [card brand view](https://docs.stripe.com/co-badged-cards-compliance) is now shown when card brand choice is enabled if the card number is empty.

## 23.24.1 2024-03-05
### PaymentSheet
* [Fixed] Fixed an assertionFailure that happens when using FlowController and switching between saved payment methods

## 23.24.0 2024-03-04
### PaymentSheet
* [Added] Added support for [Link](https://docs.stripe.com/payments/link/mobile-payment-element-link) in PaymentSheet. Enabling Link in your [payment method settings](https://dashboard.stripe.com/settings/payment_methods) will enable Link in PaymentSheet. To choose different Link availability settings on web and mobile, use a custom [payment method configuration](https://docs.stripe.com/payments/multiple-payment-method-configs).
* [Fixed] Fixed an issue where some 3DS2 payments may fail to complete successfully.

### Payments
* [Added] Support for Amazon Pay bindings.

## 23.23.0 2024-02-26
### PaymentSheet
* [Added] Added support for [payment method configurations](https://docs.stripe.com/payments/multiple-payment-method-configs) when using the deferred intent integration path.

### CustomerSheet
* [Fixed] Fixed a bug where if an exception is thrown in detachPaymentMethod(), the payment method was removed in the UI [#3309](https://github.com/stripe/stripe-ios/pull/3309)

## 23.22.0 2024-02-12
### PaymentSheet
* [Changed] The separator text under the Apple Pay button from "Or pay with a card" to "Or use a card" when using a SetupIntent.
* [Fixed] Fixed a bug where deleting the last saved payment method in PaymentSheet wouldn't automatically transition to the "Add a payment method" screen.
* [Added] Support for CVC recollection in PaymentSheet and PaymentSheet.FlowController (client-side confirmation)

* [Changed] Make STPPinManagementService still usable from Swift.

## 23.21.2 2024-02-05
### Payments
* [Changed] We now auto append `mandate_data` when using Klarna with a SetupIntent. If you are interested in using Klarna with SetupIntents you sign up for the beta [here](https://stripe.com/docs/payments/klarna/accept-a-payment).

## 23.21.1 2024-01-22
### Payments
* [Changed] Increased the maximum number of status update retries when waiting for an intent to update to a terminal state. This impacts Cash App Pay and 3DS2.

## 23.21.0 2024-01-16
### PaymentSheet
* [Fixed] Fixed a few design issues on visionOS.
* [Added] Added billing details and type properties to [`PaymentSheet.FlowController.PaymentOptionDisplayData`](https://stripe.dev/stripe-ios/stripepaymentsheet/documentation/stripepaymentsheet/paymentsheet/flowcontroller/paymentoptiondisplaydata).

## 23.20.0 2023-12-18
### PaymentSheet
* [Added] Support for [card brand choice](https://stripe.com/docs/card-brand-choice). To set default preferred networks, use the new configuration option `PaymentSheet.Configuration.preferredNetworks`.
* [Fixed] Fixed visionOS support in Swift Package Manager and Cocoapods.

### CustomerSheet
* [Added] Support for [card brand choice](https://stripe.com/docs/card-brand-choice). To set default preferred networks, use the new configuration option `PaymentSheet.Configuration.preferredNetworks`.

### PaymentsUI
* [Added] Adds support for [card brand choice](https://stripe.com/docs/card-brand-choice) to STPPaymentCardTextField and STPCardFormView. To set a default preferred network for these UI elements, use the new `preferredNetworks` parameter.

* [Changed] Mark STPPinManagementService deprecated & suggest alternative.

## 23.19.0 2023-12-11
### Apple Pay
* [Fixed] STPApplePayContext initializer returns nil in more cases where the request is invalid.
* [Fixed] STPApplePayContext now allows Apple Pay when the customer doesn’t have saved cards but can set them up in the Apple Pay sheet (iOS 15+).

### PaymentSheet
* [Fixed] PaymentSheet sets newly saved payment methods as the default so that they're pre-selected the next time the customer pays.
* [Added] PaymentSheet now supports external payment methods. See https://stripe.com/docs/payments/external-payment-methods?platform=ios

### CustomerSheet
* [Added] Saved SEPA payment methods are now displayed to the customer for reuse, similar to saved cards.


## 23.18.3 2023-11-28
### PaymentSheet
* [Fixed] Visual bug where re-presenting PaymentSheet wouldn't show a spinner while it reloads.
* [Added] If PaymentSheet fails to load a deferred intent configuration, we fall back to displaying cards (or the intent configuration payment method types) instead of failing.
* [Fixed] Fixed an issue where PaymentSheet wouldn't accept valid Mexican phone numbers.
* [Added] The ability to customize the success colors of the primary button with `PaymentSheetAppearance.primaryButton.successBackgroundColor` and `PaymentSheetAppearance.primaryButton.successTextColor`.

## 23.18.2 2023-11-06
### CustomerSheet
* [Fixed] CustomerSheet no longer displays saved cards that originated from Apple Pay or Google Pay.

## 23.18.1 2023-10-30
### PaymentSheet
* [Fixed] Added a public initializer for `PaymentSheet.BillingDetails`.
* [Fixed] Fixed some payment method icons not updating to use the latest assets.
* [Fixed] PaymentSheet no longer displays saved cards that originated from Apple Pay or Google Pay.

### PaymentsUI
* [Fixed] Fixed an issue with `STPPaymentCardTextField` where the `paymentCardTextFieldDidEndEditing` delegate method was not called.

### PaymentSheet
* [Fixed] Fixed some payment method icons not updating to use the latest assets.

## 23.18.0 2023-10-23
### PaymentSheet
* [Added] Saved SEPA payment methods are now displayed to the customer for reuse, similar to saved cards.

### PaymentsUI
* [Fixed] Fixed an issue where the unknown card icon would sometimes pick up the view's tint color.

## 23.17.2 2023-10-16
### PaymentsUI
* [Fixed] An issue with `STPPaymentCardTextField`, where the card params were not updated after deleting an empty sub field.
* [Fixed] Switched to Asset Catalogs and updated to the latest card brand logos.

### Payments
* [Added] Support for MobilePay bindings.

## 23.17.1 2023-10-09
### PaymentSheet
* [Fixed] Fixed an issue when advancing from the country dropdown that prevented user's' from typing in their postal code. ([#2936](https://github.com/stripe/stripe-ios/issues/2936))

### PaymentsUI
* [Fixed] An issue with `STPPaymentCardTextField`, where the `paymentCardTextFieldDidChange` delegate method wasn't being called after deleting an empty sub field.

## 23.17.0 2023-10-02
### PaymentSheet
* [Fixed] Fixed an issue with selecting from lists on macOS Catalyst. Note that only macOS 11 or later is supported: We do not recommend releasing a Catalyst app targeting macOS 10.15.
* [Fixed] Fixed an issue with scanning card expiration dates.
* [Fixed] Fixed an issue where billing address collection configuration was not passed to Apple Pay.
* [Added] Support for Swish with PaymentIntents.
* [Added] Support for Bacs Direct Debit with PaymentIntents.

### Basic Integration
* [Fixed] Fixed an issue with scanning card expiration dates.

### Payments
* [Fixed] Fixed an issue where amounts in Serbian Dinar were displayed incorrectly.
* [Fixed] Fixed an issue where the SDK could hang in macOS Catalyst.
* [Added] Support for Swish bindings.

## 23.16.0 2023-09-18
### Payments
* [Added] Properties of STPConnectAccountParams are now mutable.
* [Fixed] Fixed STPConnectAccountCompanyParams.address being force unwrapped. It's now optional.
* [Added] Support for RevolutPay bindings

### PaymentSheet
* [Added] Support for Alipay with PaymentIntents.
* [Added] Support for Cash App Pay with SetupIntents and PaymentIntents with `setup_future_usage`.
* [Added] Support for AU BECS Debit with SetupIntents.
* [Added] Support for OXXO with PaymentIntents.
* [Added] Support for Konbini with PaymentIntents.
* [Added] Support for PayNow with PaymentIntents.
* [Added] Support for PromptPay with PaymentIntents.
* [Added] Support for Boleto with PaymentIntents and SetupIntets.
* [Added] Support for External Payment Method as an invite-only private beta.
* [Added] Support for RevolutPay with SetupIntents and PaymentIntents with setup_future_usage (private beta). Note: PaymentSheet doesn't display this as a saved payment method yet.
* [Added] Support for Alma (Private Beta) with PaymentIntents.

## 23.15.0 2023-08-28
### PaymentSheet
* [Added] Support for AmazonPay (private beta), BLIK, and FPX with PaymentIntents.
* [Fixed] A bug where payment amounts were not displayed correctly for LAK currency.

### StripeApplePay
* Fixed a compile-time issue with using StripeApplePay in an App Extension. ([#2853](https://github.com/stripe/stripe-ios/issues/2853))

### CustomerSheet
* [Added] `CustomerSheet`(https://stripe.com/docs/elements/customer-sheet?platform=ios) API, a prebuilt UI component that lets your customers manage their saved payment methods.

## 23.14.0 2023-08-21
### All
* Improved redirect UX when using Cash App Pay.

### PaymentSheet
* [Added] Support for GrabPay with PaymentIntents.

### Payments
* [Added] You can now create an STPConnectAccountParams without specifying a business type.

### Basic Integration
* [Added] Adds `applePayLaterAvailability` to `STPPaymentContext`, a property that mirrors `PKPaymentRequest.applePayLaterAvailability`. This is useful if you need to disable Apple Pay Later. Note: iOS 17+.


## 23.13.0 2023-08-07
### All
* [Fixed] Fixed compatibility with Xcode 15 beta 3. visionOS is now supported in iPadOS compatibility mode.
### PaymentSheet
* [Added] Enable bancontact and sofort for SetupIntents and PaymentIntents with setup_future_usage. Note: PaymentSheet doesn't display saved SEPA Debit payment methods yet.
### CustomerSheet
* [Added] `us_bank_account` PaymentMethod is now available in CustomerSheet

## 23.12.0 2023-07-31
### PaymentSheet
* [Added] Enable SEPA Debit and iDEAL for SetupIntents and PaymentIntents with setup_future_usage. Note: PaymentSheet doesn't display saved SEPA Debit payment methods yet.
* [Added] Add removeSavedPaymentMethodMessage to PaymentSheet.Configuration and CustomerSheet.Configuration.

### Identity
* [Added] Supports [phone verification](https://stripe.com/docs/identity/phone) in Identity mobile SDK.


## 23.11.2 2023-07-24
### PaymentSheet
* [Fixed] Update stp_icon_add@3x.png to 8bit color depth (Thanks @jszumski)

### CustomerSheet
* [Fixed] Ability to removing payment method immediately after adding it.
* [Fixed] Re-init addPaymentMethodViewController after adding payment method to allow for adding another payment method

## 23.11.1 2023-07-18
### PaymentSheet
* [Fixed] Fixed various bugs in Link private beta.

## 23.11.0 2023-07-17
### CustomerSheet
* [Changed] Breaking interface change for `CustomerSheetResult`. `CustomerSheetResult.canceled` now has a nullable associated value signifying that there is no selected payment method. Please use both `.canceled(StripeOptionSelection?)` and `.selected(PaymentOptionSelection?)` to update your UI to show the latest selected payment method.

## 23.10.0 2023-07-10
### Payments
* [Fixed] A bug where `mandate_data` was not being properly attached to PayPal SetupIntent's.
### PaymentSheet
* [Added] You can now collect payment details before creating a PaymentIntent or SetupIntent. See [our docs](https://stripe.com/docs/payments/accept-a-payment-deferred) for more info. This integration also allows you to [confirm the Intent on the server](https://stripe.com/docs/payments/finalize-payments-on-the-server).

## 23.9.4 2023-07-05
### PaymentSheet
* [Added] US bank accounts are now supported when initializing with an IntentConfiguration.

## 23.9.3 2023-06-26
### PaymentSheet
* [Fixed] Affirm no longer requires shipping details.

### CustomerSheet
* [Added] Added `billingDetailsCollectionConfiguration` to configure how you want to collect billing details (private beta).

## 23.9.2 2023-06-20
### Payments
* [Fixed] Fixed a bug causing Cash App Pay SetupIntents to incorrectly state they were canceled when they succeeded.

### AddressElement
* [Fixed] A bug that was causing `addressViewControllerDidFinish` to return a non-nil `AddressDetails` when the user cancels out of the AddressElement when default values are provided.
* [Fixed] A bug that prevented the auto complete view from being presented when the AddressElement was created with default values.

## 23.9.1 2023-06-12
### PaymentSheet
* [Fixed] Fixed validating the IntentConfiguration matches the PaymentIntent/SetupIntent when it was already confirmed on the server. Note: server-side confirmation is in private beta.
### CustomerSheet
* [Fixed] Fixed bug with removing multiple saved payment methods

## 23.9.0 2023-05-30
### PaymentSheet
* [Changed] The private beta API for https://stripe.com/docs/payments/finalize-payments-on-the-server has changed:
  * If you use `IntentConfiguration(..., confirmHandler:)`, the confirm handler now has an additional `shouldSavePaymentMethod: Bool` parameter that you should ignore.
  * If you use `IntentConfiguration(..., confirmHandlerForServerSideConfirmation:)`, use `IntentConfiguration(..., confirmHandler:)` instead. Additionally, the confirm handler's first parameter is now an `STPPaymentMethod` object instead of a String id. Use `paymentMethod.stripeId` to get its id and send it to your server.
* [Fixed] Fixed PKR currency formatting.

### CustomerSheet
* [Added] [CustomerSheet](https://stripe.com/docs/elements/customer-sheet?platform=ios) is now available (private beta)

## 23.8.0 2023-05-08
### Identity
* [Added] Added test mode M1 for the SDK.

## 23.7.1 2023-05-02
### Payments
* [Fixed] STPPaymentHandler.handleNextAction allows payment methods that are delayed or require further customer action like like SEPA Debit or OXXO.

## 23.7.0 2023-04-24
### PaymentSheet
* [Fixed] Fixed disabled text color, using a lower opacity version of the original color instead of the previous `.tertiaryLabel`.

### Identity
* [Added] Added test mode for the SDK.

## 23.6.2 2023-04-20

### Payments
* [Fixed] Fixed UnionPay cards appearing as invalid in some cases.

### PaymentSheet
* [Fixed] Fixed a bug that prevents users from using SEPA Debit w/ PaymentIntents or SetupIntents and Paypal in PaymentIntent+setup_future_usage or SetupIntent.

## 23.6.1 2023-04-17
### All
* Xcode 13 is [no longer supported by Apple](https://developer.apple.com/news/upcoming-requirements/). Please upgrade to Xcode 14.1 or later.
### PaymentSheet
* [Fixed] Visual bug of the delete icon when deleting saved payment methods reported in [#2461](https://github.com/stripe/stripe-ios/issues/2461).

## 23.6.0 2023-03-27
### PaymentSheet
* [Added] Added `billingDetailsCollectionConfiguration` to configure how you want to collect billing details. See the docs [here](https://stripe.com/docs/payments/accept-a-payment?platform=ios&ui=payment-sheet#billing-details-collection).

## 23.5.1 2023-03-20
### Payments
* [Fixed] Fixed amounts in COP being formatted incorrectly.
* [Fixed] Fixed BLIK payment bindings not handling next actions correctly.
* [Changed] Removed usage of `UIDevice.currentDevice.name`.

### Identity
* [Added] Added a retake photo button on selfie scanning screen.

## 23.5.0 2023-03-13
### Payments
* [Added] API bindings support for Cash App Pay. See the docs [here](https://stripe.com/docs/payments/cash-app-pay/accept-a-payment?platform=mobile).
* [Added] Added `STPCardValidator.possibleBrands(forCard:completion:)`, which returns the list of available networks for a card.

### PaymentSheet
* [Added] Support for Cash App Pay in PaymentSheet.

## 23.4.2 2023-03-06
### Identity
* [Added] ID/Address verification.

## 23.4.1 2023-02-27
### PaymentSheet
* [Added] Debug logging to help identify why specific payment methods are not showing up in PaymentSheet.

### Basic Integration
* [Fixed] Race condition reported in #2302

## 23.4.0 2023-02-21
### PaymentSheet
* [Added] Adds support for setting up PayPal using a SetupIntent or a PaymentIntent w/ setup_future_usage=off_session. Note: PayPal is in beta.

## 23.3.4 2023-02-13
### Financial Connections
* [Changed] Polished Financial Connections UI.

## 23.3.3 2023-01-30
### Payments
* [Changed] Updated image asset for AFFIN bank.

### Financial Connections
* [Fixed] Double encoding of GET parameters.

## 23.3.2 2023-01-09
* [Changed] Using [Tuist](https://tuist.io) to generate Xcode projects. From now on, only release versions of the SDK will include Xcode project files, in case you want to build a non release revision from source, you can follow [these instructions](https://docs.tuist.io/tutorial/get-started) to generate the project files. For Carthage users, this also means that you will only be able to depend on release versions.

### PaymentSheet
* [Added] `PaymentSheetError` now conforms to `CustomDebugStringConvertible` and has a more useful description when no payment method types are available.
* [Changed] Customers can now re-enter the autocomplete flow of `AddressViewController` by tapping an icon in the line 1 text field.

## 23.3.1 2022-12-12
* [Fixed] Fixed a bug where 3 decimal place currencies were not being formatted properly.

### PaymentSheet
* [Fixed] Fixed an issue that caused animations of the card logos in the Card input field to glitch.
* [Fixed] Fixed a layout issue in the "Save my info" checkbox.

### CardScan
* [Fixed] Fixed UX model loading from the wrong bundle. [#2078](https://github.com/stripe/stripe-ios/issues/2078) (Thanks [nickm01](https://github.com/nickm01))

## 23.3.0 2022-12-05
### PaymentSheet
* [Added] Added logos of accepted card brands on Card input field.
* [Fixed] Fixed erroneously displaying the card scan button when card scanning is not available.

### Financial Connections
* [Changed] FinancialConnectionsSheet methods now require to be called from non-extensions.
* [Changed] BankAccountToken.bankAccount was changed to an optional.

## 23.2.0 2022-11-14
### PaymentSheet
* [Added] Added `AddressViewController`, a customizable view controller that collects local and international addresses for your customers. See https://stripe.com/docs/elements/address-element?platform=ios.
* [Added] Added `PaymentSheet.Configuration.allowsPaymentMethodsRequiringShippingAddress`. Previously, to allow payment methods that require a shipping address (e.g. Afterpay and Affirm) in PaymentSheet, you attached a shipping address to the PaymentIntent before initializing PaymentSheet. Now, you can instead set this property to `true` and set `PaymentSheet.Configuration.shippingDetails` to a closure that returns your customers' shipping address. The shipping address will be attached to the PaymentIntent when the customer completes the checkout.
* [Fixed] Fixed user facing error messages for card related errors.
* [Fixed] Fixed `setup_future_usage` value being set when there's no customer.

## 23.1.1 2022-11-07
### Payments
* [Fixed] Fixed an issue with linking the StripePayments SDK in certain configurations.

## 23.1.0 2022-10-31
### CardScan
* [Added] Added a README.md for the `CardScanSheet` integration.

### PaymentSheet
* [Added] Added parameters to customize the primary button and Apple Pay button labels. They can be found under `PaymentSheet.Configuration.primaryButtonLabel` and `PaymentSheet.ApplePayConfiguration.buttonType` respectively.

## 23.0.0 2022-10-24
### Payments
* [Changed] Reduced the size of the SDK by splitting the `Stripe` module into `StripePaymentSheet`, `StripePayments`, and `StripePaymentsUI`. Some manual changes may be required. Migration instructions are available at [https://stripe.com/docs/mobile/ios/sdk-23-migration](https://stripe.com/docs/mobile/ios/sdk-23-migration).

|Module|Description|Compressed|Uncompressed|
|------|-----------|----------|------------|
|StripePaymentSheet|Stripe's [prebuilt payment UI](https://stripe.com/docs/payments/accept-a-payment?platform=ios&ui=payment-sheet).|2.7MB|6.3MB|
|Stripe|Contains all the below frameworks, plus [Issuing](https://stripe.com/docs/issuing/cards/digital-wallets?platform=iOS) and [Basic Integration](/docs/mobile/ios/basic).|2.3MB|5.1MB|
|StripeApplePay|[Apple Pay support](/docs/apple-pay), including `STPApplePayContext`.|0.4MB|1.0MB|
|StripePayments|Bindings for the Stripe Payments API.|1.0MB|2.6MB|
|StripePaymentsUI|Bindings for the Stripe Payments API, [STPPaymentCardTextField](https://stripe.com/docs/payments/accept-a-payment?platform=ios&ui=custom), STPCardFormView, and other UI elements.|1.7MB|3.9MB|

* [Changed] The minimum iOS version is now 13.0. If you'd like to deploy for iOS 12.0, please use Stripe SDK 22.8.4.
* [Changed] STPPaymentCardTextField's `cardParams` parameter has been deprecated in favor of `paymentMethodParams`, making it easier to include the postal code from the card field. If you need to access the `STPPaymentMethodCardParams`, use `.paymentMethodParams.card`.

### PaymentSheet
* [Fixed] Fixed a validation issue where cards expiring at the end of the current month were incorrectly treated as expired.
* [Fixed] Fixed a visual bug in iOS 16 where advancing between text fields would momentarily dismiss the keyboard.

## 22.8.4 2022-10-12
### PaymentSheet
* [Fixed] Use `.formSheet` modal presentation in Mac Catalyst. [#2023](https://github.com/stripe/stripe-ios/issues/2023) (Thanks [sergiocampama](https://github.com/sergiocampama)!)

## 22.8.3 2022-10-03
### CardScan
* [Fixed] [Garbled privacy link text in Card Scan UI](https://github.com/stripe/stripe-ios/issues/2015)

## 22.8.2 2022-09-19
### Identity
* [Changed] Support uploading single side documents.
* [Fixed] Fixed Xcode 14 support.
### Financial Connections
* [Fixed] Fixes an issue of returning canceled result from FinancialConnections if user taps cancel on the manual entry success screen.
### CardScan
* [Added] Added a new parameter to CardScanSheet.present() to specify if the presentation should be done animated or not. Defaults to true.
* [Changed] Changed card scan ML model loading to be async.
* [Changed] Changed minimum deployment target for card scan to iOS 13.

## 22.8.1 2022-09-12
### PaymentSheet
* [Fixed] Fixed potential crash when using Link in Mac Catalyst.
* [Fixed] Fixed Right-to-Left (RTL) layout issues.

### Apple Pay
* [Fixed] Fixed an issue where `applePayContext:willCompleteWithResult:authorizationResult:handler:` may not be called in Objective-C implementations of `STPApplePayContextDelegate`.

## 22.8.0 2022-09-06
### PaymentSheet
* [Changed] Renamed `PaymentSheet.reset()` to `PaymentSheet.resetCustomer()`. See `MIGRATING.md` for more info.
* [Added] You can now set closures in `PaymentSheet.ApplePayConfiguration.customHandlers` to configure the PKPaymentRequest and PKPaymentAuthorizationResult during a transaction. This enables you to build support for [Merchant Tokens](https://developer.apple.com/documentation/passkit/pkpaymentrequest/3916053-recurringpaymentrequest) and [Order Tracking](https://developer.apple.com/documentation/passkit/pkpaymentorderdetails) in iOS 16.

### Apple Pay
* [Added] You can now implement the `applePayContext(_:willCompleteWithResult:handler:)` function in your `ApplePayContextDelegate` to configure the PKPaymentAuthorizationResult during a transaction. This enables you to build support for [Order Tracking](https://developer.apple.com/documentation/passkit/pkpaymentorderdetails) in iOS 16.

## 22.7.1 2022-08-31
* [Fixed] Fixed Mac Catalyst support in Xcode 14. [#2001](https://github.com/stripe/stripe-ios/issues/2001)

### PaymentSheet
* [Fixed] PaymentSheet now uses configuration.apiClient for Apple Pay instead of always using STPAPIClient.shared.
* [Fixed] Fixed a layout issue with PaymentSheet in landscape.

## 22.7.0 2022-08-15
### PaymentSheet
* [Fixed] Fixed a layout issue on iPad.
* [Changed] Improved Link support in custom flow (`PaymentSheet.FlowController`).

## 22.6.0 2022-07-05
### PaymentSheet
* [Added] PaymentSheet now supports Link payment method.
* [Changed] Change behavior of Afterpay/Clearpay: Charge in 3 for GB, FR, and ES

### STPCardFormView
* [Changed] Postal code is no longer collected for billing addresses in Japan.

### Identity
* [Added] The ability to capture Selfie images in the native component flow.
* [Fixed] Fixed an issue where the welcome and confirmation screens were not correctly decoding non-ascii characters.
* [Fixed] Fixed an issue where, if a manually uploaded document could not be decoded on the server, there was no way to select a new image to upload.
* [Fixed] Fixed an issue where the IdentityVerificationSheet completion block was called early when manually uploading a document image instead of using auto-capture.

## 22.5.1 2022-06-21
* [Fixed] Fixed an issue with `STPPaymentHandler` where returning an app redirect could cause a crash.

## 22.5.0 2022-06-13
### PaymentSheet
* [Added] You can now use `PaymentSheet.ApplePayConfiguration.paymentSummaryItems` to directly configure the payment summary items displayed in the Apple Pay sheet. This is useful for recurring payments.

## 22.4.0 2022-05-23
### PaymentSheet
* [Added] The ability to customize the appearance of the PaymentSheet using `PaymentSheet.Appearance`.
* [Added] Support for collecting payments from customers in 54 additional countries within PaymentSheet. Most of these countries are located in Africa and the Middle East.
* [Added] `affirm` and `AUBECSDebit` payment methods are now available in PaymentSheet

## 22.3.2 2022-05-18
### CardScan
* [Added] Added privacy text to the CardImageVerification Sheet UI

## 22.3.1 2022-05-16
* [Fixed] Fixed an issue where ApplePayContext failed to parse an API response if the funding source was unknown.
* [Fixed] Fixed an issue where PaymentIntent confirmation could fail when the user closes the challenge window immediately after successfully completing a challenge

### Identity
* [Fixed] Fixed an issue where the verification flow would get stuck in a document upload loop when verifying with a passport and uploading an image manually.

## 22.3.0 2022-05-03

### PaymentSheet
* [Added] `us_bank_account` PaymentMethod is now available in payment sheet

## 22.2.0 2022-04-25

### Connections
* [Changed] `StripeConnections` SDK has been renamed to `StripeFinancialConnections`. See `MIGRATING.md` for more info.

### PaymentSheet
* [Fixed] Fixed an issue where `source_cancel` API requests were being made for non-3DS payment method types.
* [Fixed] Fixed an issue where certain error messages were not being localized.
* [Added] `us_bank_account` PaymentMethod is now available in PaymentSheet.

### Identity
* [Fixed] Minor UI fixes when using `IdentityVerificationSheet` with native components
* [Changed] Improvements to native component `IdentityVerificationSheet` document detection

## 22.1.1 2022-04-11

### Identity
* [Fixed] Fixes VerificationClientSecret (Thanks [Masataka-n](https://github.com/Masataka-n)!)

## 22.1.0 2022-04-04
* [Changed] Localization improvements.
### Identity
* [Added] `IdentityVerificationSheet` can now be used with native iOS components.

## 22.0.0 2022-03-28
* [Changed] The minimum iOS version is now 12.0. If you'd like to deploy for iOS 11.0, please use Stripe SDK 21.12.0.
* [Added] `us_bank_account` PaymentMethod is now available for ACH Direct Debit payments, including APIs to collect customer bank information (requires `StripeConnections`) and verify microdeposits.
* [Added] `StripeConnections` SDK can be optionally included to support ACH Direct Debit payments.

### PaymentSheet
* [Changed] PaymentSheet now uses light and dark mode agnostic icons for payment method types.
* [Changed] Link payment method (private beta) UX improvements.

### Identity
* [Changed] `IdentityVerificationSheet` now has an availability requirement of iOS 14.3 on its initializer instead of the `present` method.

## 21.13.0 2022-03-15
* [Changed] Binary framework distribution now requires Xcode 13. Carthage users using Xcode 12 need to add the `--no-use-binaries` flag.

### PaymentSheet
* [Fixed] Fixed potential crash when using PaymentSheet custom flow with SwiftUI.
* [Fixed] Fixed being unable to cancel native 3DS2 in PaymentSheet.
* [Fixed] The payment method icons will now use the correct colors when PaymentSheet is configured with `alwaysLight` or `alwaysDark`.
* [Fixed] A race condition when setting the `primaryButtonColor` on `PaymentSheet.Configuration`.
* [Added] PaymentSheet now supports Link (private beta).

### CardScan
* [Added] The `CardImageVerificationSheet` initializer can now take an additional `Configuration` object.

## 21.12.0 2022-02-14
* [Added] We now offer a 1MB Apple Pay SDK module intended for use in an App Clip. Visit [our App Clips docs](https://stripe.com/docs/apple-pay#app-clips) for details.
* `Stripe` now requires `StripeApplePay`. See `MIGRATING.md` for more info.
* [Added] Added a convenience initializer to create an STPCardParams from an STPPaymentMethodParams.

### PaymentSheet
* [Changed] The "save this card" checkbox in PaymentSheet is now unchecked by default in non-US countries.
* [Fixed] Fixes issue that could cause symbol name collisions when using Objective-C
* [Fixed] Fixes potential crash when using PaymentSheet with SwiftUI

## 21.11.1 2022-01-10
* Fixes a build warning in SPM caused by an invalid Package.swift file.

## 21.11.0 2022-01-04
* [Changed] The maximum `identity_document` file upload size has been increased, improving the quality of compressed images. See https://stripe.com/docs/file-upload
* [Fixed] The maximum `dispute_evidence` file upload size has been decreased to match server requirements, preventing the server from rejecting uploads that exceeded 5MB. See https://stripe.com/docs/file-upload
* [Added] PaymentSheet now supports Afterpay / Clearpay, EPS, Giropay, Klarna, Paypal (private beta), and P24.

## 21.10.0 2021-12-14
* Added API bindings for Klarna
* `StripeIdentity` now requires `StripeCameraCore`. See `MIGRATING.md` for more info.
* Releasing `StripeCardScan` Beta iOS SDK
* Fixes a bug where the text field would cause a crash when typing a space (U+0020) followed by pressing the backspace key on iPad. [#1907](https://github.com/stripe/stripe-ios/issues/1907) (Thanks [buhikon](https://github.com/buhikon)!)

## 21.9.1 2021-12-02
* Fixes a build warning caused by a duplicate NSURLComponents+Stripe.swift file.

## 21.9.0 2021-10-18
### PaymentSheet
This release adds several new features to PaymentSheet, our drop-in UI integration:

#### More supported payment methods
The list of supported payment methods depends on your integration.
If you’re using a PaymentIntent, we support:
- Card
- SEPA Debit, bancontact, iDEAL, sofort

If you’re using a PaymentIntent with `setup_future_usage` or a SetupIntent, we support:
- Card
- Apple/GooglePay

Note: To enable SEPA Debit and sofort, set `PaymentSheet.configuration.allowsDelayedPaymentMethods` to `true` on the client.
These payment methods can't guarantee you will receive funds from your customer at the end of the checkout because they take time to settle. Don't enable these if your business requires immediate payment (e.g., an on-demand service). See https://stripe.com/payments/payment-methods-guide

#### Pre-fill billing details
PaymentSheet collects billing details like name and email for certain payment methods. Pre-fill these fields to save customers time by setting `PaymentSheet.Configuration.defaultBillingDetails`.

#### Save payment methods on payment
> This is currently only available for cards + Apple/Google Pay.

PaymentSheet supports PaymentIntents with `setup_future_usage` set. This property tells us to save the payment method for future use (e.g., taking initial payment of a recurring subscription).
When set, PaymentSheet hides the 'Save this card for future use' checkbox and always saves.

#### SetupIntent support
> This is currently only available for cards + Apple/Google Pay.

Initialize PaymentSheet with a SetupIntent to set up cards for future use without charging.

#### Smart payment method ordering
When a customer is adding a new payment method, PaymentSheet uses information like the customers region to show the most relevant payment methods first.

#### Other changes
* Postal code collection for cards is now limited to US, CA, UK
* Fixed SwiftUI memory leaks [Issue #1881](https://github.com/stripe/stripe-ios/issues/1881)
* Added "hint" for error messages
* Adds many new localizations. The SDK now localizes in the following languages: bg-BG,ca-ES,cs-CZ,da,de,el-GR,en-GB,es-419,es,et-EE,fi,fil,fr-CA,fr,hr,hu,id,it,ja,ko,lt-LT,lv-LV,ms-MY,mt,nb,nl,nn-NO,pl-PL,pt-BR,pt-PT,ro-RO,ru,sk-SK,sl-SI,sv,tk,tr,vi,zh-Hans,zh-Hant,zh-HK
* `Stripe` and `StripeIdentity` now require `StripeUICore`. See `MIGRATING.md` for more info.

## 21.8.1 2021-08-10
* Fixes an issue with image loading when using Swift Package Manager.
* Temporarily disabled WeChat Pay support in PaymentMethods.
* The `Stripe` module now requires `StripeCore`. See `MIGRATING.md` for more info.

## 21.8.0 2021-08-04
* Fixes broken card scanning links. (Thanks [ricsantos](https://github.com/ricsantos))
* Fixes accessibilityLabel for postal code field. (Thanks [romanilchyshyndepop](https://github.com/romanilchyshyndepop))
* Improves compile time by 30% [#1846](https://github.com/stripe/stripe-ios/pull/1846) (Thanks [JonathanDowning](https://github.com/JonathanDowning)!)
* Releasing `StripeIdentity` iOS SDK for use with [Stripe Identity](https://stripe.com/identity).

## 21.7.0 2021-07-07
* Fixes an issue with `additionaDocument` field typo [#1833](https://github.com/stripe/stripe-ios/issues/1833)
* Adds support for WeChat Pay to PaymentMethods
* Weak-links SwiftUI [#1828](https://github.com/stripe/stripe-ios/issues/1828)
* Adds 3DS2 support for Cartes Bancaires
* Fixes an issue with camera rotation during card scanning on iPad
* Fixes an issue where PaymentSheet could cause conflicts when included in an app that also includes PanModal [#1818](https://github.com/stripe/stripe-ios/issues/1818)
* Fixes an issue with building on Xcode 13 [#1822](https://github.com/stripe/stripe-ios/issues/1822)
* Fixes an issue where overriding STPPaymentCardTextField's `brandImage()` func had no effect [#1827](https://github.com/stripe/stripe-ios/issues/1827)
* Fixes documentation typo. (Thanks [iAugux](https://github.com/iAugux))

## 21.6.0 2021-05-27
* Adds `STPCardFormView`, a UI component that collects card details
* Adds 'STPRadarSession'. Note this requires additional Stripe permissions to use.

## 21.5.1 2021-05-07
* Fixes the `PaymentSheet` API not being public.
* Fixes an issue with missing headers. (Thanks [jctrouble](https://github.com/jctrouble)!)

## 21.5.0 2021-05-06
* Adds the `PaymentSheet`(https://stripe.dev/stripe-ios/docs/Classes/PaymentSheet.html) API, a prebuilt payment UI.
* Fixes Mac Catalyst support in Xcode 12.5 [#1797](https://github.com/stripe/stripe-ios/issues/1797)
* Fixes `STPPaymentCardTextField` not being open [#1768](https://github.com/stripe/stripe-ios/issues/1797)

## 21.4.0 2021-04-08
* Fixed warnings in Xcode 12.5. [#1772](https://github.com/stripe/stripe-ios/issues/1772)
* Fixes a layout issue when confirming payments in SwiftUI. [#1761](https://github.com/stripe/stripe-ios/issues/1761) (Thanks [mvarie](https://github.com/mvarie)!)
* Fixes a potential race condition when finalizing 3DS2 confirmations.
* Fixes an issue where a 3DS2 transaction could result in an incorrect error message when the card number is incorrect. [#1778](https://github.com/stripe/stripe-ios/issues/1778)
* Fixes an issue where `STPPaymentHandler.shared().handleNextAction` sometimes didn't return a `handleActionError`. [#1769](https://github.com/stripe/stripe-ios/issues/1769)
* Fixes a layout issue when confirming payments in SwiftUI. [#1761](https://github.com/stripe/stripe-ios/issues/1761) (Thanks [mvarie](https://github.com/mvarie)!)
* Fixes an issue with opening URLs on Mac Catalyst
* Fixes an issue where OXXO next action is mistaken for a cancel in STPPaymentHandler
* SetupIntents for iDEAL, Bancontact, EPS, and Sofort will now send the required mandate information.
* Adds support for BLIK.
* Adds `decline_code` information to STPError. [#1755](https://github.com/stripe/stripe-ios/issues/1755)
* Adds support for SetupIntents to STPApplePayContext
* Allows STPPaymentCardTextField to be subclassed. [#1768](https://github.com/stripe/stripe-ios/issues/1768)

## 21.3.1 2021-03-25
* Adds support for Maestro in Apple Pay on iOS 12 or later.

## 21.3.0 2021-02-18
* Adds support for SwiftUI in custom integration using the `STPPaymentCardTextField.Representable` View and the `.paymentConfirmationSheet()` ViewModifier. See `IntegrationTester` for usage examples.
* Removes the UIViewController requirement from STPApplePayContext, allowing it to be used in SwiftUI.
* Fixes an issue where `STPPaymentOptionsViewController` could fail to register a card. [#1758](https://github.com/stripe/stripe-ios/issues/1758)
* Fixes an issue where some UnionPay test cards were marked as invalid. [#1759](https://github.com/stripe/stripe-ios/issues/1759)
* Updates tests to run on Carthage 0.37 with .xcframeworks.


## 21.2.1 2021-01-29
* Fixed an issue where a payment card text field could resize incorrectly on smaller devices or with certain languages. [#1600](https://github.com/stripe/stripe-ios/issues/1600)
* Fixed an issue where the SDK could always return English strings in certain situations. [#1677](https://github.com/stripe/stripe-ios/pull/1677) (Thanks [glaures-ioki](https://github.com/glaures-ioki)!)
* Fixed an issue where an STPTheme had no effect on the navigation bar. [#1753](https://github.com/stripe/stripe-ios/pull/1753) (Thanks  [@rbenna](https://github.com/rbenna)!)
* Fixed handling of nil region codes. [#1752](https://github.com/stripe/stripe-ios/issues/1752)
* Fixed an issue preventing card scanning from being disabled. [#1751](https://github.com/stripe/stripe-ios/issues/1751)
* Fixed an issue with enabling card scanning in an app with a localized Info.plist.[#1745](https://github.com/stripe/stripe-ios/issues/1745)
* Added a missing additionalDocument parameter to STPConnectAccountIndividualVerification.
* Added support for Afterpay/Clearpay.

## 21.2.0 2021-01-06
* Stripe3DS2 is now open source software under the MIT License.
* Fixed various issues with bundling Stripe3DS2 in Cocoapods and Swift Package Manager. All binary dependencies have been removed.
* Fixed an infinite loop during layout on small screen sizes. [#1731](https://github.com/stripe/stripe-ios/issues/1731)
* Fixed issues with missing image assets when using Cocoapods. [#1655](https://github.com/stripe/stripe-ios/issues/1655) [#1722](https://github.com/stripe/stripe-ios/issues/1722)
* Fixed an issue which resulted in unnecessary queries to the BIN information service.
* Adds the ability to `attach` and `detach` PaymentMethod IDs to/from a CustomerContext. [#1729](https://github.com/stripe/stripe-ios/issues/1729)
* Adds support for NetBanking.

## 21.1.0 2020-12-07
* Fixes a crash during manual confirmation of a 3DS2 payment. [#1725](https://github.com/stripe/stripe-ios/issues/1725)
* Fixes an issue that could cause some image assets to be missing in certain configurations. [#1722](https://github.com/stripe/stripe-ios/issues/1722)
* Fixes an issue with confirming Alipay transactions.
* Re-exposes `cardNumber` parameter in `STPPaymentCardTextField`.
* Adds support for UPI.

## 21.0.1 2020-11-19
* Fixes an issue with some initializers not being exposed publicly following the [conversion to Swift](https://stripe.com/docs/mobile/ios/sdk-21-migration).
* Updates GrabPay integration to support synchronous updates.

## 21.0.0 2020-11-18
* The SDK is now written in Swift, and some manual changes are required. Migration instructions are available at [https://stripe.com/docs/mobile/ios/sdk-21-migration](https://stripe.com/docs/mobile/ios/sdk-21-migration).
* Adds full support for Apple silicon.
* Xcode 12.2 is now required.

## 20.1.1 2020-10-23
* Fixes an issue when using Cocoapods 1.10 and Xcode 12. [#1683](https://github.com/stripe/stripe-ios/pull/1683)
* Fixes a warning when using Swift Package Manager. [#1675](https://github.com/stripe/stripe-ios/pull/1675)

## 20.1.0 2020-10-15
* Adds support for OXXO. [#1592](https://github.com/stripe/stripe-ios/pull/1592)
* Applies a workaround for various bugs in Swift Package Manager. [#1671](https://github.com/stripe/stripe-ios/pull/1671) Please see [#1673](https://github.com/stripe/stripe-ios/issues/1673) for additional notes when using Xcode 12.0.
* Card scanning now works when the device's orientation is unknown. [#1659](https://github.com/stripe/stripe-ios/issues/1659)
* The expiration date field's Simplified Chinese localization has been corrected. (Thanks [cythb](https://github.com/cythb)!) [#1654](https://github.com/stripe/stripe-ios/pull/1654)

## 20.0.0 2020-09-14
* [Card scanning](https://github.com/stripe/stripe-ios#card-scanning) is now built into STPAddCardViewController. Card.io support has been removed. [#1629](https://github.com/stripe/stripe-ios/pull/1629)
* Shrunk the SDK from 1.3MB when compressed & thinned to 0.7MB, allowing for easier App Clips integration. [#1643](https://github.com/stripe/stripe-ios/pull/1643)
* Swift Package Manager, Apple Silicon, and Catalyst are now fully supported on Xcode 12. [#1644](https://github.com/stripe/stripe-ios/pull/1644)
* Adds support for 19-digit cards. [#1608](https://github.com/stripe/stripe-ios/pull/1608)
* Adds GrabPay and Sofort as PaymentMethod. [#1627](https://github.com/stripe/stripe-ios/pull/1627)
* Drops support for iOS 10. [#1643](https://github.com/stripe/stripe-ios/pull/1643)

## 19.4.0 2020-08-13
* `pkPaymentErrorForStripeError` no longer returns PKPaymentUnknownErrors. Instead, it returns the original NSError back, resulting in dismissal of the Apple Pay sheet. This means ApplePayContext dismisses the Apple Pay sheet for all errors that aren't specifically PKPaymentError types.
* `metadata` fields are no longer populated on retrieved Stripe API objects and must be fetched on your server using your secret key. If this is causing issues with your deployed app versions please reach out to [Stripe Support](https://support.stripe.com/?contact=true). These fields have been marked as deprecated and will be removed in a future SDK version.

## 19.3.0 2020-05-28
* Adds giropay PaymentMethod bindings [#1569](https://github.com/stripe/stripe-ios/pull/1569)
* Adds Przelewy24 (P24) PaymentMethod bindings [#1556](https://github.com/stripe/stripe-ios/pull/1556)
* Adds Bancontact PaymentMethod bindings [#1565](https://github.com/stripe/stripe-ios/pull/1565)
* Adds EPS PaymentMethod bindings [#1578](https://github.com/stripe/stripe-ios/pull/1578)
* Replaces es-AR localization with es-419 for full Latin American Spanish support and updates multiple localizations [#1549](https://github.com/stripe/stripe-ios/pull/1549) [#1570](https://github.com/stripe/stripe-ios/pull/1570)
* Fixes missing custom number placeholder in `STPPaymentCardTextField` [#1576](https://github.com/stripe/stripe-ios/pull/1576)
* Adds tabbing on external keyboard support to `STPAUBECSFormView` and correctly types it as a `UIView` instead of `UIControl` [#1580](https://github.com/stripe/stripe-ios/pull/1580)

## 19.2.0 2020-05-01
* Adds ability to attach shipping details when confirming PaymentIntents [#1558](https://github.com/stripe/stripe-ios/pull/1558)
* `STPApplePayContext` now provides shipping details in the `applePayContext:didCreatePaymentMethod:paymentInformation:completion:` delegate method and automatically attaches shipping details to PaymentIntents (unless manual confirmation)[#1561](https://github.com/stripe/stripe-ios/pull/1561)
* Adds support for the BECS Direct Debit payment method for Stripe users in Australia [#1547](https://github.com/stripe/stripe-ios/pull/1547)

## 19.1.1 2020-04-28
* Add advancedFraudSignalsEnabled property [#1560](https://github.com/stripe/stripe-ios/pull/1560)

## 19.1.0 2020-04-15
* Relaxes need for dob for full name connect account (`STPConnectAccountIndividualParams`). [#1539](https://github.com/stripe/stripe-ios/pull/1539)
* Adds Chinese (Traditional) and Chinese (Hong Kong) localizations [#1536](https://github.com/stripe/stripe-ios/pull/1536)
* Adds `STPApplePayContext`, a helper class for Apple Pay. [#1499](https://github.com/stripe/stripe-ios/pull/1499)
* Improves accessibility [#1513](https://github.com/stripe/stripe-ios/pull/1513), [#1504](https://github.com/stripe/stripe-ios/pull/1504)
* Adds support for the Bacs Direct Debit payment method [#1487](https://github.com/stripe/stripe-ios/pull/1487)
* Adds support for 16 digit Diners Club cards [#1498](https://github.com/stripe/stripe-ios/pull/1498)

## 19.0.1 2020-03-24
* Fixes an issue building with Xcode 11.4 [#1526](https://github.com/stripe/stripe-ios/pull/1526)

## 19.0.0 2020-02-12
* Deprecates the `STPAPIClient` `initWithConfiguration:` method. Set the `configuration` property on the `STPAPIClient` instance instead. [#1474](https://github.com/stripe/stripe-ios/pull/1474)
* Deprecates `publishableKey` and `stripeAccount` properties of `STPPaymentConfiguration`. See [MIGRATING.md](https://github.com/stripe/stripe-ios/blob/master/MIGRATING.md) for more details. [#1474](https://github.com/stripe/stripe-ios/pull/1474)
* Adds explicit STPAPIClient properties on all SDK components that make API requests. These default to `[STPAPIClient sharedClient]`. This is a breaking change for some users of `stripeAccount`. See [MIGRATING.md](https://github.com/stripe/stripe-ios/blob/master/MIGRATING.md) for more details. [#1469](https://github.com/stripe/stripe-ios/pull/1469)
* The user's postal code is now collected by default in countries that support postal codes. We always recommend collecting a postal code to increase card acceptance rates and reduce fraud. See [MIGRATING.md](https://github.com/stripe/stripe-ios/blob/master/MIGRATING.md) for more details. [#1479](https://github.com/stripe/stripe-ios/pull/1479)

## 18.4.0 2020-01-15
* Adds support for Klarna Pay on Sources API [#1444](https://github.com/stripe/stripe-ios/pull/1444)
* Compresses images using `pngcrush` to reduce SDK size [#1471](https://github.com/stripe/stripe-ios/pull/1471)
* Adds support for CVC recollection in PaymentIntent confirm [#1473](https://github.com/stripe/stripe-ios/pull/1473)
* Fixes a race condition when setting `defaultPaymentMethod` on `STPPaymentOptionsViewController` [#1476](https://github.com/stripe/stripe-ios/pull/1476)

## 18.3.0 2019-12-3
* STPAddCardViewControllerDelegate methods previously removed in v16.0.0 are now marked as deprecated, to help migrating users [#1439](https://github.com/stripe/stripe-ios/pull/1439)
* Fixes an issue where canceling 3DS authentication could leave PaymentIntents in an inaccurate `requires_action` state [#1443](https://github.com/stripe/stripe-ios/pull/1443)
* Fixes text color for large titles [#1446](https://github.com/stripe/stripe-ios/pull/1446)
* Re-adds support for pre-selecting the last selected payment method in STPPaymentContext and STPPaymentOptionsViewController. [#1445](https://github.com/stripe/stripe-ios/pull/1445)
* Fix crash when adding/removing postal code cells [#1450](https://github.com/stripe/stripe-ios/pull/1450)

## 18.2.0 2019-10-31
* Adds support for creating tokens with the last 4 digits of an SSN [#1432](https://github.com/stripe/stripe-ios/pull/1432)
* Renames Standard Integration to Basic Integration

## 18.1.0 2019-10-29
* Adds localizations for English (Great Britain), Korean, Russian, and Turkish [#1373](https://github.com/stripe/stripe-ios/pull/1373)
* Adds support for SEPA Debit as a PaymentMethod [#1415](https://github.com/stripe/stripe-ios/pull/1415)
* Adds support for custom SEPA Debit Mandate params with PaymentMethod [#1420](https://github.com/stripe/stripe-ios/pull/1420)
* Improves postal code UI for users with mismatched regions [#1302](https://github.com/stripe/stripe-ios/issues/1302)
* Fixes a potential crash when presenting the add card view controller [#1426](https://github.com/stripe/stripe-ios/issues/1426)
* Adds offline status checking to FPX payment flows [#1422](https://github.com/stripe/stripe-ios/pull/1422)
* Adds support for push provisions for Issuing users [#1396](https://github.com/stripe/stripe-ios/pull/1396)

## 18.0.0 2019-10-04
* Adds support for building on macOS 10.15 with Catalyst. Use the .xcframework file attached to the release in GitHub. Cocoapods support is coming soon. [#1364](https://github.com/stripe/stripe-ios/issues/1364)
* Errors from the Payment Intents API are now localized by default. See [MIGRATING.md](https://github.com/stripe/stripe-ios/blob/master/MIGRATING.md) for details.
* Adds support for FPX in Standard Integration. [#1390](https://github.com/stripe/stripe-ios/pull/1390)
* Simplified Apple Pay integration when using 3DS2. [#1386](https://github.com/stripe/stripe-ios/pull/1386)
* Improved autocomplete behavior for some STPPaymentHandler blocks. [#1403](https://github.com/stripe/stripe-ios/pull/1403)
* Fixed spurious `keyboardWillAppear` messages triggered by STPPaymentTextCard. [#1393](https://github.com/stripe/stripe-ios/pull/1393)
* Fixed an issue with non-numeric placeholders in STPPaymentTextCard. [#1394](https://github.com/stripe/stripe-ios/pull/1394)
* Dropped support for iOS 9. Please continue to use 17.0.2 if you need to support iOS 9.

## 17.0.2 2019-09-24
* Fixes an error that could prevent a 3D Secure 2 challenge dialog from appearing in certain situations.
* Improved VoiceOver support. [#1384](https://github.com/stripe/stripe-ios/pull/1384)
* Updated Apple Pay and Mastercard branding. [#1374](https://github.com/stripe/stripe-ios/pull/1374)
* Updated the Standard Integration example app to use automatic confirmation. [#1363](https://github.com/stripe/stripe-ios/pull/1363)
* Added support for collecting email addresses and phone numbers from Apple Pay. [#1372](https://github.com/stripe/stripe-ios/pull/1372)
* Introduced support for FPX payments. (Invite-only Beta) [#1375](https://github.com/stripe/stripe-ios/pull/1375)

## 17.0.1 2019-09-09
* Cancellation during the 3DS2 flow will no longer cause an unexpected error. [#1353](https://github.com/stripe/stripe-ios/pull/1353)
* Large Title UIViewControllers will no longer have a transparent background in iOS 13. [#1362](https://github.com/stripe/stripe-ios/pull/1362)
* Adds an `availableCountries` option to STPPaymentConfiguration, allowing one to limit the list of countries in the address entry view. [#1327](https://github.com/stripe/stripe-ios/pull/1327)
* Fixes a crash when using card.io. [#1357](https://github.com/stripe/stripe-ios/pull/1357)
* Fixes an issue with birthdates when creating a Connect account. [#1361](https://github.com/stripe/stripe-ios/pull/1361)
* Updates example code to Swift 5. [#1354](https://github.com/stripe/stripe-ios/pull/1354)
* The default value of `[STPTheme translucentNavigationBar]` is now `YES`. [#1367](https://github.com/stripe/stripe-ios/pull/1367)

## 17.0.0 2019-09-04
* Adds support for iOS 13, including Dark Mode and minor bug fixes. [#1307](https://github.com/stripe/stripe-ios/pull/1307)
* Updates API version from 2015-10-12 to 2019-05-16 [#1254](https://github.com/stripe/stripe-ios/pull/1254)
  * Adds `STPSourceRedirectStatusNotRequired` to `STPSourceRedirectStatus`.  Previously, optional redirects were marked as `STPSourceRedirectStatusSucceeded`.
  * Adds `STPSourceCard3DSecureStatusRecommended` to `STPSourceCard3DSecureStatus`.
  * Removes `STPLegalEntityParams`.  Initialize an `STPConnectAccountParams` with an `individual` or `company` dictionary instead. See https://stripe.com/docs/api/tokens/create_account#create_account_token-account
* Changes the `STPPaymentContextDelegate paymentContext:didCreatePaymentResult:completion:` completion block type to `STPPaymentStatusBlock`, to let you inform the context that the user canceled.
* Adds initial support for WeChat Pay. [#1326](https://github.com/stripe/stripe-ios/pull/1326)
* The user's billing address will now be included when creating a PaymentIntent from an Apple Pay token. [#1334](https://github.com/stripe/stripe-ios/pull/1334)


## 16.0.7 2019-08-23
* Fixes STPThreeDSUICustomization not initializing defaults correctly. [#1303](https://github.com/stripe/stripe-ios/pull/1303)
* Fixes STPPaymentHandler treating post-authentication errors as authentication errors [#1291](https://github.com/stripe/stripe-ios/pull/1291)
* Removes preferredStatusBarStyle from STPThreeDSUICustomization, see STPThreeDSNavigationBarCustomization.barStyle instead [#1308](https://github.com/stripe/stripe-ios/pull/1308)

## 16.0.6 2019-08-13
* Adds a method to STPAuthenticationContext allowing you to configure the SFSafariViewController presented for web-based authentication.
* Adds STPAddress initializer that takes STPPaymentMethodBillingDetails. [#1278](https://github.com/stripe/stripe-ios/pull/1278)
* Adds convenience method to populate STPUserInformation with STPPaymentMethodBillingDetails. [#1278](https://github.com/stripe/stripe-ios/pull/1278)
* STPShippingAddressViewController prefills billing address for PaymentMethods too now, not just Card. [#1278](https://github.com/stripe/stripe-ios/pull/1278)
* Update libStripe3DS2.a to avoid a conflict with Firebase. [#1293](https://github.com/stripe/stripe-ios/issues/1293)

## 16.0.5 2019-08-09
* Fixed an compatibility issue when building with certain Cocoapods configurations. [#1288](https://github.com/stripe/stripe-ios/issues/1288)

## 16.0.4 2019-08-08
* Improved compatibility with other OpenSSL-using libraries. [#1265](https://github.com/stripe/stripe-ios/issues/1265)
* Fixed compatibility with Xcode 10.1. [#1273](https://github.com/stripe/stripe-ios/issues/1273)
* Fixed an issue where STPPaymentContext could be left in a bad state when cancelled. [#1284](https://github.com/stripe/stripe-ios/pull/1284)

## 16.0.3 2019-08-01
* Changes to code obfuscation, resolving an issue with App Store review [#1269](https://github.com/stripe/stripe-ios/pull/1269)
* Adds Apple Pay support to STPPaymentHandler [#1264](https://github.com/stripe/stripe-ios/pull/1264)

## 16.0.2 2019-07-29
* Adds API to let users set a default payment option for Standard Integration [#1252](https://github.com/stripe/stripe-ios/pull/1252)
* Removes querying the Advertising Identifier (IDFA).
* Adds customizable UIStatusBarStyle to STDSUICustomization.

## 16.0.1 2019-07-25
* Migrates Stripe3DS2.framework to libStripe3DS2.a, resolving an issue with App Store validation. [#1246](https://github.com/stripe/stripe-ios/pull/1246)
* Fixes a crash in STPPaymentHandler. [#1244](https://github.com/stripe/stripe-ios/pull/1244)

## 16.0.0 2019-07-18
* Migrates STPPaymentCardTextField.cardParams property type from STPCardParams to STPPaymentMethodCardParams
* STPAddCardViewController:
    * Migrates addCardViewController:didCreateSource:completion: and addCardViewController:didCreateToken:completion: to addCardViewController:didCreatePaymentMethod:completion
    * Removes managedAccountCurrency property - there’s no equivalent parameter necessary for PaymentMethods.
* STPPaymentOptionViewController now shows, adds, removes PaymentMethods instead of Source/Tokens.
* STPCustomerContext, STPBackendAPIAdapter:
    * Removes selectDefaultCustomerSource:completion: -  Users must explicitly select their Payment Method of choice.
    * Migrates detachSourceFromCustomer:completion:, attachSourceToCustomer:completion to detachPaymentMethodFromCustomer:completion:, attachPaymentMethodToCustomer:completion:
    * Adds listPaymentMethodsForCustomerWithCompletion: - the Customer object doesn’t contain attached Payment Methods; you must fetch it from the Payment Methods API.
* STPPaymentContext now uses the new Payment Method APIs listed above instead of Source/Token, and returns the reworked STPPaymentResult containing a PaymentMethod.
* Migrates STPPaymentResult.source to paymentMethod of type STPPaymentMethod
* Deprecates STPPaymentIntentAction* types, replaced by STPIntentAction*. [#1208](https://github.com/stripe/stripe-ios/pull/1208)
  * Deprecates `STPPaymentIntentAction`, replaced by `STPIntentAction`
  * Deprecates `STPPaymentIntentActionType`, replaced by `STPIntentActionType`
  * Deprecates `STPPaymentIntentActionRedirectToURL`, replaced by `STPIntentActionTypeRedirectToURL`
* Adds support for SetupIntents.  See https://stripe.com/docs/payments/cards/saving-cards#saving-card-without-payment
* Adds support for 3DS2 authentication.  See https://stripe.com/docs/mobile/ios/authentication

## 15.0.1 2019-04-16
* Adds configurable support for JCB (Apple Pay). [#1158](https://github.com/stripe/stripe-ios/pull/1158)
* Updates sample apps to use `PaymentIntents` and `PaymentMethods` where available. [#1159](https://github.com/stripe/stripe-ios/pull/1159)
* Changes `STPPaymentMethodCardParams` `expMonth` and `expYear` property types to `NSNumber *` to fix a bug using Apple Pay. [#1161](https://github.com/stripe/stripe-ios/pull/1161)

## 15.0.0 2019-3-19
* Renames all former references to 'PaymentMethod' to 'PaymentOption'. See [MIGRATING.md](/MIGRATING.md) for more details. [#1139](https://github.com/stripe/stripe-ios/pull/1139)
  * Renames `STPPaymentMethod` to `STPPaymentOption`
  * Renames `STPPaymentMethodType` to `STPPaymentOptionType`
  * Renames `STPApplePaymentMethod` to `STPApplePayPaymentOption`
  * Renames `STPPaymentMethodTuple` to `STPPaymentOptionTuple`
  * Renames `STPPaymentMethodsViewController` to `STPPaymentOptionsViewController`
  * Renames all properties, methods, comments referencing 'PaymentMethod' to 'PaymentOption'
* Rewrites `STPaymentMethod` and `STPPaymentMethodType` to match the [Stripe API](https://stripe.com/docs/api/payment_methods/object). [#1140](https://github.com/stripe/stripe-ios/pull/1140).
* Adds `[STPAPI createPaymentMethodWithParams:completion:]`, which creates a PaymentMethod. [#1141](https://github.com/stripe/stripe-ios/pull/1141)
* Adds `paymentMethodParams` and `paymentMethodId` to `STPPaymentIntentParams`.  You can now confirm a PaymentIntent with a PaymentMethod. [#1142](https://github.com/stripe/stripe-ios/pull/1142)
* Adds `paymentMethodTypes` to `STPPaymentIntent`.
* Deprecates several Source-named properties, based on changes to the [Stripe API](https://stripe.com/docs/upgrades#2019-02-11). [#1146](https://github.com/stripe/stripe-ios/pull/1146)
  * Deprecates `STPPaymentIntentParams.saveSourceToCustomer`, replaced by `savePaymentMethod`
  * Deprecates `STPPaymentIntentsStatusRequiresSource`, replaced by `STPPaymentIntentsStatusRequiresPaymentMethod`
  * Deprecates `STPPaymentIntentsStatusRequiresSourceAction`, replaced by `STPPaymentIntentsStatusRequiresAction`
  * Deprecates `STPPaymentIntentSourceAction`, replaced by `STPPaymentIntentAction`
  * Deprecates `STPPaymentSourceActionAuthorizeWithURL`, replaced by `STPPaymentActionRedirectToURL`
  * Deprecates `STPPaymentIntent.nextSourceAction`, replaced by `nextAction`
* Added new localizations for the following languages [#1050](https://github.com/stripe/stripe-ios/pull/1050)
  * Danish
  * Spanish (Argentina/Latin America)
  * French (Canada)
  * Norwegian
  * Portuguese (Brazil)
  * Portuguese (Portugal)
  * Swedish
* Deprecates `STPEphemeralKeyProvider`, replaced by `STPCustomerEphemeralKeyProvider`.  We now allow for ephemeral keys that are not customer [#1131](https://github.com/stripe/stripe-ios/pull/1131)
* Adds CVC image for Amex cards [#1046](https://github.com/stripe/stripe-ios/pull/1046)
* Fixed `STPPaymentCardTextField.nextFirstResponderField` to never return nil [#1059](https://github.com/stripe/stripe-ios/pull/1059)
* Improves return key functionality for `STPPaymentCardTextField`, `STPAddCardViewController` [#1059](https://github.com/stripe/stripe-ios/pull/1059)
* Add postal code support for Saudi Arabia [#1127](https://github.com/stripe/stripe-ios/pull/1127)
* CVC field updates validity if card number/brand change [#1128](https://github.com/stripe/stripe-ios/pull/1128)

## 14.0.0 2018-11-14
* Changes `STPPaymentCardTextField`, which now copies the `cardParams` property. See [MIGRATING.md](/MIGRATING.md) for more details. [#1031](https://github.com/stripe/stripe-ios/pull/1031)
* Renames `STPPaymentIntentParams.returnUrl` to `STPPaymentIntentParams.returnURL`. [#1037](https://github.com/stripe/stripe-ios/pull/1037)
* Removes `STPPaymentIntent.returnUrl` and adds `STPPaymentIntent.nextSourceAction`, based on changes to the [Stripe API](https://stripe.com/docs/upgrades#2018-11-08). [#1038](https://github.com/stripe/stripe-ios/pull/1038)
* Adds `STPVerificationParams.document_back` property. [#1017](https://github.com/stripe/stripe-ios/pull/1017)
* Fixes bug in `STPPaymentMethodsViewController` where selected payment method changes back if it wasn't dismissed in the `didFinish` delegate method. [#1020](https://github.com/stripe/stripe-ios/pull/1020)

## 13.2.0 2018-08-14
* Adds `STPPaymentMethod` protocol implementation for `STPSource`. You can now call `image`/`templatedImage`/`label` on a source. [#976](https://github.com/stripe/stripe-ios/pull/976)
* Fixes crash in `STPAddCardViewController` with some prefilled billing addresses [#1004](https://github.com/stripe/stripe-ios/pull/1004)
* Fixes `STPPaymentCardTextField` layout issues on small screens [#1009](https://github.com/stripe/stripe-ios/pull/1009)
* Fixes hidden text fields in `STPPaymentCardTextField` from being read by VoiceOver [#1012](https://github.com/stripe/stripe-ios/pull/1012)
* Updates example app to add client-side metadata `charge_request_id` to requests to `example-ios-backend` [#1008](https://github.com/stripe/stripe-ios/pull/1008)

## 13.1.0 2018-07-13
* Adds `STPPaymentIntent` to support PaymentIntents. [#985](https://github.com/stripe/stripe-ios/pull/985), [#986](https://github.com/stripe/stripe-ios/pull/986), [#987](https://github.com/stripe/stripe-ios/pull/987), [#988](https://github.com/stripe/stripe-ios/pull/988)
* Reduce `NSURLSession` memory footprint. [#969](https://github.com/stripe/stripe-ios/pull/969)
* Fixes invalid JSON error when deleting `Card` from a `Customer`. [#992](https://github.com/stripe/stripe-ios/pull/992)

## 13.0.3 2018-06-11
* Fixes payment method label overlapping the checkmark, for Amex on small devices [#952](https://github.com/stripe/stripe-ios/pull/952)
* Adds EPS and Multibanco support to `STPSourceParams` [#961](https://github.com/stripe/stripe-ios/pull/961)
* Adds `STPBillingAddressFieldsName` option to `STPBillingAddressFields` [#964](https://github.com/stripe/stripe-ios/pull/964)
* Fixes crash in `STPColorUtils.perceivedBrightnessForColor` [#954](https://github.com/stripe/stripe-ios/pull/954)
* Applies recommended project changes for Xcode 9.4 [#963](https://github.com/stripe/stripe-ios/pull/963)
* Fixes `[Stripe handleStripeURLCallbackWithURL:url]` incorrectly returning `NO` [#962](https://github.com/stripe/stripe-ios/pull/962)

## 13.0.2 2018-05-24
* Makes iDEAL `name` parameter optional, also accepts empty string as `nil` [#940](https://github.com/stripe/stripe-ios/pull/940)
* Adjusts scroll view content offset behavior when focusing on a text field [#943](https://github.com/stripe/stripe-ios/pull/943)

## 13.0.1 2018-05-17
* Fixes an issue in `STPRedirectContext` causing some redirecting sources to fail in live mode due to prematurely dismissing the `SFSafariViewController` during the initial redirects. [#937](https://github.com/stripe/stripe-ios/pull/937)

## 13.0.0 2018-04-26
* Removes Bitcoin source support. See MIGRATING.md. [#931](https://github.com/stripe/stripe-ios/pull/931)
* Adds Masterpass support to `STPSourceParams` [#928](https://github.com/stripe/stripe-ios/pull/928)
* Adds community submitted Norwegian (nb) translation. Thank @Nailer!
* Fixes example app usage of localization files (they were not able to be tested in Finnish and Norwegian before)
* Silences STPAddress deprecation warnings we ignore to stay compatible with older iOS versions
* Fixes "Card IO" link in full SDK reference [#913](https://github.com/stripe/stripe-ios/pull/913)

## 12.1.2 2018-03-16
* Updated the "62..." credit card number BIN range to show a UnionPay icon

## 12.1.1 2018-02-22
* Fix issue with apple pay token creation in PaymentContext, introduced by 12.1.0. [#899](https://github.com/stripe/stripe-ios/pull/899)
* Now matches clang static analyzer settings with Cocoapods, so you won't see any more analyzer issues. [#897](https://github.com/stripe/stripe-ios/pull/897)

## 12.1.0 2018-02-05
* Adds `createCardSources` to `STPPaymentConfiguration`. If you enable this option, when your user adds a card in the SDK's UI, a card source will be created and attached to their Stripe Customer. If this option is disabled (the default), a card token is created. For more information on card sources, see https://stripe.com/docs/sources/cards

## 12.0.1 2018-01-31
* Adding Visa Checkout support to `STPSourceParams` [#889](https://github.com/stripe/stripe-ios/pull/889)

## 12.0.0 2018-01-16
* Minimum supported iOS version is now 9.0.
  * If you need to support iOS 8, the last supported version is [11.5.0](https://github.com/stripe/stripe-ios/releases/tag/v11.5.0)
* Minimum supported Xcode version is now 9.0
* `AddressBook` framework support has been removed.
* `STPRedirectContext` will no longer retain itself for the duration of the redirect, you must explicitly maintain a reference to it yourself. [#846](https://github.com/stripe/stripe-ios/pull/846)
* `STPPaymentConfiguration.requiredShippingAddress` now is a set of `STPContactField` objects instead of a `PKAddressField` bitmask. [#848](https://github.com/stripe/stripe-ios/pull/848)
* See MIGRATING.md for more information on any of the previously mentioned breaking API changes.
* Pre-built view controllers now layout properly on iPhone X in landscape orientation, respecting `safeAreaInsets`. [#854](https://github.com/stripe/stripe-ios/pull/854)
* Fixes a bug in `STPAddCardViewController` that prevented users in countries without postal codes from adding a card when `requiredBillingFields = .Zip`. [#853](https://github.com/stripe/stripe-ios/pull/853)
* Fixes a bug in `STPPaymentCardTextField`. When completely filled out, it ignored calls to `becomeFirstResponder`. [#855](https://github.com/stripe/stripe-ios/pull/855)
* `STPPaymentContext` now has a `largeTitleDisplayMode` property, which you can use to control the title display mode in the navigation bar of our pre-built view controllers. [#849](https://github.com/stripe/stripe-ios/pull/849)
* Fixes a bug where `STPPaymentContext`'s `retryLoading` method would not re-retrieve the customer object, even after calling `STPCustomerContext`'s `clearCachedCustomer` method. [#863](https://github.com/stripe/stripe-ios/pull/863)
* `STPPaymentContext`'s `retryLoading` method will now always attempt to retrieve a new customer object, regardless of whether a cached customer object is available. Previously, this method was only intended for recovery from a loading error; if a customer had already been retrieved, `retryLoading` would do nothing. [#863](https://github.com/stripe/stripe-ios/pull/863)
* `STPCustomerContext` has a new property: `includeApplePaySources`. It is turned off by default. [#864](https://github.com/stripe/stripe-ios/pull/864)
* Adds `UITextContentType` support. This turns on QuickType suggestions for the name, email, and address fields; and uses a better keyboard for Payment Card fields. [#870](https://github.com/stripe/stripe-ios/pull/870)
* Fixes a bug that prevented redirects to the 3D Secure authentication flow when it was optional. [#878](https://github.com/stripe/stripe-ios/pull/878)
* `STPPaymentConfiguration` now has a `stripeAccount` property, which can be used to make API requests on behalf of a Connected account. [#875](https://github.com/stripe/stripe-ios/pull/875)
* Adds `- [STPAPIClient createTokenWithConnectAccount:completion:]`, which creates Tokens for Connect Accounts: (optionally) accepting the Terms of Service, and sending information about the legal entity. [#876](https://github.com/stripe/stripe-ios/pull/876)
* Fixes an iOS 11 bug in `STPPaymentCardTextField` that blocked tapping on the number field while editing the expiration or CVC on narrow devices (4" screens). [#883](https://github.com/stripe/stripe-ios/pull/883)

## 11.5.0 2017-11-09
* Adds a new helper method to `STPSourceParams` for creating reusable Alipay sources. [#811](https://github.com/stripe/stripe-ios/pull/811)
* Silences spurious availability warnings when using Xcode9 [#823](https://github.com/stripe/stripe-ios/pull/823)
* Auto capitalizes currency code when using `paymentRequestWithMerchantIdentifier ` to improve compatibility with iOS 11 `PKPaymentAuthorizationViewController` [#829](https://github.com/stripe/stripe-ios/pull/829)
* Fixes a bug in `STPRedirectContext` which caused `SFSafariViewController`-based redirects to incorrectly dismiss when switching apps. [#833](https://github.com/stripe/stripe-ios/pull/833)
* Fixes a bug that incorrectly offered users the option to "Use Billing Address" on the shipping address screen when there was no existing billing address to fill in. [#834](https://github.com/stripe/stripe-ios/pull/834)

## 11.4.0 2017-10-20
* Restores `[STPCard brandFromString:]` method which was marked as deprecated in a recent version [#801](https://github.com/stripe/stripe-ios/pull/801)
* Adds `[STPBankAccount metadata]` and `[STPCard metadata]` read-only accessors and improves annotation for `[STPSource metadata]` [#808](https://github.com/stripe/stripe-ios/pull/808)
* Un-deprecates `STPBackendAPIAdapter` and all associated methods. [#813](https://github.com/stripe/stripe-ios/pull/813)
* The `STPBackendAPIAdapter` protocol now includes two optional methods, `detachSourceFromCustomer` and `updateCustomerWithShipping`. If you've implemented a class conforming to `STPBackendAPIAdapter`, you may add implementations of these methods to support deleting cards from a customer and saving shipping info to a customer. [#813](https://github.com/stripe/stripe-ios/pull/813)
* Adds the ability to set custom footers on view controllers managed by the SDK. [#792](https://github.com/stripe/stripe-ios/pull/792)
* `STPPaymentMethodsViewController` will now display saved card sources in addition to saved card tokens. [#810](https://github.com/stripe/stripe-ios/pull/810)
* Fixes a bug where certain requests would return a generic failed to parse response error instead of the actual API error. [#809](https://github.com/stripe/stripe-ios/pull/809)

## 11.3.0 2017-09-13
* Adds support for creating `STPSourceParams` for P24 source [#779](https://github.com/stripe/stripe-ios/pull/779)
* Adds support for native app-to-app Alipay redirects [#783](https://github.com/stripe/stripe-ios/pull/783)
* Fixes crash when `paymentContext.hostViewController` is set to a `UINavigationController` [#786](https://github.com/stripe/stripe-ios/pull/786)
* Improves support and compatibility with iOS 11
  * Explicitly disable code coverage generation for compatibility with Carthage in Xcode 9 [#795](https://github.com/stripe/stripe-ios/pull/795)
  * Restore use of native "Back" buttons [#789](https://github.com/stripe/stripe-ios/pull/789)
* Changes and fixes methods on `STPCard`, `STPCardParams`, `STPBankAccount`, and `STPBankAccountParams` to bring card objects more in line with the rest of the API. See MIGRATING for further details.
  * `STPCard` and `STPCardParams` [#760](https://github.com/stripe/stripe-ios/pull/760)
  * `STPBankAccount` and `STPBankAccountParams` [#761](https://github.com/stripe/stripe-ios/pull/761)
* Adds nullability annotations to `STPPaymentMethod` protocol [#753](https://github.com/stripe/stripe-ios/pull/753)
* Improves the `[STPAPIResponseDecodable allResponseFields]` by removing all instances of `[NSNull null]` including ones that are nested. See MIGRATING.md. [#747](https://github.com/stripe/stripe-ios/pull/747)

## 11.2.0 2017-07-27
* Adds an option to allow users to delete payment methods from the `STPPaymentMethodsViewController`. Enabled by default but can disabled using the `canDeletePaymentMethods` property of `STPPaymentConfiguration`.
  * Screenshots: https://user-images.githubusercontent.com/28276156/28131357-7a353474-66ee-11e7-846c-b38277d111fd.png
* Adds a postal code field to `STPPaymentCardTextField`, configurable with `postalCodeEntryEnabled` and `postalCodePlaceholder`. Disabled by default.
* `STPCustomer`'s `shippingAddress` property is now correctly annotated as nullable.
* Removed `STPCheckoutUnknownError`, `STPCheckoutTooManyAttemptsError`, and `STPCustomerContextMissingKeyProviderError`. These errors will no longer occur.

## 11.1.0 2017-07-12
* Adds stripeAccount property to `STPAPIClient`, set this to perform API requests on behalf of a connected account
* Fixes the `routingNumber` property of `STPBankAccount` so that it is populated when the information is available
* Adds iOS Objective-C Style Guide

## 11.0.0 2017-06-27
* We've greatly simplified the integration for `STPPaymentContext`. See MIGRATING.md.
* As part of this new integration, we've added a new class, `STPCustomerContext`, which will automatically prefetch your customer and cache it for a brief interval. We recommend initializing your `STPCustomerContext` before your user enters your checkout flow so their payment methods are loaded in advance. If in addition to using `STPPaymentContext`, you create a separate `STPPaymentMethodsViewController` to let your customer manage their payment methods outside of your checkout flow, you can use the same instance of `STPCustomerContext` for both.
* We've added a `shippingAddress` property to `STPUserInformation`, which you can use to pre-fill your user's shipping information.
* `STPPaymentContext` will now save your user's shipping information to their Stripe customer object. Shipping information will automatically be pre-filled from the customer object for subsequent checkouts.
* Fixes nullability annotation for `[STPFile stringFromPurpose:]`. See MIGRATING.md.
* Adds description implementations to all public models, for easier logging and debugging.
* The card autofill via SMS feature of `STPPaymentContext` has been removed. See MIGRATING.md.

## 10.2.0 2017-06-19
* We've added a `paymentCountry` property to `STPPaymentContext`. This affects the countryCode of Apple Pay payments, and defaults to "US". You should set this to the country your Stripe account is in.
* `paymentRequestWithMerchantIdentifier:` has been deprecated. See MIGRATING.md
* If the card.io framework is present in your app, `STPPaymentContext` and `STPAddCardViewController` will show a "scan card" button.
* `STPAddCardViewController` will now attempt to auto-fill the users city and state from their entered Zip code (United States only)
* Polling for source object updates is deprecated. Check https://stripe.com/docs for the latest best practices on how to integrate with the sources API using webhooks.
* Fixes a crash in `STPCustomerDeserializer` when both data and error are nil.
* `paymentMethodsViewController:didSelectPaymentMethod:` is now optional.
* Updates the example apps to use Alamofire.

## 10.1.0 2017-05-05
* Adds STPRedirectContext, a helper class for handling redirect sources.
* STPAPIClient now supports tokenizing a PII number and uploading images.
* Updates STPPaymentCardTextField's icons to match Elements on the web. When the card number is invalid, the field will now display an error icon.
* The alignment of the new brand icons has changed to match the new CVC and error icons. If you use these icons via `STPImageLibrary`, you may need to adjust your layout.
* STPPaymentCardTextField's isValid property is now KVO-observable.
* When creating STPSourceParams for a SEPA debit source, address fields are now optional.
* `STPPaymentMethodsViewControllerDelegate` now has a separate `paymentMethodsViewControllerDidCancel:` callback, differentiating from successful method selections. You should make sure to also dismiss the view controller in that callback
* Because collecting some basic data on tokenization helps us detect fraud, we've removed the ability to disable analytics collection using `[Stripe disableAnalytics]`.

## 10.0.1 2017-03-16
* Fixes a bug where card sources didn't include the card owner's name.
* Fixes an issue where STPPaymentMethodsViewController didn't reload after adding a new payment method.

## 10.0.0 2017-03-06
* Adds support for creating, retrieving, and polling Sources. You can enable any payment methods available to you in the Dashboard.
  * https://stripe.com/docs/mobile/ios/sources
  * https://dashboard.stripe.com/account/payments/settings
* Updates the Objective-C example app to include example integrations using several different payment methods.
* Updates `STPCustomer` to include `STPSource` objects in its `sources` array if a customer has attached sources.
* Removes methods deprecated in Version 6.0.
* Fixes property declarations missing strong/nullable identifiers.

## 9.4.0 2017-02-03
* Adds button to billing/shipping entry screens to fill address information from the other one.
* Fixes and unifies view controller behavior around theming and nav bars.
* Adds month validity check to `validationStateForExpirationYear`
* Changes some Apple Pay images to better conform to official guidelines.
* Changes STPPaymentCardTextField's card number placeholder to "4242..."
* Updates STPPaymentCardTextField's CVC placeholder so that it changes to "CVV" for Amex cards

## 9.3.0 2017-01-05
* Fixes a regression introduced in v9.0.0 in which color in STPTheme is used as the background color for UINavigationBar
  * Note: This will cause navigation bar theming to work properly as described in the Stripe iOS docs, but you may need to audit your custom theme settings if you based them on the actual behavior of 9.0-9.2
* If the navigation bar has a theme different than the view controller's theme, STP view controllers will use the bar's theme to style it's UIBarButtonItems
* Adds a fallback to using main bundle for localized strings lookup if locale is set to a language the SDK doesn't support
* Adds method to get a string of a card brand from `STPCardBrand`
* Updated description of how to run tests in README
* Fixes crash when user cancels payment before STPBackendAPIAdapter methods finish
* Fixes bug where country picker wouldn't update when first selected.


## 9.2.0 2016-11-14
* Moves FBSnapshotTestCase dependency to Cartfile.private. No changes if you are not using Carthage.
* Adds prebuilt UI for collecting shipping information.

## 9.1.0 2016-11-01
* Adds localized strings for 7 languages: de, es, fr, it, ja, nl, zh-Hans.
* Slight redesign to card/billing address entry screen.
* Improved internationalization for State/Province/County address field.
* Adds new Mastercard 2-series BIN ranges.
* Fixes an issue where callbacks may be run on the wrong thread.
* Fixes UIAppearance compatibility in STPPaymentCardTextField.
* Fixes a crash when changing application language via an Xcode scheme.

## 9.0.0 2016-10-04
* Change minimum requirements to iOS 8 and Xcode 8
* Adds "app extension API only" support.
* Updates Swift example app to Swift 3
* Various fixes to ObjC example app

## 8.0.7 2016-09-15
* Add ability to set currency for managed accounts when adding card
* Fix broken links for Privacy Policy/Terms of Service for Remember Me feature
* Sort countries in picker alphabetically by name instead of ISO code
* Make "County" field optional on billing address screen.
* PKPayment-related methods are now annotated as available in iOS8+ only
* Optimized speed of input sanitation methods (thanks @kballard!)

## 8.0.6 2016-09-01
* Improved internationalization on billing address forms
  * Users in countries that don't use postal codes will no longer see that field.
  * The country field is now auto filled in with the phone's region
  * Changing the selected country will now live update other fields on the form (such as State/County or Zip/Postal Code).
* Fixed an issue where certain Cocoapods configurations could result in Stripe resource files being used in place of other frameworks' or the app's resources.
* Fixed an issue where when using Apple Pay, STPPaymentContext would fire two `didFinishWithStatus` messages.
* Fixed the `deviceSupportsApplePay` method to also check for Discover cards.
* Removed keys from Stripe.bundle's Info.plist that were causing iTunes Connect to sometimes error on app submission.

## 8.0.5 2016-08-26
* You can now optionally use an array of PKPaymentSummaryItems to set your payment amount, if you would like more control over how Apple Pay forms are rendered.
* Updated credit card and Apple Pay icons.
* Fixed some images not being included in the resources bundle target.
* Non-US locales now have an alphanumeric keyboard for postal code entry.
* Modals now use UIModalPresentationStyleFormSheet.
* Added more accessibility labels.
* STPPaymentCardTextField now conforms to UIKeyInput (thanks @theill).

## 8.0.4 2016-08-01
* Fixed an issue with Apple Pay payments not using the correct currency.
* View controllers now update their status bar and scroll view indicator styles based on their theme.
* SMS code screen now offers to paste copied codes.

## 8.0.3 2016-07-25
* Fixed an issue with some Cocoapods installations

## 8.0.2 2016-07-09
* Fixed an issue with custom theming of Stripe UI

## 8.0.1 2016-07-06
* Fixed error handling in STPAddCardViewController

## 8.0.0 2016-06-30
* Added prebuilt UI for collecting and managing card information.

## 7.0.2 2016-05-24
* Fixed an issue with validating certain Visa cards.

## 7.0.1 2016-04-29
* Added Discover support for Apple Pay
* Add the now-required `accountHolderName` and `accountHolderType` properties to STPBankAccountParams
* We now record performance metrics for the /v1/tokens API - to disable this behavior, call [Stripe disableAnalytics].
* You can now demo the SDK more easily by running `pod try stripe`.
* This release also removes the deprecated Checkout functionality from the SDK.

## 6.2.0 2016-02-05
* Added an `additionalAPIParameters` field to STPCardParams and STPBankAccountParams for sending additional values to the API - useful for beta features. Similarly, added an `allResponseFields` property to STPToken, STPCard, and STPBankAccount for accessing fields in the response that are not yet reflected in those classes' @properties.

## 6.1.0 2016-01-21
* Renamed card on STPPaymentCardTextField to cardParams.
* You can now set an STPPaymentCardTextField's contents programmatically by setting cardParams to an STPCardParams object.
* Added delegate methods for responding to didBeginEditing events in STPPaymentCardTextField.
* Added a UIImage category for accessing our card icon images
* Fixed deprecation warnings for deployment targets >= iOS 9.0

## 6.0.0 2015-10-19
* Splits logic in STPCard into 2 classes - STPCard and STPCardParams. STPCardParams is for making requests to the Stripe API, while STPCard represents the response (you'll almost certainly want just to replace any usage of STPCard in your app with STPCardParams). This also applies to STPBankAccount and the newly-created STPBankAccountParams.
* Version 6.0.1 fixes a minor Cocoapods issue.

## 5.1.0 2015-08-17
* Adds STPPaymentCardTextField, a new version of github.com/stripe/PaymentKit featuring many bugfixes. It's useful if you need a pre-built credit card entry form.
* Adds the currency param to STPCard for those using managed accounts & debit card payouts.
* Versions 5.1.1 and 5.1.2 fix minor issues with CocoaPods installation
* Version 5.1.3 contains bug fixes for STPPaymentCardTextField.
* Version 5.1.4 improves compatibility with iOS 9.

## 5.0.0 2015-08-06
* Fix an issue with Carthage installation
* Fix an issue with CocoaPods frameworks
* Deprecate native Stripe Checkout

## 4.0.1 2015-05-06
* Fix a compiler warning
* Versions 4.0.1 and 4.0.2 fix minor issues with CocoaPods and Carthage installation.

## 4.0.0 2015-05-06
* Remove STPPaymentPresenter
* Support for latest ApplePayStubs
* Add nullability annotations to improve Swift support (note: this now requires Swift 1.2)
* Bug fixes

## 3.1.0 2015-01-19
* Add support for native Stripe Checkout, as well as STPPaymentPresenter for automatically using Checkout as a fallback for Apple Pay
* Add OSX support, including Checkout
* Add framework targets and Carthage support
* It's safe to remove the STRIPE_ENABLE_APPLEPAY compiler flag after this release.

## 3.0.0 2015-01-05
* Migrate code into STPAPIClient
* Add 'brand' and 'funding' properties to STPCard

## 2.2.2 2014-11-17
* Add bank account tokenization methods

## 2.2.1 2014-10-27
* Add billing address fields to our Apple Pay API
* Various bug fixes and code improvements

## 2.2.0 2014-10-08
* Move Apple Pay testing functionality into a separate project, ApplePayStubs. For more info, see github.com/stripe/ApplePayStubs.
* Improve the provided example app

## 2.1.0 2014-10-07
* Remove token retrieval API method
* Refactor functional tests to use new XCTestCase functionality

## 2.0.3 2014-09-24
* Group ApplePay code in a CocoaPods subspec

## 2.0.2 2014-09-24
* Move ApplePay code behind a compiler flag to avoid warnings from Apple when accidentally including it

## 2.0.1 2014-09-18
* Fix some small bugs related to ApplePay and iOS8

## 2.0 2014-09-09
* Add support for native payments via Pay

## 1.2 2014-08-21
* Removed PaymentKit as a dependency. If you'd like to use it, you may still do so by including it separately.
* Removed STPView. PaymentKit provides a near-identical version of this functionality if you need to migrate.
* Improve example project
* Various code fixes

## 1.1.4 2014-05-22
* Fixed an issue where tokenization requests would fail under iOS 6 due to SSL certificate verification

## 1.1.3 2014-05-12
* Send some basic version and device details with requests for debugging.
* Added -description to STPToken
* Fixed some minor code nits
* Modernized code

## 1.1.2 2014-04-21
* Added test suite for SSL certificate expiry/revocation
* You can now set STPView's delegate from Interface Builder

## 1.1.1 2014-04-14
* API methods now verify the server's SSL certificate against a preset blacklist.
* Fixed some bugs with SSL verification.
* Note: This version now requires the `Security` framework. You will need to add this to your app if you're not using CocoaPods.

## 1.0.4 2014-03-24

* Upgraded tests from OCUnit to XCTest
* Fixed an issue with the SenTestingKit dependency
* Removed some dead code

## 1.0.3 2014-03-21

* Fixed: Some example files had target memberships set for StripeiOS and iOSTest.
* Fixed: The example publishable key was expired.
* Fixed: Podspec did not pass linting.
* Some fixes for 64-bit.
* Many improvements to the README.
* Fixed example under iOS 7
* Some source code cleaning and modernization.

## 1.0.2 2013-09-09

* Add exceptions for null successHandler and errorHandler.
* Added the ability to POST the created token to a URL.
* Made STPCard properties nonatomic.
* Moved PaymentKit to be a submodule; added to Podfile as a dependency.
* Fixed some warnings caught by the static analyzer (thanks to jcjimenez!)

## 1.0.1 2012-11-16

* Add CocoaPods support
* Change directory structure of bindings to make it easier to install

## 1.0.0 2012-11-16

* Initial release

Special thanks to: Todd Heasley, jcjimenez.<|MERGE_RESOLUTION|>--- conflicted
+++ resolved
@@ -1,12 +1,10 @@
 ## X.Y.Z X-Y-Z
 ### PaymentSheet
 * [Added] The ability to customize the disabled colors of the primary button with `PaymentSheetAppearance.primaryButton.disabledBackgroundColor` and `PaymentSheetAppearance.primaryButton.disabledTextColor`.
-<<<<<<< HEAD
+* [Fixed] Fixed an issue where checkboxes were not visible when `appearance.colors.componentBorder` was transparent.
+
 ### CardScan
 * [Fixed] The 0.5x lens is now used when scanning cards, if available. (Thanks [@akhmedovgg](https://github.com/akhmedovgg)!)
-=======
-* [Fixed] Fixed an issue where checkboxes were not visible when `appearance.colors.componentBorder` was transparent.
->>>>>>> f8d6d4b0
 
 ## 23.30.0 2024-09-09
 ### PaymentSheet
