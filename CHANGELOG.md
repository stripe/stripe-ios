--- conflicted
+++ resolved
@@ -1,11 +1,8 @@
-<<<<<<< HEAD
 ## x.x.x yyyy-mm-dd
 ### PaymentSheet
 * [Added] Added `billingDetailsCollectionConfiguration` to configure how you want to collect billing details. See the docs [here](https://stripe.com/docs/payments/accept-a-payment?platform=ios&ui=payment-sheet#billing-details-collection).
 
-=======
 ## 23.5.1 2023-03-20
->>>>>>> cbadbc2e
 ### Payments
 * [Fixed] Fixed amounts in COP being formatted incorrectly.
 * [Fixed] Fixed BLIK payment bindings not handling next actions correctly.
@@ -71,7 +68,7 @@
 * [Fixed] Fixed erroneously displaying the card scan button when card scanning is not available.
 
 ### Financial Connections
-* [Changed] FinancialConnectionsSheet methods now require to be called from non-extensions. 
+* [Changed] FinancialConnectionsSheet methods now require to be called from non-extensions.
 * [Changed] BankAccountToken.bankAccount was changed to an optional.
 
 ## 23.2.0 2022-11-14
