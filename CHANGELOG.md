## X.Y.Z 2022-xx-xx
* [Changed] Using [Tuist](https://tuist.io) to generate Xcode projects. From now on, only release versions of the SDK will include Xcode project files, in case you want to build a non release revision from source, you can follow [these instructions](https://docs.tuist.io/tutorial/get-started) to generate the project files. For Carthage users, this also means that you will only be able to depend on release versions.

### PaymentSheet
<<<<<<< HEAD
* [Added] `PaymentSheetError` now conforms to `CustomDebugStringConvertible` and has a more useful description when no payment method types are available.
=======
* [Changed] Customers can now re-enter the autocomplete flow of `AddressViewController` by tapping an icon in the line 1 text field.
>>>>>>> 45f012fb

## 23.3.1 2022-12-12
* [Fixed] Fixed a bug where 3 decimal place currencies were not being formatted properly.

### PaymentSheet
* [Fixed] Fixed an issue that caused animations of the card logos in the Card input field to glitch.
* [Fixed] Fixed a layout issue in the "Save my info" checkbox.

### CardScan
* [Fixed] Fixed UX model loading from the wrong bundle. [#2078](https://github.com/stripe/stripe-ios/issues/2078) (Thanks [nickm01](https://github.com/nickm01))

## 23.3.0 2022-12-05
### PaymentSheet
* [Added] Added logos of accepted card brands on Card input field.
* [Fixed] Fixed erroneously displaying the card scan button when card scanning is not available.

### Financial Connections
* [Changed] FinancialConnectionsSheet methods now require to be called from non-extensions. 
* [Changed] BankAccountToken.bankAccount was changed to an optional.

## 23.2.0 2022-11-14
### PaymentSheet
* [Added] Added `AddressViewController`, a customizable view controller that collects local and international addresses for your customers. See https://stripe.com/docs/elements/address-element?platform=ios.
* [Added] Added `PaymentSheet.Configuration.allowsPaymentMethodsRequiringShippingAddress`. Previously, to allow payment methods that require a shipping address (e.g. Afterpay and Affirm) in PaymentSheet, you attached a shipping address to the PaymentIntent before initializing PaymentSheet. Now, you can instead set this property to `true` and set `PaymentSheet.Configuration.shippingDetails` to a closure that returns your customers' shipping address. The shipping address will be attached to the PaymentIntent when the customer completes the checkout.
* [Fixed] Fixed user facing error messages for card related errors.
* [Fixed] Fixed `setup_future_usage` value being set when there's no customer.

## 23.1.1 2022-11-07
### Payments
* [Fixed] Fixed an issue with linking the StripePayments SDK in certain configurations.

## 23.1.0 2022-10-31
### CardScan
* [Added] Added a README.md for the `CardScanSheet` integration.

### PaymentSheet
* [Added] Added parameters to customize the primary button and Apple Pay button labels. They can be found under `PaymentSheet.Configuration.primaryButtonLabel` and `PaymentSheet.ApplePayConfiguration.buttonType` respectively.

## 23.0.0 2022-10-24
### Payments
* [Changed] Reduced the size of the SDK by splitting the `Stripe` module into `StripePaymentSheet`, `StripePayments`, and `StripePaymentsUI`. Some manual changes may be required. Migration instructions are available at [https://stripe.com/docs/mobile/ios/sdk-23-migration](https://stripe.com/docs/mobile/ios/sdk-23-migration).

|Module|Description|Compressed|Uncompressed|
|------|-----------|----------|------------|
|StripePaymentSheet|Stripe's [prebuilt payment UI](https://stripe.com/docs/payments/accept-a-payment?platform=ios&ui=payment-sheet).|2.7MB|6.3MB|
|Stripe|Contains all the below frameworks, plus [Issuing](https://stripe.com/docs/issuing/cards/digital-wallets?platform=iOS) and [Basic Integration](/docs/mobile/ios/basic).|2.3MB|5.1MB|
|StripeApplePay|[Apple Pay support](/docs/apple-pay), including `STPApplePayContext`.|0.4MB|1.0MB|
|StripePayments|Bindings for the Stripe Payments API.|1.0MB|2.6MB|
|StripePaymentsUI|Bindings for the Stripe Payments API, [STPPaymentCardTextField](https://stripe.com/docs/payments/accept-a-payment?platform=ios&ui=custom), STPCardFormView, and other UI elements.|1.7MB|3.9MB|

* [Changed] The minimum iOS version is now 13.0. If you'd like to deploy for iOS 12.0, please use Stripe SDK 22.8.4.
* [Changed] STPPaymentCardTextField's `cardParams` parameter has been deprecated in favor of `paymentMethodParams`, making it easier to include the postal code from the card field. If you need to access the `STPPaymentMethodCardParams`, use `.paymentMethodParams.card`.

### PaymentSheet
* [Fixed] Fixed a validation issue where cards expiring at the end of the current month were incorrectly treated as expired.
* [Fixed] Fixed a visual bug in iOS 16 where advancing between text fields would momentarily dismiss the keyboard.

## 22.8.4 2022-10-12
### PaymentSheet
* [Fixed] Use `.formSheet` modal presentation in Mac Catalyst. [#2023](https://github.com/stripe/stripe-ios/issues/2023) (Thanks [sergiocampama](https://github.com/sergiocampama)!)

## 22.8.3 2022-10-03
### CardScan
* [Fixed] [Garbled privacy link text in Card Scan UI](https://github.com/stripe/stripe-ios/issues/2015)

## 22.8.2 2022-09-19
### Identity
* [Changed] Support uploading single side documents.
* [Fixed] Fixed Xcode 14 support.
### Financial Connections
* [Fixed] Fixes an issue of returning canceled result from FinancialConnections if user taps cancel on the manual entry success screen.
### CardScan
* [Added] Added a new parameter to CardScanSheet.present() to specify if the presentation should be done animated or not. Defaults to true.
* [Changed] Changed card scan ML model loading to be async.
* [Changed] Changed minimum deployment target for card scan to iOS 13.

## 22.8.1 2022-09-12
### PaymentSheet
* [Fixed] Fixed potential crash when using Link in Mac Catalyst.
* [Fixed] Fixed Right-to-Left (RTL) layout issues.

### Apple Pay
* [Fixed] Fixed an issue where `applePayContext:willCompleteWithResult:authorizationResult:handler:` may not be called in Objective-C implementations of `STPApplePayContextDelegate`.

## 22.8.0 2022-09-06
### PaymentSheet
* [Changed] Renamed `PaymentSheet.reset()` to `PaymentSheet.resetCustomer()`. See `MIGRATING.md` for more info.
* [Added] You can now set closures in `PaymentSheet.ApplePayConfiguration.customHandlers` to configure the PKPaymentRequest and PKPaymentAuthorizationResult during a transaction. This enables you to build support for [Merchant Tokens](https://developer.apple.com/documentation/passkit/pkpaymentrequest/3916053-recurringpaymentrequest) and [Order Tracking](https://developer.apple.com/documentation/passkit/pkpaymentorderdetails) in iOS 16.

### Apple Pay
* [Added] You can now implement the `applePayContext(_:willCompleteWithResult:handler:)` function in your `ApplePayContextDelegate` to configure the PKPaymentAuthorizationResult during a transaction. This enables you to build support for [Order Tracking](https://developer.apple.com/documentation/passkit/pkpaymentorderdetails) in iOS 16.

## 22.7.1 2022-08-31
* [Fixed] Fixed Mac Catalyst support in Xcode 14. [#2001](https://github.com/stripe/stripe-ios/issues/2001)

### PaymentSheet
* [Fixed] PaymentSheet now uses configuration.apiClient for Apple Pay instead of always using STPAPIClient.shared.
* [Fixed] Fixed a layout issue with PaymentSheet in landscape.

## 22.7.0 2022-08-15
### PaymentSheet
* [Fixed] Fixed a layout issue on iPad.
* [Changed] Improved Link support in custom flow (`PaymentSheet.FlowController`).

## 22.6.0 2022-07-05
### PaymentSheet
* [Added] PaymentSheet now supports Link payment method.
* [Changed] Change behavior of Afterpay/Clearpay: Charge in 3 for GB, FR, and ES

### STPCardFormView
* [Changed] Postal code is no longer collected for billing addresses in Japan.

### Identity
* [Added] The ability to capture Selfie images in the native component flow.
* [Fixed] Fixed an issue where the welcome and confirmation screens were not correctly decoding non-ascii characters.
* [Fixed] Fixed an issue where, if a manually uploaded document could not be decoded on the server, there was no way to select a new image to upload.
* [Fixed] Fixed an issue where the IdentityVerificationSheet completion block was called early when manually uploading a document image instead of using auto-capture.

## 22.5.1 2022-06-21
* [Fixed] Fixed an issue with `STPPaymentHandler` where returning an app redirect could cause a crash.

## 22.5.0 2022-06-13
### PaymentSheet
* [Added] You can now use `PaymentSheet.ApplePayConfiguration.paymentSummaryItems` to directly configure the payment summary items displayed in the Apple Pay sheet. This is useful for recurring payments.

## 22.4.0 2022-05-23
### PaymentSheet
* [Added] The ability to customize the appearance of the PaymentSheet using `PaymentSheet.Appearance`.
* [Added] Support for collecting payments from customers in 54 additional countries within PaymentSheet. Most of these countries are located in Africa and the Middle East.
* [Added] `affirm` and `AUBECSDebit` payment methods are now available in PaymentSheet

## 22.3.2 2022-05-18
### CardScan
* [Added] Added privacy text to the CardImageVerification Sheet UI

## 22.3.1 2022-05-16
* [Fixed] Fixed an issue where ApplePayContext failed to parse an API response if the funding source was unknown.
* [Fixed] Fixed an issue where PaymentIntent confirmation could fail when the user closes the challenge window immediately after successfully completing a challenge

### Identity
* [Fixed] Fixed an issue where the verification flow would get stuck in a document upload loop when verifying with a passport and uploading an image manually.

## 22.3.0 2022-05-03

### PaymentSheet
* [Added] `us_bank_account` PaymentMethod is now available in payment sheet

## 22.2.0 2022-04-25

### Connections
* [Changed] `StripeConnections` SDK has been renamed to `StripeFinancialConnections`. See `MIGRATING.md` for more info.

### PaymentSheet
* [Fixed] Fixed an issue where `source_cancel` API requests were being made for non-3DS payment method types.
* [Fixed] Fixed an issue where certain error messages were not being localized.
* [Added] `us_bank_account` PaymentMethod is now available in PaymentSheet.

### Identity
* [Fixed] Minor UI fixes when using `IdentityVerificationSheet` with native components
* [Changed] Improvements to native component `IdentityVerificationSheet` document detection

## 22.1.1 2022-04-11

### Identity
* [Fixed] Fixes VerificationClientSecret (Thanks [Masataka-n](https://github.com/Masataka-n)!)

## 22.1.0 2022-04-04
* [Changed] Localization improvements.
### Identity
* [Added] `IdentityVerificationSheet` can now be used with native iOS components.

## 22.0.0 2022-03-28
* [Changed] The minimum iOS version is now 12.0. If you'd like to deploy for iOS 11.0, please use Stripe SDK 21.12.0.
* [Added] `us_bank_account` PaymentMethod is now available for ACH Direct Debit payments, including APIs to collect customer bank information (requires `StripeConnections`) and verify microdeposits.
* [Added] `StripeConnections` SDK can be optionally included to support ACH Direct Debit payments.

### PaymentSheet
* [Changed] PaymentSheet now uses light and dark mode agnostic icons for payment method types.
* [Changed] Link payment method (private beta) UX improvements.

### Identity
* [Changed] `IdentityVerificationSheet` now has an availability requirement of iOS 14.3 on its initializer instead of the `present` method.

## 21.13.0 2022-03-15
* [Changed] Binary framework distribution now requires Xcode 13. Carthage users using Xcode 12 need to add the `--no-use-binaries` flag.

### PaymentSheet
* [Fixed] Fixed potential crash when using PaymentSheet custom flow with SwiftUI.
* [Fixed] Fixed being unable to cancel native 3DS2 in PaymentSheet.
* [Fixed] The payment method icons will now use the correct colors when PaymentSheet is configured with `alwaysLight` or `alwaysDark`.
* [Fixed] A race condition when setting the `primaryButtonColor` on `PaymentSheet.Configuration`.
* [Added] PaymentSheet now supports Link (private beta).

### CardScan
* [Added] The `CardImageVerificationSheet` initializer can now take an additional `Configuration` object.

## 21.12.0 2022-02-14
* [Added] We now offer a 1MB Apple Pay SDK module intended for use in an App Clip. Visit [our App Clips docs](https://stripe.com/docs/apple-pay#app-clips) for details.
* `Stripe` now requires `StripeApplePay`. See `MIGRATING.md` for more info.
* [Added] Added a convenience initializer to create an STPCardParams from an STPPaymentMethodParams.

### PaymentSheet
* [Changed] The "save this card" checkbox in PaymentSheet is now unchecked by default in non-US countries.
* [Fixed] Fixes issue that could cause symbol name collisions when using Objective-C
* [Fixed] Fixes potential crash when using PaymentSheet with SwiftUI

## 21.11.1 2022-01-10
* Fixes a build warning in SPM caused by an invalid Package.swift file.

## 21.11.0 2022-01-04
* [Changed] The maximum `identity_document` file upload size has been increased, improving the quality of compressed images. See https://stripe.com/docs/file-upload
* [Fixed] The maximum `dispute_evidence` file upload size has been decreased to match server requirements, preventing the server from rejecting uploads that exceeded 5MB. See https://stripe.com/docs/file-upload
* [Added] PaymentSheet now supports Afterpay / Clearpay, EPS, Giropay, Klarna, Paypal (private beta), and P24.

## 21.10.0 2021-12-14
* Added API bindings for Klarna
* `StripeIdentity` now requires `StripeCameraCore`. See `MIGRATING.md` for more info.
* Releasing `StripeCardScan` Beta iOS SDK
* Fixes a bug where the text field would cause a crash when typing a space (U+0020) followed by pressing the backspace key on iPad. [#1907](https://github.com/stripe/stripe-ios/issues/1907) (Thanks [buhikon](https://github.com/buhikon)!)

## 21.9.1 2021-12-02
* Fixes a build warning caused by a duplicate NSURLComponents+Stripe.swift file.

## 21.9.0 2021-10-18
### PaymentSheet
This release adds several new features to PaymentSheet, our drop-in UI integration:

#### More supported payment methods
The list of supported payment methods depends on your integration.
If you’re using a PaymentIntent, we support:
- Card
- SEPA Debit, bancontact, iDEAL, sofort

If you’re using a PaymentIntent with `setup_future_usage` or a SetupIntent, we support:
- Card
- Apple/GooglePay

Note: To enable SEPA Debit and sofort, set `PaymentSheet.configuration.allowsDelayedPaymentMethods` to `true` on the client.
These payment methods can't guarantee you will receive funds from your customer at the end of the checkout because they take time to settle. Don't enable these if your business requires immediate payment (e.g., an on-demand service). See https://stripe.com/payments/payment-methods-guide

#### Pre-fill billing details
PaymentSheet collects billing details like name and email for certain payment methods. Pre-fill these fields to save customers time by setting `PaymentSheet.Configuration.defaultBillingDetails`.

#### Save payment methods on payment
> This is currently only available for cards + Apple/Google Pay.

PaymentSheet supports PaymentIntents with `setup_future_usage` set. This property tells us to save the payment method for future use (e.g., taking initial payment of a recurring subscription).
When set, PaymentSheet hides the 'Save this card for future use' checkbox and always saves.

#### SetupIntent support
> This is currently only available for cards + Apple/Google Pay.

Initialize PaymentSheet with a SetupIntent to set up cards for future use without charging.

#### Smart payment method ordering
When a customer is adding a new payment method, PaymentSheet uses information like the customers region to show the most relevant payment methods first.

#### Other changes
* Postal code collection for cards is now limited to US, CA, UK
* Fixed SwiftUI memory leaks [Issue #1881](https://github.com/stripe/stripe-ios/issues/1881)
* Added "hint" for error messages
* Adds many new localizations. The SDK now localizes in the following languages: bg-BG,ca-ES,cs-CZ,da,de,el-GR,en-GB,es-419,es,et-EE,fi,fil,fr-CA,fr,hr,hu,id,it,ja,ko,lt-LT,lv-LV,ms-MY,mt,nb,nl,nn-NO,pl-PL,pt-BR,pt-PT,ro-RO,ru,sk-SK,sl-SI,sv,tk,tr,vi,zh-Hans,zh-Hant,zh-HK
* `Stripe` and `StripeIdentity` now require `StripeUICore`. See `MIGRATING.md` for more info.

## 21.8.1 2021-08-10
* Fixes an issue with image loading when using Swift Package Manager.
* Temporarily disabled WeChat Pay support in PaymentMethods.
* The `Stripe` module now requires `StripeCore`. See `MIGRATING.md` for more info.

## 21.8.0 2021-08-04
* Fixes broken card scanning links. (Thanks [ricsantos](https://github.com/ricsantos))
* Fixes accessibilityLabel for postal code field. (Thanks [romanilchyshyndepop](https://github.com/romanilchyshyndepop))
* Improves compile time by 30% [#1846](https://github.com/stripe/stripe-ios/pull/1846) (Thanks [JonathanDowning](https://github.com/JonathanDowning)!)
* Releasing `StripeIdentity` iOS SDK for use with [Stripe Identity](https://stripe.com/identity).

## 21.7.0 2021-07-07
* Fixes an issue with `additionaDocument` field typo [#1833](https://github.com/stripe/stripe-ios/issues/1833)
* Adds support for WeChat Pay to PaymentMethods
* Weak-links SwiftUI [#1828](https://github.com/stripe/stripe-ios/issues/1828)
* Adds 3DS2 support for Cartes Bancaires
* Fixes an issue with camera rotation during card scanning on iPad
* Fixes an issue where PaymentSheet could cause conflicts when included in an app that also includes PanModal [#1818](https://github.com/stripe/stripe-ios/issues/1818)
* Fixes an issue with building on Xcode 13 [#1822](https://github.com/stripe/stripe-ios/issues/1822)
* Fixes an issue where overriding STPPaymentCardTextField's `brandImage()` func had no effect [#1827](https://github.com/stripe/stripe-ios/issues/1827)
* Fixes documentation typo. (Thanks [iAugux](https://github.com/iAugux))

## 21.6.0 2021-05-27
* Adds `STPCardFormView`, a UI component that collects card details
* Adds 'STPRadarSession'. Note this requires additional Stripe permissions to use.

## 21.5.1 2021-05-07
* Fixes the `PaymentSheet` API not being public.
* Fixes an issue with missing headers. (Thanks [jctrouble](https://github.com/jctrouble)!)

## 21.5.0 2021-05-06
* Adds the `PaymentSheet`(https://stripe.dev/stripe-ios/docs/Classes/PaymentSheet.html) API, a prebuilt payment UI.
* Fixes Mac Catalyst support in Xcode 12.5 [#1797](https://github.com/stripe/stripe-ios/issues/1797)
* Fixes `STPPaymentCardTextField` not being open [#1768](https://github.com/stripe/stripe-ios/issues/1797)

## 21.4.0 2021-04-08
* Fixed warnings in Xcode 12.5. [#1772](https://github.com/stripe/stripe-ios/issues/1772)
* Fixes a layout issue when confirming payments in SwiftUI. [#1761](https://github.com/stripe/stripe-ios/issues/1761) (Thanks [mvarie](https://github.com/mvarie)!)
* Fixes a potential race condition when finalizing 3DS2 confirmations.
* Fixes an issue where a 3DS2 transaction could result in an incorrect error message when the card number is incorrect. [#1778](https://github.com/stripe/stripe-ios/issues/1778)
* Fixes an issue where `STPPaymentHandler.shared().handleNextAction` sometimes didn't return a `handleActionError`. [#1769](https://github.com/stripe/stripe-ios/issues/1769)
* Fixes a layout issue when confirming payments in SwiftUI. [#1761](https://github.com/stripe/stripe-ios/issues/1761) (Thanks [mvarie](https://github.com/mvarie)!)
* Fixes an issue with opening URLs on Mac Catalyst
* Fixes an issue where OXXO next action is mistaken for a cancel in STPPaymentHandler
* SetupIntents for iDEAL, Bancontact, EPS, and Sofort will now send the required mandate information.
* Adds support for BLIK.
* Adds `decline_code` information to STPError. [#1755](https://github.com/stripe/stripe-ios/issues/1755)
* Adds support for SetupIntents to STPApplePayContext
* Allows STPPaymentCardTextField to be subclassed. [#1768](https://github.com/stripe/stripe-ios/issues/1768)

## 21.3.1 2021-03-25
* Adds support for Maestro in Apple Pay on iOS 12 or later.

## 21.3.0 2021-02-18
* Adds support for SwiftUI in custom integration using the `STPPaymentCardTextField.Representable` View and the `.paymentConfirmationSheet()` ViewModifier. See `IntegrationTester` for usage examples.
* Removes the UIViewController requirement from STPApplePayContext, allowing it to be used in SwiftUI.
* Fixes an issue where `STPPaymentOptionsViewController` could fail to register a card. [#1758](https://github.com/stripe/stripe-ios/issues/1758)
* Fixes an issue where some UnionPay test cards were marked as invalid. [#1759](https://github.com/stripe/stripe-ios/issues/1759)
* Updates tests to run on Carthage 0.37 with .xcframeworks.


## 21.2.1 2021-01-29
* Fixed an issue where a payment card text field could resize incorrectly on smaller devices or with certain languages. [#1600](https://github.com/stripe/stripe-ios/issues/1600)
* Fixed an issue where the SDK could always return English strings in certain situations. [#1677](https://github.com/stripe/stripe-ios/pull/1677) (Thanks [glaures-ioki](https://github.com/glaures-ioki)!)
* Fixed an issue where an STPTheme had no effect on the navigation bar. [#1753](https://github.com/stripe/stripe-ios/pull/1753) (Thanks  [@rbenna](https://github.com/rbenna)!)
* Fixed handling of nil region codes. [#1752](https://github.com/stripe/stripe-ios/issues/1752)
* Fixed an issue preventing card scanning from being disabled. [#1751](https://github.com/stripe/stripe-ios/issues/1751)
* Fixed an issue with enabling card scanning in an app with a localized Info.plist.[#1745](https://github.com/stripe/stripe-ios/issues/1745)
* Added a missing additionalDocument parameter to STPConnectAccountIndividualVerification.
* Added support for Afterpay/Clearpay.

## 21.2.0 2021-01-06
* Stripe3DS2 is now open source software under the MIT License.
* Fixed various issues with bundling Stripe3DS2 in Cocoapods and Swift Package Manager. All binary dependencies have been removed.
* Fixed an infinite loop during layout on small screen sizes. [#1731](https://github.com/stripe/stripe-ios/issues/1731)
* Fixed issues with missing image assets when using Cocoapods. [#1655](https://github.com/stripe/stripe-ios/issues/1655) [#1722](https://github.com/stripe/stripe-ios/issues/1722)
* Fixed an issue which resulted in unnecessary queries to the BIN information service.
* Adds the ability to `attach` and `detach` PaymentMethod IDs to/from a CustomerContext. [#1729](https://github.com/stripe/stripe-ios/issues/1729)
* Adds support for NetBanking.

## 21.1.0 2020-12-07
* Fixes a crash during manual confirmation of a 3DS2 payment. [#1725](https://github.com/stripe/stripe-ios/issues/1725)
* Fixes an issue that could cause some image assets to be missing in certain configurations. [#1722](https://github.com/stripe/stripe-ios/issues/1722)
* Fixes an issue with confirming Alipay transactions.
* Re-exposes `cardNumber` parameter in `STPPaymentCardTextField`.
* Adds support for UPI.

## 21.0.1 2020-11-19
* Fixes an issue with some initializers not being exposed publicly following the [conversion to Swift](https://stripe.com/docs/mobile/ios/sdk-21-migration).
* Updates GrabPay integration to support synchronous updates.

## 21.0.0 2020-11-18
* The SDK is now written in Swift, and some manual changes are required. Migration instructions are available at [https://stripe.com/docs/mobile/ios/sdk-21-migration](https://stripe.com/docs/mobile/ios/sdk-21-migration).
* Adds full support for Apple silicon.
* Xcode 12.2 is now required.

## 20.1.1 2020-10-23
* Fixes an issue when using Cocoapods 1.10 and Xcode 12. [#1683](https://github.com/stripe/stripe-ios/pull/1683)
* Fixes a warning when using Swift Package Manager. [#1675](https://github.com/stripe/stripe-ios/pull/1675)

## 20.1.0 2020-10-15
* Adds support for OXXO. [#1592](https://github.com/stripe/stripe-ios/pull/1592)
* Applies a workaround for various bugs in Swift Package Manager. [#1671](https://github.com/stripe/stripe-ios/pull/1671) Please see [#1673](https://github.com/stripe/stripe-ios/issues/1673) for additional notes when using Xcode 12.0.
* Card scanning now works when the device's orientation is unknown. [#1659](https://github.com/stripe/stripe-ios/issues/1659)
* The expiration date field's Simplified Chinese localization has been corrected. (Thanks [cythb](https://github.com/cythb)!) [#1654](https://github.com/stripe/stripe-ios/pull/1654)

## 20.0.0 2020-09-14
* [Card scanning](https://github.com/stripe/stripe-ios#card-scanning) is now built into STPAddCardViewController. Card.io support has been removed. [#1629](https://github.com/stripe/stripe-ios/pull/1629)
* Shrunk the SDK from 1.3MB when compressed & thinned to 0.7MB, allowing for easier App Clips integration. [#1643](https://github.com/stripe/stripe-ios/pull/1643)
* Swift Package Manager, Apple Silicon, and Catalyst are now fully supported on Xcode 12. [#1644](https://github.com/stripe/stripe-ios/pull/1644)
* Adds support for 19-digit cards. [#1608](https://github.com/stripe/stripe-ios/pull/1608)
* Adds GrabPay and Sofort as PaymentMethod. [#1627](https://github.com/stripe/stripe-ios/pull/1627)
* Drops support for iOS 10. [#1643](https://github.com/stripe/stripe-ios/pull/1643)

## 19.4.0 2020-08-13
* `pkPaymentErrorForStripeError` no longer returns PKPaymentUnknownErrors. Instead, it returns the original NSError back, resulting in dismissal of the Apple Pay sheet. This means ApplePayContext dismisses the Apple Pay sheet for all errors that aren't specifically PKPaymentError types.
* `metadata` fields are no longer populated on retrieved Stripe API objects and must be fetched on your server using your secret key. If this is causing issues with your deployed app versions please reach out to [Stripe Support](https://support.stripe.com/?contact=true). These fields have been marked as deprecated and will be removed in a future SDK version.

## 19.3.0 2020-05-28
* Adds giropay PaymentMethod bindings [#1569](https://github.com/stripe/stripe-ios/pull/1569)
* Adds Przelewy24 (P24) PaymentMethod bindings [#1556](https://github.com/stripe/stripe-ios/pull/1556)
* Adds Bancontact PaymentMethod bindings [#1565](https://github.com/stripe/stripe-ios/pull/1565)
* Adds EPS PaymentMethod bindings [#1578](https://github.com/stripe/stripe-ios/pull/1578)
* Replaces es-AR localization with es-419 for full Latin American Spanish support and updates multiple localizations [#1549](https://github.com/stripe/stripe-ios/pull/1549) [#1570](https://github.com/stripe/stripe-ios/pull/1570)
* Fixes missing custom number placeholder in `STPPaymentCardTextField` [#1576](https://github.com/stripe/stripe-ios/pull/1576)
* Adds tabbing on external keyboard support to `STPAUBECSFormView` and correctly types it as a `UIView` instead of `UIControl` [#1580](https://github.com/stripe/stripe-ios/pull/1580)

## 19.2.0 2020-05-01
* Adds ability to attach shipping details when confirming PaymentIntents [#1558](https://github.com/stripe/stripe-ios/pull/1558)
* `STPApplePayContext` now provides shipping details in the `applePayContext:didCreatePaymentMethod:paymentInformation:completion:` delegate method and automatically attaches shipping details to PaymentIntents (unless manual confirmation)[#1561](https://github.com/stripe/stripe-ios/pull/1561)
* Adds support for the BECS Direct Debit payment method for Stripe users in Australia [#1547](https://github.com/stripe/stripe-ios/pull/1547)

## 19.1.1 2020-04-28
* Add advancedFraudSignalsEnabled property [#1560](https://github.com/stripe/stripe-ios/pull/1560)

## 19.1.0 2020-04-15
* Relaxes need for dob for full name connect account (`STPConnectAccountIndividualParams`). [#1539](https://github.com/stripe/stripe-ios/pull/1539)
* Adds Chinese (Traditional) and Chinese (Hong Kong) localizations [#1536](https://github.com/stripe/stripe-ios/pull/1536)
* Adds `STPApplePayContext`, a helper class for Apple Pay. [#1499](https://github.com/stripe/stripe-ios/pull/1499)
* Improves accessibility [#1513](https://github.com/stripe/stripe-ios/pull/1513), [#1504](https://github.com/stripe/stripe-ios/pull/1504)
* Adds support for the Bacs Direct Debit payment method [#1487](https://github.com/stripe/stripe-ios/pull/1487)
* Adds support for 16 digit Diners Club cards [#1498](https://github.com/stripe/stripe-ios/pull/1498)

## 19.0.1 2020-03-24
* Fixes an issue building with Xcode 11.4 [#1526](https://github.com/stripe/stripe-ios/pull/1526)

## 19.0.0 2020-02-12
* Deprecates the `STPAPIClient` `initWithConfiguration:` method. Set the `configuration` property on the `STPAPIClient` instance instead. [#1474](https://github.com/stripe/stripe-ios/pull/1474)
* Deprecates `publishableKey` and `stripeAccount` properties of `STPPaymentConfiguration`. See [MIGRATING.md](https://github.com/stripe/stripe-ios/blob/master/MIGRATING.md) for more details. [#1474](https://github.com/stripe/stripe-ios/pull/1474)
* Adds explicit STPAPIClient properties on all SDK components that make API requests. These default to `[STPAPIClient sharedClient]`. This is a breaking change for some users of `stripeAccount`. See [MIGRATING.md](https://github.com/stripe/stripe-ios/blob/master/MIGRATING.md) for more details. [#1469](https://github.com/stripe/stripe-ios/pull/1469)
* The user's postal code is now collected by default in countries that support postal codes. We always recommend collecting a postal code to increase card acceptance rates and reduce fraud. See [MIGRATING.md](https://github.com/stripe/stripe-ios/blob/master/MIGRATING.md) for more details. [#1479](https://github.com/stripe/stripe-ios/pull/1479)

## 18.4.0 2020-01-15
* Adds support for Klarna Pay on Sources API [#1444](https://github.com/stripe/stripe-ios/pull/1444)
* Compresses images using `pngcrush` to reduce SDK size [#1471](https://github.com/stripe/stripe-ios/pull/1471)
* Adds support for CVC recollection in PaymentIntent confirm [#1473](https://github.com/stripe/stripe-ios/pull/1473)
* Fixes a race condition when setting `defaultPaymentMethod` on `STPPaymentOptionsViewController` [#1476](https://github.com/stripe/stripe-ios/pull/1476)

## 18.3.0 2019-12-3
* STPAddCardViewControllerDelegate methods previously removed in v16.0.0 are now marked as deprecated, to help migrating users [#1439](https://github.com/stripe/stripe-ios/pull/1439)
* Fixes an issue where canceling 3DS authentication could leave PaymentIntents in an inaccurate `requires_action` state [#1443](https://github.com/stripe/stripe-ios/pull/1443)
* Fixes text color for large titles [#1446](https://github.com/stripe/stripe-ios/pull/1446)
* Re-adds support for pre-selecting the last selected payment method in STPPaymentContext and STPPaymentOptionsViewController. [#1445](https://github.com/stripe/stripe-ios/pull/1445)
* Fix crash when adding/removing postal code cells [#1450](https://github.com/stripe/stripe-ios/pull/1450)

## 18.2.0 2019-10-31
* Adds support for creating tokens with the last 4 digits of an SSN [#1432](https://github.com/stripe/stripe-ios/pull/1432)
* Renames Standard Integration to Basic Integration

## 18.1.0 2019-10-29
* Adds localizations for English (Great Britain), Korean, Russian, and Turkish [#1373](https://github.com/stripe/stripe-ios/pull/1373)
* Adds support for SEPA Debit as a PaymentMethod [#1415](https://github.com/stripe/stripe-ios/pull/1415)
* Adds support for custom SEPA Debit Mandate params with PaymentMethod [#1420](https://github.com/stripe/stripe-ios/pull/1420)
* Improves postal code UI for users with mismatched regions [#1302](https://github.com/stripe/stripe-ios/issues/1302)
* Fixes a potential crash when presenting the add card view controller [#1426](https://github.com/stripe/stripe-ios/issues/1426)
* Adds offline status checking to FPX payment flows [#1422](https://github.com/stripe/stripe-ios/pull/1422)
* Adds support for push provisions for Issuing users [#1396](https://github.com/stripe/stripe-ios/pull/1396)

## 18.0.0 2019-10-04
* Adds support for building on macOS 10.15 with Catalyst. Use the .xcframework file attached to the release in GitHub. Cocoapods support is coming soon. [#1364](https://github.com/stripe/stripe-ios/issues/1364)
* Errors from the Payment Intents API are now localized by default. See [MIGRATING.md](https://github.com/stripe/stripe-ios/blob/master/MIGRATING.md) for details.
* Adds support for FPX in Standard Integration. [#1390](https://github.com/stripe/stripe-ios/pull/1390)
* Simplified Apple Pay integration when using 3DS2. [#1386](https://github.com/stripe/stripe-ios/pull/1386)
* Improved autocomplete behavior for some STPPaymentHandler blocks. [#1403](https://github.com/stripe/stripe-ios/pull/1403)
* Fixed spurious `keyboardWillAppear` messages triggered by STPPaymentTextCard. [#1393](https://github.com/stripe/stripe-ios/pull/1393)
* Fixed an issue with non-numeric placeholders in STPPaymentTextCard. [#1394](https://github.com/stripe/stripe-ios/pull/1394)
* Dropped support for iOS 9. Please continue to use 17.0.2 if you need to support iOS 9.

## 17.0.2 2019-09-24
* Fixes an error that could prevent a 3D Secure 2 challenge dialog from appearing in certain situations.
* Improved VoiceOver support. [#1384](https://github.com/stripe/stripe-ios/pull/1384)
* Updated Apple Pay and Mastercard branding. [#1374](https://github.com/stripe/stripe-ios/pull/1374)
* Updated the Standard Integration example app to use automatic confirmation. [#1363](https://github.com/stripe/stripe-ios/pull/1363)
* Added support for collecting email addresses and phone numbers from Apple Pay. [#1372](https://github.com/stripe/stripe-ios/pull/1372)
* Introduced support for FPX payments. (Invite-only Beta) [#1375](https://github.com/stripe/stripe-ios/pull/1375)

## 17.0.1 2019-09-09
* Cancellation during the 3DS2 flow will no longer cause an unexpected error. [#1353](https://github.com/stripe/stripe-ios/pull/1353)
* Large Title UIViewControllers will no longer have a transparent background in iOS 13. [#1362](https://github.com/stripe/stripe-ios/pull/1362)
* Adds an `availableCountries` option to STPPaymentConfiguration, allowing one to limit the list of countries in the address entry view. [#1327](https://github.com/stripe/stripe-ios/pull/1327)
* Fixes a crash when using card.io. [#1357](https://github.com/stripe/stripe-ios/pull/1357)
* Fixes an issue with birthdates when creating a Connect account. [#1361](https://github.com/stripe/stripe-ios/pull/1361)
* Updates example code to Swift 5. [#1354](https://github.com/stripe/stripe-ios/pull/1354)
* The default value of `[STPTheme translucentNavigationBar]` is now `YES`. [#1367](https://github.com/stripe/stripe-ios/pull/1367)

## 17.0.0 2019-09-04
* Adds support for iOS 13, including Dark Mode and minor bug fixes. [#1307](https://github.com/stripe/stripe-ios/pull/1307)
* Updates API version from 2015-10-12 to 2019-05-16 [#1254](https://github.com/stripe/stripe-ios/pull/1254)
  * Adds `STPSourceRedirectStatusNotRequired` to `STPSourceRedirectStatus`.  Previously, optional redirects were marked as `STPSourceRedirectStatusSucceeded`.
  * Adds `STPSourceCard3DSecureStatusRecommended` to `STPSourceCard3DSecureStatus`.
  * Removes `STPLegalEntityParams`.  Initialize an `STPConnectAccountParams` with an `individual` or `company` dictionary instead. See https://stripe.com/docs/api/tokens/create_account#create_account_token-account
* Changes the `STPPaymentContextDelegate paymentContext:didCreatePaymentResult:completion:` completion block type to `STPPaymentStatusBlock`, to let you inform the context that the user canceled.
* Adds initial support for WeChat Pay. [#1326](https://github.com/stripe/stripe-ios/pull/1326)
* The user's billing address will now be included when creating a PaymentIntent from an Apple Pay token. [#1334](https://github.com/stripe/stripe-ios/pull/1334)


## 16.0.7 2019-08-23
* Fixes STPThreeDSUICustomization not initializing defaults correctly. [#1303](https://github.com/stripe/stripe-ios/pull/1303)
* Fixes STPPaymentHandler treating post-authentication errors as authentication errors [#1291](https://github.com/stripe/stripe-ios/pull/1291)
* Removes preferredStatusBarStyle from STPThreeDSUICustomization, see STPThreeDSNavigationBarCustomization.barStyle instead [#1308](https://github.com/stripe/stripe-ios/pull/1308)

## 16.0.6 2019-08-13
* Adds a method to STPAuthenticationContext allowing you to configure the SFSafariViewController presented for web-based authentication.
* Adds STPAddress initializer that takes STPPaymentMethodBillingDetails. [#1278](https://github.com/stripe/stripe-ios/pull/1278)
* Adds convenience method to populate STPUserInformation with STPPaymentMethodBillingDetails. [#1278](https://github.com/stripe/stripe-ios/pull/1278)
* STPShippingAddressViewController prefills billing address for PaymentMethods too now, not just Card. [#1278](https://github.com/stripe/stripe-ios/pull/1278)
* Update libStripe3DS2.a to avoid a conflict with Firebase. [#1293](https://github.com/stripe/stripe-ios/issues/1293)

## 16.0.5 2019-08-09
* Fixed an compatibility issue when building with certain Cocoapods configurations. [#1288](https://github.com/stripe/stripe-ios/issues/1288)

## 16.0.4 2019-08-08
* Improved compatibility with other OpenSSL-using libraries. [#1265](https://github.com/stripe/stripe-ios/issues/1265)
* Fixed compatibility with Xcode 10.1. [#1273](https://github.com/stripe/stripe-ios/issues/1273)
* Fixed an issue where STPPaymentContext could be left in a bad state when cancelled. [#1284](https://github.com/stripe/stripe-ios/pull/1284)

## 16.0.3 2019-08-01
* Changes to code obfuscation, resolving an issue with App Store review [#1269](https://github.com/stripe/stripe-ios/pull/1269)
* Adds Apple Pay support to STPPaymentHandler [#1264](https://github.com/stripe/stripe-ios/pull/1264)

## 16.0.2 2019-07-29
* Adds API to let users set a default payment option for Standard Integration [#1252](https://github.com/stripe/stripe-ios/pull/1252)
* Removes querying the Advertising Identifier (IDFA).
* Adds customizable UIStatusBarStyle to STDSUICustomization.

## 16.0.1 2019-07-25
* Migrates Stripe3DS2.framework to libStripe3DS2.a, resolving an issue with App Store validation. [#1246](https://github.com/stripe/stripe-ios/pull/1246)
* Fixes a crash in STPPaymentHandler. [#1244](https://github.com/stripe/stripe-ios/pull/1244)

## 16.0.0 2019-07-18
* Migrates STPPaymentCardTextField.cardParams property type from STPCardParams to STPPaymentMethodCardParams
* STPAddCardViewController:
    * Migrates addCardViewController:didCreateSource:completion: and addCardViewController:didCreateToken:completion: to addCardViewController:didCreatePaymentMethod:completion
    * Removes managedAccountCurrency property - there’s no equivalent parameter necessary for PaymentMethods.
* STPPaymentOptionViewController now shows, adds, removes PaymentMethods instead of Source/Tokens.
* STPCustomerContext, STPBackendAPIAdapter:
    * Removes selectDefaultCustomerSource:completion: -  Users must explicitly select their Payment Method of choice.
    * Migrates detachSourceFromCustomer:completion:, attachSourceToCustomer:completion to detachPaymentMethodFromCustomer:completion:, attachPaymentMethodToCustomer:completion:
    * Adds listPaymentMethodsForCustomerWithCompletion: - the Customer object doesn’t contain attached Payment Methods; you must fetch it from the Payment Methods API.
* STPPaymentContext now uses the new Payment Method APIs listed above instead of Source/Token, and returns the reworked STPPaymentResult containing a PaymentMethod.
* Migrates STPPaymentResult.source to paymentMethod of type STPPaymentMethod
* Deprecates STPPaymentIntentAction* types, replaced by STPIntentAction*. [#1208](https://github.com/stripe/stripe-ios/pull/1208)
  * Deprecates `STPPaymentIntentAction`, replaced by `STPIntentAction`
  * Deprecates `STPPaymentIntentActionType`, replaced by `STPIntentActionType`
  * Deprecates `STPPaymentIntentActionRedirectToURL`, replaced by `STPIntentActionTypeRedirectToURL`
* Adds support for SetupIntents.  See https://stripe.com/docs/payments/cards/saving-cards#saving-card-without-payment
* Adds support for 3DS2 authentication.  See https://stripe.com/docs/mobile/ios/authentication

## 15.0.1 2019-04-16
* Adds configurable support for JCB (Apple Pay). [#1158](https://github.com/stripe/stripe-ios/pull/1158)
* Updates sample apps to use `PaymentIntents` and `PaymentMethods` where available. [#1159](https://github.com/stripe/stripe-ios/pull/1159)
* Changes `STPPaymentMethodCardParams` `expMonth` and `expYear` property types to `NSNumber *` to fix a bug using Apple Pay. [#1161](https://github.com/stripe/stripe-ios/pull/1161)

## 15.0.0 2019-3-19
* Renames all former references to 'PaymentMethod' to 'PaymentOption'. See [MIGRATING.md](/MIGRATING.md) for more details. [#1139](https://github.com/stripe/stripe-ios/pull/1139)
  * Renames `STPPaymentMethod` to `STPPaymentOption`
  * Renames `STPPaymentMethodType` to `STPPaymentOptionType`
  * Renames `STPApplePaymentMethod` to `STPApplePayPaymentOption`
  * Renames `STPPaymentMethodTuple` to `STPPaymentOptionTuple`
  * Renames `STPPaymentMethodsViewController` to `STPPaymentOptionsViewController`
  * Renames all properties, methods, comments referencing 'PaymentMethod' to 'PaymentOption'
* Rewrites `STPaymentMethod` and `STPPaymentMethodType` to match the [Stripe API](https://stripe.com/docs/api/payment_methods/object). [#1140](https://github.com/stripe/stripe-ios/pull/1140).
* Adds `[STPAPI createPaymentMethodWithParams:completion:]`, which creates a PaymentMethod. [#1141](https://github.com/stripe/stripe-ios/pull/1141)
* Adds `paymentMethodParams` and `paymentMethodId` to `STPPaymentIntentParams`.  You can now confirm a PaymentIntent with a PaymentMethod. [#1142](https://github.com/stripe/stripe-ios/pull/1142)
* Adds `paymentMethodTypes` to `STPPaymentIntent`.
* Deprecates several Source-named properties, based on changes to the [Stripe API](https://stripe.com/docs/upgrades#2019-02-11). [#1146](https://github.com/stripe/stripe-ios/pull/1146)
  * Deprecates `STPPaymentIntentParams.saveSourceToCustomer`, replaced by `savePaymentMethod`
  * Deprecates `STPPaymentIntentsStatusRequiresSource`, replaced by `STPPaymentIntentsStatusRequiresPaymentMethod`
  * Deprecates `STPPaymentIntentsStatusRequiresSourceAction`, replaced by `STPPaymentIntentsStatusRequiresAction`
  * Deprecates `STPPaymentIntentSourceAction`, replaced by `STPPaymentIntentAction`
  * Deprecates `STPPaymentSourceActionAuthorizeWithURL`, replaced by `STPPaymentActionRedirectToURL`
  * Deprecates `STPPaymentIntent.nextSourceAction`, replaced by `nextAction`
* Added new localizations for the following languages [#1050](https://github.com/stripe/stripe-ios/pull/1050)
  * Danish
  * Spanish (Argentina/Latin America)
  * French (Canada)
  * Norwegian
  * Portuguese (Brazil)
  * Portuguese (Portugal)
  * Swedish
* Deprecates `STPEphemeralKeyProvider`, replaced by `STPCustomerEphemeralKeyProvider`.  We now allow for ephemeral keys that are not customer [#1131](https://github.com/stripe/stripe-ios/pull/1131)
* Adds CVC image for Amex cards [#1046](https://github.com/stripe/stripe-ios/pull/1046)
* Fixed `STPPaymentCardTextField.nextFirstResponderField` to never return nil [#1059](https://github.com/stripe/stripe-ios/pull/1059)
* Improves return key functionality for `STPPaymentCardTextField`, `STPAddCardViewController` [#1059](https://github.com/stripe/stripe-ios/pull/1059)
* Add postal code support for Saudi Arabia [#1127](https://github.com/stripe/stripe-ios/pull/1127)
* CVC field updates validity if card number/brand change [#1128](https://github.com/stripe/stripe-ios/pull/1128)

## 14.0.0 2018-11-14
* Changes `STPPaymentCardTextField`, which now copies the `cardParams` property. See [MIGRATING.md](/MIGRATING.md) for more details. [#1031](https://github.com/stripe/stripe-ios/pull/1031)
* Renames `STPPaymentIntentParams.returnUrl` to `STPPaymentIntentParams.returnURL`. [#1037](https://github.com/stripe/stripe-ios/pull/1037)
* Removes `STPPaymentIntent.returnUrl` and adds `STPPaymentIntent.nextSourceAction`, based on changes to the [Stripe API](https://stripe.com/docs/upgrades#2018-11-08). [#1038](https://github.com/stripe/stripe-ios/pull/1038)
* Adds `STPVerificationParams.document_back` property. [#1017](https://github.com/stripe/stripe-ios/pull/1017)
* Fixes bug in `STPPaymentMethodsViewController` where selected payment method changes back if it wasn't dismissed in the `didFinish` delegate method. [#1020](https://github.com/stripe/stripe-ios/pull/1020)

## 13.2.0 2018-08-14
* Adds `STPPaymentMethod` protocol implementation for `STPSource`. You can now call `image`/`templatedImage`/`label` on a source. [#976](https://github.com/stripe/stripe-ios/pull/976)
* Fixes crash in `STPAddCardViewController` with some prefilled billing addresses [#1004](https://github.com/stripe/stripe-ios/pull/1004)
* Fixes `STPPaymentCardTextField` layout issues on small screens [#1009](https://github.com/stripe/stripe-ios/pull/1009)
* Fixes hidden text fields in `STPPaymentCardTextField` from being read by VoiceOver [#1012](https://github.com/stripe/stripe-ios/pull/1012)
* Updates example app to add client-side metadata `charge_request_id` to requests to `example-ios-backend` [#1008](https://github.com/stripe/stripe-ios/pull/1008)

## 13.1.0 2018-07-13
* Adds `STPPaymentIntent` to support PaymentIntents. [#985](https://github.com/stripe/stripe-ios/pull/985), [#986](https://github.com/stripe/stripe-ios/pull/986), [#987](https://github.com/stripe/stripe-ios/pull/987), [#988](https://github.com/stripe/stripe-ios/pull/988)
* Reduce `NSURLSession` memory footprint. [#969](https://github.com/stripe/stripe-ios/pull/969)
* Fixes invalid JSON error when deleting `Card` from a `Customer`. [#992](https://github.com/stripe/stripe-ios/pull/992)

## 13.0.3 2018-06-11
* Fixes payment method label overlapping the checkmark, for Amex on small devices [#952](https://github.com/stripe/stripe-ios/pull/952)
* Adds EPS and Multibanco support to `STPSourceParams` [#961](https://github.com/stripe/stripe-ios/pull/961)
* Adds `STPBillingAddressFieldsName` option to `STPBillingAddressFields` [#964](https://github.com/stripe/stripe-ios/pull/964)
* Fixes crash in `STPColorUtils.perceivedBrightnessForColor` [#954](https://github.com/stripe/stripe-ios/pull/954)
* Applies recommended project changes for Xcode 9.4 [#963](https://github.com/stripe/stripe-ios/pull/963)
* Fixes `[Stripe handleStripeURLCallbackWithURL:url]` incorrectly returning `NO` [#962](https://github.com/stripe/stripe-ios/pull/962)

## 13.0.2 2018-05-24
* Makes iDEAL `name` parameter optional, also accepts empty string as `nil` [#940](https://github.com/stripe/stripe-ios/pull/940)
* Adjusts scroll view content offset behavior when focusing on a text field [#943](https://github.com/stripe/stripe-ios/pull/943)

## 13.0.1 2018-05-17
* Fixes an issue in `STPRedirectContext` causing some redirecting sources to fail in live mode due to prematurely dismissing the `SFSafariViewController` during the initial redirects. [#937](https://github.com/stripe/stripe-ios/pull/937)

## 13.0.0 2018-04-26
* Removes Bitcoin source support. See MIGRATING.md. [#931](https://github.com/stripe/stripe-ios/pull/931)
* Adds Masterpass support to `STPSourceParams` [#928](https://github.com/stripe/stripe-ios/pull/928)
* Adds community submitted Norwegian (nb) translation. Thank @Nailer!
* Fixes example app usage of localization files (they were not able to be tested in Finnish and Norwegian before)
* Silences STPAddress deprecation warnings we ignore to stay compatible with older iOS versions
* Fixes "Card IO" link in full SDK reference [#913](https://github.com/stripe/stripe-ios/pull/913)

## 12.1.2 2018-03-16
* Updated the "62..." credit card number BIN range to show a UnionPay icon

## 12.1.1 2018-02-22
* Fix issue with apple pay token creation in PaymentContext, introduced by 12.1.0. [#899](https://github.com/stripe/stripe-ios/pull/899)
* Now matches clang static analyzer settings with Cocoapods, so you won't see any more analyzer issues. [#897](https://github.com/stripe/stripe-ios/pull/897)

## 12.1.0 2018-02-05
* Adds `createCardSources` to `STPPaymentConfiguration`. If you enable this option, when your user adds a card in the SDK's UI, a card source will be created and attached to their Stripe Customer. If this option is disabled (the default), a card token is created. For more information on card sources, see https://stripe.com/docs/sources/cards

## 12.0.1 2018-01-31
* Adding Visa Checkout support to `STPSourceParams` [#889](https://github.com/stripe/stripe-ios/pull/889)

## 12.0.0 2018-01-16
* Minimum supported iOS version is now 9.0.
  * If you need to support iOS 8, the last supported version is [11.5.0](https://github.com/stripe/stripe-ios/releases/tag/v11.5.0)
* Minimum supported Xcode version is now 9.0
* `AddressBook` framework support has been removed.
* `STPRedirectContext` will no longer retain itself for the duration of the redirect, you must explicitly maintain a reference to it yourself. [#846](https://github.com/stripe/stripe-ios/pull/846)
* `STPPaymentConfiguration.requiredShippingAddress` now is a set of `STPContactField` objects instead of a `PKAddressField` bitmask. [#848](https://github.com/stripe/stripe-ios/pull/848)
* See MIGRATING.md for more information on any of the previously mentioned breaking API changes.
* Pre-built view controllers now layout properly on iPhone X in landscape orientation, respecting `safeAreaInsets`. [#854](https://github.com/stripe/stripe-ios/pull/854)
* Fixes a bug in `STPAddCardViewController` that prevented users in countries without postal codes from adding a card when `requiredBillingFields = .Zip`. [#853](https://github.com/stripe/stripe-ios/pull/853)
* Fixes a bug in `STPPaymentCardTextField`. When completely filled out, it ignored calls to `becomeFirstResponder`. [#855](https://github.com/stripe/stripe-ios/pull/855)
* `STPPaymentContext` now has a `largeTitleDisplayMode` property, which you can use to control the title display mode in the navigation bar of our pre-built view controllers. [#849](https://github.com/stripe/stripe-ios/pull/849)
* Fixes a bug where `STPPaymentContext`'s `retryLoading` method would not re-retrieve the customer object, even after calling `STPCustomerContext`'s `clearCachedCustomer` method. [#863](https://github.com/stripe/stripe-ios/pull/863)
* `STPPaymentContext`'s `retryLoading` method will now always attempt to retrieve a new customer object, regardless of whether a cached customer object is available. Previously, this method was only intended for recovery from a loading error; if a customer had already been retrieved, `retryLoading` would do nothing. [#863](https://github.com/stripe/stripe-ios/pull/863)
* `STPCustomerContext` has a new property: `includeApplePaySources`. It is turned off by default. [#864](https://github.com/stripe/stripe-ios/pull/864)
* Adds `UITextContentType` support. This turns on QuickType suggestions for the name, email, and address fields; and uses a better keyboard for Payment Card fields. [#870](https://github.com/stripe/stripe-ios/pull/870)
* Fixes a bug that prevented redirects to the 3D Secure authentication flow when it was optional. [#878](https://github.com/stripe/stripe-ios/pull/878)
* `STPPaymentConfiguration` now has a `stripeAccount` property, which can be used to make API requests on behalf of a Connected account. [#875](https://github.com/stripe/stripe-ios/pull/875)
* Adds `- [STPAPIClient createTokenWithConnectAccount:completion:]`, which creates Tokens for Connect Accounts: (optionally) accepting the Terms of Service, and sending information about the legal entity. [#876](https://github.com/stripe/stripe-ios/pull/876)
* Fixes an iOS 11 bug in `STPPaymentCardTextField` that blocked tapping on the number field while editing the expiration or CVC on narrow devices (4" screens). [#883](https://github.com/stripe/stripe-ios/pull/883)

## 11.5.0 2017-11-09
* Adds a new helper method to `STPSourceParams` for creating reusable Alipay sources. [#811](https://github.com/stripe/stripe-ios/pull/811)
* Silences spurious availability warnings when using Xcode9 [#823](https://github.com/stripe/stripe-ios/pull/823)
* Auto capitalizes currency code when using `paymentRequestWithMerchantIdentifier ` to improve compatibility with iOS 11 `PKPaymentAuthorizationViewController` [#829](https://github.com/stripe/stripe-ios/pull/829)
* Fixes a bug in `STPRedirectContext` which caused `SFSafariViewController`-based redirects to incorrectly dismiss when switching apps. [#833](https://github.com/stripe/stripe-ios/pull/833)
* Fixes a bug that incorrectly offered users the option to "Use Billing Address" on the shipping address screen when there was no existing billing address to fill in. [#834](https://github.com/stripe/stripe-ios/pull/834)

## 11.4.0 2017-10-20
* Restores `[STPCard brandFromString:]` method which was marked as deprecated in a recent version [#801](https://github.com/stripe/stripe-ios/pull/801)
* Adds `[STPBankAccount metadata]` and `[STPCard metadata]` read-only accessors and improves annotation for `[STPSource metadata]` [#808](https://github.com/stripe/stripe-ios/pull/808)
* Un-deprecates `STPBackendAPIAdapter` and all associated methods. [#813](https://github.com/stripe/stripe-ios/pull/813)
* The `STPBackendAPIAdapter` protocol now includes two optional methods, `detachSourceFromCustomer` and `updateCustomerWithShipping`. If you've implemented a class conforming to `STPBackendAPIAdapter`, you may add implementations of these methods to support deleting cards from a customer and saving shipping info to a customer. [#813](https://github.com/stripe/stripe-ios/pull/813)
* Adds the ability to set custom footers on view controllers managed by the SDK. [#792](https://github.com/stripe/stripe-ios/pull/792)
* `STPPaymentMethodsViewController` will now display saved card sources in addition to saved card tokens. [#810](https://github.com/stripe/stripe-ios/pull/810)
* Fixes a bug where certain requests would return a generic failed to parse response error instead of the actual API error. [#809](https://github.com/stripe/stripe-ios/pull/809)

## 11.3.0 2017-09-13
* Adds support for creating `STPSourceParams` for P24 source [#779](https://github.com/stripe/stripe-ios/pull/779)
* Adds support for native app-to-app Alipay redirects [#783](https://github.com/stripe/stripe-ios/pull/783)
* Fixes crash when `paymentContext.hostViewController` is set to a `UINavigationController` [#786](https://github.com/stripe/stripe-ios/pull/786)
* Improves support and compatibility with iOS 11
  * Explicitly disable code coverage generation for compatibility with Carthage in Xcode 9 [#795](https://github.com/stripe/stripe-ios/pull/795)
  * Restore use of native "Back" buttons [#789](https://github.com/stripe/stripe-ios/pull/789)
* Changes and fixes methods on `STPCard`, `STPCardParams`, `STPBankAccount`, and `STPBankAccountParams` to bring card objects more in line with the rest of the API. See MIGRATING for further details.
  * `STPCard` and `STPCardParams` [#760](https://github.com/stripe/stripe-ios/pull/760)
  * `STPBankAccount` and `STPBankAccountParams` [#761](https://github.com/stripe/stripe-ios/pull/761)
* Adds nullability annotations to `STPPaymentMethod` protocol [#753](https://github.com/stripe/stripe-ios/pull/753)
* Improves the `[STPAPIResponseDecodable allResponseFields]` by removing all instances of `[NSNull null]` including ones that are nested. See MIGRATING.md. [#747](https://github.com/stripe/stripe-ios/pull/747)

## 11.2.0 2017-07-27
* Adds an option to allow users to delete payment methods from the `STPPaymentMethodsViewController`. Enabled by default but can disabled using the `canDeletePaymentMethods` property of `STPPaymentConfiguration`.
  * Screenshots: https://user-images.githubusercontent.com/28276156/28131357-7a353474-66ee-11e7-846c-b38277d111fd.png
* Adds a postal code field to `STPPaymentCardTextField`, configurable with `postalCodeEntryEnabled` and `postalCodePlaceholder`. Disabled by default.
* `STPCustomer`'s `shippingAddress` property is now correctly annotated as nullable.
* Removed `STPCheckoutUnknownError`, `STPCheckoutTooManyAttemptsError`, and `STPCustomerContextMissingKeyProviderError`. These errors will no longer occur.

## 11.1.0 2017-07-12
* Adds stripeAccount property to `STPAPIClient`, set this to perform API requests on behalf of a connected account
* Fixes the `routingNumber` property of `STPBankAccount` so that it is populated when the information is available
* Adds iOS Objective-C Style Guide

## 11.0.0 2017-06-27
* We've greatly simplified the integration for `STPPaymentContext`. See MIGRATING.md.
* As part of this new integration, we've added a new class, `STPCustomerContext`, which will automatically prefetch your customer and cache it for a brief interval. We recommend initializing your `STPCustomerContext` before your user enters your checkout flow so their payment methods are loaded in advance. If in addition to using `STPPaymentContext`, you create a separate `STPPaymentMethodsViewController` to let your customer manage their payment methods outside of your checkout flow, you can use the same instance of `STPCustomerContext` for both.
* We've added a `shippingAddress` property to `STPUserInformation`, which you can use to pre-fill your user's shipping information.
* `STPPaymentContext` will now save your user's shipping information to their Stripe customer object. Shipping information will automatically be pre-filled from the customer object for subsequent checkouts.
* Fixes nullability annotation for `[STPFile stringFromPurpose:]`. See MIGRATING.md.
* Adds description implementations to all public models, for easier logging and debugging.
* The card autofill via SMS feature of `STPPaymentContext` has been removed. See MIGRATING.md.

## 10.2.0 2017-06-19
* We've added a `paymentCountry` property to `STPPaymentContext`. This affects the countryCode of Apple Pay payments, and defaults to "US". You should set this to the country your Stripe account is in.
* `paymentRequestWithMerchantIdentifier:` has been deprecated. See MIGRATING.md
* If the card.io framework is present in your app, `STPPaymentContext` and `STPAddCardViewController` will show a "scan card" button.
* `STPAddCardViewController` will now attempt to auto-fill the users city and state from their entered Zip code (United States only)
* Polling for source object updates is deprecated. Check https://stripe.com/docs for the latest best practices on how to integrate with the sources API using webhooks.
* Fixes a crash in `STPCustomerDeserializer` when both data and error are nil.
* `paymentMethodsViewController:didSelectPaymentMethod:` is now optional.
* Updates the example apps to use Alamofire.

## 10.1.0 2017-05-05
* Adds STPRedirectContext, a helper class for handling redirect sources.
* STPAPIClient now supports tokenizing a PII number and uploading images.
* Updates STPPaymentCardTextField's icons to match Elements on the web. When the card number is invalid, the field will now display an error icon.
* The alignment of the new brand icons has changed to match the new CVC and error icons. If you use these icons via `STPImageLibrary`, you may need to adjust your layout.
* STPPaymentCardTextField's isValid property is now KVO-observable.
* When creating STPSourceParams for a SEPA debit source, address fields are now optional.
* `STPPaymentMethodsViewControllerDelegate` now has a separate `paymentMethodsViewControllerDidCancel:` callback, differentiating from successful method selections. You should make sure to also dismiss the view controller in that callback
* Because collecting some basic data on tokenization helps us detect fraud, we've removed the ability to disable analytics collection using `[Stripe disableAnalytics]`.

## 10.0.1 2017-03-16
* Fixes a bug where card sources didn't include the card owner's name.
* Fixes an issue where STPPaymentMethodsViewController didn't reload after adding a new payment method.

## 10.0.0 2017-03-06
* Adds support for creating, retrieving, and polling Sources. You can enable any payment methods available to you in the Dashboard.
  * https://stripe.com/docs/mobile/ios/sources
  * https://dashboard.stripe.com/account/payments/settings
* Updates the Objective-C example app to include example integrations using several different payment methods.
* Updates `STPCustomer` to include `STPSource` objects in its `sources` array if a customer has attached sources.
* Removes methods deprecated in Version 6.0.
* Fixes property declarations missing strong/nullable identifiers.

## 9.4.0 2017-02-03
* Adds button to billing/shipping entry screens to fill address information from the other one.
* Fixes and unifies view controller behavior around theming and nav bars.
* Adds month validity check to `validationStateForExpirationYear`
* Changes some Apple Pay images to better conform to official guidelines.
* Changes STPPaymentCardTextField's card number placeholder to "4242..."
* Updates STPPaymentCardTextField's CVC placeholder so that it changes to "CVV" for Amex cards

## 9.3.0 2017-01-05
* Fixes a regression introduced in v9.0.0 in which color in STPTheme is used as the background color for UINavigationBar
  * Note: This will cause navigation bar theming to work properly as described in the Stripe iOS docs, but you may need to audit your custom theme settings if you based them on the actual behavior of 9.0-9.2
* If the navigation bar has a theme different than the view controller's theme, STP view controllers will use the bar's theme to style it's UIBarButtonItems
* Adds a fallback to using main bundle for localized strings lookup if locale is set to a language the SDK doesn't support
* Adds method to get a string of a card brand from `STPCardBrand`
* Updated description of how to run tests in README
* Fixes crash when user cancels payment before STPBackendAPIAdapter methods finish
* Fixes bug where country picker wouldn't update when first selected.


## 9.2.0 2016-11-14
* Moves FBSnapshotTestCase dependency to Cartfile.private. No changes if you are not using Carthage.
* Adds prebuilt UI for collecting shipping information.

## 9.1.0 2016-11-01
* Adds localized strings for 7 languages: de, es, fr, it, ja, nl, zh-Hans.
* Slight redesign to card/billing address entry screen.
* Improved internationalization for State/Province/County address field.
* Adds new Mastercard 2-series BIN ranges.
* Fixes an issue where callbacks may be run on the wrong thread.
* Fixes UIAppearance compatibility in STPPaymentCardTextField.
* Fixes a crash when changing application language via an Xcode scheme.

## 9.0.0 2016-10-04
* Change minimum requirements to iOS 8 and Xcode 8
* Adds "app extension API only" support.
* Updates Swift example app to Swift 3
* Various fixes to ObjC example app

## 8.0.7 2016-09-15
* Add ability to set currency for managed accounts when adding card
* Fix broken links for Privacy Policy/Terms of Service for Remember Me feature
* Sort countries in picker alphabetically by name instead of ISO code
* Make "County" field optional on billing address screen.
* PKPayment-related methods are now annotated as available in iOS8+ only
* Optimized speed of input sanitation methods (thanks @kballard!)

## 8.0.6 2016-09-01
* Improved internationalization on billing address forms
  * Users in countries that don't use postal codes will no longer see that field.
  * The country field is now auto filled in with the phone's region
  * Changing the selected country will now live update other fields on the form (such as State/County or Zip/Postal Code).
* Fixed an issue where certain Cocoapods configurations could result in Stripe resource files being used in place of other frameworks' or the app's resources.
* Fixed an issue where when using Apple Pay, STPPaymentContext would fire two `didFinishWithStatus` messages.
* Fixed the `deviceSupportsApplePay` method to also check for Discover cards.
* Removed keys from Stripe.bundle's Info.plist that were causing iTunes Connect to sometimes error on app submission.

## 8.0.5 2016-08-26
* You can now optionally use an array of PKPaymentSummaryItems to set your payment amount, if you would like more control over how Apple Pay forms are rendered.
* Updated credit card and Apple Pay icons.
* Fixed some images not being included in the resources bundle target.
* Non-US locales now have an alphanumeric keyboard for postal code entry.
* Modals now use UIModalPresentationStyleFormSheet.
* Added more accessibility labels.
* STPPaymentCardTextField now conforms to UIKeyInput (thanks @theill).

## 8.0.4 2016-08-01
* Fixed an issue with Apple Pay payments not using the correct currency.
* View controllers now update their status bar and scroll view indicator styles based on their theme.
* SMS code screen now offers to paste copied codes.

## 8.0.3 2016-07-25
* Fixed an issue with some Cocoapods installations

## 8.0.2 2016-07-09
* Fixed an issue with custom theming of Stripe UI

## 8.0.1 2016-07-06
* Fixed error handling in STPAddCardViewController

## 8.0.0 2016-06-30
* Added prebuilt UI for collecting and managing card information.

## 7.0.2 2016-05-24
* Fixed an issue with validating certain Visa cards.

## 7.0.1 2016-04-29
* Added Discover support for Apple Pay
* Add the now-required `accountHolderName` and `accountHolderType` properties to STPBankAccountParams
* We now record performance metrics for the /v1/tokens API - to disable this behavior, call [Stripe disableAnalytics].
* You can now demo the SDK more easily by running `pod try stripe`.
* This release also removes the deprecated Checkout functionality from the SDK.

## 6.2.0 2016-02-05
* Added an `additionalAPIParameters` field to STPCardParams and STPBankAccountParams for sending additional values to the API - useful for beta features. Similarly, added an `allResponseFields` property to STPToken, STPCard, and STPBankAccount for accessing fields in the response that are not yet reflected in those classes' @properties.

## 6.1.0 2016-01-21
* Renamed card on STPPaymentCardTextField to cardParams.
* You can now set an STPPaymentCardTextField's contents programmatically by setting cardParams to an STPCardParams object.
* Added delegate methods for responding to didBeginEditing events in STPPaymentCardTextField.
* Added a UIImage category for accessing our card icon images
* Fixed deprecation warnings for deployment targets >= iOS 9.0

## 6.0.0 2015-10-19
* Splits logic in STPCard into 2 classes - STPCard and STPCardParams. STPCardParams is for making requests to the Stripe API, while STPCard represents the response (you'll almost certainly want just to replace any usage of STPCard in your app with STPCardParams). This also applies to STPBankAccount and the newly-created STPBankAccountParams.
* Version 6.0.1 fixes a minor Cocoapods issue.

## 5.1.0 2015-08-17
* Adds STPPaymentCardTextField, a new version of github.com/stripe/PaymentKit featuring many bugfixes. It's useful if you need a pre-built credit card entry form.
* Adds the currency param to STPCard for those using managed accounts & debit card payouts.
* Versions 5.1.1 and 5.1.2 fix minor issues with CocoaPods installation
* Version 5.1.3 contains bug fixes for STPPaymentCardTextField.
* Version 5.1.4 improves compatibility with iOS 9.

## 5.0.0 2015-08-06
* Fix an issue with Carthage installation
* Fix an issue with CocoaPods frameworks
* Deprecate native Stripe Checkout

## 4.0.1 2015-05-06
* Fix a compiler warning
* Versions 4.0.1 and 4.0.2 fix minor issues with CocoaPods and Carthage installation.

## 4.0.0 2015-05-06
* Remove STPPaymentPresenter
* Support for latest ApplePayStubs
* Add nullability annotations to improve Swift support (note: this now requires Swift 1.2)
* Bug fixes

## 3.1.0 2015-01-19
* Add support for native Stripe Checkout, as well as STPPaymentPresenter for automatically using Checkout as a fallback for Apple Pay
* Add OSX support, including Checkout
* Add framework targets and Carthage support
* It's safe to remove the STRIPE_ENABLE_APPLEPAY compiler flag after this release.

## 3.0.0 2015-01-05
* Migrate code into STPAPIClient
* Add 'brand' and 'funding' properties to STPCard

## 2.2.2 2014-11-17
* Add bank account tokenization methods

## 2.2.1 2014-10-27
* Add billing address fields to our Apple Pay API
* Various bug fixes and code improvements

## 2.2.0 2014-10-08
* Move Apple Pay testing functionality into a separate project, ApplePayStubs. For more info, see github.com/stripe/ApplePayStubs.
* Improve the provided example app

## 2.1.0 2014-10-07
* Remove token retrieval API method
* Refactor functional tests to use new XCTestCase functionality

## 2.0.3 2014-09-24
* Group ApplePay code in a CocoaPods subspec

## 2.0.2 2014-09-24
* Move ApplePay code behind a compiler flag to avoid warnings from Apple when accidentally including it

## 2.0.1 2014-09-18
* Fix some small bugs related to ApplePay and iOS8

## 2.0 2014-09-09
* Add support for native payments via Pay

## 1.2 2014-08-21
* Removed PaymentKit as a dependency. If you'd like to use it, you may still do so by including it separately.
* Removed STPView. PaymentKit provides a near-identical version of this functionality if you need to migrate.
* Improve example project
* Various code fixes

## 1.1.4 2014-05-22
* Fixed an issue where tokenization requests would fail under iOS 6 due to SSL certificate verification

## 1.1.3 2014-05-12
* Send some basic version and device details with requests for debugging.
* Added -description to STPToken
* Fixed some minor code nits
* Modernized code

## 1.1.2 2014-04-21
* Added test suite for SSL certificate expiry/revocation
* You can now set STPView's delegate from Interface Builder

## 1.1.1 2014-04-14
* API methods now verify the server's SSL certificate against a preset blacklist.
* Fixed some bugs with SSL verification.
* Note: This version now requires the `Security` framework. You will need to add this to your app if you're not using CocoaPods.

## 1.0.4 2014-03-24

* Upgraded tests from OCUnit to XCTest
* Fixed an issue with the SenTestingKit dependency
* Removed some dead code

## 1.0.3 2014-03-21

* Fixed: Some example files had target memberships set for StripeiOS and iOSTest.
* Fixed: The example publishable key was expired.
* Fixed: Podspec did not pass linting.
* Some fixes for 64-bit.
* Many improvements to the README.
* Fixed example under iOS 7
* Some source code cleaning and modernization.

## 1.0.2 2013-09-09

* Add exceptions for null successHandler and errorHandler.
* Added the ability to POST the created token to a URL.
* Made STPCard properties nonatomic.
* Moved PaymentKit to be a submodule; added to Podfile as a dependency.
* Fixed some warnings caught by the static analyzer (thanks to jcjimenez!)

## 1.0.1 2012-11-16

* Add CocoaPods support
* Change directory structure of bindings to make it easier to install

## 1.0.0 2012-11-16

* Initial release

Special thanks to: Todd Heasley, jcjimenez.<|MERGE_RESOLUTION|>--- conflicted
+++ resolved
@@ -2,11 +2,8 @@
 * [Changed] Using [Tuist](https://tuist.io) to generate Xcode projects. From now on, only release versions of the SDK will include Xcode project files, in case you want to build a non release revision from source, you can follow [these instructions](https://docs.tuist.io/tutorial/get-started) to generate the project files. For Carthage users, this also means that you will only be able to depend on release versions.
 
 ### PaymentSheet
-<<<<<<< HEAD
 * [Added] `PaymentSheetError` now conforms to `CustomDebugStringConvertible` and has a more useful description when no payment method types are available.
-=======
 * [Changed] Customers can now re-enter the autocomplete flow of `AddressViewController` by tapping an icon in the line 1 text field.
->>>>>>> 45f012fb
 
 ## 23.3.1 2022-12-12
 * [Fixed] Fixed a bug where 3 decimal place currencies were not being formatted properly.
