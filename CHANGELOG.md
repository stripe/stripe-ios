--- conflicted
+++ resolved
@@ -1,12 +1,8 @@
 ## x.x.x x-x-x
 ### PaymentSheet
-<<<<<<< HEAD
-* [Added] Support for BLIK with PaymentIntents. 
-* [Fixed] A bug where payment amounts were not displayed correctly for LAK currency.
-=======
 * [Added] Support for BLIK with PaymentIntents.
 * [Added] Support for AmazonPay (private beta) with PaymentIntents.
->>>>>>> e98e2efc
+* [Fixed] A bug where payment amounts were not displayed correctly for LAK currency.
 
 ### StripeApplePay
 * Fixed a compile-time issue with using StripeApplePay in an App Extension. ([#2853](https://github.com/stripe/stripe-ios/issues/2853))
