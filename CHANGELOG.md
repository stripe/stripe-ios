## X.Y.Z 2023-xx-yy
<<<<<<< HEAD
### PaymentSheet
* [Added] Support for [Card Brand Choice](https://stripe.com/docs/card-brand-choice).

### CustomerSheet
* [Added] Support for [Card Brand Choice](https://stripe.com/docs/card-brand-choice).
=======
### PaymentsUI
* [Added] Adds support for [card brand choice](https://stripe.com/docs/card-brand-choice) to STPPaymentCardTextField and STPCardFormView. To set a default preferred network for these UI elements, use the new `preferredNetworks` parameter.
>>>>>>> 9fd7aa5c

## 23.19.0 2023-12-11
### Apple Pay
* [Fixed] STPApplePayContext initializer returns nil in more cases where the request is invalid.
* [Fixed] STPApplePayContext now allows Apple Pay when the customer doesn’t have saved cards but can set them up in the Apple Pay sheet (iOS 15+).

### PaymentSheet
* [Fixed] PaymentSheet sets newly saved payment methods as the default so that they're pre-selected the next time the customer pays.

### CustomerSheet
* [Added] Saved SEPA payment methods are now displayed to the customer for reuse, similar to saved cards.


## 23.18.3 2023-11-28
### PaymentSheet
* [Fixed] Visual bug where re-presenting PaymentSheet wouldn't show a spinner while it reloads.
* [Added] If PaymentSheet fails to load a deferred intent configuration, we fall back to displaying cards (or the intent configuration payment method types) instead of failing.
* [Fixed] Fixed an issue where PaymentSheet wouldn't accept valid Mexican phone numbers.
* [Added] The ability to customize the success colors of the primary button with `PaymentSheetAppearance.primaryButton.successBackgroundColor` and `PaymentSheetAppearance.primaryButton.successTextColor`.

## 23.18.2 2023-11-06
### CustomerSheet
* [Fixed] CustomerSheet no longer displays saved cards that originated from Apple Pay or Google Pay.

## 23.18.1 2023-10-30
### PaymentSheet
* [Fixed] Added a public initializer for `PaymentSheet.BillingDetails`.
* [Fixed] Fixed some payment method icons not updating to use the latest assets.
* [Fixed] PaymentSheet no longer displays saved cards that originated from Apple Pay or Google Pay.

### PaymentsUI
* [Fixed] Fixed an issue with `STPPaymentCardTextField` where the `paymentCardTextFieldDidEndEditing` delegate method was not called.

### PaymentSheet
* [Fixed] Fixed some payment method icons not updating to use the latest assets.

## 23.18.0 2023-10-23
### PaymentSheet
* [Added] Saved SEPA payment methods are now displayed to the customer for reuse, similar to saved cards.

### PaymentsUI
* [Fixed] Fixed an issue where the unknown card icon would sometimes pick up the view's tint color.

## 23.17.2 2023-10-16
### PaymentsUI
* [Fixed] An issue with `STPPaymentCardTextField`, where the card params were not updated after deleting an empty sub field.
* [Fixed] Switched to Asset Catalogs and updated to the latest card brand logos.

### Payments
* [Added] Support for MobilePay bindings.

## 23.17.1 2023-10-09
### PaymentSheet
* [Fixed] Fixed an issue when advancing from the country dropdown that prevented user's' from typing in their postal code. ([#2936](https://github.com/stripe/stripe-ios/issues/2936))

### PaymentsUI
* [Fixed] An issue with `STPPaymentCardTextField`, where the `paymentCardTextFieldDidChange` delegate method wasn't being called after deleting an empty sub field.

## 23.17.0 2023-10-02
### PaymentSheet
* [Fixed] Fixed an issue with selecting from lists on macOS Catalyst. Note that only macOS 11 or later is supported: We do not recommend releasing a Catalyst app targeting macOS 10.15.
* [Fixed] Fixed an issue with scanning card expiration dates.
* [Fixed] Fixed an issue where billing address collection configuration was not passed to Apple Pay.
* [Added] Support for Swish with PaymentIntents.
* [Added] Support for Bacs Direct Debit with PaymentIntents.

### Basic Integration
* [Fixed] Fixed an issue with scanning card expiration dates.

### Payments
* [Fixed] Fixed an issue where amounts in Serbian Dinar were displayed incorrectly.
* [Fixed] Fixed an issue where the SDK could hang in macOS Catalyst.
* [Added] Support for Swish bindings.

## 23.16.0 2023-09-18
### Payments
* [Added] Properties of STPConnectAccountParams are now mutable.
* [Fixed] Fixed STPConnectAccountCompanyParams.address being force unwrapped. It's now optional.
* [Added] Support for RevolutPay bindings

### PaymentSheet
* [Added] Support for Alipay with PaymentIntents.
* [Added] Support for Cash App Pay with SetupIntents and PaymentIntents with `setup_future_usage`.
* [Added] Support for AU BECS Debit with SetupIntents.
* [Added] Support for OXXO with PaymentIntents.
* [Added] Support for Konbini with PaymentIntents.
* [Added] Support for PayNow with PaymentIntents.
* [Added] Support for PromptPay with PaymentIntents.
* [Added] Support for Boleto with PaymentIntents and SetupIntets.
* [Added] Support for External Payment Method as an invite-only private beta.
* [Added] Support for RevolutPay with SetupIntents and PaymentIntents with setup_future_usage (private beta). Note: PaymentSheet doesn't display this as a saved payment method yet.
* [Added] Support for Alma (Private Beta) with PaymentIntents.

## 23.15.0 2023-08-28
### PaymentSheet
* [Added] Support for AmazonPay (private beta), BLIK, and FPX with PaymentIntents.
* [Fixed] A bug where payment amounts were not displayed correctly for LAK currency.

### StripeApplePay
* Fixed a compile-time issue with using StripeApplePay in an App Extension. ([#2853](https://github.com/stripe/stripe-ios/issues/2853))

### CustomerSheet
* [Added] `CustomerSheet`(https://stripe.com/docs/elements/customer-sheet?platform=ios) API, a prebuilt UI component that lets your customers manage their saved payment methods.

## 23.14.0 2023-08-21
### All
* Improved redirect UX when using Cash App Pay.

### PaymentSheet
* [Added] Support for GrabPay with PaymentIntents.

### Payments
* [Added] You can now create an STPConnectAccountParams without specifying a business type.

### Basic Integration
* [Added] Adds `applePayLaterAvailability` to `STPPaymentContext`, a property that mirrors `PKPaymentRequest.applePayLaterAvailability`. This is useful if you need to disable Apple Pay Later. Note: iOS 17+.


## 23.13.0 2023-08-07
### All
* [Fixed] Fixed compatibility with Xcode 15 beta 3. visionOS is now supported in iPadOS compatibility mode.
### PaymentSheet
* [Added] Enable bancontact and sofort for SetupIntents and PaymentIntents with setup_future_usage. Note: PaymentSheet doesn't display saved SEPA Debit payment methods yet.
### CustomerSheet
* [Added] `us_bank_account` PaymentMethod is now available in CustomerSheet

## 23.12.0 2023-07-31
### PaymentSheet
* [Added] Enable SEPA Debit and iDEAL for SetupIntents and PaymentIntents with setup_future_usage. Note: PaymentSheet doesn't display saved SEPA Debit payment methods yet.
* [Added] Add removeSavedPaymentMethodMessage to PaymentSheet.Configuration and CustomerSheet.Configuration. 

### Identity
* [Added] Supports [phone verification](https://stripe.com/docs/identity/phone) in Identity mobile SDK.


## 23.11.2 2023-07-24
### PaymentSheet
* [Fixed] Update stp_icon_add@3x.png to 8bit color depth (Thanks @jszumski)

### CustomerSheet
* [Fixed] Ability to removing payment method immediately after adding it.
* [Fixed] Re-init addPaymentMethodViewController after adding payment method to allow for adding another payment method

## 23.11.1 2023-07-18
### PaymentSheet
* [Fixed] Fixed various bugs in Link private beta.

## 23.11.0 2023-07-17
### CustomerSheet
* [Changed] Breaking interface change for `CustomerSheetResult`. `CustomerSheetResult.canceled` now has a nullable associated value signifying that there is no selected payment method. Please use both `.canceled(StripeOptionSelection?)` and `.selected(PaymentOptionSelection?)` to update your UI to show the latest selected payment method.

## 23.10.0 2023-07-10
### Payments
* [Fixed] A bug where `mandate_data` was not being properly attached to PayPal SetupIntent's.
### PaymentSheet
* [Added] You can now collect payment details before creating a PaymentIntent or SetupIntent. See [our docs](https://stripe.com/docs/payments/accept-a-payment-deferred) for more info. This integration also allows you to [confirm the Intent on the server](https://stripe.com/docs/payments/finalize-payments-on-the-server).

## 23.9.4 2023-07-05
### PaymentSheet
* [Added] US bank accounts are now supported when initializing with an IntentConfiguration.

## 23.9.3 2023-06-26
### PaymentSheet
* [Fixed] Affirm no longer requires shipping details.

### CustomerSheet
* [Added] Added `billingDetailsCollectionConfiguration` to configure how you want to collect billing details (private beta).

## 23.9.2 2023-06-20
### Payments
* [Fixed] Fixed a bug causing Cash App Pay SetupIntents to incorrectly state they were canceled when they succeeded.

### AddressElement
* [Fixed] A bug that was causing `addressViewControllerDidFinish` to return a non-nil `AddressDetails` when the user cancels out of the AddressElement when default values are provided.
* [Fixed] A bug that prevented the auto complete view from being presented when the AddressElement was created with default values.

## 23.9.1 2023-06-12
### PaymentSheet
* [Fixed] Fixed validating the IntentConfiguration matches the PaymentIntent/SetupIntent when it was already confirmed on the server. Note: server-side confirmation is in private beta.
### CustomerSheet
* [Fixed] Fixed bug with removing multiple saved payment methods

## 23.9.0 2023-05-30
### PaymentSheet
* [Changed] The private beta API for https://stripe.com/docs/payments/finalize-payments-on-the-server has changed:
  * If you use `IntentConfiguration(..., confirmHandler:)`, the confirm handler now has an additional `shouldSavePaymentMethod: Bool` parameter that you should ignore.
  * If you use `IntentConfiguration(..., confirmHandlerForServerSideConfirmation:)`, use `IntentConfiguration(..., confirmHandler:)` instead. Additionally, the confirm handler's first parameter is now an `STPPaymentMethod` object instead of a String id. Use `paymentMethod.stripeId` to get its id and send it to your server.
* [Fixed] Fixed PKR currency formatting.

### CustomerSheet
* [Added] [CustomerSheet](https://stripe.com/docs/elements/customer-sheet?platform=ios) is now available (private beta)

## 23.8.0 2023-05-08
### Identity
* [Added] Added test mode M1 for the SDK.

## 23.7.1 2023-05-02
### Payments
* [Fixed] STPPaymentHandler.handleNextAction allows payment methods that are delayed or require further customer action like like SEPA Debit or OXXO.

## 23.7.0 2023-04-24
### PaymentSheet
* [Fixed] Fixed disabled text color, using a lower opacity version of the original color instead of the previous `.tertiaryLabel`.

### Identity
* [Added] Added test mode for the SDK.

## 23.6.2 2023-04-20

### Payments
* [Fixed] Fixed UnionPay cards appearing as invalid in some cases.

### PaymentSheet
* [Fixed] Fixed a bug that prevents users from using SEPA Debit w/ PaymentIntents or SetupIntents and Paypal in PaymentIntent+setup_future_usage or SetupIntent.

## 23.6.1 2023-04-17
### All
* Xcode 13 is [no longer supported by Apple](https://developer.apple.com/news/upcoming-requirements/). Please upgrade to Xcode 14.1 or later.
### PaymentSheet
* [Fixed] Visual bug of the delete icon when deleting saved payment methods reported in [#2461](https://github.com/stripe/stripe-ios/issues/2461).

## 23.6.0 2023-03-27
### PaymentSheet
* [Added] Added `billingDetailsCollectionConfiguration` to configure how you want to collect billing details. See the docs [here](https://stripe.com/docs/payments/accept-a-payment?platform=ios&ui=payment-sheet#billing-details-collection).

## 23.5.1 2023-03-20
### Payments
* [Fixed] Fixed amounts in COP being formatted incorrectly.
* [Fixed] Fixed BLIK payment bindings not handling next actions correctly.
* [Changed] Removed usage of `UIDevice.currentDevice.name`.

### Identity
* [Added] Added a retake photo button on selfie scanning screen.

## 23.5.0 2023-03-13
### Payments
* [Added] API bindings support for Cash App Pay. See the docs [here](https://stripe.com/docs/payments/cash-app-pay/accept-a-payment?platform=mobile).
* [Added] Added `STPCardValidator.possibleBrands(forCard:completion:)`, which returns the list of available networks for a card.

### PaymentSheet
* [Added] Support for Cash App Pay in PaymentSheet.

## 23.4.2 2023-03-06
### Identity
* [Added] ID/Address verification.

## 23.4.1 2023-02-27
### PaymentSheet
* [Added] Debug logging to help identify why specific payment methods are not showing up in PaymentSheet.

### Basic Integration
* [Fixed] Race condition reported in #2302

## 23.4.0 2023-02-21
### PaymentSheet
* [Added] Adds support for setting up PayPal using a SetupIntent or a PaymentIntent w/ setup_future_usage=off_session. Note: PayPal is in beta.

## 23.3.4 2023-02-13
### Financial Connections
* [Changed] Polished Financial Connections UI.

## 23.3.3 2023-01-30
### Payments
* [Changed] Updated image asset for AFFIN bank.

### Financial Connections
* [Fixed] Double encoding of GET parameters.

## 23.3.2 2023-01-09
* [Changed] Using [Tuist](https://tuist.io) to generate Xcode projects. From now on, only release versions of the SDK will include Xcode project files, in case you want to build a non release revision from source, you can follow [these instructions](https://docs.tuist.io/tutorial/get-started) to generate the project files. For Carthage users, this also means that you will only be able to depend on release versions.

### PaymentSheet
* [Added] `PaymentSheetError` now conforms to `CustomDebugStringConvertible` and has a more useful description when no payment method types are available.
* [Changed] Customers can now re-enter the autocomplete flow of `AddressViewController` by tapping an icon in the line 1 text field.

## 23.3.1 2022-12-12
* [Fixed] Fixed a bug where 3 decimal place currencies were not being formatted properly.

### PaymentSheet
* [Fixed] Fixed an issue that caused animations of the card logos in the Card input field to glitch.
* [Fixed] Fixed a layout issue in the "Save my info" checkbox.

### CardScan
* [Fixed] Fixed UX model loading from the wrong bundle. [#2078](https://github.com/stripe/stripe-ios/issues/2078) (Thanks [nickm01](https://github.com/nickm01))

## 23.3.0 2022-12-05
### PaymentSheet
* [Added] Added logos of accepted card brands on Card input field.
* [Fixed] Fixed erroneously displaying the card scan button when card scanning is not available.

### Financial Connections
* [Changed] FinancialConnectionsSheet methods now require to be called from non-extensions.
* [Changed] BankAccountToken.bankAccount was changed to an optional.

## 23.2.0 2022-11-14
### PaymentSheet
* [Added] Added `AddressViewController`, a customizable view controller that collects local and international addresses for your customers. See https://stripe.com/docs/elements/address-element?platform=ios.
* [Added] Added `PaymentSheet.Configuration.allowsPaymentMethodsRequiringShippingAddress`. Previously, to allow payment methods that require a shipping address (e.g. Afterpay and Affirm) in PaymentSheet, you attached a shipping address to the PaymentIntent before initializing PaymentSheet. Now, you can instead set this property to `true` and set `PaymentSheet.Configuration.shippingDetails` to a closure that returns your customers' shipping address. The shipping address will be attached to the PaymentIntent when the customer completes the checkout.
* [Fixed] Fixed user facing error messages for card related errors.
* [Fixed] Fixed `setup_future_usage` value being set when there's no customer.

## 23.1.1 2022-11-07
### Payments
* [Fixed] Fixed an issue with linking the StripePayments SDK in certain configurations.

## 23.1.0 2022-10-31
### CardScan
* [Added] Added a README.md for the `CardScanSheet` integration.

### PaymentSheet
* [Added] Added parameters to customize the primary button and Apple Pay button labels. They can be found under `PaymentSheet.Configuration.primaryButtonLabel` and `PaymentSheet.ApplePayConfiguration.buttonType` respectively.

## 23.0.0 2022-10-24
### Payments
* [Changed] Reduced the size of the SDK by splitting the `Stripe` module into `StripePaymentSheet`, `StripePayments`, and `StripePaymentsUI`. Some manual changes may be required. Migration instructions are available at [https://stripe.com/docs/mobile/ios/sdk-23-migration](https://stripe.com/docs/mobile/ios/sdk-23-migration).

|Module|Description|Compressed|Uncompressed|
|------|-----------|----------|------------|
|StripePaymentSheet|Stripe's [prebuilt payment UI](https://stripe.com/docs/payments/accept-a-payment?platform=ios&ui=payment-sheet).|2.7MB|6.3MB|
|Stripe|Contains all the below frameworks, plus [Issuing](https://stripe.com/docs/issuing/cards/digital-wallets?platform=iOS) and [Basic Integration](/docs/mobile/ios/basic).|2.3MB|5.1MB|
|StripeApplePay|[Apple Pay support](/docs/apple-pay), including `STPApplePayContext`.|0.4MB|1.0MB|
|StripePayments|Bindings for the Stripe Payments API.|1.0MB|2.6MB|
|StripePaymentsUI|Bindings for the Stripe Payments API, [STPPaymentCardTextField](https://stripe.com/docs/payments/accept-a-payment?platform=ios&ui=custom), STPCardFormView, and other UI elements.|1.7MB|3.9MB|

* [Changed] The minimum iOS version is now 13.0. If you'd like to deploy for iOS 12.0, please use Stripe SDK 22.8.4.
* [Changed] STPPaymentCardTextField's `cardParams` parameter has been deprecated in favor of `paymentMethodParams`, making it easier to include the postal code from the card field. If you need to access the `STPPaymentMethodCardParams`, use `.paymentMethodParams.card`.

### PaymentSheet
* [Fixed] Fixed a validation issue where cards expiring at the end of the current month were incorrectly treated as expired.
* [Fixed] Fixed a visual bug in iOS 16 where advancing between text fields would momentarily dismiss the keyboard.

## 22.8.4 2022-10-12
### PaymentSheet
* [Fixed] Use `.formSheet` modal presentation in Mac Catalyst. [#2023](https://github.com/stripe/stripe-ios/issues/2023) (Thanks [sergiocampama](https://github.com/sergiocampama)!)

## 22.8.3 2022-10-03
### CardScan
* [Fixed] [Garbled privacy link text in Card Scan UI](https://github.com/stripe/stripe-ios/issues/2015)

## 22.8.2 2022-09-19
### Identity
* [Changed] Support uploading single side documents.
* [Fixed] Fixed Xcode 14 support.
### Financial Connections
* [Fixed] Fixes an issue of returning canceled result from FinancialConnections if user taps cancel on the manual entry success screen.
### CardScan
* [Added] Added a new parameter to CardScanSheet.present() to specify if the presentation should be done animated or not. Defaults to true.
* [Changed] Changed card scan ML model loading to be async.
* [Changed] Changed minimum deployment target for card scan to iOS 13.

## 22.8.1 2022-09-12
### PaymentSheet
* [Fixed] Fixed potential crash when using Link in Mac Catalyst.
* [Fixed] Fixed Right-to-Left (RTL) layout issues.

### Apple Pay
* [Fixed] Fixed an issue where `applePayContext:willCompleteWithResult:authorizationResult:handler:` may not be called in Objective-C implementations of `STPApplePayContextDelegate`.

## 22.8.0 2022-09-06
### PaymentSheet
* [Changed] Renamed `PaymentSheet.reset()` to `PaymentSheet.resetCustomer()`. See `MIGRATING.md` for more info.
* [Added] You can now set closures in `PaymentSheet.ApplePayConfiguration.customHandlers` to configure the PKPaymentRequest and PKPaymentAuthorizationResult during a transaction. This enables you to build support for [Merchant Tokens](https://developer.apple.com/documentation/passkit/pkpaymentrequest/3916053-recurringpaymentrequest) and [Order Tracking](https://developer.apple.com/documentation/passkit/pkpaymentorderdetails) in iOS 16.

### Apple Pay
* [Added] You can now implement the `applePayContext(_:willCompleteWithResult:handler:)` function in your `ApplePayContextDelegate` to configure the PKPaymentAuthorizationResult during a transaction. This enables you to build support for [Order Tracking](https://developer.apple.com/documentation/passkit/pkpaymentorderdetails) in iOS 16.

## 22.7.1 2022-08-31
* [Fixed] Fixed Mac Catalyst support in Xcode 14. [#2001](https://github.com/stripe/stripe-ios/issues/2001)

### PaymentSheet
* [Fixed] PaymentSheet now uses configuration.apiClient for Apple Pay instead of always using STPAPIClient.shared.
* [Fixed] Fixed a layout issue with PaymentSheet in landscape.

## 22.7.0 2022-08-15
### PaymentSheet
* [Fixed] Fixed a layout issue on iPad.
* [Changed] Improved Link support in custom flow (`PaymentSheet.FlowController`).

## 22.6.0 2022-07-05
### PaymentSheet
* [Added] PaymentSheet now supports Link payment method.
* [Changed] Change behavior of Afterpay/Clearpay: Charge in 3 for GB, FR, and ES

### STPCardFormView
* [Changed] Postal code is no longer collected for billing addresses in Japan.

### Identity
* [Added] The ability to capture Selfie images in the native component flow.
* [Fixed] Fixed an issue where the welcome and confirmation screens were not correctly decoding non-ascii characters.
* [Fixed] Fixed an issue where, if a manually uploaded document could not be decoded on the server, there was no way to select a new image to upload.
* [Fixed] Fixed an issue where the IdentityVerificationSheet completion block was called early when manually uploading a document image instead of using auto-capture.

## 22.5.1 2022-06-21
* [Fixed] Fixed an issue with `STPPaymentHandler` where returning an app redirect could cause a crash.

## 22.5.0 2022-06-13
### PaymentSheet
* [Added] You can now use `PaymentSheet.ApplePayConfiguration.paymentSummaryItems` to directly configure the payment summary items displayed in the Apple Pay sheet. This is useful for recurring payments.

## 22.4.0 2022-05-23
### PaymentSheet
* [Added] The ability to customize the appearance of the PaymentSheet using `PaymentSheet.Appearance`.
* [Added] Support for collecting payments from customers in 54 additional countries within PaymentSheet. Most of these countries are located in Africa and the Middle East.
* [Added] `affirm` and `AUBECSDebit` payment methods are now available in PaymentSheet

## 22.3.2 2022-05-18
### CardScan
* [Added] Added privacy text to the CardImageVerification Sheet UI

## 22.3.1 2022-05-16
* [Fixed] Fixed an issue where ApplePayContext failed to parse an API response if the funding source was unknown.
* [Fixed] Fixed an issue where PaymentIntent confirmation could fail when the user closes the challenge window immediately after successfully completing a challenge

### Identity
* [Fixed] Fixed an issue where the verification flow would get stuck in a document upload loop when verifying with a passport and uploading an image manually.

## 22.3.0 2022-05-03

### PaymentSheet
* [Added] `us_bank_account` PaymentMethod is now available in payment sheet

## 22.2.0 2022-04-25

### Connections
* [Changed] `StripeConnections` SDK has been renamed to `StripeFinancialConnections`. See `MIGRATING.md` for more info.

### PaymentSheet
* [Fixed] Fixed an issue where `source_cancel` API requests were being made for non-3DS payment method types.
* [Fixed] Fixed an issue where certain error messages were not being localized.
* [Added] `us_bank_account` PaymentMethod is now available in PaymentSheet.

### Identity
* [Fixed] Minor UI fixes when using `IdentityVerificationSheet` with native components
* [Changed] Improvements to native component `IdentityVerificationSheet` document detection

## 22.1.1 2022-04-11

### Identity
* [Fixed] Fixes VerificationClientSecret (Thanks [Masataka-n](https://github.com/Masataka-n)!)

## 22.1.0 2022-04-04
* [Changed] Localization improvements.
### Identity
* [Added] `IdentityVerificationSheet` can now be used with native iOS components.

## 22.0.0 2022-03-28
* [Changed] The minimum iOS version is now 12.0. If you'd like to deploy for iOS 11.0, please use Stripe SDK 21.12.0.
* [Added] `us_bank_account` PaymentMethod is now available for ACH Direct Debit payments, including APIs to collect customer bank information (requires `StripeConnections`) and verify microdeposits.
* [Added] `StripeConnections` SDK can be optionally included to support ACH Direct Debit payments.

### PaymentSheet
* [Changed] PaymentSheet now uses light and dark mode agnostic icons for payment method types.
* [Changed] Link payment method (private beta) UX improvements.

### Identity
* [Changed] `IdentityVerificationSheet` now has an availability requirement of iOS 14.3 on its initializer instead of the `present` method.

## 21.13.0 2022-03-15
* [Changed] Binary framework distribution now requires Xcode 13. Carthage users using Xcode 12 need to add the `--no-use-binaries` flag.

### PaymentSheet
* [Fixed] Fixed potential crash when using PaymentSheet custom flow with SwiftUI.
* [Fixed] Fixed being unable to cancel native 3DS2 in PaymentSheet.
* [Fixed] The payment method icons will now use the correct colors when PaymentSheet is configured with `alwaysLight` or `alwaysDark`.
* [Fixed] A race condition when setting the `primaryButtonColor` on `PaymentSheet.Configuration`.
* [Added] PaymentSheet now supports Link (private beta).

### CardScan
* [Added] The `CardImageVerificationSheet` initializer can now take an additional `Configuration` object.

## 21.12.0 2022-02-14
* [Added] We now offer a 1MB Apple Pay SDK module intended for use in an App Clip. Visit [our App Clips docs](https://stripe.com/docs/apple-pay#app-clips) for details.
* `Stripe` now requires `StripeApplePay`. See `MIGRATING.md` for more info.
* [Added] Added a convenience initializer to create an STPCardParams from an STPPaymentMethodParams.

### PaymentSheet
* [Changed] The "save this card" checkbox in PaymentSheet is now unchecked by default in non-US countries.
* [Fixed] Fixes issue that could cause symbol name collisions when using Objective-C
* [Fixed] Fixes potential crash when using PaymentSheet with SwiftUI

## 21.11.1 2022-01-10
* Fixes a build warning in SPM caused by an invalid Package.swift file.

## 21.11.0 2022-01-04
* [Changed] The maximum `identity_document` file upload size has been increased, improving the quality of compressed images. See https://stripe.com/docs/file-upload
* [Fixed] The maximum `dispute_evidence` file upload size has been decreased to match server requirements, preventing the server from rejecting uploads that exceeded 5MB. See https://stripe.com/docs/file-upload
* [Added] PaymentSheet now supports Afterpay / Clearpay, EPS, Giropay, Klarna, Paypal (private beta), and P24.

## 21.10.0 2021-12-14
* Added API bindings for Klarna
* `StripeIdentity` now requires `StripeCameraCore`. See `MIGRATING.md` for more info.
* Releasing `StripeCardScan` Beta iOS SDK
* Fixes a bug where the text field would cause a crash when typing a space (U+0020) followed by pressing the backspace key on iPad. [#1907](https://github.com/stripe/stripe-ios/issues/1907) (Thanks [buhikon](https://github.com/buhikon)!)

## 21.9.1 2021-12-02
* Fixes a build warning caused by a duplicate NSURLComponents+Stripe.swift file.

## 21.9.0 2021-10-18
### PaymentSheet
This release adds several new features to PaymentSheet, our drop-in UI integration:

#### More supported payment methods
The list of supported payment methods depends on your integration.
If you’re using a PaymentIntent, we support:
- Card
- SEPA Debit, bancontact, iDEAL, sofort

If you’re using a PaymentIntent with `setup_future_usage` or a SetupIntent, we support:
- Card
- Apple/GooglePay

Note: To enable SEPA Debit and sofort, set `PaymentSheet.configuration.allowsDelayedPaymentMethods` to `true` on the client.
These payment methods can't guarantee you will receive funds from your customer at the end of the checkout because they take time to settle. Don't enable these if your business requires immediate payment (e.g., an on-demand service). See https://stripe.com/payments/payment-methods-guide

#### Pre-fill billing details
PaymentSheet collects billing details like name and email for certain payment methods. Pre-fill these fields to save customers time by setting `PaymentSheet.Configuration.defaultBillingDetails`.

#### Save payment methods on payment
> This is currently only available for cards + Apple/Google Pay.

PaymentSheet supports PaymentIntents with `setup_future_usage` set. This property tells us to save the payment method for future use (e.g., taking initial payment of a recurring subscription).
When set, PaymentSheet hides the 'Save this card for future use' checkbox and always saves.

#### SetupIntent support
> This is currently only available for cards + Apple/Google Pay.

Initialize PaymentSheet with a SetupIntent to set up cards for future use without charging.

#### Smart payment method ordering
When a customer is adding a new payment method, PaymentSheet uses information like the customers region to show the most relevant payment methods first.

#### Other changes
* Postal code collection for cards is now limited to US, CA, UK
* Fixed SwiftUI memory leaks [Issue #1881](https://github.com/stripe/stripe-ios/issues/1881)
* Added "hint" for error messages
* Adds many new localizations. The SDK now localizes in the following languages: bg-BG,ca-ES,cs-CZ,da,de,el-GR,en-GB,es-419,es,et-EE,fi,fil,fr-CA,fr,hr,hu,id,it,ja,ko,lt-LT,lv-LV,ms-MY,mt,nb,nl,nn-NO,pl-PL,pt-BR,pt-PT,ro-RO,ru,sk-SK,sl-SI,sv,tk,tr,vi,zh-Hans,zh-Hant,zh-HK
* `Stripe` and `StripeIdentity` now require `StripeUICore`. See `MIGRATING.md` for more info.

## 21.8.1 2021-08-10
* Fixes an issue with image loading when using Swift Package Manager.
* Temporarily disabled WeChat Pay support in PaymentMethods.
* The `Stripe` module now requires `StripeCore`. See `MIGRATING.md` for more info.

## 21.8.0 2021-08-04
* Fixes broken card scanning links. (Thanks [ricsantos](https://github.com/ricsantos))
* Fixes accessibilityLabel for postal code field. (Thanks [romanilchyshyndepop](https://github.com/romanilchyshyndepop))
* Improves compile time by 30% [#1846](https://github.com/stripe/stripe-ios/pull/1846) (Thanks [JonathanDowning](https://github.com/JonathanDowning)!)
* Releasing `StripeIdentity` iOS SDK for use with [Stripe Identity](https://stripe.com/identity).

## 21.7.0 2021-07-07
* Fixes an issue with `additionaDocument` field typo [#1833](https://github.com/stripe/stripe-ios/issues/1833)
* Adds support for WeChat Pay to PaymentMethods
* Weak-links SwiftUI [#1828](https://github.com/stripe/stripe-ios/issues/1828)
* Adds 3DS2 support for Cartes Bancaires
* Fixes an issue with camera rotation during card scanning on iPad
* Fixes an issue where PaymentSheet could cause conflicts when included in an app that also includes PanModal [#1818](https://github.com/stripe/stripe-ios/issues/1818)
* Fixes an issue with building on Xcode 13 [#1822](https://github.com/stripe/stripe-ios/issues/1822)
* Fixes an issue where overriding STPPaymentCardTextField's `brandImage()` func had no effect [#1827](https://github.com/stripe/stripe-ios/issues/1827)
* Fixes documentation typo. (Thanks [iAugux](https://github.com/iAugux))

## 21.6.0 2021-05-27
* Adds `STPCardFormView`, a UI component that collects card details
* Adds 'STPRadarSession'. Note this requires additional Stripe permissions to use.

## 21.5.1 2021-05-07
* Fixes the `PaymentSheet` API not being public.
* Fixes an issue with missing headers. (Thanks [jctrouble](https://github.com/jctrouble)!)

## 21.5.0 2021-05-06
* Adds the `PaymentSheet`(https://stripe.dev/stripe-ios/docs/Classes/PaymentSheet.html) API, a prebuilt payment UI.
* Fixes Mac Catalyst support in Xcode 12.5 [#1797](https://github.com/stripe/stripe-ios/issues/1797)
* Fixes `STPPaymentCardTextField` not being open [#1768](https://github.com/stripe/stripe-ios/issues/1797)

## 21.4.0 2021-04-08
* Fixed warnings in Xcode 12.5. [#1772](https://github.com/stripe/stripe-ios/issues/1772)
* Fixes a layout issue when confirming payments in SwiftUI. [#1761](https://github.com/stripe/stripe-ios/issues/1761) (Thanks [mvarie](https://github.com/mvarie)!)
* Fixes a potential race condition when finalizing 3DS2 confirmations.
* Fixes an issue where a 3DS2 transaction could result in an incorrect error message when the card number is incorrect. [#1778](https://github.com/stripe/stripe-ios/issues/1778)
* Fixes an issue where `STPPaymentHandler.shared().handleNextAction` sometimes didn't return a `handleActionError`. [#1769](https://github.com/stripe/stripe-ios/issues/1769)
* Fixes a layout issue when confirming payments in SwiftUI. [#1761](https://github.com/stripe/stripe-ios/issues/1761) (Thanks [mvarie](https://github.com/mvarie)!)
* Fixes an issue with opening URLs on Mac Catalyst
* Fixes an issue where OXXO next action is mistaken for a cancel in STPPaymentHandler
* SetupIntents for iDEAL, Bancontact, EPS, and Sofort will now send the required mandate information.
* Adds support for BLIK.
* Adds `decline_code` information to STPError. [#1755](https://github.com/stripe/stripe-ios/issues/1755)
* Adds support for SetupIntents to STPApplePayContext
* Allows STPPaymentCardTextField to be subclassed. [#1768](https://github.com/stripe/stripe-ios/issues/1768)

## 21.3.1 2021-03-25
* Adds support for Maestro in Apple Pay on iOS 12 or later.

## 21.3.0 2021-02-18
* Adds support for SwiftUI in custom integration using the `STPPaymentCardTextField.Representable` View and the `.paymentConfirmationSheet()` ViewModifier. See `IntegrationTester` for usage examples.
* Removes the UIViewController requirement from STPApplePayContext, allowing it to be used in SwiftUI.
* Fixes an issue where `STPPaymentOptionsViewController` could fail to register a card. [#1758](https://github.com/stripe/stripe-ios/issues/1758)
* Fixes an issue where some UnionPay test cards were marked as invalid. [#1759](https://github.com/stripe/stripe-ios/issues/1759)
* Updates tests to run on Carthage 0.37 with .xcframeworks.


## 21.2.1 2021-01-29
* Fixed an issue where a payment card text field could resize incorrectly on smaller devices or with certain languages. [#1600](https://github.com/stripe/stripe-ios/issues/1600)
* Fixed an issue where the SDK could always return English strings in certain situations. [#1677](https://github.com/stripe/stripe-ios/pull/1677) (Thanks [glaures-ioki](https://github.com/glaures-ioki)!)
* Fixed an issue where an STPTheme had no effect on the navigation bar. [#1753](https://github.com/stripe/stripe-ios/pull/1753) (Thanks  [@rbenna](https://github.com/rbenna)!)
* Fixed handling of nil region codes. [#1752](https://github.com/stripe/stripe-ios/issues/1752)
* Fixed an issue preventing card scanning from being disabled. [#1751](https://github.com/stripe/stripe-ios/issues/1751)
* Fixed an issue with enabling card scanning in an app with a localized Info.plist.[#1745](https://github.com/stripe/stripe-ios/issues/1745)
* Added a missing additionalDocument parameter to STPConnectAccountIndividualVerification.
* Added support for Afterpay/Clearpay.

## 21.2.0 2021-01-06
* Stripe3DS2 is now open source software under the MIT License.
* Fixed various issues with bundling Stripe3DS2 in Cocoapods and Swift Package Manager. All binary dependencies have been removed.
* Fixed an infinite loop during layout on small screen sizes. [#1731](https://github.com/stripe/stripe-ios/issues/1731)
* Fixed issues with missing image assets when using Cocoapods. [#1655](https://github.com/stripe/stripe-ios/issues/1655) [#1722](https://github.com/stripe/stripe-ios/issues/1722)
* Fixed an issue which resulted in unnecessary queries to the BIN information service.
* Adds the ability to `attach` and `detach` PaymentMethod IDs to/from a CustomerContext. [#1729](https://github.com/stripe/stripe-ios/issues/1729)
* Adds support for NetBanking.

## 21.1.0 2020-12-07
* Fixes a crash during manual confirmation of a 3DS2 payment. [#1725](https://github.com/stripe/stripe-ios/issues/1725)
* Fixes an issue that could cause some image assets to be missing in certain configurations. [#1722](https://github.com/stripe/stripe-ios/issues/1722)
* Fixes an issue with confirming Alipay transactions.
* Re-exposes `cardNumber` parameter in `STPPaymentCardTextField`.
* Adds support for UPI.

## 21.0.1 2020-11-19
* Fixes an issue with some initializers not being exposed publicly following the [conversion to Swift](https://stripe.com/docs/mobile/ios/sdk-21-migration).
* Updates GrabPay integration to support synchronous updates.

## 21.0.0 2020-11-18
* The SDK is now written in Swift, and some manual changes are required. Migration instructions are available at [https://stripe.com/docs/mobile/ios/sdk-21-migration](https://stripe.com/docs/mobile/ios/sdk-21-migration).
* Adds full support for Apple silicon.
* Xcode 12.2 is now required.

## 20.1.1 2020-10-23
* Fixes an issue when using Cocoapods 1.10 and Xcode 12. [#1683](https://github.com/stripe/stripe-ios/pull/1683)
* Fixes a warning when using Swift Package Manager. [#1675](https://github.com/stripe/stripe-ios/pull/1675)

## 20.1.0 2020-10-15
* Adds support for OXXO. [#1592](https://github.com/stripe/stripe-ios/pull/1592)
* Applies a workaround for various bugs in Swift Package Manager. [#1671](https://github.com/stripe/stripe-ios/pull/1671) Please see [#1673](https://github.com/stripe/stripe-ios/issues/1673) for additional notes when using Xcode 12.0.
* Card scanning now works when the device's orientation is unknown. [#1659](https://github.com/stripe/stripe-ios/issues/1659)
* The expiration date field's Simplified Chinese localization has been corrected. (Thanks [cythb](https://github.com/cythb)!) [#1654](https://github.com/stripe/stripe-ios/pull/1654)

## 20.0.0 2020-09-14
* [Card scanning](https://github.com/stripe/stripe-ios#card-scanning) is now built into STPAddCardViewController. Card.io support has been removed. [#1629](https://github.com/stripe/stripe-ios/pull/1629)
* Shrunk the SDK from 1.3MB when compressed & thinned to 0.7MB, allowing for easier App Clips integration. [#1643](https://github.com/stripe/stripe-ios/pull/1643)
* Swift Package Manager, Apple Silicon, and Catalyst are now fully supported on Xcode 12. [#1644](https://github.com/stripe/stripe-ios/pull/1644)
* Adds support for 19-digit cards. [#1608](https://github.com/stripe/stripe-ios/pull/1608)
* Adds GrabPay and Sofort as PaymentMethod. [#1627](https://github.com/stripe/stripe-ios/pull/1627)
* Drops support for iOS 10. [#1643](https://github.com/stripe/stripe-ios/pull/1643)

## 19.4.0 2020-08-13
* `pkPaymentErrorForStripeError` no longer returns PKPaymentUnknownErrors. Instead, it returns the original NSError back, resulting in dismissal of the Apple Pay sheet. This means ApplePayContext dismisses the Apple Pay sheet for all errors that aren't specifically PKPaymentError types.
* `metadata` fields are no longer populated on retrieved Stripe API objects and must be fetched on your server using your secret key. If this is causing issues with your deployed app versions please reach out to [Stripe Support](https://support.stripe.com/?contact=true). These fields have been marked as deprecated and will be removed in a future SDK version.

## 19.3.0 2020-05-28
* Adds giropay PaymentMethod bindings [#1569](https://github.com/stripe/stripe-ios/pull/1569)
* Adds Przelewy24 (P24) PaymentMethod bindings [#1556](https://github.com/stripe/stripe-ios/pull/1556)
* Adds Bancontact PaymentMethod bindings [#1565](https://github.com/stripe/stripe-ios/pull/1565)
* Adds EPS PaymentMethod bindings [#1578](https://github.com/stripe/stripe-ios/pull/1578)
* Replaces es-AR localization with es-419 for full Latin American Spanish support and updates multiple localizations [#1549](https://github.com/stripe/stripe-ios/pull/1549) [#1570](https://github.com/stripe/stripe-ios/pull/1570)
* Fixes missing custom number placeholder in `STPPaymentCardTextField` [#1576](https://github.com/stripe/stripe-ios/pull/1576)
* Adds tabbing on external keyboard support to `STPAUBECSFormView` and correctly types it as a `UIView` instead of `UIControl` [#1580](https://github.com/stripe/stripe-ios/pull/1580)

## 19.2.0 2020-05-01
* Adds ability to attach shipping details when confirming PaymentIntents [#1558](https://github.com/stripe/stripe-ios/pull/1558)
* `STPApplePayContext` now provides shipping details in the `applePayContext:didCreatePaymentMethod:paymentInformation:completion:` delegate method and automatically attaches shipping details to PaymentIntents (unless manual confirmation)[#1561](https://github.com/stripe/stripe-ios/pull/1561)
* Adds support for the BECS Direct Debit payment method for Stripe users in Australia [#1547](https://github.com/stripe/stripe-ios/pull/1547)

## 19.1.1 2020-04-28
* Add advancedFraudSignalsEnabled property [#1560](https://github.com/stripe/stripe-ios/pull/1560)

## 19.1.0 2020-04-15
* Relaxes need for dob for full name connect account (`STPConnectAccountIndividualParams`). [#1539](https://github.com/stripe/stripe-ios/pull/1539)
* Adds Chinese (Traditional) and Chinese (Hong Kong) localizations [#1536](https://github.com/stripe/stripe-ios/pull/1536)
* Adds `STPApplePayContext`, a helper class for Apple Pay. [#1499](https://github.com/stripe/stripe-ios/pull/1499)
* Improves accessibility [#1513](https://github.com/stripe/stripe-ios/pull/1513), [#1504](https://github.com/stripe/stripe-ios/pull/1504)
* Adds support for the Bacs Direct Debit payment method [#1487](https://github.com/stripe/stripe-ios/pull/1487)
* Adds support for 16 digit Diners Club cards [#1498](https://github.com/stripe/stripe-ios/pull/1498)

## 19.0.1 2020-03-24
* Fixes an issue building with Xcode 11.4 [#1526](https://github.com/stripe/stripe-ios/pull/1526)

## 19.0.0 2020-02-12
* Deprecates the `STPAPIClient` `initWithConfiguration:` method. Set the `configuration` property on the `STPAPIClient` instance instead. [#1474](https://github.com/stripe/stripe-ios/pull/1474)
* Deprecates `publishableKey` and `stripeAccount` properties of `STPPaymentConfiguration`. See [MIGRATING.md](https://github.com/stripe/stripe-ios/blob/master/MIGRATING.md) for more details. [#1474](https://github.com/stripe/stripe-ios/pull/1474)
* Adds explicit STPAPIClient properties on all SDK components that make API requests. These default to `[STPAPIClient sharedClient]`. This is a breaking change for some users of `stripeAccount`. See [MIGRATING.md](https://github.com/stripe/stripe-ios/blob/master/MIGRATING.md) for more details. [#1469](https://github.com/stripe/stripe-ios/pull/1469)
* The user's postal code is now collected by default in countries that support postal codes. We always recommend collecting a postal code to increase card acceptance rates and reduce fraud. See [MIGRATING.md](https://github.com/stripe/stripe-ios/blob/master/MIGRATING.md) for more details. [#1479](https://github.com/stripe/stripe-ios/pull/1479)

## 18.4.0 2020-01-15
* Adds support for Klarna Pay on Sources API [#1444](https://github.com/stripe/stripe-ios/pull/1444)
* Compresses images using `pngcrush` to reduce SDK size [#1471](https://github.com/stripe/stripe-ios/pull/1471)
* Adds support for CVC recollection in PaymentIntent confirm [#1473](https://github.com/stripe/stripe-ios/pull/1473)
* Fixes a race condition when setting `defaultPaymentMethod` on `STPPaymentOptionsViewController` [#1476](https://github.com/stripe/stripe-ios/pull/1476)

## 18.3.0 2019-12-3
* STPAddCardViewControllerDelegate methods previously removed in v16.0.0 are now marked as deprecated, to help migrating users [#1439](https://github.com/stripe/stripe-ios/pull/1439)
* Fixes an issue where canceling 3DS authentication could leave PaymentIntents in an inaccurate `requires_action` state [#1443](https://github.com/stripe/stripe-ios/pull/1443)
* Fixes text color for large titles [#1446](https://github.com/stripe/stripe-ios/pull/1446)
* Re-adds support for pre-selecting the last selected payment method in STPPaymentContext and STPPaymentOptionsViewController. [#1445](https://github.com/stripe/stripe-ios/pull/1445)
* Fix crash when adding/removing postal code cells [#1450](https://github.com/stripe/stripe-ios/pull/1450)

## 18.2.0 2019-10-31
* Adds support for creating tokens with the last 4 digits of an SSN [#1432](https://github.com/stripe/stripe-ios/pull/1432)
* Renames Standard Integration to Basic Integration

## 18.1.0 2019-10-29
* Adds localizations for English (Great Britain), Korean, Russian, and Turkish [#1373](https://github.com/stripe/stripe-ios/pull/1373)
* Adds support for SEPA Debit as a PaymentMethod [#1415](https://github.com/stripe/stripe-ios/pull/1415)
* Adds support for custom SEPA Debit Mandate params with PaymentMethod [#1420](https://github.com/stripe/stripe-ios/pull/1420)
* Improves postal code UI for users with mismatched regions [#1302](https://github.com/stripe/stripe-ios/issues/1302)
* Fixes a potential crash when presenting the add card view controller [#1426](https://github.com/stripe/stripe-ios/issues/1426)
* Adds offline status checking to FPX payment flows [#1422](https://github.com/stripe/stripe-ios/pull/1422)
* Adds support for push provisions for Issuing users [#1396](https://github.com/stripe/stripe-ios/pull/1396)

## 18.0.0 2019-10-04
* Adds support for building on macOS 10.15 with Catalyst. Use the .xcframework file attached to the release in GitHub. Cocoapods support is coming soon. [#1364](https://github.com/stripe/stripe-ios/issues/1364)
* Errors from the Payment Intents API are now localized by default. See [MIGRATING.md](https://github.com/stripe/stripe-ios/blob/master/MIGRATING.md) for details.
* Adds support for FPX in Standard Integration. [#1390](https://github.com/stripe/stripe-ios/pull/1390)
* Simplified Apple Pay integration when using 3DS2. [#1386](https://github.com/stripe/stripe-ios/pull/1386)
* Improved autocomplete behavior for some STPPaymentHandler blocks. [#1403](https://github.com/stripe/stripe-ios/pull/1403)
* Fixed spurious `keyboardWillAppear` messages triggered by STPPaymentTextCard. [#1393](https://github.com/stripe/stripe-ios/pull/1393)
* Fixed an issue with non-numeric placeholders in STPPaymentTextCard. [#1394](https://github.com/stripe/stripe-ios/pull/1394)
* Dropped support for iOS 9. Please continue to use 17.0.2 if you need to support iOS 9.

## 17.0.2 2019-09-24
* Fixes an error that could prevent a 3D Secure 2 challenge dialog from appearing in certain situations.
* Improved VoiceOver support. [#1384](https://github.com/stripe/stripe-ios/pull/1384)
* Updated Apple Pay and Mastercard branding. [#1374](https://github.com/stripe/stripe-ios/pull/1374)
* Updated the Standard Integration example app to use automatic confirmation. [#1363](https://github.com/stripe/stripe-ios/pull/1363)
* Added support for collecting email addresses and phone numbers from Apple Pay. [#1372](https://github.com/stripe/stripe-ios/pull/1372)
* Introduced support for FPX payments. (Invite-only Beta) [#1375](https://github.com/stripe/stripe-ios/pull/1375)

## 17.0.1 2019-09-09
* Cancellation during the 3DS2 flow will no longer cause an unexpected error. [#1353](https://github.com/stripe/stripe-ios/pull/1353)
* Large Title UIViewControllers will no longer have a transparent background in iOS 13. [#1362](https://github.com/stripe/stripe-ios/pull/1362)
* Adds an `availableCountries` option to STPPaymentConfiguration, allowing one to limit the list of countries in the address entry view. [#1327](https://github.com/stripe/stripe-ios/pull/1327)
* Fixes a crash when using card.io. [#1357](https://github.com/stripe/stripe-ios/pull/1357)
* Fixes an issue with birthdates when creating a Connect account. [#1361](https://github.com/stripe/stripe-ios/pull/1361)
* Updates example code to Swift 5. [#1354](https://github.com/stripe/stripe-ios/pull/1354)
* The default value of `[STPTheme translucentNavigationBar]` is now `YES`. [#1367](https://github.com/stripe/stripe-ios/pull/1367)

## 17.0.0 2019-09-04
* Adds support for iOS 13, including Dark Mode and minor bug fixes. [#1307](https://github.com/stripe/stripe-ios/pull/1307)
* Updates API version from 2015-10-12 to 2019-05-16 [#1254](https://github.com/stripe/stripe-ios/pull/1254)
  * Adds `STPSourceRedirectStatusNotRequired` to `STPSourceRedirectStatus`.  Previously, optional redirects were marked as `STPSourceRedirectStatusSucceeded`.
  * Adds `STPSourceCard3DSecureStatusRecommended` to `STPSourceCard3DSecureStatus`.
  * Removes `STPLegalEntityParams`.  Initialize an `STPConnectAccountParams` with an `individual` or `company` dictionary instead. See https://stripe.com/docs/api/tokens/create_account#create_account_token-account
* Changes the `STPPaymentContextDelegate paymentContext:didCreatePaymentResult:completion:` completion block type to `STPPaymentStatusBlock`, to let you inform the context that the user canceled.
* Adds initial support for WeChat Pay. [#1326](https://github.com/stripe/stripe-ios/pull/1326)
* The user's billing address will now be included when creating a PaymentIntent from an Apple Pay token. [#1334](https://github.com/stripe/stripe-ios/pull/1334)


## 16.0.7 2019-08-23
* Fixes STPThreeDSUICustomization not initializing defaults correctly. [#1303](https://github.com/stripe/stripe-ios/pull/1303)
* Fixes STPPaymentHandler treating post-authentication errors as authentication errors [#1291](https://github.com/stripe/stripe-ios/pull/1291)
* Removes preferredStatusBarStyle from STPThreeDSUICustomization, see STPThreeDSNavigationBarCustomization.barStyle instead [#1308](https://github.com/stripe/stripe-ios/pull/1308)

## 16.0.6 2019-08-13
* Adds a method to STPAuthenticationContext allowing you to configure the SFSafariViewController presented for web-based authentication.
* Adds STPAddress initializer that takes STPPaymentMethodBillingDetails. [#1278](https://github.com/stripe/stripe-ios/pull/1278)
* Adds convenience method to populate STPUserInformation with STPPaymentMethodBillingDetails. [#1278](https://github.com/stripe/stripe-ios/pull/1278)
* STPShippingAddressViewController prefills billing address for PaymentMethods too now, not just Card. [#1278](https://github.com/stripe/stripe-ios/pull/1278)
* Update libStripe3DS2.a to avoid a conflict with Firebase. [#1293](https://github.com/stripe/stripe-ios/issues/1293)

## 16.0.5 2019-08-09
* Fixed an compatibility issue when building with certain Cocoapods configurations. [#1288](https://github.com/stripe/stripe-ios/issues/1288)

## 16.0.4 2019-08-08
* Improved compatibility with other OpenSSL-using libraries. [#1265](https://github.com/stripe/stripe-ios/issues/1265)
* Fixed compatibility with Xcode 10.1. [#1273](https://github.com/stripe/stripe-ios/issues/1273)
* Fixed an issue where STPPaymentContext could be left in a bad state when cancelled. [#1284](https://github.com/stripe/stripe-ios/pull/1284)

## 16.0.3 2019-08-01
* Changes to code obfuscation, resolving an issue with App Store review [#1269](https://github.com/stripe/stripe-ios/pull/1269)
* Adds Apple Pay support to STPPaymentHandler [#1264](https://github.com/stripe/stripe-ios/pull/1264)

## 16.0.2 2019-07-29
* Adds API to let users set a default payment option for Standard Integration [#1252](https://github.com/stripe/stripe-ios/pull/1252)
* Removes querying the Advertising Identifier (IDFA).
* Adds customizable UIStatusBarStyle to STDSUICustomization.

## 16.0.1 2019-07-25
* Migrates Stripe3DS2.framework to libStripe3DS2.a, resolving an issue with App Store validation. [#1246](https://github.com/stripe/stripe-ios/pull/1246)
* Fixes a crash in STPPaymentHandler. [#1244](https://github.com/stripe/stripe-ios/pull/1244)

## 16.0.0 2019-07-18
* Migrates STPPaymentCardTextField.cardParams property type from STPCardParams to STPPaymentMethodCardParams
* STPAddCardViewController:
    * Migrates addCardViewController:didCreateSource:completion: and addCardViewController:didCreateToken:completion: to addCardViewController:didCreatePaymentMethod:completion
    * Removes managedAccountCurrency property - there’s no equivalent parameter necessary for PaymentMethods.
* STPPaymentOptionViewController now shows, adds, removes PaymentMethods instead of Source/Tokens.
* STPCustomerContext, STPBackendAPIAdapter:
    * Removes selectDefaultCustomerSource:completion: -  Users must explicitly select their Payment Method of choice.
    * Migrates detachSourceFromCustomer:completion:, attachSourceToCustomer:completion to detachPaymentMethodFromCustomer:completion:, attachPaymentMethodToCustomer:completion:
    * Adds listPaymentMethodsForCustomerWithCompletion: - the Customer object doesn’t contain attached Payment Methods; you must fetch it from the Payment Methods API.
* STPPaymentContext now uses the new Payment Method APIs listed above instead of Source/Token, and returns the reworked STPPaymentResult containing a PaymentMethod.
* Migrates STPPaymentResult.source to paymentMethod of type STPPaymentMethod
* Deprecates STPPaymentIntentAction* types, replaced by STPIntentAction*. [#1208](https://github.com/stripe/stripe-ios/pull/1208)
  * Deprecates `STPPaymentIntentAction`, replaced by `STPIntentAction`
  * Deprecates `STPPaymentIntentActionType`, replaced by `STPIntentActionType`
  * Deprecates `STPPaymentIntentActionRedirectToURL`, replaced by `STPIntentActionTypeRedirectToURL`
* Adds support for SetupIntents.  See https://stripe.com/docs/payments/cards/saving-cards#saving-card-without-payment
* Adds support for 3DS2 authentication.  See https://stripe.com/docs/mobile/ios/authentication

## 15.0.1 2019-04-16
* Adds configurable support for JCB (Apple Pay). [#1158](https://github.com/stripe/stripe-ios/pull/1158)
* Updates sample apps to use `PaymentIntents` and `PaymentMethods` where available. [#1159](https://github.com/stripe/stripe-ios/pull/1159)
* Changes `STPPaymentMethodCardParams` `expMonth` and `expYear` property types to `NSNumber *` to fix a bug using Apple Pay. [#1161](https://github.com/stripe/stripe-ios/pull/1161)

## 15.0.0 2019-3-19
* Renames all former references to 'PaymentMethod' to 'PaymentOption'. See [MIGRATING.md](/MIGRATING.md) for more details. [#1139](https://github.com/stripe/stripe-ios/pull/1139)
  * Renames `STPPaymentMethod` to `STPPaymentOption`
  * Renames `STPPaymentMethodType` to `STPPaymentOptionType`
  * Renames `STPApplePaymentMethod` to `STPApplePayPaymentOption`
  * Renames `STPPaymentMethodTuple` to `STPPaymentOptionTuple`
  * Renames `STPPaymentMethodsViewController` to `STPPaymentOptionsViewController`
  * Renames all properties, methods, comments referencing 'PaymentMethod' to 'PaymentOption'
* Rewrites `STPaymentMethod` and `STPPaymentMethodType` to match the [Stripe API](https://stripe.com/docs/api/payment_methods/object). [#1140](https://github.com/stripe/stripe-ios/pull/1140).
* Adds `[STPAPI createPaymentMethodWithParams:completion:]`, which creates a PaymentMethod. [#1141](https://github.com/stripe/stripe-ios/pull/1141)
* Adds `paymentMethodParams` and `paymentMethodId` to `STPPaymentIntentParams`.  You can now confirm a PaymentIntent with a PaymentMethod. [#1142](https://github.com/stripe/stripe-ios/pull/1142)
* Adds `paymentMethodTypes` to `STPPaymentIntent`.
* Deprecates several Source-named properties, based on changes to the [Stripe API](https://stripe.com/docs/upgrades#2019-02-11). [#1146](https://github.com/stripe/stripe-ios/pull/1146)
  * Deprecates `STPPaymentIntentParams.saveSourceToCustomer`, replaced by `savePaymentMethod`
  * Deprecates `STPPaymentIntentsStatusRequiresSource`, replaced by `STPPaymentIntentsStatusRequiresPaymentMethod`
  * Deprecates `STPPaymentIntentsStatusRequiresSourceAction`, replaced by `STPPaymentIntentsStatusRequiresAction`
  * Deprecates `STPPaymentIntentSourceAction`, replaced by `STPPaymentIntentAction`
  * Deprecates `STPPaymentSourceActionAuthorizeWithURL`, replaced by `STPPaymentActionRedirectToURL`
  * Deprecates `STPPaymentIntent.nextSourceAction`, replaced by `nextAction`
* Added new localizations for the following languages [#1050](https://github.com/stripe/stripe-ios/pull/1050)
  * Danish
  * Spanish (Argentina/Latin America)
  * French (Canada)
  * Norwegian
  * Portuguese (Brazil)
  * Portuguese (Portugal)
  * Swedish
* Deprecates `STPEphemeralKeyProvider`, replaced by `STPCustomerEphemeralKeyProvider`.  We now allow for ephemeral keys that are not customer [#1131](https://github.com/stripe/stripe-ios/pull/1131)
* Adds CVC image for Amex cards [#1046](https://github.com/stripe/stripe-ios/pull/1046)
* Fixed `STPPaymentCardTextField.nextFirstResponderField` to never return nil [#1059](https://github.com/stripe/stripe-ios/pull/1059)
* Improves return key functionality for `STPPaymentCardTextField`, `STPAddCardViewController` [#1059](https://github.com/stripe/stripe-ios/pull/1059)
* Add postal code support for Saudi Arabia [#1127](https://github.com/stripe/stripe-ios/pull/1127)
* CVC field updates validity if card number/brand change [#1128](https://github.com/stripe/stripe-ios/pull/1128)

## 14.0.0 2018-11-14
* Changes `STPPaymentCardTextField`, which now copies the `cardParams` property. See [MIGRATING.md](/MIGRATING.md) for more details. [#1031](https://github.com/stripe/stripe-ios/pull/1031)
* Renames `STPPaymentIntentParams.returnUrl` to `STPPaymentIntentParams.returnURL`. [#1037](https://github.com/stripe/stripe-ios/pull/1037)
* Removes `STPPaymentIntent.returnUrl` and adds `STPPaymentIntent.nextSourceAction`, based on changes to the [Stripe API](https://stripe.com/docs/upgrades#2018-11-08). [#1038](https://github.com/stripe/stripe-ios/pull/1038)
* Adds `STPVerificationParams.document_back` property. [#1017](https://github.com/stripe/stripe-ios/pull/1017)
* Fixes bug in `STPPaymentMethodsViewController` where selected payment method changes back if it wasn't dismissed in the `didFinish` delegate method. [#1020](https://github.com/stripe/stripe-ios/pull/1020)

## 13.2.0 2018-08-14
* Adds `STPPaymentMethod` protocol implementation for `STPSource`. You can now call `image`/`templatedImage`/`label` on a source. [#976](https://github.com/stripe/stripe-ios/pull/976)
* Fixes crash in `STPAddCardViewController` with some prefilled billing addresses [#1004](https://github.com/stripe/stripe-ios/pull/1004)
* Fixes `STPPaymentCardTextField` layout issues on small screens [#1009](https://github.com/stripe/stripe-ios/pull/1009)
* Fixes hidden text fields in `STPPaymentCardTextField` from being read by VoiceOver [#1012](https://github.com/stripe/stripe-ios/pull/1012)
* Updates example app to add client-side metadata `charge_request_id` to requests to `example-ios-backend` [#1008](https://github.com/stripe/stripe-ios/pull/1008)

## 13.1.0 2018-07-13
* Adds `STPPaymentIntent` to support PaymentIntents. [#985](https://github.com/stripe/stripe-ios/pull/985), [#986](https://github.com/stripe/stripe-ios/pull/986), [#987](https://github.com/stripe/stripe-ios/pull/987), [#988](https://github.com/stripe/stripe-ios/pull/988)
* Reduce `NSURLSession` memory footprint. [#969](https://github.com/stripe/stripe-ios/pull/969)
* Fixes invalid JSON error when deleting `Card` from a `Customer`. [#992](https://github.com/stripe/stripe-ios/pull/992)

## 13.0.3 2018-06-11
* Fixes payment method label overlapping the checkmark, for Amex on small devices [#952](https://github.com/stripe/stripe-ios/pull/952)
* Adds EPS and Multibanco support to `STPSourceParams` [#961](https://github.com/stripe/stripe-ios/pull/961)
* Adds `STPBillingAddressFieldsName` option to `STPBillingAddressFields` [#964](https://github.com/stripe/stripe-ios/pull/964)
* Fixes crash in `STPColorUtils.perceivedBrightnessForColor` [#954](https://github.com/stripe/stripe-ios/pull/954)
* Applies recommended project changes for Xcode 9.4 [#963](https://github.com/stripe/stripe-ios/pull/963)
* Fixes `[Stripe handleStripeURLCallbackWithURL:url]` incorrectly returning `NO` [#962](https://github.com/stripe/stripe-ios/pull/962)

## 13.0.2 2018-05-24
* Makes iDEAL `name` parameter optional, also accepts empty string as `nil` [#940](https://github.com/stripe/stripe-ios/pull/940)
* Adjusts scroll view content offset behavior when focusing on a text field [#943](https://github.com/stripe/stripe-ios/pull/943)

## 13.0.1 2018-05-17
* Fixes an issue in `STPRedirectContext` causing some redirecting sources to fail in live mode due to prematurely dismissing the `SFSafariViewController` during the initial redirects. [#937](https://github.com/stripe/stripe-ios/pull/937)

## 13.0.0 2018-04-26
* Removes Bitcoin source support. See MIGRATING.md. [#931](https://github.com/stripe/stripe-ios/pull/931)
* Adds Masterpass support to `STPSourceParams` [#928](https://github.com/stripe/stripe-ios/pull/928)
* Adds community submitted Norwegian (nb) translation. Thank @Nailer!
* Fixes example app usage of localization files (they were not able to be tested in Finnish and Norwegian before)
* Silences STPAddress deprecation warnings we ignore to stay compatible with older iOS versions
* Fixes "Card IO" link in full SDK reference [#913](https://github.com/stripe/stripe-ios/pull/913)

## 12.1.2 2018-03-16
* Updated the "62..." credit card number BIN range to show a UnionPay icon

## 12.1.1 2018-02-22
* Fix issue with apple pay token creation in PaymentContext, introduced by 12.1.0. [#899](https://github.com/stripe/stripe-ios/pull/899)
* Now matches clang static analyzer settings with Cocoapods, so you won't see any more analyzer issues. [#897](https://github.com/stripe/stripe-ios/pull/897)

## 12.1.0 2018-02-05
* Adds `createCardSources` to `STPPaymentConfiguration`. If you enable this option, when your user adds a card in the SDK's UI, a card source will be created and attached to their Stripe Customer. If this option is disabled (the default), a card token is created. For more information on card sources, see https://stripe.com/docs/sources/cards

## 12.0.1 2018-01-31
* Adding Visa Checkout support to `STPSourceParams` [#889](https://github.com/stripe/stripe-ios/pull/889)

## 12.0.0 2018-01-16
* Minimum supported iOS version is now 9.0.
  * If you need to support iOS 8, the last supported version is [11.5.0](https://github.com/stripe/stripe-ios/releases/tag/v11.5.0)
* Minimum supported Xcode version is now 9.0
* `AddressBook` framework support has been removed.
* `STPRedirectContext` will no longer retain itself for the duration of the redirect, you must explicitly maintain a reference to it yourself. [#846](https://github.com/stripe/stripe-ios/pull/846)
* `STPPaymentConfiguration.requiredShippingAddress` now is a set of `STPContactField` objects instead of a `PKAddressField` bitmask. [#848](https://github.com/stripe/stripe-ios/pull/848)
* See MIGRATING.md for more information on any of the previously mentioned breaking API changes.
* Pre-built view controllers now layout properly on iPhone X in landscape orientation, respecting `safeAreaInsets`. [#854](https://github.com/stripe/stripe-ios/pull/854)
* Fixes a bug in `STPAddCardViewController` that prevented users in countries without postal codes from adding a card when `requiredBillingFields = .Zip`. [#853](https://github.com/stripe/stripe-ios/pull/853)
* Fixes a bug in `STPPaymentCardTextField`. When completely filled out, it ignored calls to `becomeFirstResponder`. [#855](https://github.com/stripe/stripe-ios/pull/855)
* `STPPaymentContext` now has a `largeTitleDisplayMode` property, which you can use to control the title display mode in the navigation bar of our pre-built view controllers. [#849](https://github.com/stripe/stripe-ios/pull/849)
* Fixes a bug where `STPPaymentContext`'s `retryLoading` method would not re-retrieve the customer object, even after calling `STPCustomerContext`'s `clearCachedCustomer` method. [#863](https://github.com/stripe/stripe-ios/pull/863)
* `STPPaymentContext`'s `retryLoading` method will now always attempt to retrieve a new customer object, regardless of whether a cached customer object is available. Previously, this method was only intended for recovery from a loading error; if a customer had already been retrieved, `retryLoading` would do nothing. [#863](https://github.com/stripe/stripe-ios/pull/863)
* `STPCustomerContext` has a new property: `includeApplePaySources`. It is turned off by default. [#864](https://github.com/stripe/stripe-ios/pull/864)
* Adds `UITextContentType` support. This turns on QuickType suggestions for the name, email, and address fields; and uses a better keyboard for Payment Card fields. [#870](https://github.com/stripe/stripe-ios/pull/870)
* Fixes a bug that prevented redirects to the 3D Secure authentication flow when it was optional. [#878](https://github.com/stripe/stripe-ios/pull/878)
* `STPPaymentConfiguration` now has a `stripeAccount` property, which can be used to make API requests on behalf of a Connected account. [#875](https://github.com/stripe/stripe-ios/pull/875)
* Adds `- [STPAPIClient createTokenWithConnectAccount:completion:]`, which creates Tokens for Connect Accounts: (optionally) accepting the Terms of Service, and sending information about the legal entity. [#876](https://github.com/stripe/stripe-ios/pull/876)
* Fixes an iOS 11 bug in `STPPaymentCardTextField` that blocked tapping on the number field while editing the expiration or CVC on narrow devices (4" screens). [#883](https://github.com/stripe/stripe-ios/pull/883)

## 11.5.0 2017-11-09
* Adds a new helper method to `STPSourceParams` for creating reusable Alipay sources. [#811](https://github.com/stripe/stripe-ios/pull/811)
* Silences spurious availability warnings when using Xcode9 [#823](https://github.com/stripe/stripe-ios/pull/823)
* Auto capitalizes currency code when using `paymentRequestWithMerchantIdentifier ` to improve compatibility with iOS 11 `PKPaymentAuthorizationViewController` [#829](https://github.com/stripe/stripe-ios/pull/829)
* Fixes a bug in `STPRedirectContext` which caused `SFSafariViewController`-based redirects to incorrectly dismiss when switching apps. [#833](https://github.com/stripe/stripe-ios/pull/833)
* Fixes a bug that incorrectly offered users the option to "Use Billing Address" on the shipping address screen when there was no existing billing address to fill in. [#834](https://github.com/stripe/stripe-ios/pull/834)

## 11.4.0 2017-10-20
* Restores `[STPCard brandFromString:]` method which was marked as deprecated in a recent version [#801](https://github.com/stripe/stripe-ios/pull/801)
* Adds `[STPBankAccount metadata]` and `[STPCard metadata]` read-only accessors and improves annotation for `[STPSource metadata]` [#808](https://github.com/stripe/stripe-ios/pull/808)
* Un-deprecates `STPBackendAPIAdapter` and all associated methods. [#813](https://github.com/stripe/stripe-ios/pull/813)
* The `STPBackendAPIAdapter` protocol now includes two optional methods, `detachSourceFromCustomer` and `updateCustomerWithShipping`. If you've implemented a class conforming to `STPBackendAPIAdapter`, you may add implementations of these methods to support deleting cards from a customer and saving shipping info to a customer. [#813](https://github.com/stripe/stripe-ios/pull/813)
* Adds the ability to set custom footers on view controllers managed by the SDK. [#792](https://github.com/stripe/stripe-ios/pull/792)
* `STPPaymentMethodsViewController` will now display saved card sources in addition to saved card tokens. [#810](https://github.com/stripe/stripe-ios/pull/810)
* Fixes a bug where certain requests would return a generic failed to parse response error instead of the actual API error. [#809](https://github.com/stripe/stripe-ios/pull/809)

## 11.3.0 2017-09-13
* Adds support for creating `STPSourceParams` for P24 source [#779](https://github.com/stripe/stripe-ios/pull/779)
* Adds support for native app-to-app Alipay redirects [#783](https://github.com/stripe/stripe-ios/pull/783)
* Fixes crash when `paymentContext.hostViewController` is set to a `UINavigationController` [#786](https://github.com/stripe/stripe-ios/pull/786)
* Improves support and compatibility with iOS 11
  * Explicitly disable code coverage generation for compatibility with Carthage in Xcode 9 [#795](https://github.com/stripe/stripe-ios/pull/795)
  * Restore use of native "Back" buttons [#789](https://github.com/stripe/stripe-ios/pull/789)
* Changes and fixes methods on `STPCard`, `STPCardParams`, `STPBankAccount`, and `STPBankAccountParams` to bring card objects more in line with the rest of the API. See MIGRATING for further details.
  * `STPCard` and `STPCardParams` [#760](https://github.com/stripe/stripe-ios/pull/760)
  * `STPBankAccount` and `STPBankAccountParams` [#761](https://github.com/stripe/stripe-ios/pull/761)
* Adds nullability annotations to `STPPaymentMethod` protocol [#753](https://github.com/stripe/stripe-ios/pull/753)
* Improves the `[STPAPIResponseDecodable allResponseFields]` by removing all instances of `[NSNull null]` including ones that are nested. See MIGRATING.md. [#747](https://github.com/stripe/stripe-ios/pull/747)

## 11.2.0 2017-07-27
* Adds an option to allow users to delete payment methods from the `STPPaymentMethodsViewController`. Enabled by default but can disabled using the `canDeletePaymentMethods` property of `STPPaymentConfiguration`.
  * Screenshots: https://user-images.githubusercontent.com/28276156/28131357-7a353474-66ee-11e7-846c-b38277d111fd.png
* Adds a postal code field to `STPPaymentCardTextField`, configurable with `postalCodeEntryEnabled` and `postalCodePlaceholder`. Disabled by default.
* `STPCustomer`'s `shippingAddress` property is now correctly annotated as nullable.
* Removed `STPCheckoutUnknownError`, `STPCheckoutTooManyAttemptsError`, and `STPCustomerContextMissingKeyProviderError`. These errors will no longer occur.

## 11.1.0 2017-07-12
* Adds stripeAccount property to `STPAPIClient`, set this to perform API requests on behalf of a connected account
* Fixes the `routingNumber` property of `STPBankAccount` so that it is populated when the information is available
* Adds iOS Objective-C Style Guide

## 11.0.0 2017-06-27
* We've greatly simplified the integration for `STPPaymentContext`. See MIGRATING.md.
* As part of this new integration, we've added a new class, `STPCustomerContext`, which will automatically prefetch your customer and cache it for a brief interval. We recommend initializing your `STPCustomerContext` before your user enters your checkout flow so their payment methods are loaded in advance. If in addition to using `STPPaymentContext`, you create a separate `STPPaymentMethodsViewController` to let your customer manage their payment methods outside of your checkout flow, you can use the same instance of `STPCustomerContext` for both.
* We've added a `shippingAddress` property to `STPUserInformation`, which you can use to pre-fill your user's shipping information.
* `STPPaymentContext` will now save your user's shipping information to their Stripe customer object. Shipping information will automatically be pre-filled from the customer object for subsequent checkouts.
* Fixes nullability annotation for `[STPFile stringFromPurpose:]`. See MIGRATING.md.
* Adds description implementations to all public models, for easier logging and debugging.
* The card autofill via SMS feature of `STPPaymentContext` has been removed. See MIGRATING.md.

## 10.2.0 2017-06-19
* We've added a `paymentCountry` property to `STPPaymentContext`. This affects the countryCode of Apple Pay payments, and defaults to "US". You should set this to the country your Stripe account is in.
* `paymentRequestWithMerchantIdentifier:` has been deprecated. See MIGRATING.md
* If the card.io framework is present in your app, `STPPaymentContext` and `STPAddCardViewController` will show a "scan card" button.
* `STPAddCardViewController` will now attempt to auto-fill the users city and state from their entered Zip code (United States only)
* Polling for source object updates is deprecated. Check https://stripe.com/docs for the latest best practices on how to integrate with the sources API using webhooks.
* Fixes a crash in `STPCustomerDeserializer` when both data and error are nil.
* `paymentMethodsViewController:didSelectPaymentMethod:` is now optional.
* Updates the example apps to use Alamofire.

## 10.1.0 2017-05-05
* Adds STPRedirectContext, a helper class for handling redirect sources.
* STPAPIClient now supports tokenizing a PII number and uploading images.
* Updates STPPaymentCardTextField's icons to match Elements on the web. When the card number is invalid, the field will now display an error icon.
* The alignment of the new brand icons has changed to match the new CVC and error icons. If you use these icons via `STPImageLibrary`, you may need to adjust your layout.
* STPPaymentCardTextField's isValid property is now KVO-observable.
* When creating STPSourceParams for a SEPA debit source, address fields are now optional.
* `STPPaymentMethodsViewControllerDelegate` now has a separate `paymentMethodsViewControllerDidCancel:` callback, differentiating from successful method selections. You should make sure to also dismiss the view controller in that callback
* Because collecting some basic data on tokenization helps us detect fraud, we've removed the ability to disable analytics collection using `[Stripe disableAnalytics]`.

## 10.0.1 2017-03-16
* Fixes a bug where card sources didn't include the card owner's name.
* Fixes an issue where STPPaymentMethodsViewController didn't reload after adding a new payment method.

## 10.0.0 2017-03-06
* Adds support for creating, retrieving, and polling Sources. You can enable any payment methods available to you in the Dashboard.
  * https://stripe.com/docs/mobile/ios/sources
  * https://dashboard.stripe.com/account/payments/settings
* Updates the Objective-C example app to include example integrations using several different payment methods.
* Updates `STPCustomer` to include `STPSource` objects in its `sources` array if a customer has attached sources.
* Removes methods deprecated in Version 6.0.
* Fixes property declarations missing strong/nullable identifiers.

## 9.4.0 2017-02-03
* Adds button to billing/shipping entry screens to fill address information from the other one.
* Fixes and unifies view controller behavior around theming and nav bars.
* Adds month validity check to `validationStateForExpirationYear`
* Changes some Apple Pay images to better conform to official guidelines.
* Changes STPPaymentCardTextField's card number placeholder to "4242..."
* Updates STPPaymentCardTextField's CVC placeholder so that it changes to "CVV" for Amex cards

## 9.3.0 2017-01-05
* Fixes a regression introduced in v9.0.0 in which color in STPTheme is used as the background color for UINavigationBar
  * Note: This will cause navigation bar theming to work properly as described in the Stripe iOS docs, but you may need to audit your custom theme settings if you based them on the actual behavior of 9.0-9.2
* If the navigation bar has a theme different than the view controller's theme, STP view controllers will use the bar's theme to style it's UIBarButtonItems
* Adds a fallback to using main bundle for localized strings lookup if locale is set to a language the SDK doesn't support
* Adds method to get a string of a card brand from `STPCardBrand`
* Updated description of how to run tests in README
* Fixes crash when user cancels payment before STPBackendAPIAdapter methods finish
* Fixes bug where country picker wouldn't update when first selected.


## 9.2.0 2016-11-14
* Moves FBSnapshotTestCase dependency to Cartfile.private. No changes if you are not using Carthage.
* Adds prebuilt UI for collecting shipping information.

## 9.1.0 2016-11-01
* Adds localized strings for 7 languages: de, es, fr, it, ja, nl, zh-Hans.
* Slight redesign to card/billing address entry screen.
* Improved internationalization for State/Province/County address field.
* Adds new Mastercard 2-series BIN ranges.
* Fixes an issue where callbacks may be run on the wrong thread.
* Fixes UIAppearance compatibility in STPPaymentCardTextField.
* Fixes a crash when changing application language via an Xcode scheme.

## 9.0.0 2016-10-04
* Change minimum requirements to iOS 8 and Xcode 8
* Adds "app extension API only" support.
* Updates Swift example app to Swift 3
* Various fixes to ObjC example app

## 8.0.7 2016-09-15
* Add ability to set currency for managed accounts when adding card
* Fix broken links for Privacy Policy/Terms of Service for Remember Me feature
* Sort countries in picker alphabetically by name instead of ISO code
* Make "County" field optional on billing address screen.
* PKPayment-related methods are now annotated as available in iOS8+ only
* Optimized speed of input sanitation methods (thanks @kballard!)

## 8.0.6 2016-09-01
* Improved internationalization on billing address forms
  * Users in countries that don't use postal codes will no longer see that field.
  * The country field is now auto filled in with the phone's region
  * Changing the selected country will now live update other fields on the form (such as State/County or Zip/Postal Code).
* Fixed an issue where certain Cocoapods configurations could result in Stripe resource files being used in place of other frameworks' or the app's resources.
* Fixed an issue where when using Apple Pay, STPPaymentContext would fire two `didFinishWithStatus` messages.
* Fixed the `deviceSupportsApplePay` method to also check for Discover cards.
* Removed keys from Stripe.bundle's Info.plist that were causing iTunes Connect to sometimes error on app submission.

## 8.0.5 2016-08-26
* You can now optionally use an array of PKPaymentSummaryItems to set your payment amount, if you would like more control over how Apple Pay forms are rendered.
* Updated credit card and Apple Pay icons.
* Fixed some images not being included in the resources bundle target.
* Non-US locales now have an alphanumeric keyboard for postal code entry.
* Modals now use UIModalPresentationStyleFormSheet.
* Added more accessibility labels.
* STPPaymentCardTextField now conforms to UIKeyInput (thanks @theill).

## 8.0.4 2016-08-01
* Fixed an issue with Apple Pay payments not using the correct currency.
* View controllers now update their status bar and scroll view indicator styles based on their theme.
* SMS code screen now offers to paste copied codes.

## 8.0.3 2016-07-25
* Fixed an issue with some Cocoapods installations

## 8.0.2 2016-07-09
* Fixed an issue with custom theming of Stripe UI

## 8.0.1 2016-07-06
* Fixed error handling in STPAddCardViewController

## 8.0.0 2016-06-30
* Added prebuilt UI for collecting and managing card information.

## 7.0.2 2016-05-24
* Fixed an issue with validating certain Visa cards.

## 7.0.1 2016-04-29
* Added Discover support for Apple Pay
* Add the now-required `accountHolderName` and `accountHolderType` properties to STPBankAccountParams
* We now record performance metrics for the /v1/tokens API - to disable this behavior, call [Stripe disableAnalytics].
* You can now demo the SDK more easily by running `pod try stripe`.
* This release also removes the deprecated Checkout functionality from the SDK.

## 6.2.0 2016-02-05
* Added an `additionalAPIParameters` field to STPCardParams and STPBankAccountParams for sending additional values to the API - useful for beta features. Similarly, added an `allResponseFields` property to STPToken, STPCard, and STPBankAccount for accessing fields in the response that are not yet reflected in those classes' @properties.

## 6.1.0 2016-01-21
* Renamed card on STPPaymentCardTextField to cardParams.
* You can now set an STPPaymentCardTextField's contents programmatically by setting cardParams to an STPCardParams object.
* Added delegate methods for responding to didBeginEditing events in STPPaymentCardTextField.
* Added a UIImage category for accessing our card icon images
* Fixed deprecation warnings for deployment targets >= iOS 9.0

## 6.0.0 2015-10-19
* Splits logic in STPCard into 2 classes - STPCard and STPCardParams. STPCardParams is for making requests to the Stripe API, while STPCard represents the response (you'll almost certainly want just to replace any usage of STPCard in your app with STPCardParams). This also applies to STPBankAccount and the newly-created STPBankAccountParams.
* Version 6.0.1 fixes a minor Cocoapods issue.

## 5.1.0 2015-08-17
* Adds STPPaymentCardTextField, a new version of github.com/stripe/PaymentKit featuring many bugfixes. It's useful if you need a pre-built credit card entry form.
* Adds the currency param to STPCard for those using managed accounts & debit card payouts.
* Versions 5.1.1 and 5.1.2 fix minor issues with CocoaPods installation
* Version 5.1.3 contains bug fixes for STPPaymentCardTextField.
* Version 5.1.4 improves compatibility with iOS 9.

## 5.0.0 2015-08-06
* Fix an issue with Carthage installation
* Fix an issue with CocoaPods frameworks
* Deprecate native Stripe Checkout

## 4.0.1 2015-05-06
* Fix a compiler warning
* Versions 4.0.1 and 4.0.2 fix minor issues with CocoaPods and Carthage installation.

## 4.0.0 2015-05-06
* Remove STPPaymentPresenter
* Support for latest ApplePayStubs
* Add nullability annotations to improve Swift support (note: this now requires Swift 1.2)
* Bug fixes

## 3.1.0 2015-01-19
* Add support for native Stripe Checkout, as well as STPPaymentPresenter for automatically using Checkout as a fallback for Apple Pay
* Add OSX support, including Checkout
* Add framework targets and Carthage support
* It's safe to remove the STRIPE_ENABLE_APPLEPAY compiler flag after this release.

## 3.0.0 2015-01-05
* Migrate code into STPAPIClient
* Add 'brand' and 'funding' properties to STPCard

## 2.2.2 2014-11-17
* Add bank account tokenization methods

## 2.2.1 2014-10-27
* Add billing address fields to our Apple Pay API
* Various bug fixes and code improvements

## 2.2.0 2014-10-08
* Move Apple Pay testing functionality into a separate project, ApplePayStubs. For more info, see github.com/stripe/ApplePayStubs.
* Improve the provided example app

## 2.1.0 2014-10-07
* Remove token retrieval API method
* Refactor functional tests to use new XCTestCase functionality

## 2.0.3 2014-09-24
* Group ApplePay code in a CocoaPods subspec

## 2.0.2 2014-09-24
* Move ApplePay code behind a compiler flag to avoid warnings from Apple when accidentally including it

## 2.0.1 2014-09-18
* Fix some small bugs related to ApplePay and iOS8

## 2.0 2014-09-09
* Add support for native payments via Pay

## 1.2 2014-08-21
* Removed PaymentKit as a dependency. If you'd like to use it, you may still do so by including it separately.
* Removed STPView. PaymentKit provides a near-identical version of this functionality if you need to migrate.
* Improve example project
* Various code fixes

## 1.1.4 2014-05-22
* Fixed an issue where tokenization requests would fail under iOS 6 due to SSL certificate verification

## 1.1.3 2014-05-12
* Send some basic version and device details with requests for debugging.
* Added -description to STPToken
* Fixed some minor code nits
* Modernized code

## 1.1.2 2014-04-21
* Added test suite for SSL certificate expiry/revocation
* You can now set STPView's delegate from Interface Builder

## 1.1.1 2014-04-14
* API methods now verify the server's SSL certificate against a preset blacklist.
* Fixed some bugs with SSL verification.
* Note: This version now requires the `Security` framework. You will need to add this to your app if you're not using CocoaPods.

## 1.0.4 2014-03-24

* Upgraded tests from OCUnit to XCTest
* Fixed an issue with the SenTestingKit dependency
* Removed some dead code

## 1.0.3 2014-03-21

* Fixed: Some example files had target memberships set for StripeiOS and iOSTest.
* Fixed: The example publishable key was expired.
* Fixed: Podspec did not pass linting.
* Some fixes for 64-bit.
* Many improvements to the README.
* Fixed example under iOS 7
* Some source code cleaning and modernization.

## 1.0.2 2013-09-09

* Add exceptions for null successHandler and errorHandler.
* Added the ability to POST the created token to a URL.
* Made STPCard properties nonatomic.
* Moved PaymentKit to be a submodule; added to Podfile as a dependency.
* Fixed some warnings caught by the static analyzer (thanks to jcjimenez!)

## 1.0.1 2012-11-16

* Add CocoaPods support
* Change directory structure of bindings to make it easier to install

## 1.0.0 2012-11-16

* Initial release

Special thanks to: Todd Heasley, jcjimenez.<|MERGE_RESOLUTION|>--- conflicted
+++ resolved
@@ -1,14 +1,13 @@
 ## X.Y.Z 2023-xx-yy
-<<<<<<< HEAD
-### PaymentSheet
-* [Added] Support for [Card Brand Choice](https://stripe.com/docs/card-brand-choice).
+### PaymentSheet
+* [Added] Support for [card brand choice](https://stripe.com/docs/card-brand-choice). To set default preferred networks, use the new configuration option `PaymentSheet.Configuration.preferredNetworks`.
 
 ### CustomerSheet
-* [Added] Support for [Card Brand Choice](https://stripe.com/docs/card-brand-choice).
-=======
+* [Added] Support for [card brand choice](https://stripe.com/docs/card-brand-choice). To set default preferred networks, use the new configuration option `PaymentSheet.Configuration.preferredNetworks`.
+
 ### PaymentsUI
 * [Added] Adds support for [card brand choice](https://stripe.com/docs/card-brand-choice) to STPPaymentCardTextField and STPCardFormView. To set a default preferred network for these UI elements, use the new `preferredNetworks` parameter.
->>>>>>> 9fd7aa5c
+
 
 ## 23.19.0 2023-12-11
 ### Apple Pay
