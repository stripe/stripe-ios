--- conflicted
+++ resolved
@@ -1,16 +1,14 @@
-<<<<<<< HEAD
 ## x.x.x x-x-x
 
 ### Payments
 * [Added] Support for Amazon Pay bindings.
-=======
+
 ## 23.23.0 2024-02-26
 ### PaymentSheet
 * [Added] Added support for [payment method configurations](https://docs.stripe.com/payments/multiple-payment-method-configs) when using the deferred intent integration path.
 
 ### CustomerSheet
 * [Fixed] Fixed a bug where if an exception is thrown in detachPaymentMethod(), the payment method was removed in the UI [#3309](https://github.com/stripe/stripe-ios/pull/3309)
->>>>>>> 2c37a051
 
 ## 23.22.0 2024-02-12
 ### PaymentSheet
