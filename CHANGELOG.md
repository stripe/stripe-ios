--- conflicted
+++ resolved
@@ -1,13 +1,12 @@
-<<<<<<< HEAD
 ## x.x.x x.x.x
+
 ## PaymentSheet
 * [Fixed] Improved the cancellation UX when paying with Amazon Pay and Revolut Pay.
-=======
+
 ## 24.23.3 2025-09-17
 
 ### StripeCryptoOnramp
 * [Added] Additional APIs and improvements to support the development of the React Native StripeCryptoOnramp SDK.
->>>>>>> 386faffe
 
 ## 24.23.2 2025-09-16
 
