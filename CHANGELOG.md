<<<<<<< HEAD
## x.x.x yyyy-mm-dd
### PaymentSheet
* [Added] Adds support for setting up PayPal using a SetupIntent or a PaymentIntent w/ setup_future_usage=off_session. Note: PayPal is in beta.
=======
## 23.3.4 2023-02-13
### Financial Connections
* [Changed] Polished Financial Connections UI.
>>>>>>> 5c0e19ee

## 23.3.3 2023-01-30
### Payments
* [Changed] Updated image asset for AFFIN bank.

### Financial Connections
* [Fixed] Double encoding of GET parameters.

## 23.3.2 2023-01-09
* [Changed] Using [Tuist](https://tuist.io) to generate Xcode projects. From now on, only release versions of the SDK will include Xcode project files, in case you want to build a non release revision from source, you can follow [these instructions](https://docs.tuist.io/tutorial/get-started) to generate the project files. For Carthage users, this also means that you will only be able to depend on release versions.

### PaymentSheet
* [Added] `PaymentSheetError` now conforms to `CustomDebugStringConvertible` and has a more useful description when no payment method types are available.
* [Changed] Customers can now re-enter the autocomplete flow of `AddressViewController` by tapping an icon in the line 1 text field.

## 23.3.1 2022-12-12
* [Fixed] Fixed a bug where 3 decimal place currencies were not being formatted properly.

### PaymentSheet
* [Fixed] Fixed an issue that caused animations of the card logos in the Card input field to glitch.
* [Fixed] Fixed a layout issue in the "Save my info" checkbox.

### CardScan
* [Fixed] Fixed UX model loading from the wrong bundle. [#2078](https://github.com/stripe/stripe-ios/issues/2078) (Thanks [nickm01](https://github.com/nickm01))

## 23.3.0 2022-12-05
### PaymentSheet
* [Added] Added logos of accepted card brands on Card input field.
* [Fixed] Fixed erroneously displaying the card scan button when card scanning is not available.

### Financial Connections
* [Changed] FinancialConnectionsSheet methods now require to be called from non-extensions. 
* [Changed] BankAccountToken.bankAccount was changed to an optional.

## 23.2.0 2022-11-14
### PaymentSheet
* [Added] Added `AddressViewController`, a customizable view controller that collects local and international addresses for your customers. See https://stripe.com/docs/elements/address-element?platform=ios.
* [Added] Added `PaymentSheet.Configuration.allowsPaymentMethodsRequiringShippingAddress`. Previously, to allow payment methods that require a shipping address (e.g. Afterpay and Affirm) in PaymentSheet, you attached a shipping address to the PaymentIntent before initializing PaymentSheet. Now, you can instead set this property to `true` and set `PaymentSheet.Configuration.shippingDetails` to a closure that returns your customers' shipping address. The shipping address will be attached to the PaymentIntent when the customer completes the checkout.
* [Fixed] Fixed user facing error messages for card related errors.
* [Fixed] Fixed `setup_future_usage` value being set when there's no customer.

## 23.1.1 2022-11-07
### Payments
* [Fixed] Fixed an issue with linking the StripePayments SDK in certain configurations.

## 23.1.0 2022-10-31
### CardScan
* [Added] Added a README.md for the `CardScanSheet` integration.

### PaymentSheet
* [Added] Added parameters to customize the primary button and Apple Pay button labels. They can be found under `PaymentSheet.Configuration.primaryButtonLabel` and `PaymentSheet.ApplePayConfiguration.buttonType` respectively.

## 23.0.0 2022-10-24
### Payments
* [Changed] Reduced the size of the SDK by splitting the `Stripe` module into `StripePaymentSheet`, `StripePayments`, and `StripePaymentsUI`. Some manual changes may be required. Migration instructions are available at [https://stripe.com/docs/mobile/ios/sdk-23-migration](https://stripe.com/docs/mobile/ios/sdk-23-migration).

|Module|Description|Compressed|Uncompressed|
|------|-----------|----------|------------|
|StripePaymentSheet|Stripe's [prebuilt payment UI](https://stripe.com/docs/payments/accept-a-payment?platform=ios&ui=payment-sheet).|2.7MB|6.3MB|
|Stripe|Contains all the below frameworks, plus [Issuing](https://stripe.com/docs/issuing/cards/digital-wallets?platform=iOS) and [Basic Integration](/docs/mobile/ios/basic).|2.3MB|5.1MB|
|StripeApplePay|[Apple Pay support](/docs/apple-pay), including `STPApplePayContext`.|0.4MB|1.0MB|
|StripePayments|Bindings for the Stripe Payments API.|1.0MB|2.6MB|
|StripePaymentsUI|Bindings for the Stripe Payments API, [STPPaymentCardTextField](https://stripe.com/docs/payments/accept-a-payment?platform=ios&ui=custom), STPCardFormView, and other UI elements.|1.7MB|3.9MB|

* [Changed] The minimum iOS version is now 13.0. If you'd like to deploy for iOS 12.0, please use Stripe SDK 22.8.4.
* [Changed] STPPaymentCardTextField's `cardParams` parameter has been deprecated in favor of `paymentMethodParams`, making it easier to include the postal code from the card field. If you need to access the `STPPaymentMethodCardParams`, use `.paymentMethodParams.card`.

### PaymentSheet
* [Fixed] Fixed a validation issue where cards expiring at the end of the current month were incorrectly treated as expired.
* [Fixed] Fixed a visual bug in iOS 16 where advancing between text fields would momentarily dismiss the keyboard.

## 22.8.4 2022-10-12
### PaymentSheet
* [Fixed] Use `.formSheet` modal presentation in Mac Catalyst. [#2023](https://github.com/stripe/stripe-ios/issues/2023) (Thanks [sergiocampama](https://github.com/sergiocampama)!)

## 22.8.3 2022-10-03
### CardScan
* [Fixed] [Garbled privacy link text in Card Scan UI](https://github.com/stripe/stripe-ios/issues/2015)

## 22.8.2 2022-09-19
### Identity
* [Changed] Support uploading single side documents.
* [Fixed] Fixed Xcode 14 support.
### Financial Connections
* [Fixed] Fixes an issue of returning canceled result from FinancialConnections if user taps cancel on the manual entry success screen.
### CardScan
* [Added] Added a new parameter to CardScanSheet.present() to specify if the presentation should be done animated or not. Defaults to true.
* [Changed] Changed card scan ML model loading to be async.
* [Changed] Changed minimum deployment target for card scan to iOS 13.

## 22.8.1 2022-09-12
### PaymentSheet
* [Fixed] Fixed potential crash when using Link in Mac Catalyst.
* [Fixed] Fixed Right-to-Left (RTL) layout issues.

### Apple Pay
* [Fixed] Fixed an issue where `applePayContext:willCompleteWithResult:authorizationResult:handler:` may not be called in Objective-C implementations of `STPApplePayContextDelegate`.

## 22.8.0 2022-09-06
### PaymentSheet
* [Changed] Renamed `PaymentSheet.reset()` to `PaymentSheet.resetCustomer()`. See `MIGRATING.md` for more info.
* [Added] You can now set closures in `PaymentSheet.ApplePayConfiguration.customHandlers` to configure the PKPaymentRequest and PKPaymentAuthorizationResult during a transaction. This enables you to build support for [Merchant Tokens](https://developer.apple.com/documentation/passkit/pkpaymentrequest/3916053-recurringpaymentrequest) and [Order Tracking](https://developer.apple.com/documentation/passkit/pkpaymentorderdetails) in iOS 16.

### Apple Pay
* [Added] You can now implement the `applePayContext(_:willCompleteWithResult:handler:)` function in your `ApplePayContextDelegate` to configure the PKPaymentAuthorizationResult during a transaction. This enables you to build support for [Order Tracking](https://developer.apple.com/documentation/passkit/pkpaymentorderdetails) in iOS 16.

## 22.7.1 2022-08-31
* [Fixed] Fixed Mac Catalyst support in Xcode 14. [#2001](https://github.com/stripe/stripe-ios/issues/2001)

### PaymentSheet
* [Fixed] PaymentSheet now uses configuration.apiClient for Apple Pay instead of always using STPAPIClient.shared.
* [Fixed] Fixed a layout issue with PaymentSheet in landscape.

## 22.7.0 2022-08-15
### PaymentSheet
* [Fixed] Fixed a layout issue on iPad.
* [Changed] Improved Link support in custom flow (`PaymentSheet.FlowController`).

## 22.6.0 2022-07-05
### PaymentSheet
* [Added] PaymentSheet now supports Link payment method.
* [Changed] Change behavior of Afterpay/Clearpay: Charge in 3 for GB, FR, and ES

### STPCardFormView
* [Changed] Postal code is no longer collected for billing addresses in Japan.

### Identity
* [Added] The ability to capture Selfie images in the native component flow.
* [Fixed] Fixed an issue where the welcome and confirmation screens were not correctly decoding non-ascii characters.
* [Fixed] Fixed an issue where, if a manually uploaded document could not be decoded on the server, there was no way to select a new image to upload.
* [Fixed] Fixed an issue where the IdentityVerificationSheet completion block was called early when manually uploading a document image instead of using auto-capture.

## 22.5.1 2022-06-21
* [Fixed] Fixed an issue with `STPPaymentHandler` where returning an app redirect could cause a crash.

## 22.5.0 2022-06-13
### PaymentSheet
* [Added] You can now use `PaymentSheet.ApplePayConfiguration.paymentSummaryItems` to directly configure the payment summary items displayed in the Apple Pay sheet. This is useful for recurring payments.

## 22.4.0 2022-05-23
### PaymentSheet
* [Added] The ability to customize the appearance of the PaymentSheet using `PaymentSheet.Appearance`.
* [Added] Support for collecting payments from customers in 54 additional countries within PaymentSheet. Most of these countries are located in Africa and the Middle East.
* [Added] `affirm` and `AUBECSDebit` payment methods are now available in PaymentSheet

## 22.3.2 2022-05-18
### CardScan
* [Added] Added privacy text to the CardImageVerification Sheet UI

## 22.3.1 2022-05-16
* [Fixed] Fixed an issue where ApplePayContext failed to parse an API response if the funding source was unknown.
* [Fixed] Fixed an issue where PaymentIntent confirmation could fail when the user closes the challenge window immediately after successfully completing a challenge

### Identity
* [Fixed] Fixed an issue where the verification flow would get stuck in a document upload loop when verifying with a passport and uploading an image manually.

## 22.3.0 2022-05-03

### PaymentSheet
* [Added] `us_bank_account` PaymentMethod is now available in payment sheet

## 22.2.0 2022-04-25

### Connections
* [Changed] `StripeConnections` SDK has been renamed to `StripeFinancialConnections`. See `MIGRATING.md` for more info.

### PaymentSheet
* [Fixed] Fixed an issue where `source_cancel` API requests were being made for non-3DS payment method types.
* [Fixed] Fixed an issue where certain error messages were not being localized.
* [Added] `us_bank_account` PaymentMethod is now available in PaymentSheet.

### Identity
* [Fixed] Minor UI fixes when using `IdentityVerificationSheet` with native components
* [Changed] Improvements to native component `IdentityVerificationSheet` document detection

## 22.1.1 2022-04-11

### Identity
* [Fixed] Fixes VerificationClientSecret (Thanks [Masataka-n](https://github.com/Masataka-n)!)

## 22.1.0 2022-04-04
* [Changed] Localization improvements.
### Identity
* [Added] `IdentityVerificationSheet` can now be used with native iOS components.

## 22.0.0 2022-03-28
* [Changed] The minimum iOS version is now 12.0. If you'd like to deploy for iOS 11.0, please use Stripe SDK 21.12.0.
* [Added] `us_bank_account` PaymentMethod is now available for ACH Direct Debit payments, including APIs to collect customer bank information (requires `StripeConnections`) and verify microdeposits.
* [Added] `StripeConnections` SDK can be optionally included to support ACH Direct Debit payments.

### PaymentSheet
* [Changed] PaymentSheet now uses light and dark mode agnostic icons for payment method types.
* [Changed] Link payment method (private beta) UX improvements.

### Identity
* [Changed] `IdentityVerificationSheet` now has an availability requirement of iOS 14.3 on its initializer instead of the `present` method.

## 21.13.0 2022-03-15
* [Changed] Binary framework distribution now requires Xcode 13. Carthage users using Xcode 12 need to add the `--no-use-binaries` flag.

### PaymentSheet
* [Fixed] Fixed potential crash when using PaymentSheet custom flow with SwiftUI.
* [Fixed] Fixed being unable to cancel native 3DS2 in PaymentSheet.
* [Fixed] The payment method icons will now use the correct colors when PaymentSheet is configured with `alwaysLight` or `alwaysDark`.
* [Fixed] A race condition when setting the `primaryButtonColor` on `PaymentSheet.Configuration`.
* [Added] PaymentSheet now supports Link (private beta).

### CardScan
* [Added] The `CardImageVerificationSheet` initializer can now take an additional `Configuration` object.

## 21.12.0 2022-02-14
* [Added] We now offer a 1MB Apple Pay SDK module intended for use in an App Clip. Visit [our App Clips docs](https://stripe.com/docs/apple-pay#app-clips) for details.
* `Stripe` now requires `StripeApplePay`. See `MIGRATING.md` for more info.
* [Added] Added a convenience initializer to create an STPCardParams from an STPPaymentMethodParams.

### PaymentSheet
* [Changed] The "save this card" checkbox in PaymentSheet is now unchecked by default in non-US countries.
* [Fixed] Fixes issue that could cause symbol name collisions when using Objective-C
* [Fixed] Fixes potential crash when using PaymentSheet with SwiftUI

## 21.11.1 2022-01-10
* Fixes a build warning in SPM caused by an invalid Package.swift file.

## 21.11.0 2022-01-04
* [Changed] The maximum `identity_document` file upload size has been increased, improving the quality of compressed images. See https://stripe.com/docs/file-upload
* [Fixed] The maximum `dispute_evidence` file upload size has been decreased to match server requirements, preventing the server from rejecting uploads that exceeded 5MB. See https://stripe.com/docs/file-upload
* [Added] PaymentSheet now supports Afterpay / Clearpay, EPS, Giropay, Klarna, Paypal (private beta), and P24.

## 21.10.0 2021-12-14
* Added API bindings for Klarna
* `StripeIdentity` now requires `StripeCameraCore`. See `MIGRATING.md` for more info.
* Releasing `StripeCardScan` Beta iOS SDK
* Fixes a bug where the text field would cause a crash when typing a space (U+0020) followed by pressing the backspace key on iPad. [#1907](https://github.com/stripe/stripe-ios/issues/1907) (Thanks [buhikon](https://github.com/buhikon)!)

## 21.9.1 2021-12-02
* Fixes a build warning caused by a duplicate NSURLComponents+Stripe.swift file.

## 21.9.0 2021-10-18
### PaymentSheet
This release adds several new features to PaymentSheet, our drop-in UI integration:

#### More supported payment methods
The list of supported payment methods depends on your integration.
If you’re using a PaymentIntent, we support:
- Card
- SEPA Debit, bancontact, iDEAL, sofort

If you’re using a PaymentIntent with `setup_future_usage` or a SetupIntent, we support:
- Card
- Apple/GooglePay

Note: To enable SEPA Debit and sofort, set `PaymentSheet.configuration.allowsDelayedPaymentMethods` to `true` on the client.
These payment methods can't guarantee you will receive funds from your customer at the end of the checkout because they take time to settle. Don't enable these if your business requires immediate payment (e.g., an on-demand service). See https://stripe.com/payments/payment-methods-guide

#### Pre-fill billing details
PaymentSheet collects billing details like name and email for certain payment methods. Pre-fill these fields to save customers time by setting `PaymentSheet.Configuration.defaultBillingDetails`.

#### Save payment methods on payment
> This is currently only available for cards + Apple/Google Pay.

PaymentSheet supports PaymentIntents with `setup_future_usage` set. This property tells us to save the payment method for future use (e.g., taking initial payment of a recurring subscription).
When set, PaymentSheet hides the 'Save this card for future use' checkbox and always saves.

#### SetupIntent support
> This is currently only available for cards + Apple/Google Pay.

Initialize PaymentSheet with a SetupIntent to set up cards for future use without charging.

#### Smart payment method ordering
When a customer is adding a new payment method, PaymentSheet uses information like the customers region to show the most relevant payment methods first.

#### Other changes
* Postal code collection for cards is now limited to US, CA, UK
* Fixed SwiftUI memory leaks [Issue #1881](https://github.com/stripe/stripe-ios/issues/1881)
* Added "hint" for error messages
* Adds many new localizations. The SDK now localizes in the following languages: bg-BG,ca-ES,cs-CZ,da,de,el-GR,en-GB,es-419,es,et-EE,fi,fil,fr-CA,fr,hr,hu,id,it,ja,ko,lt-LT,lv-LV,ms-MY,mt,nb,nl,nn-NO,pl-PL,pt-BR,pt-PT,ro-RO,ru,sk-SK,sl-SI,sv,tk,tr,vi,zh-Hans,zh-Hant,zh-HK
* `Stripe` and `StripeIdentity` now require `StripeUICore`. See `MIGRATING.md` for more info.

## 21.8.1 2021-08-10
* Fixes an issue with image loading when using Swift Package Manager.
* Temporarily disabled WeChat Pay support in PaymentMethods.
* The `Stripe` module now requires `StripeCore`. See `MIGRATING.md` for more info.

## 21.8.0 2021-08-04
* Fixes broken card scanning links. (Thanks [ricsantos](https://github.com/ricsantos))
* Fixes accessibilityLabel for postal code field. (Thanks [romanilchyshyndepop](https://github.com/romanilchyshyndepop))
* Improves compile time by 30% [#1846](https://github.com/stripe/stripe-ios/pull/1846) (Thanks [JonathanDowning](https://github.com/JonathanDowning)!)
* Releasing `StripeIdentity` iOS SDK for use with [Stripe Identity](https://stripe.com/identity).

## 21.7.0 2021-07-07
* Fixes an issue with `additionaDocument` field typo [#1833](https://github.com/stripe/stripe-ios/issues/1833)
* Adds support for WeChat Pay to PaymentMethods
* Weak-links SwiftUI [#1828](https://github.com/stripe/stripe-ios/issues/1828)
* Adds 3DS2 support for Cartes Bancaires
* Fixes an issue with camera rotation during card scanning on iPad
* Fixes an issue where PaymentSheet could cause conflicts when included in an app that also includes PanModal [#1818](https://github.com/stripe/stripe-ios/issues/1818)
* Fixes an issue with building on Xcode 13 [#1822](https://github.com/stripe/stripe-ios/issues/1822)
* Fixes an issue where overriding STPPaymentCardTextField's `brandImage()` func had no effect [#1827](https://github.com/stripe/stripe-ios/issues/1827)
* Fixes documentation typo. (Thanks [iAugux](https://github.com/iAugux))

## 21.6.0 2021-05-27
* Adds `STPCardFormView`, a UI component that collects card details
* Adds 'STPRadarSession'. Note this requires additional Stripe permissions to use.

## 21.5.1 2021-05-07
* Fixes the `PaymentSheet` API not being public.
* Fixes an issue with missing headers. (Thanks [jctrouble](https://github.com/jctrouble)!)

## 21.5.0 2021-05-06
* Adds the `PaymentSheet`(https://stripe.dev/stripe-ios/docs/Classes/PaymentSheet.html) API, a prebuilt payment UI.
* Fixes Mac Catalyst support in Xcode 12.5 [#1797](https://github.com/stripe/stripe-ios/issues/1797)
* Fixes `STPPaymentCardTextField` not being open [#1768](https://github.com/stripe/stripe-ios/issues/1797)

## 21.4.0 2021-04-08
* Fixed warnings in Xcode 12.5. [#1772](https://github.com/stripe/stripe-ios/issues/1772)
* Fixes a layout issue when confirming payments in SwiftUI. [#1761](https://github.com/stripe/stripe-ios/issues/1761) (Thanks [mvarie](https://github.com/mvarie)!)
* Fixes a potential race condition when finalizing 3DS2 confirmations.
* Fixes an issue where a 3DS2 transaction could result in an incorrect error message when the card number is incorrect. [#1778](https://github.com/stripe/stripe-ios/issues/1778)
* Fixes an issue where `STPPaymentHandler.shared().handleNextAction` sometimes didn't return a `handleActionError`. [#1769](https://github.com/stripe/stripe-ios/issues/1769)
* Fixes a layout issue when confirming payments in SwiftUI. [#1761](https://github.com/stripe/stripe-ios/issues/1761) (Thanks [mvarie](https://github.com/mvarie)!)
* Fixes an issue with opening URLs on Mac Catalyst
* Fixes an issue where OXXO next action is mistaken for a cancel in STPPaymentHandler
* SetupIntents for iDEAL, Bancontact, EPS, and Sofort will now send the required mandate information.
* Adds support for BLIK.
* Adds `decline_code` information to STPError. [#1755](https://github.com/stripe/stripe-ios/issues/1755)
* Adds support for SetupIntents to STPApplePayContext
* Allows STPPaymentCardTextField to be subclassed. [#1768](https://github.com/stripe/stripe-ios/issues/1768)

## 21.3.1 2021-03-25
* Adds support for Maestro in Apple Pay on iOS 12 or later.

## 21.3.0 2021-02-18
* Adds support for SwiftUI in custom integration using the `STPPaymentCardTextField.Representable` View and the `.paymentConfirmationSheet()` ViewModifier. See `IntegrationTester` for usage examples.
* Removes the UIViewController requirement from STPApplePayContext, allowing it to be used in SwiftUI.
* Fixes an issue where `STPPaymentOptionsViewController` could fail to register a card. [#1758](https://github.com/stripe/stripe-ios/issues/1758)
* Fixes an issue where some UnionPay test cards were marked as invalid. [#1759](https://github.com/stripe/stripe-ios/issues/1759)
* Updates tests to run on Carthage 0.37 with .xcframeworks.


## 21.2.1 2021-01-29
* Fixed an issue where a payment card text field could resize incorrectly on smaller devices or with certain languages. [#1600](https://github.com/stripe/stripe-ios/issues/1600)
* Fixed an issue where the SDK could always return English strings in certain situations. [#1677](https://github.com/stripe/stripe-ios/pull/1677) (Thanks [glaures-ioki](https://github.com/glaures-ioki)!)
* Fixed an issue where an STPTheme had no effect on the navigation bar. [#1753](https://github.com/stripe/stripe-ios/pull/1753) (Thanks  [@rbenna](https://github.com/rbenna)!)
* Fixed handling of nil region codes. [#1752](https://github.com/stripe/stripe-ios/issues/1752)
* Fixed an issue preventing card scanning from being disabled. [#1751](https://github.com/stripe/stripe-ios/issues/1751)
* Fixed an issue with enabling card scanning in an app with a localized Info.plist.[#1745](https://github.com/stripe/stripe-ios/issues/1745)
* Added a missing additionalDocument parameter to STPConnectAccountIndividualVerification.
* Added support for Afterpay/Clearpay.

## 21.2.0 2021-01-06
* Stripe3DS2 is now open source software under the MIT License.
* Fixed various issues with bundling Stripe3DS2 in Cocoapods and Swift Package Manager. All binary dependencies have been removed.
* Fixed an infinite loop during layout on small screen sizes. [#1731](https://github.com/stripe/stripe-ios/issues/1731)
* Fixed issues with missing image assets when using Cocoapods. [#1655](https://github.com/stripe/stripe-ios/issues/1655) [#1722](https://github.com/stripe/stripe-ios/issues/1722)
* Fixed an issue which resulted in unnecessary queries to the BIN information service.
* Adds the ability to `attach` and `detach` PaymentMethod IDs to/from a CustomerContext. [#1729](https://github.com/stripe/stripe-ios/issues/1729)
* Adds support for NetBanking.

## 21.1.0 2020-12-07
* Fixes a crash during manual confirmation of a 3DS2 payment. [#1725](https://github.com/stripe/stripe-ios/issues/1725)
* Fixes an issue that could cause some image assets to be missing in certain configurations. [#1722](https://github.com/stripe/stripe-ios/issues/1722)
* Fixes an issue with confirming Alipay transactions.
* Re-exposes `cardNumber` parameter in `STPPaymentCardTextField`.
* Adds support for UPI.

## 21.0.1 2020-11-19
* Fixes an issue with some initializers not being exposed publicly following the [conversion to Swift](https://stripe.com/docs/mobile/ios/sdk-21-migration).
* Updates GrabPay integration to support synchronous updates.

## 21.0.0 2020-11-18
* The SDK is now written in Swift, and some manual changes are required. Migration instructions are available at [https://stripe.com/docs/mobile/ios/sdk-21-migration](https://stripe.com/docs/mobile/ios/sdk-21-migration).
* Adds full support for Apple silicon.
* Xcode 12.2 is now required.

## 20.1.1 2020-10-23
* Fixes an issue when using Cocoapods 1.10 and Xcode 12. [#1683](https://github.com/stripe/stripe-ios/pull/1683)
* Fixes a warning when using Swift Package Manager. [#1675](https://github.com/stripe/stripe-ios/pull/1675)

## 20.1.0 2020-10-15
* Adds support for OXXO. [#1592](https://github.com/stripe/stripe-ios/pull/1592)
* Applies a workaround for various bugs in Swift Package Manager. [#1671](https://github.com/stripe/stripe-ios/pull/1671) Please see [#1673](https://github.com/stripe/stripe-ios/issues/1673) for additional notes when using Xcode 12.0.
* Card scanning now works when the device's orientation is unknown. [#1659](https://github.com/stripe/stripe-ios/issues/1659)
* The expiration date field's Simplified Chinese localization has been corrected. (Thanks [cythb](https://github.com/cythb)!) [#1654](https://github.com/stripe/stripe-ios/pull/1654)

## 20.0.0 2020-09-14
* [Card scanning](https://github.com/stripe/stripe-ios#card-scanning) is now built into STPAddCardViewController. Card.io support has been removed. [#1629](https://github.com/stripe/stripe-ios/pull/1629)
* Shrunk the SDK from 1.3MB when compressed & thinned to 0.7MB, allowing for easier App Clips integration. [#1643](https://github.com/stripe/stripe-ios/pull/1643)
* Swift Package Manager, Apple Silicon, and Catalyst are now fully supported on Xcode 12. [#1644](https://github.com/stripe/stripe-ios/pull/1644)
* Adds support for 19-digit cards. [#1608](https://github.com/stripe/stripe-ios/pull/1608)
* Adds GrabPay and Sofort as PaymentMethod. [#1627](https://github.com/stripe/stripe-ios/pull/1627)
* Drops support for iOS 10. [#1643](https://github.com/stripe/stripe-ios/pull/1643)

## 19.4.0 2020-08-13
* `pkPaymentErrorForStripeError` no longer returns PKPaymentUnknownErrors. Instead, it returns the original NSError back, resulting in dismissal of the Apple Pay sheet. This means ApplePayContext dismisses the Apple Pay sheet for all errors that aren't specifically PKPaymentError types.
* `metadata` fields are no longer populated on retrieved Stripe API objects and must be fetched on your server using your secret key. If this is causing issues with your deployed app versions please reach out to [Stripe Support](https://support.stripe.com/?contact=true). These fields have been marked as deprecated and will be removed in a future SDK version.

## 19.3.0 2020-05-28
* Adds giropay PaymentMethod bindings [#1569](https://github.com/stripe/stripe-ios/pull/1569)
* Adds Przelewy24 (P24) PaymentMethod bindings [#1556](https://github.com/stripe/stripe-ios/pull/1556)
* Adds Bancontact PaymentMethod bindings [#1565](https://github.com/stripe/stripe-ios/pull/1565)
* Adds EPS PaymentMethod bindings [#1578](https://github.com/stripe/stripe-ios/pull/1578)
* Replaces es-AR localization with es-419 for full Latin American Spanish support and updates multiple localizations [#1549](https://github.com/stripe/stripe-ios/pull/1549) [#1570](https://github.com/stripe/stripe-ios/pull/1570)
* Fixes missing custom number placeholder in `STPPaymentCardTextField` [#1576](https://github.com/stripe/stripe-ios/pull/1576)
* Adds tabbing on external keyboard support to `STPAUBECSFormView` and correctly types it as a `UIView` instead of `UIControl` [#1580](https://github.com/stripe/stripe-ios/pull/1580)

## 19.2.0 2020-05-01
* Adds ability to attach shipping details when confirming PaymentIntents [#1558](https://github.com/stripe/stripe-ios/pull/1558)
* `STPApplePayContext` now provides shipping details in the `applePayContext:didCreatePaymentMethod:paymentInformation:completion:` delegate method and automatically attaches shipping details to PaymentIntents (unless manual confirmation)[#1561](https://github.com/stripe/stripe-ios/pull/1561)
* Adds support for the BECS Direct Debit payment method for Stripe users in Australia [#1547](https://github.com/stripe/stripe-ios/pull/1547)

## 19.1.1 2020-04-28
* Add advancedFraudSignalsEnabled property [#1560](https://github.com/stripe/stripe-ios/pull/1560)

## 19.1.0 2020-04-15
* Relaxes need for dob for full name connect account (`STPConnectAccountIndividualParams`). [#1539](https://github.com/stripe/stripe-ios/pull/1539)
* Adds Chinese (Traditional) and Chinese (Hong Kong) localizations [#1536](https://github.com/stripe/stripe-ios/pull/1536)
* Adds `STPApplePayContext`, a helper class for Apple Pay. [#1499](https://github.com/stripe/stripe-ios/pull/1499)
* Improves accessibility [#1513](https://github.com/stripe/stripe-ios/pull/1513), [#1504](https://github.com/stripe/stripe-ios/pull/1504)
* Adds support for the Bacs Direct Debit payment method [#1487](https://github.com/stripe/stripe-ios/pull/1487)
* Adds support for 16 digit Diners Club cards [#1498](https://github.com/stripe/stripe-ios/pull/1498)

## 19.0.1 2020-03-24
* Fixes an issue building with Xcode 11.4 [#1526](https://github.com/stripe/stripe-ios/pull/1526)

## 19.0.0 2020-02-12
* Deprecates the `STPAPIClient` `initWithConfiguration:` method. Set the `configuration` property on the `STPAPIClient` instance instead. [#1474](https://github.com/stripe/stripe-ios/pull/1474)
* Deprecates `publishableKey` and `stripeAccount` properties of `STPPaymentConfiguration`. See [MIGRATING.md](https://github.com/stripe/stripe-ios/blob/master/MIGRATING.md) for more details. [#1474](https://github.com/stripe/stripe-ios/pull/1474)
* Adds explicit STPAPIClient properties on all SDK components that make API requests. These default to `[STPAPIClient sharedClient]`. This is a breaking change for some users of `stripeAccount`. See [MIGRATING.md](https://github.com/stripe/stripe-ios/blob/master/MIGRATING.md) for more details. [#1469](https://github.com/stripe/stripe-ios/pull/1469)
* The user's postal code is now collected by default in countries that support postal codes. We always recommend collecting a postal code to increase card acceptance rates and reduce fraud. See [MIGRATING.md](https://github.com/stripe/stripe-ios/blob/master/MIGRATING.md) for more details. [#1479](https://github.com/stripe/stripe-ios/pull/1479)

## 18.4.0 2020-01-15
* Adds support for Klarna Pay on Sources API [#1444](https://github.com/stripe/stripe-ios/pull/1444)
* Compresses images using `pngcrush` to reduce SDK size [#1471](https://github.com/stripe/stripe-ios/pull/1471)
* Adds support for CVC recollection in PaymentIntent confirm [#1473](https://github.com/stripe/stripe-ios/pull/1473)
* Fixes a race condition when setting `defaultPaymentMethod` on `STPPaymentOptionsViewController` [#1476](https://github.com/stripe/stripe-ios/pull/1476)

## 18.3.0 2019-12-3
* STPAddCardViewControllerDelegate methods previously removed in v16.0.0 are now marked as deprecated, to help migrating users [#1439](https://github.com/stripe/stripe-ios/pull/1439)
* Fixes an issue where canceling 3DS authentication could leave PaymentIntents in an inaccurate `requires_action` state [#1443](https://github.com/stripe/stripe-ios/pull/1443)
* Fixes text color for large titles [#1446](https://github.com/stripe/stripe-ios/pull/1446)
* Re-adds support for pre-selecting the last selected payment method in STPPaymentContext and STPPaymentOptionsViewController. [#1445](https://github.com/stripe/stripe-ios/pull/1445)
* Fix crash when adding/removing postal code cells [#1450](https://github.com/stripe/stripe-ios/pull/1450)

## 18.2.0 2019-10-31
* Adds support for creating tokens with the last 4 digits of an SSN [#1432](https://github.com/stripe/stripe-ios/pull/1432)
* Renames Standard Integration to Basic Integration

## 18.1.0 2019-10-29
* Adds localizations for English (Great Britain), Korean, Russian, and Turkish [#1373](https://github.com/stripe/stripe-ios/pull/1373)
* Adds support for SEPA Debit as a PaymentMethod [#1415](https://github.com/stripe/stripe-ios/pull/1415)
* Adds support for custom SEPA Debit Mandate params with PaymentMethod [#1420](https://github.com/stripe/stripe-ios/pull/1420)
* Improves postal code UI for users with mismatched regions [#1302](https://github.com/stripe/stripe-ios/issues/1302)
* Fixes a potential crash when presenting the add card view controller [#1426](https://github.com/stripe/stripe-ios/issues/1426)
* Adds offline status checking to FPX payment flows [#1422](https://github.com/stripe/stripe-ios/pull/1422)
* Adds support for push provisions for Issuing users [#1396](https://github.com/stripe/stripe-ios/pull/1396)

## 18.0.0 2019-10-04
* Adds support for building on macOS 10.15 with Catalyst. Use the .xcframework file attached to the release in GitHub. Cocoapods support is coming soon. [#1364](https://github.com/stripe/stripe-ios/issues/1364)
* Errors from the Payment Intents API are now localized by default. See [MIGRATING.md](https://github.com/stripe/stripe-ios/blob/master/MIGRATING.md) for details.
* Adds support for FPX in Standard Integration. [#1390](https://github.com/stripe/stripe-ios/pull/1390)
* Simplified Apple Pay integration when using 3DS2. [#1386](https://github.com/stripe/stripe-ios/pull/1386)
* Improved autocomplete behavior for some STPPaymentHandler blocks. [#1403](https://github.com/stripe/stripe-ios/pull/1403)
* Fixed spurious `keyboardWillAppear` messages triggered by STPPaymentTextCard. [#1393](https://github.com/stripe/stripe-ios/pull/1393)
* Fixed an issue with non-numeric placeholders in STPPaymentTextCard. [#1394](https://github.com/stripe/stripe-ios/pull/1394)
* Dropped support for iOS 9. Please continue to use 17.0.2 if you need to support iOS 9.

## 17.0.2 2019-09-24
* Fixes an error that could prevent a 3D Secure 2 challenge dialog from appearing in certain situations.
* Improved VoiceOver support. [#1384](https://github.com/stripe/stripe-ios/pull/1384)
* Updated Apple Pay and Mastercard branding. [#1374](https://github.com/stripe/stripe-ios/pull/1374)
* Updated the Standard Integration example app to use automatic confirmation. [#1363](https://github.com/stripe/stripe-ios/pull/1363)
* Added support for collecting email addresses and phone numbers from Apple Pay. [#1372](https://github.com/stripe/stripe-ios/pull/1372)
* Introduced support for FPX payments. (Invite-only Beta) [#1375](https://github.com/stripe/stripe-ios/pull/1375)

## 17.0.1 2019-09-09
* Cancellation during the 3DS2 flow will no longer cause an unexpected error. [#1353](https://github.com/stripe/stripe-ios/pull/1353)
* Large Title UIViewControllers will no longer have a transparent background in iOS 13. [#1362](https://github.com/stripe/stripe-ios/pull/1362)
* Adds an `availableCountries` option to STPPaymentConfiguration, allowing one to limit the list of countries in the address entry view. [#1327](https://github.com/stripe/stripe-ios/pull/1327)
* Fixes a crash when using card.io. [#1357](https://github.com/stripe/stripe-ios/pull/1357)
* Fixes an issue with birthdates when creating a Connect account. [#1361](https://github.com/stripe/stripe-ios/pull/1361)
* Updates example code to Swift 5. [#1354](https://github.com/stripe/stripe-ios/pull/1354)
* The default value of `[STPTheme translucentNavigationBar]` is now `YES`. [#1367](https://github.com/stripe/stripe-ios/pull/1367)

## 17.0.0 2019-09-04
* Adds support for iOS 13, including Dark Mode and minor bug fixes. [#1307](https://github.com/stripe/stripe-ios/pull/1307)
* Updates API version from 2015-10-12 to 2019-05-16 [#1254](https://github.com/stripe/stripe-ios/pull/1254)
  * Adds `STPSourceRedirectStatusNotRequired` to `STPSourceRedirectStatus`.  Previously, optional redirects were marked as `STPSourceRedirectStatusSucceeded`.
  * Adds `STPSourceCard3DSecureStatusRecommended` to `STPSourceCard3DSecureStatus`.
  * Removes `STPLegalEntityParams`.  Initialize an `STPConnectAccountParams` with an `individual` or `company` dictionary instead. See https://stripe.com/docs/api/tokens/create_account#create_account_token-account
* Changes the `STPPaymentContextDelegate paymentContext:didCreatePaymentResult:completion:` completion block type to `STPPaymentStatusBlock`, to let you inform the context that the user canceled.
* Adds initial support for WeChat Pay. [#1326](https://github.com/stripe/stripe-ios/pull/1326)
* The user's billing address will now be included when creating a PaymentIntent from an Apple Pay token. [#1334](https://github.com/stripe/stripe-ios/pull/1334)


## 16.0.7 2019-08-23
* Fixes STPThreeDSUICustomization not initializing defaults correctly. [#1303](https://github.com/stripe/stripe-ios/pull/1303)
* Fixes STPPaymentHandler treating post-authentication errors as authentication errors [#1291](https://github.com/stripe/stripe-ios/pull/1291)
* Removes preferredStatusBarStyle from STPThreeDSUICustomization, see STPThreeDSNavigationBarCustomization.barStyle instead [#1308](https://github.com/stripe/stripe-ios/pull/1308)

## 16.0.6 2019-08-13
* Adds a method to STPAuthenticationContext allowing you to configure the SFSafariViewController presented for web-based authentication.
* Adds STPAddress initializer that takes STPPaymentMethodBillingDetails. [#1278](https://github.com/stripe/stripe-ios/pull/1278)
* Adds convenience method to populate STPUserInformation with STPPaymentMethodBillingDetails. [#1278](https://github.com/stripe/stripe-ios/pull/1278)
* STPShippingAddressViewController prefills billing address for PaymentMethods too now, not just Card. [#1278](https://github.com/stripe/stripe-ios/pull/1278)
* Update libStripe3DS2.a to avoid a conflict with Firebase. [#1293](https://github.com/stripe/stripe-ios/issues/1293)

## 16.0.5 2019-08-09
* Fixed an compatibility issue when building with certain Cocoapods configurations. [#1288](https://github.com/stripe/stripe-ios/issues/1288)

## 16.0.4 2019-08-08
* Improved compatibility with other OpenSSL-using libraries. [#1265](https://github.com/stripe/stripe-ios/issues/1265)
* Fixed compatibility with Xcode 10.1. [#1273](https://github.com/stripe/stripe-ios/issues/1273)
* Fixed an issue where STPPaymentContext could be left in a bad state when cancelled. [#1284](https://github.com/stripe/stripe-ios/pull/1284)

## 16.0.3 2019-08-01
* Changes to code obfuscation, resolving an issue with App Store review [#1269](https://github.com/stripe/stripe-ios/pull/1269)
* Adds Apple Pay support to STPPaymentHandler [#1264](https://github.com/stripe/stripe-ios/pull/1264)

## 16.0.2 2019-07-29
* Adds API to let users set a default payment option for Standard Integration [#1252](https://github.com/stripe/stripe-ios/pull/1252)
* Removes querying the Advertising Identifier (IDFA).
* Adds customizable UIStatusBarStyle to STDSUICustomization.

## 16.0.1 2019-07-25
* Migrates Stripe3DS2.framework to libStripe3DS2.a, resolving an issue with App Store validation. [#1246](https://github.com/stripe/stripe-ios/pull/1246)
* Fixes a crash in STPPaymentHandler. [#1244](https://github.com/stripe/stripe-ios/pull/1244)

## 16.0.0 2019-07-18
* Migrates STPPaymentCardTextField.cardParams property type from STPCardParams to STPPaymentMethodCardParams
* STPAddCardViewController:
    * Migrates addCardViewController:didCreateSource:completion: and addCardViewController:didCreateToken:completion: to addCardViewController:didCreatePaymentMethod:completion
    * Removes managedAccountCurrency property - there’s no equivalent parameter necessary for PaymentMethods.
* STPPaymentOptionViewController now shows, adds, removes PaymentMethods instead of Source/Tokens.
* STPCustomerContext, STPBackendAPIAdapter:
    * Removes selectDefaultCustomerSource:completion: -  Users must explicitly select their Payment Method of choice.
    * Migrates detachSourceFromCustomer:completion:, attachSourceToCustomer:completion to detachPaymentMethodFromCustomer:completion:, attachPaymentMethodToCustomer:completion:
    * Adds listPaymentMethodsForCustomerWithCompletion: - the Customer object doesn’t contain attached Payment Methods; you must fetch it from the Payment Methods API.
* STPPaymentContext now uses the new Payment Method APIs listed above instead of Source/Token, and returns the reworked STPPaymentResult containing a PaymentMethod.
* Migrates STPPaymentResult.source to paymentMethod of type STPPaymentMethod
* Deprecates STPPaymentIntentAction* types, replaced by STPIntentAction*. [#1208](https://github.com/stripe/stripe-ios/pull/1208)
  * Deprecates `STPPaymentIntentAction`, replaced by `STPIntentAction`
  * Deprecates `STPPaymentIntentActionType`, replaced by `STPIntentActionType`
  * Deprecates `STPPaymentIntentActionRedirectToURL`, replaced by `STPIntentActionTypeRedirectToURL`
* Adds support for SetupIntents.  See https://stripe.com/docs/payments/cards/saving-cards#saving-card-without-payment
* Adds support for 3DS2 authentication.  See https://stripe.com/docs/mobile/ios/authentication

## 15.0.1 2019-04-16
* Adds configurable support for JCB (Apple Pay). [#1158](https://github.com/stripe/stripe-ios/pull/1158)
* Updates sample apps to use `PaymentIntents` and `PaymentMethods` where available. [#1159](https://github.com/stripe/stripe-ios/pull/1159)
* Changes `STPPaymentMethodCardParams` `expMonth` and `expYear` property types to `NSNumber *` to fix a bug using Apple Pay. [#1161](https://github.com/stripe/stripe-ios/pull/1161)

## 15.0.0 2019-3-19
* Renames all former references to 'PaymentMethod' to 'PaymentOption'. See [MIGRATING.md](/MIGRATING.md) for more details. [#1139](https://github.com/stripe/stripe-ios/pull/1139)
  * Renames `STPPaymentMethod` to `STPPaymentOption`
  * Renames `STPPaymentMethodType` to `STPPaymentOptionType`
  * Renames `STPApplePaymentMethod` to `STPApplePayPaymentOption`
  * Renames `STPPaymentMethodTuple` to `STPPaymentOptionTuple`
  * Renames `STPPaymentMethodsViewController` to `STPPaymentOptionsViewController`
  * Renames all properties, methods, comments referencing 'PaymentMethod' to 'PaymentOption'
* Rewrites `STPaymentMethod` and `STPPaymentMethodType` to match the [Stripe API](https://stripe.com/docs/api/payment_methods/object). [#1140](https://github.com/stripe/stripe-ios/pull/1140).
* Adds `[STPAPI createPaymentMethodWithParams:completion:]`, which creates a PaymentMethod. [#1141](https://github.com/stripe/stripe-ios/pull/1141)
* Adds `paymentMethodParams` and `paymentMethodId` to `STPPaymentIntentParams`.  You can now confirm a PaymentIntent with a PaymentMethod. [#1142](https://github.com/stripe/stripe-ios/pull/1142)
* Adds `paymentMethodTypes` to `STPPaymentIntent`.
* Deprecates several Source-named properties, based on changes to the [Stripe API](https://stripe.com/docs/upgrades#2019-02-11). [#1146](https://github.com/stripe/stripe-ios/pull/1146)
  * Deprecates `STPPaymentIntentParams.saveSourceToCustomer`, replaced by `savePaymentMethod`
  * Deprecates `STPPaymentIntentsStatusRequiresSource`, replaced by `STPPaymentIntentsStatusRequiresPaymentMethod`
  * Deprecates `STPPaymentIntentsStatusRequiresSourceAction`, replaced by `STPPaymentIntentsStatusRequiresAction`
  * Deprecates `STPPaymentIntentSourceAction`, replaced by `STPPaymentIntentAction`
  * Deprecates `STPPaymentSourceActionAuthorizeWithURL`, replaced by `STPPaymentActionRedirectToURL`
  * Deprecates `STPPaymentIntent.nextSourceAction`, replaced by `nextAction`
* Added new localizations for the following languages [#1050](https://github.com/stripe/stripe-ios/pull/1050)
  * Danish
  * Spanish (Argentina/Latin America)
  * French (Canada)
  * Norwegian
  * Portuguese (Brazil)
  * Portuguese (Portugal)
  * Swedish
* Deprecates `STPEphemeralKeyProvider`, replaced by `STPCustomerEphemeralKeyProvider`.  We now allow for ephemeral keys that are not customer [#1131](https://github.com/stripe/stripe-ios/pull/1131)
* Adds CVC image for Amex cards [#1046](https://github.com/stripe/stripe-ios/pull/1046)
* Fixed `STPPaymentCardTextField.nextFirstResponderField` to never return nil [#1059](https://github.com/stripe/stripe-ios/pull/1059)
* Improves return key functionality for `STPPaymentCardTextField`, `STPAddCardViewController` [#1059](https://github.com/stripe/stripe-ios/pull/1059)
* Add postal code support for Saudi Arabia [#1127](https://github.com/stripe/stripe-ios/pull/1127)
* CVC field updates validity if card number/brand change [#1128](https://github.com/stripe/stripe-ios/pull/1128)

## 14.0.0 2018-11-14
* Changes `STPPaymentCardTextField`, which now copies the `cardParams` property. See [MIGRATING.md](/MIGRATING.md) for more details. [#1031](https://github.com/stripe/stripe-ios/pull/1031)
* Renames `STPPaymentIntentParams.returnUrl` to `STPPaymentIntentParams.returnURL`. [#1037](https://github.com/stripe/stripe-ios/pull/1037)
* Removes `STPPaymentIntent.returnUrl` and adds `STPPaymentIntent.nextSourceAction`, based on changes to the [Stripe API](https://stripe.com/docs/upgrades#2018-11-08). [#1038](https://github.com/stripe/stripe-ios/pull/1038)
* Adds `STPVerificationParams.document_back` property. [#1017](https://github.com/stripe/stripe-ios/pull/1017)
* Fixes bug in `STPPaymentMethodsViewController` where selected payment method changes back if it wasn't dismissed in the `didFinish` delegate method. [#1020](https://github.com/stripe/stripe-ios/pull/1020)

## 13.2.0 2018-08-14
* Adds `STPPaymentMethod` protocol implementation for `STPSource`. You can now call `image`/`templatedImage`/`label` on a source. [#976](https://github.com/stripe/stripe-ios/pull/976)
* Fixes crash in `STPAddCardViewController` with some prefilled billing addresses [#1004](https://github.com/stripe/stripe-ios/pull/1004)
* Fixes `STPPaymentCardTextField` layout issues on small screens [#1009](https://github.com/stripe/stripe-ios/pull/1009)
* Fixes hidden text fields in `STPPaymentCardTextField` from being read by VoiceOver [#1012](https://github.com/stripe/stripe-ios/pull/1012)
* Updates example app to add client-side metadata `charge_request_id` to requests to `example-ios-backend` [#1008](https://github.com/stripe/stripe-ios/pull/1008)

## 13.1.0 2018-07-13
* Adds `STPPaymentIntent` to support PaymentIntents. [#985](https://github.com/stripe/stripe-ios/pull/985), [#986](https://github.com/stripe/stripe-ios/pull/986), [#987](https://github.com/stripe/stripe-ios/pull/987), [#988](https://github.com/stripe/stripe-ios/pull/988)
* Reduce `NSURLSession` memory footprint. [#969](https://github.com/stripe/stripe-ios/pull/969)
* Fixes invalid JSON error when deleting `Card` from a `Customer`. [#992](https://github.com/stripe/stripe-ios/pull/992)

## 13.0.3 2018-06-11
* Fixes payment method label overlapping the checkmark, for Amex on small devices [#952](https://github.com/stripe/stripe-ios/pull/952)
* Adds EPS and Multibanco support to `STPSourceParams` [#961](https://github.com/stripe/stripe-ios/pull/961)
* Adds `STPBillingAddressFieldsName` option to `STPBillingAddressFields` [#964](https://github.com/stripe/stripe-ios/pull/964)
* Fixes crash in `STPColorUtils.perceivedBrightnessForColor` [#954](https://github.com/stripe/stripe-ios/pull/954)
* Applies recommended project changes for Xcode 9.4 [#963](https://github.com/stripe/stripe-ios/pull/963)
* Fixes `[Stripe handleStripeURLCallbackWithURL:url]` incorrectly returning `NO` [#962](https://github.com/stripe/stripe-ios/pull/962)

## 13.0.2 2018-05-24
* Makes iDEAL `name` parameter optional, also accepts empty string as `nil` [#940](https://github.com/stripe/stripe-ios/pull/940)
* Adjusts scroll view content offset behavior when focusing on a text field [#943](https://github.com/stripe/stripe-ios/pull/943)

## 13.0.1 2018-05-17
* Fixes an issue in `STPRedirectContext` causing some redirecting sources to fail in live mode due to prematurely dismissing the `SFSafariViewController` during the initial redirects. [#937](https://github.com/stripe/stripe-ios/pull/937)

## 13.0.0 2018-04-26
* Removes Bitcoin source support. See MIGRATING.md. [#931](https://github.com/stripe/stripe-ios/pull/931)
* Adds Masterpass support to `STPSourceParams` [#928](https://github.com/stripe/stripe-ios/pull/928)
* Adds community submitted Norwegian (nb) translation. Thank @Nailer!
* Fixes example app usage of localization files (they were not able to be tested in Finnish and Norwegian before)
* Silences STPAddress deprecation warnings we ignore to stay compatible with older iOS versions
* Fixes "Card IO" link in full SDK reference [#913](https://github.com/stripe/stripe-ios/pull/913)

## 12.1.2 2018-03-16
* Updated the "62..." credit card number BIN range to show a UnionPay icon

## 12.1.1 2018-02-22
* Fix issue with apple pay token creation in PaymentContext, introduced by 12.1.0. [#899](https://github.com/stripe/stripe-ios/pull/899)
* Now matches clang static analyzer settings with Cocoapods, so you won't see any more analyzer issues. [#897](https://github.com/stripe/stripe-ios/pull/897)

## 12.1.0 2018-02-05
* Adds `createCardSources` to `STPPaymentConfiguration`. If you enable this option, when your user adds a card in the SDK's UI, a card source will be created and attached to their Stripe Customer. If this option is disabled (the default), a card token is created. For more information on card sources, see https://stripe.com/docs/sources/cards

## 12.0.1 2018-01-31
* Adding Visa Checkout support to `STPSourceParams` [#889](https://github.com/stripe/stripe-ios/pull/889)

## 12.0.0 2018-01-16
* Minimum supported iOS version is now 9.0.
  * If you need to support iOS 8, the last supported version is [11.5.0](https://github.com/stripe/stripe-ios/releases/tag/v11.5.0)
* Minimum supported Xcode version is now 9.0
* `AddressBook` framework support has been removed.
* `STPRedirectContext` will no longer retain itself for the duration of the redirect, you must explicitly maintain a reference to it yourself. [#846](https://github.com/stripe/stripe-ios/pull/846)
* `STPPaymentConfiguration.requiredShippingAddress` now is a set of `STPContactField` objects instead of a `PKAddressField` bitmask. [#848](https://github.com/stripe/stripe-ios/pull/848)
* See MIGRATING.md for more information on any of the previously mentioned breaking API changes.
* Pre-built view controllers now layout properly on iPhone X in landscape orientation, respecting `safeAreaInsets`. [#854](https://github.com/stripe/stripe-ios/pull/854)
* Fixes a bug in `STPAddCardViewController` that prevented users in countries without postal codes from adding a card when `requiredBillingFields = .Zip`. [#853](https://github.com/stripe/stripe-ios/pull/853)
* Fixes a bug in `STPPaymentCardTextField`. When completely filled out, it ignored calls to `becomeFirstResponder`. [#855](https://github.com/stripe/stripe-ios/pull/855)
* `STPPaymentContext` now has a `largeTitleDisplayMode` property, which you can use to control the title display mode in the navigation bar of our pre-built view controllers. [#849](https://github.com/stripe/stripe-ios/pull/849)
* Fixes a bug where `STPPaymentContext`'s `retryLoading` method would not re-retrieve the customer object, even after calling `STPCustomerContext`'s `clearCachedCustomer` method. [#863](https://github.com/stripe/stripe-ios/pull/863)
* `STPPaymentContext`'s `retryLoading` method will now always attempt to retrieve a new customer object, regardless of whether a cached customer object is available. Previously, this method was only intended for recovery from a loading error; if a customer had already been retrieved, `retryLoading` would do nothing. [#863](https://github.com/stripe/stripe-ios/pull/863)
* `STPCustomerContext` has a new property: `includeApplePaySources`. It is turned off by default. [#864](https://github.com/stripe/stripe-ios/pull/864)
* Adds `UITextContentType` support. This turns on QuickType suggestions for the name, email, and address fields; and uses a better keyboard for Payment Card fields. [#870](https://github.com/stripe/stripe-ios/pull/870)
* Fixes a bug that prevented redirects to the 3D Secure authentication flow when it was optional. [#878](https://github.com/stripe/stripe-ios/pull/878)
* `STPPaymentConfiguration` now has a `stripeAccount` property, which can be used to make API requests on behalf of a Connected account. [#875](https://github.com/stripe/stripe-ios/pull/875)
* Adds `- [STPAPIClient createTokenWithConnectAccount:completion:]`, which creates Tokens for Connect Accounts: (optionally) accepting the Terms of Service, and sending information about the legal entity. [#876](https://github.com/stripe/stripe-ios/pull/876)
* Fixes an iOS 11 bug in `STPPaymentCardTextField` that blocked tapping on the number field while editing the expiration or CVC on narrow devices (4" screens). [#883](https://github.com/stripe/stripe-ios/pull/883)

## 11.5.0 2017-11-09
* Adds a new helper method to `STPSourceParams` for creating reusable Alipay sources. [#811](https://github.com/stripe/stripe-ios/pull/811)
* Silences spurious availability warnings when using Xcode9 [#823](https://github.com/stripe/stripe-ios/pull/823)
* Auto capitalizes currency code when using `paymentRequestWithMerchantIdentifier ` to improve compatibility with iOS 11 `PKPaymentAuthorizationViewController` [#829](https://github.com/stripe/stripe-ios/pull/829)
* Fixes a bug in `STPRedirectContext` which caused `SFSafariViewController`-based redirects to incorrectly dismiss when switching apps. [#833](https://github.com/stripe/stripe-ios/pull/833)
* Fixes a bug that incorrectly offered users the option to "Use Billing Address" on the shipping address screen when there was no existing billing address to fill in. [#834](https://github.com/stripe/stripe-ios/pull/834)

## 11.4.0 2017-10-20
* Restores `[STPCard brandFromString:]` method which was marked as deprecated in a recent version [#801](https://github.com/stripe/stripe-ios/pull/801)
* Adds `[STPBankAccount metadata]` and `[STPCard metadata]` read-only accessors and improves annotation for `[STPSource metadata]` [#808](https://github.com/stripe/stripe-ios/pull/808)
* Un-deprecates `STPBackendAPIAdapter` and all associated methods. [#813](https://github.com/stripe/stripe-ios/pull/813)
* The `STPBackendAPIAdapter` protocol now includes two optional methods, `detachSourceFromCustomer` and `updateCustomerWithShipping`. If you've implemented a class conforming to `STPBackendAPIAdapter`, you may add implementations of these methods to support deleting cards from a customer and saving shipping info to a customer. [#813](https://github.com/stripe/stripe-ios/pull/813)
* Adds the ability to set custom footers on view controllers managed by the SDK. [#792](https://github.com/stripe/stripe-ios/pull/792)
* `STPPaymentMethodsViewController` will now display saved card sources in addition to saved card tokens. [#810](https://github.com/stripe/stripe-ios/pull/810)
* Fixes a bug where certain requests would return a generic failed to parse response error instead of the actual API error. [#809](https://github.com/stripe/stripe-ios/pull/809)

## 11.3.0 2017-09-13
* Adds support for creating `STPSourceParams` for P24 source [#779](https://github.com/stripe/stripe-ios/pull/779)
* Adds support for native app-to-app Alipay redirects [#783](https://github.com/stripe/stripe-ios/pull/783)
* Fixes crash when `paymentContext.hostViewController` is set to a `UINavigationController` [#786](https://github.com/stripe/stripe-ios/pull/786)
* Improves support and compatibility with iOS 11
  * Explicitly disable code coverage generation for compatibility with Carthage in Xcode 9 [#795](https://github.com/stripe/stripe-ios/pull/795)
  * Restore use of native "Back" buttons [#789](https://github.com/stripe/stripe-ios/pull/789)
* Changes and fixes methods on `STPCard`, `STPCardParams`, `STPBankAccount`, and `STPBankAccountParams` to bring card objects more in line with the rest of the API. See MIGRATING for further details.
  * `STPCard` and `STPCardParams` [#760](https://github.com/stripe/stripe-ios/pull/760)
  * `STPBankAccount` and `STPBankAccountParams` [#761](https://github.com/stripe/stripe-ios/pull/761)
* Adds nullability annotations to `STPPaymentMethod` protocol [#753](https://github.com/stripe/stripe-ios/pull/753)
* Improves the `[STPAPIResponseDecodable allResponseFields]` by removing all instances of `[NSNull null]` including ones that are nested. See MIGRATING.md. [#747](https://github.com/stripe/stripe-ios/pull/747)

## 11.2.0 2017-07-27
* Adds an option to allow users to delete payment methods from the `STPPaymentMethodsViewController`. Enabled by default but can disabled using the `canDeletePaymentMethods` property of `STPPaymentConfiguration`.
  * Screenshots: https://user-images.githubusercontent.com/28276156/28131357-7a353474-66ee-11e7-846c-b38277d111fd.png
* Adds a postal code field to `STPPaymentCardTextField`, configurable with `postalCodeEntryEnabled` and `postalCodePlaceholder`. Disabled by default.
* `STPCustomer`'s `shippingAddress` property is now correctly annotated as nullable.
* Removed `STPCheckoutUnknownError`, `STPCheckoutTooManyAttemptsError`, and `STPCustomerContextMissingKeyProviderError`. These errors will no longer occur.

## 11.1.0 2017-07-12
* Adds stripeAccount property to `STPAPIClient`, set this to perform API requests on behalf of a connected account
* Fixes the `routingNumber` property of `STPBankAccount` so that it is populated when the information is available
* Adds iOS Objective-C Style Guide

## 11.0.0 2017-06-27
* We've greatly simplified the integration for `STPPaymentContext`. See MIGRATING.md.
* As part of this new integration, we've added a new class, `STPCustomerContext`, which will automatically prefetch your customer and cache it for a brief interval. We recommend initializing your `STPCustomerContext` before your user enters your checkout flow so their payment methods are loaded in advance. If in addition to using `STPPaymentContext`, you create a separate `STPPaymentMethodsViewController` to let your customer manage their payment methods outside of your checkout flow, you can use the same instance of `STPCustomerContext` for both.
* We've added a `shippingAddress` property to `STPUserInformation`, which you can use to pre-fill your user's shipping information.
* `STPPaymentContext` will now save your user's shipping information to their Stripe customer object. Shipping information will automatically be pre-filled from the customer object for subsequent checkouts.
* Fixes nullability annotation for `[STPFile stringFromPurpose:]`. See MIGRATING.md.
* Adds description implementations to all public models, for easier logging and debugging.
* The card autofill via SMS feature of `STPPaymentContext` has been removed. See MIGRATING.md.

## 10.2.0 2017-06-19
* We've added a `paymentCountry` property to `STPPaymentContext`. This affects the countryCode of Apple Pay payments, and defaults to "US". You should set this to the country your Stripe account is in.
* `paymentRequestWithMerchantIdentifier:` has been deprecated. See MIGRATING.md
* If the card.io framework is present in your app, `STPPaymentContext` and `STPAddCardViewController` will show a "scan card" button.
* `STPAddCardViewController` will now attempt to auto-fill the users city and state from their entered Zip code (United States only)
* Polling for source object updates is deprecated. Check https://stripe.com/docs for the latest best practices on how to integrate with the sources API using webhooks.
* Fixes a crash in `STPCustomerDeserializer` when both data and error are nil.
* `paymentMethodsViewController:didSelectPaymentMethod:` is now optional.
* Updates the example apps to use Alamofire.

## 10.1.0 2017-05-05
* Adds STPRedirectContext, a helper class for handling redirect sources.
* STPAPIClient now supports tokenizing a PII number and uploading images.
* Updates STPPaymentCardTextField's icons to match Elements on the web. When the card number is invalid, the field will now display an error icon.
* The alignment of the new brand icons has changed to match the new CVC and error icons. If you use these icons via `STPImageLibrary`, you may need to adjust your layout.
* STPPaymentCardTextField's isValid property is now KVO-observable.
* When creating STPSourceParams for a SEPA debit source, address fields are now optional.
* `STPPaymentMethodsViewControllerDelegate` now has a separate `paymentMethodsViewControllerDidCancel:` callback, differentiating from successful method selections. You should make sure to also dismiss the view controller in that callback
* Because collecting some basic data on tokenization helps us detect fraud, we've removed the ability to disable analytics collection using `[Stripe disableAnalytics]`.

## 10.0.1 2017-03-16
* Fixes a bug where card sources didn't include the card owner's name.
* Fixes an issue where STPPaymentMethodsViewController didn't reload after adding a new payment method.

## 10.0.0 2017-03-06
* Adds support for creating, retrieving, and polling Sources. You can enable any payment methods available to you in the Dashboard.
  * https://stripe.com/docs/mobile/ios/sources
  * https://dashboard.stripe.com/account/payments/settings
* Updates the Objective-C example app to include example integrations using several different payment methods.
* Updates `STPCustomer` to include `STPSource` objects in its `sources` array if a customer has attached sources.
* Removes methods deprecated in Version 6.0.
* Fixes property declarations missing strong/nullable identifiers.

## 9.4.0 2017-02-03
* Adds button to billing/shipping entry screens to fill address information from the other one.
* Fixes and unifies view controller behavior around theming and nav bars.
* Adds month validity check to `validationStateForExpirationYear`
* Changes some Apple Pay images to better conform to official guidelines.
* Changes STPPaymentCardTextField's card number placeholder to "4242..."
* Updates STPPaymentCardTextField's CVC placeholder so that it changes to "CVV" for Amex cards

## 9.3.0 2017-01-05
* Fixes a regression introduced in v9.0.0 in which color in STPTheme is used as the background color for UINavigationBar
  * Note: This will cause navigation bar theming to work properly as described in the Stripe iOS docs, but you may need to audit your custom theme settings if you based them on the actual behavior of 9.0-9.2
* If the navigation bar has a theme different than the view controller's theme, STP view controllers will use the bar's theme to style it's UIBarButtonItems
* Adds a fallback to using main bundle for localized strings lookup if locale is set to a language the SDK doesn't support
* Adds method to get a string of a card brand from `STPCardBrand`
* Updated description of how to run tests in README
* Fixes crash when user cancels payment before STPBackendAPIAdapter methods finish
* Fixes bug where country picker wouldn't update when first selected.


## 9.2.0 2016-11-14
* Moves FBSnapshotTestCase dependency to Cartfile.private. No changes if you are not using Carthage.
* Adds prebuilt UI for collecting shipping information.

## 9.1.0 2016-11-01
* Adds localized strings for 7 languages: de, es, fr, it, ja, nl, zh-Hans.
* Slight redesign to card/billing address entry screen.
* Improved internationalization for State/Province/County address field.
* Adds new Mastercard 2-series BIN ranges.
* Fixes an issue where callbacks may be run on the wrong thread.
* Fixes UIAppearance compatibility in STPPaymentCardTextField.
* Fixes a crash when changing application language via an Xcode scheme.

## 9.0.0 2016-10-04
* Change minimum requirements to iOS 8 and Xcode 8
* Adds "app extension API only" support.
* Updates Swift example app to Swift 3
* Various fixes to ObjC example app

## 8.0.7 2016-09-15
* Add ability to set currency for managed accounts when adding card
* Fix broken links for Privacy Policy/Terms of Service for Remember Me feature
* Sort countries in picker alphabetically by name instead of ISO code
* Make "County" field optional on billing address screen.
* PKPayment-related methods are now annotated as available in iOS8+ only
* Optimized speed of input sanitation methods (thanks @kballard!)

## 8.0.6 2016-09-01
* Improved internationalization on billing address forms
  * Users in countries that don't use postal codes will no longer see that field.
  * The country field is now auto filled in with the phone's region
  * Changing the selected country will now live update other fields on the form (such as State/County or Zip/Postal Code).
* Fixed an issue where certain Cocoapods configurations could result in Stripe resource files being used in place of other frameworks' or the app's resources.
* Fixed an issue where when using Apple Pay, STPPaymentContext would fire two `didFinishWithStatus` messages.
* Fixed the `deviceSupportsApplePay` method to also check for Discover cards.
* Removed keys from Stripe.bundle's Info.plist that were causing iTunes Connect to sometimes error on app submission.

## 8.0.5 2016-08-26
* You can now optionally use an array of PKPaymentSummaryItems to set your payment amount, if you would like more control over how Apple Pay forms are rendered.
* Updated credit card and Apple Pay icons.
* Fixed some images not being included in the resources bundle target.
* Non-US locales now have an alphanumeric keyboard for postal code entry.
* Modals now use UIModalPresentationStyleFormSheet.
* Added more accessibility labels.
* STPPaymentCardTextField now conforms to UIKeyInput (thanks @theill).

## 8.0.4 2016-08-01
* Fixed an issue with Apple Pay payments not using the correct currency.
* View controllers now update their status bar and scroll view indicator styles based on their theme.
* SMS code screen now offers to paste copied codes.

## 8.0.3 2016-07-25
* Fixed an issue with some Cocoapods installations

## 8.0.2 2016-07-09
* Fixed an issue with custom theming of Stripe UI

## 8.0.1 2016-07-06
* Fixed error handling in STPAddCardViewController

## 8.0.0 2016-06-30
* Added prebuilt UI for collecting and managing card information.

## 7.0.2 2016-05-24
* Fixed an issue with validating certain Visa cards.

## 7.0.1 2016-04-29
* Added Discover support for Apple Pay
* Add the now-required `accountHolderName` and `accountHolderType` properties to STPBankAccountParams
* We now record performance metrics for the /v1/tokens API - to disable this behavior, call [Stripe disableAnalytics].
* You can now demo the SDK more easily by running `pod try stripe`.
* This release also removes the deprecated Checkout functionality from the SDK.

## 6.2.0 2016-02-05
* Added an `additionalAPIParameters` field to STPCardParams and STPBankAccountParams for sending additional values to the API - useful for beta features. Similarly, added an `allResponseFields` property to STPToken, STPCard, and STPBankAccount for accessing fields in the response that are not yet reflected in those classes' @properties.

## 6.1.0 2016-01-21
* Renamed card on STPPaymentCardTextField to cardParams.
* You can now set an STPPaymentCardTextField's contents programmatically by setting cardParams to an STPCardParams object.
* Added delegate methods for responding to didBeginEditing events in STPPaymentCardTextField.
* Added a UIImage category for accessing our card icon images
* Fixed deprecation warnings for deployment targets >= iOS 9.0

## 6.0.0 2015-10-19
* Splits logic in STPCard into 2 classes - STPCard and STPCardParams. STPCardParams is for making requests to the Stripe API, while STPCard represents the response (you'll almost certainly want just to replace any usage of STPCard in your app with STPCardParams). This also applies to STPBankAccount and the newly-created STPBankAccountParams.
* Version 6.0.1 fixes a minor Cocoapods issue.

## 5.1.0 2015-08-17
* Adds STPPaymentCardTextField, a new version of github.com/stripe/PaymentKit featuring many bugfixes. It's useful if you need a pre-built credit card entry form.
* Adds the currency param to STPCard for those using managed accounts & debit card payouts.
* Versions 5.1.1 and 5.1.2 fix minor issues with CocoaPods installation
* Version 5.1.3 contains bug fixes for STPPaymentCardTextField.
* Version 5.1.4 improves compatibility with iOS 9.

## 5.0.0 2015-08-06
* Fix an issue with Carthage installation
* Fix an issue with CocoaPods frameworks
* Deprecate native Stripe Checkout

## 4.0.1 2015-05-06
* Fix a compiler warning
* Versions 4.0.1 and 4.0.2 fix minor issues with CocoaPods and Carthage installation.

## 4.0.0 2015-05-06
* Remove STPPaymentPresenter
* Support for latest ApplePayStubs
* Add nullability annotations to improve Swift support (note: this now requires Swift 1.2)
* Bug fixes

## 3.1.0 2015-01-19
* Add support for native Stripe Checkout, as well as STPPaymentPresenter for automatically using Checkout as a fallback for Apple Pay
* Add OSX support, including Checkout
* Add framework targets and Carthage support
* It's safe to remove the STRIPE_ENABLE_APPLEPAY compiler flag after this release.

## 3.0.0 2015-01-05
* Migrate code into STPAPIClient
* Add 'brand' and 'funding' properties to STPCard

## 2.2.2 2014-11-17
* Add bank account tokenization methods

## 2.2.1 2014-10-27
* Add billing address fields to our Apple Pay API
* Various bug fixes and code improvements

## 2.2.0 2014-10-08
* Move Apple Pay testing functionality into a separate project, ApplePayStubs. For more info, see github.com/stripe/ApplePayStubs.
* Improve the provided example app

## 2.1.0 2014-10-07
* Remove token retrieval API method
* Refactor functional tests to use new XCTestCase functionality

## 2.0.3 2014-09-24
* Group ApplePay code in a CocoaPods subspec

## 2.0.2 2014-09-24
* Move ApplePay code behind a compiler flag to avoid warnings from Apple when accidentally including it

## 2.0.1 2014-09-18
* Fix some small bugs related to ApplePay and iOS8

## 2.0 2014-09-09
* Add support for native payments via Pay

## 1.2 2014-08-21
* Removed PaymentKit as a dependency. If you'd like to use it, you may still do so by including it separately.
* Removed STPView. PaymentKit provides a near-identical version of this functionality if you need to migrate.
* Improve example project
* Various code fixes

## 1.1.4 2014-05-22
* Fixed an issue where tokenization requests would fail under iOS 6 due to SSL certificate verification

## 1.1.3 2014-05-12
* Send some basic version and device details with requests for debugging.
* Added -description to STPToken
* Fixed some minor code nits
* Modernized code

## 1.1.2 2014-04-21
* Added test suite for SSL certificate expiry/revocation
* You can now set STPView's delegate from Interface Builder

## 1.1.1 2014-04-14
* API methods now verify the server's SSL certificate against a preset blacklist.
* Fixed some bugs with SSL verification.
* Note: This version now requires the `Security` framework. You will need to add this to your app if you're not using CocoaPods.

## 1.0.4 2014-03-24

* Upgraded tests from OCUnit to XCTest
* Fixed an issue with the SenTestingKit dependency
* Removed some dead code

## 1.0.3 2014-03-21

* Fixed: Some example files had target memberships set for StripeiOS and iOSTest.
* Fixed: The example publishable key was expired.
* Fixed: Podspec did not pass linting.
* Some fixes for 64-bit.
* Many improvements to the README.
* Fixed example under iOS 7
* Some source code cleaning and modernization.

## 1.0.2 2013-09-09

* Add exceptions for null successHandler and errorHandler.
* Added the ability to POST the created token to a URL.
* Made STPCard properties nonatomic.
* Moved PaymentKit to be a submodule; added to Podfile as a dependency.
* Fixed some warnings caught by the static analyzer (thanks to jcjimenez!)

## 1.0.1 2012-11-16

* Add CocoaPods support
* Change directory structure of bindings to make it easier to install

## 1.0.0 2012-11-16

* Initial release

Special thanks to: Todd Heasley, jcjimenez.<|MERGE_RESOLUTION|>--- conflicted
+++ resolved
@@ -1,12 +1,10 @@
-<<<<<<< HEAD
 ## x.x.x yyyy-mm-dd
 ### PaymentSheet
 * [Added] Adds support for setting up PayPal using a SetupIntent or a PaymentIntent w/ setup_future_usage=off_session. Note: PayPal is in beta.
-=======
+
 ## 23.3.4 2023-02-13
 ### Financial Connections
 * [Changed] Polished Financial Connections UI.
->>>>>>> 5c0e19ee
 
 ## 23.3.3 2023-01-30
 ### Payments
