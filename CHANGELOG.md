<<<<<<< HEAD
## x.x.x x-x-x
### PaymentSheet
* [Added] Support for Klarna with SetupIntents and PaymentIntents with `setup_future_usage`.
=======
## X.X.X
### All
* Xcode 14 is [no longer supported by Apple](https://developer.apple.com/news/upcoming-requirements/). Please upgrade to Xcode 15 or later.

### PaymentSheet
* [Fixed] A bug where `PaymentSheet.FlowController` was not respecting `PaymentSheet.Configuration.primaryButtonLabel`.

### Financial Connections
* [Changed] Updated the design of Financial Connections authentication flow.
>>>>>>> deefa522

## 23.25.0 2024-03-11
### CustomerSheet
* [Added] Added `paymentMethodTypes` in `CustomerAdapter` to control what payment methods are displayed.

### PaymentSheet
* [Fixed] The rotating [card brand view](https://docs.stripe.com/co-badged-cards-compliance) is now shown when card brand choice is enabled if the card number is empty.

## 23.24.1 2024-03-05
### PaymentSheet
* [Fixed] Fixed an assertionFailure that happens when using FlowController and switching between saved payment methods

## 23.24.0 2024-03-04
### PaymentSheet
* [Added] Added support for [Link](https://docs.stripe.com/payments/link/mobile-payment-element-link) in PaymentSheet. Enabling Link in your [payment method settings](https://dashboard.stripe.com/settings/payment_methods) will enable Link in PaymentSheet. To choose different Link availability settings on web and mobile, use a custom [payment method configuration](https://docs.stripe.com/payments/multiple-payment-method-configs).
* [Fixed] Fixed an issue where some 3DS2 payments may fail to complete successfully.

### Payments
* [Added] Support for Amazon Pay bindings.

## 23.23.0 2024-02-26
### PaymentSheet
* [Added] Added support for [payment method configurations](https://docs.stripe.com/payments/multiple-payment-method-configs) when using the deferred intent integration path.

### CustomerSheet
* [Fixed] Fixed a bug where if an exception is thrown in detachPaymentMethod(), the payment method was removed in the UI [#3309](https://github.com/stripe/stripe-ios/pull/3309)

## 23.22.0 2024-02-12
### PaymentSheet
* [Changed] The separator text under the Apple Pay button from "Or pay with a card" to "Or use a card" when using a SetupIntent.
* [Fixed] Fixed a bug where deleting the last saved payment method in PaymentSheet wouldn't automatically transition to the "Add a payment method" screen.
* [Added] Support for CVC recollection in PaymentSheet and PaymentSheet.FlowController (client-side confirmation)

* [Changed] Make STPPinManagementService still usable from Swift.

## 23.21.2 2024-02-05
### Payments
* [Changed] We now auto append `mandate_data` when using Klarna with a SetupIntent. If you are interested in using Klarna with SetupIntents you sign up for the beta [here](https://stripe.com/docs/payments/klarna/accept-a-payment). 

## 23.21.1 2024-01-22
### Payments
* [Changed] Increased the maximum number of status update retries when waiting for an intent to update to a terminal state. This impacts Cash App Pay and 3DS2.

## 23.21.0 2024-01-16
### PaymentSheet
* [Fixed] Fixed a few design issues on visionOS.
* [Added] Added billing details and type properties to [`PaymentSheet.FlowController.PaymentOptionDisplayData`](https://stripe.dev/stripe-ios/stripepaymentsheet/documentation/stripepaymentsheet/paymentsheet/flowcontroller/paymentoptiondisplaydata). 

## 23.20.0 2023-12-18
### PaymentSheet
* [Added] Support for [card brand choice](https://stripe.com/docs/card-brand-choice). To set default preferred networks, use the new configuration option `PaymentSheet.Configuration.preferredNetworks`.
* [Fixed] Fixed visionOS support in Swift Package Manager and Cocoapods.

### CustomerSheet
* [Added] Support for [card brand choice](https://stripe.com/docs/card-brand-choice). To set default preferred networks, use the new configuration option `PaymentSheet.Configuration.preferredNetworks`.

### PaymentsUI
* [Added] Adds support for [card brand choice](https://stripe.com/docs/card-brand-choice) to STPPaymentCardTextField and STPCardFormView. To set a default preferred network for these UI elements, use the new `preferredNetworks` parameter.

* [Changed] Mark STPPinManagementService deprecated & suggest alternative.

## 23.19.0 2023-12-11
### Apple Pay
* [Fixed] STPApplePayContext initializer returns nil in more cases where the request is invalid.
* [Fixed] STPApplePayContext now allows Apple Pay when the customer doesn’t have saved cards but can set them up in the Apple Pay sheet (iOS 15+).

### PaymentSheet
* [Fixed] PaymentSheet sets newly saved payment methods as the default so that they're pre-selected the next time the customer pays.
* [Added] PaymentSheet now supports external payment methods. See https://stripe.com/docs/payments/external-payment-methods?platform=ios

### CustomerSheet
* [Added] Saved SEPA payment methods are now displayed to the customer for reuse, similar to saved cards.


## 23.18.3 2023-11-28
### PaymentSheet
* [Fixed] Visual bug where re-presenting PaymentSheet wouldn't show a spinner while it reloads.
* [Added] If PaymentSheet fails to load a deferred intent configuration, we fall back to displaying cards (or the intent configuration payment method types) instead of failing.
* [Fixed] Fixed an issue where PaymentSheet wouldn't accept valid Mexican phone numbers.
* [Added] The ability to customize the success colors of the primary button with `PaymentSheetAppearance.primaryButton.successBackgroundColor` and `PaymentSheetAppearance.primaryButton.successTextColor`.

## 23.18.2 2023-11-06
### CustomerSheet
* [Fixed] CustomerSheet no longer displays saved cards that originated from Apple Pay or Google Pay.

## 23.18.1 2023-10-30
### PaymentSheet
* [Fixed] Added a public initializer for `PaymentSheet.BillingDetails`.
* [Fixed] Fixed some payment method icons not updating to use the latest assets.
* [Fixed] PaymentSheet no longer displays saved cards that originated from Apple Pay or Google Pay.

### PaymentsUI
* [Fixed] Fixed an issue with `STPPaymentCardTextField` where the `paymentCardTextFieldDidEndEditing` delegate method was not called.

### PaymentSheet
* [Fixed] Fixed some payment method icons not updating to use the latest assets.

## 23.18.0 2023-10-23
### PaymentSheet
* [Added] Saved SEPA payment methods are now displayed to the customer for reuse, similar to saved cards.

### PaymentsUI
* [Fixed] Fixed an issue where the unknown card icon would sometimes pick up the view's tint color.

## 23.17.2 2023-10-16
### PaymentsUI
* [Fixed] An issue with `STPPaymentCardTextField`, where the card params were not updated after deleting an empty sub field.
* [Fixed] Switched to Asset Catalogs and updated to the latest card brand logos.

### Payments
* [Added] Support for MobilePay bindings.

## 23.17.1 2023-10-09
### PaymentSheet
* [Fixed] Fixed an issue when advancing from the country dropdown that prevented user's' from typing in their postal code. ([#2936](https://github.com/stripe/stripe-ios/issues/2936))

### PaymentsUI
* [Fixed] An issue with `STPPaymentCardTextField`, where the `paymentCardTextFieldDidChange` delegate method wasn't being called after deleting an empty sub field.

## 23.17.0 2023-10-02
### PaymentSheet
* [Fixed] Fixed an issue with selecting from lists on macOS Catalyst. Note that only macOS 11 or later is supported: We do not recommend releasing a Catalyst app targeting macOS 10.15.
* [Fixed] Fixed an issue with scanning card expiration dates.
* [Fixed] Fixed an issue where billing address collection configuration was not passed to Apple Pay.
* [Added] Support for Swish with PaymentIntents.
* [Added] Support for Bacs Direct Debit with PaymentIntents.

### Basic Integration
* [Fixed] Fixed an issue with scanning card expiration dates.

### Payments
* [Fixed] Fixed an issue where amounts in Serbian Dinar were displayed incorrectly.
* [Fixed] Fixed an issue where the SDK could hang in macOS Catalyst.
* [Added] Support for Swish bindings.

## 23.16.0 2023-09-18
### Payments
* [Added] Properties of STPConnectAccountParams are now mutable.
* [Fixed] Fixed STPConnectAccountCompanyParams.address being force unwrapped. It's now optional.
* [Added] Support for RevolutPay bindings

### PaymentSheet
* [Added] Support for Alipay with PaymentIntents.
* [Added] Support for Cash App Pay with SetupIntents and PaymentIntents with `setup_future_usage`.
* [Added] Support for AU BECS Debit with SetupIntents.
* [Added] Support for OXXO with PaymentIntents.
* [Added] Support for Konbini with PaymentIntents.
* [Added] Support for PayNow with PaymentIntents.
* [Added] Support for PromptPay with PaymentIntents.
* [Added] Support for Boleto with PaymentIntents and SetupIntets.
* [Added] Support for External Payment Method as an invite-only private beta.
* [Added] Support for RevolutPay with SetupIntents and PaymentIntents with setup_future_usage (private beta). Note: PaymentSheet doesn't display this as a saved payment method yet.
* [Added] Support for Alma (Private Beta) with PaymentIntents.

## 23.15.0 2023-08-28
### PaymentSheet
* [Added] Support for AmazonPay (private beta), BLIK, and FPX with PaymentIntents.
* [Fixed] A bug where payment amounts were not displayed correctly for LAK currency.

### StripeApplePay
* Fixed a compile-time issue with using StripeApplePay in an App Extension. ([#2853](https://github.com/stripe/stripe-ios/issues/2853))

### CustomerSheet
* [Added] `CustomerSheet`(https://stripe.com/docs/elements/customer-sheet?platform=ios) API, a prebuilt UI component that lets your customers manage their saved payment methods.

## 23.14.0 2023-08-21
### All
* Improved redirect UX when using Cash App Pay.

### PaymentSheet
* [Added] Support for GrabPay with PaymentIntents.

### Payments
* [Added] You can now create an STPConnectAccountParams without specifying a business type.

### Basic Integration
* [Added] Adds `applePayLaterAvailability` to `STPPaymentContext`, a property that mirrors `PKPaymentRequest.applePayLaterAvailability`. This is useful if you need to disable Apple Pay Later. Note: iOS 17+.


## 23.13.0 2023-08-07
### All
* [Fixed] Fixed compatibility with Xcode 15 beta 3. visionOS is now supported in iPadOS compatibility mode.
### PaymentSheet
* [Added] Enable bancontact and sofort for SetupIntents and PaymentIntents with setup_future_usage. Note: PaymentSheet doesn't display saved SEPA Debit payment methods yet.
### CustomerSheet
* [Added] `us_bank_account` PaymentMethod is now available in CustomerSheet

## 23.12.0 2023-07-31
### PaymentSheet
* [Added] Enable SEPA Debit and iDEAL for SetupIntents and PaymentIntents with setup_future_usage. Note: PaymentSheet doesn't display saved SEPA Debit payment methods yet.
* [Added] Add removeSavedPaymentMethodMessage to PaymentSheet.Configuration and CustomerSheet.Configuration. 

### Identity
* [Added] Supports [phone verification](https://stripe.com/docs/identity/phone) in Identity mobile SDK.


## 23.11.2 2023-07-24
### PaymentSheet
* [Fixed] Update stp_icon_add@3x.png to 8bit color depth (Thanks @jszumski)

### CustomerSheet
* [Fixed] Ability to removing payment method immediately after adding it.
* [Fixed] Re-init addPaymentMethodViewController after adding payment method to allow for adding another payment method

## 23.11.1 2023-07-18
### PaymentSheet
* [Fixed] Fixed various bugs in Link private beta.

## 23.11.0 2023-07-17
### CustomerSheet
* [Changed] Breaking interface change for `CustomerSheetResult`. `CustomerSheetResult.canceled` now has a nullable associated value signifying that there is no selected payment method. Please use both `.canceled(StripeOptionSelection?)` and `.selected(PaymentOptionSelection?)` to update your UI to show the latest selected payment method.

## 23.10.0 2023-07-10
### Payments
* [Fixed] A bug where `mandate_data` was not being properly attached to PayPal SetupIntent's.
### PaymentSheet
* [Added] You can now collect payment details before creating a PaymentIntent or SetupIntent. See [our docs](https://stripe.com/docs/payments/accept-a-payment-deferred) for more info. This integration also allows you to [confirm the Intent on the server](https://stripe.com/docs/payments/finalize-payments-on-the-server).

## 23.9.4 2023-07-05
### PaymentSheet
* [Added] US bank accounts are now supported when initializing with an IntentConfiguration.

## 23.9.3 2023-06-26
### PaymentSheet
* [Fixed] Affirm no longer requires shipping details.

### CustomerSheet
* [Added] Added `billingDetailsCollectionConfiguration` to configure how you want to collect billing details (private beta).

## 23.9.2 2023-06-20
### Payments
* [Fixed] Fixed a bug causing Cash App Pay SetupIntents to incorrectly state they were canceled when they succeeded.

### AddressElement
* [Fixed] A bug that was causing `addressViewControllerDidFinish` to return a non-nil `AddressDetails` when the user cancels out of the AddressElement when default values are provided.
* [Fixed] A bug that prevented the auto complete view from being presented when the AddressElement was created with default values.

## 23.9.1 2023-06-12
### PaymentSheet
* [Fixed] Fixed validating the IntentConfiguration matches the PaymentIntent/SetupIntent when it was already confirmed on the server. Note: server-side confirmation is in private beta.
### CustomerSheet
* [Fixed] Fixed bug with removing multiple saved payment methods

## 23.9.0 2023-05-30
### PaymentSheet
* [Changed] The private beta API for https://stripe.com/docs/payments/finalize-payments-on-the-server has changed:
  * If you use `IntentConfiguration(..., confirmHandler:)`, the confirm handler now has an additional `shouldSavePaymentMethod: Bool` parameter that you should ignore.
  * If you use `IntentConfiguration(..., confirmHandlerForServerSideConfirmation:)`, use `IntentConfiguration(..., confirmHandler:)` instead. Additionally, the confirm handler's first parameter is now an `STPPaymentMethod` object instead of a String id. Use `paymentMethod.stripeId` to get its id and send it to your server.
* [Fixed] Fixed PKR currency formatting.

### CustomerSheet
* [Added] [CustomerSheet](https://stripe.com/docs/elements/customer-sheet?platform=ios) is now available (private beta)

## 23.8.0 2023-05-08
### Identity
* [Added] Added test mode M1 for the SDK.

## 23.7.1 2023-05-02
### Payments
* [Fixed] STPPaymentHandler.handleNextAction allows payment methods that are delayed or require further customer action like like SEPA Debit or OXXO.

## 23.7.0 2023-04-24
### PaymentSheet
* [Fixed] Fixed disabled text color, using a lower opacity version of the original color instead of the previous `.tertiaryLabel`.

### Identity
* [Added] Added test mode for the SDK.

## 23.6.2 2023-04-20

### Payments
* [Fixed] Fixed UnionPay cards appearing as invalid in some cases.

### PaymentSheet
* [Fixed] Fixed a bug that prevents users from using SEPA Debit w/ PaymentIntents or SetupIntents and Paypal in PaymentIntent+setup_future_usage or SetupIntent.

## 23.6.1 2023-04-17
### All
* Xcode 13 is [no longer supported by Apple](https://developer.apple.com/news/upcoming-requirements/). Please upgrade to Xcode 14.1 or later.
### PaymentSheet
* [Fixed] Visual bug of the delete icon when deleting saved payment methods reported in [#2461](https://github.com/stripe/stripe-ios/issues/2461).

## 23.6.0 2023-03-27
### PaymentSheet
* [Added] Added `billingDetailsCollectionConfiguration` to configure how you want to collect billing details. See the docs [here](https://stripe.com/docs/payments/accept-a-payment?platform=ios&ui=payment-sheet#billing-details-collection).

## 23.5.1 2023-03-20
### Payments
* [Fixed] Fixed amounts in COP being formatted incorrectly.
* [Fixed] Fixed BLIK payment bindings not handling next actions correctly.
* [Changed] Removed usage of `UIDevice.currentDevice.name`.

### Identity
* [Added] Added a retake photo button on selfie scanning screen.

## 23.5.0 2023-03-13
### Payments
* [Added] API bindings support for Cash App Pay. See the docs [here](https://stripe.com/docs/payments/cash-app-pay/accept-a-payment?platform=mobile).
* [Added] Added `STPCardValidator.possibleBrands(forCard:completion:)`, which returns the list of available networks for a card.

### PaymentSheet
* [Added] Support for Cash App Pay in PaymentSheet.

## 23.4.2 2023-03-06
### Identity
* [Added] ID/Address verification.

## 23.4.1 2023-02-27
### PaymentSheet
* [Added] Debug logging to help identify why specific payment methods are not showing up in PaymentSheet.

### Basic Integration
* [Fixed] Race condition reported in #2302

## 23.4.0 2023-02-21
### PaymentSheet
* [Added] Adds support for setting up PayPal using a SetupIntent or a PaymentIntent w/ setup_future_usage=off_session. Note: PayPal is in beta.

## 23.3.4 2023-02-13
### Financial Connections
* [Changed] Polished Financial Connections UI.

## 23.3.3 2023-01-30
### Payments
* [Changed] Updated image asset for AFFIN bank.

### Financial Connections
* [Fixed] Double encoding of GET parameters.

## 23.3.2 2023-01-09
* [Changed] Using [Tuist](https://tuist.io) to generate Xcode projects. From now on, only release versions of the SDK will include Xcode project files, in case you want to build a non release revision from source, you can follow [these instructions](https://docs.tuist.io/tutorial/get-started) to generate the project files. For Carthage users, this also means that you will only be able to depend on release versions.

### PaymentSheet
* [Added] `PaymentSheetError` now conforms to `CustomDebugStringConvertible` and has a more useful description when no payment method types are available.
* [Changed] Customers can now re-enter the autocomplete flow of `AddressViewController` by tapping an icon in the line 1 text field.

## 23.3.1 2022-12-12
* [Fixed] Fixed a bug where 3 decimal place currencies were not being formatted properly.

### PaymentSheet
* [Fixed] Fixed an issue that caused animations of the card logos in the Card input field to glitch.
* [Fixed] Fixed a layout issue in the "Save my info" checkbox.

### CardScan
* [Fixed] Fixed UX model loading from the wrong bundle. [#2078](https://github.com/stripe/stripe-ios/issues/2078) (Thanks [nickm01](https://github.com/nickm01))

## 23.3.0 2022-12-05
### PaymentSheet
* [Added] Added logos of accepted card brands on Card input field.
* [Fixed] Fixed erroneously displaying the card scan button when card scanning is not available.

### Financial Connections
* [Changed] FinancialConnectionsSheet methods now require to be called from non-extensions.
* [Changed] BankAccountToken.bankAccount was changed to an optional.

## 23.2.0 2022-11-14
### PaymentSheet
* [Added] Added `AddressViewController`, a customizable view controller that collects local and international addresses for your customers. See https://stripe.com/docs/elements/address-element?platform=ios.
* [Added] Added `PaymentSheet.Configuration.allowsPaymentMethodsRequiringShippingAddress`. Previously, to allow payment methods that require a shipping address (e.g. Afterpay and Affirm) in PaymentSheet, you attached a shipping address to the PaymentIntent before initializing PaymentSheet. Now, you can instead set this property to `true` and set `PaymentSheet.Configuration.shippingDetails` to a closure that returns your customers' shipping address. The shipping address will be attached to the PaymentIntent when the customer completes the checkout.
* [Fixed] Fixed user facing error messages for card related errors.
* [Fixed] Fixed `setup_future_usage` value being set when there's no customer.

## 23.1.1 2022-11-07
### Payments
* [Fixed] Fixed an issue with linking the StripePayments SDK in certain configurations.

## 23.1.0 2022-10-31
### CardScan
* [Added] Added a README.md for the `CardScanSheet` integration.

### PaymentSheet
* [Added] Added parameters to customize the primary button and Apple Pay button labels. They can be found under `PaymentSheet.Configuration.primaryButtonLabel` and `PaymentSheet.ApplePayConfiguration.buttonType` respectively.

## 23.0.0 2022-10-24
### Payments
* [Changed] Reduced the size of the SDK by splitting the `Stripe` module into `StripePaymentSheet`, `StripePayments`, and `StripePaymentsUI`. Some manual changes may be required. Migration instructions are available at [https://stripe.com/docs/mobile/ios/sdk-23-migration](https://stripe.com/docs/mobile/ios/sdk-23-migration).

|Module|Description|Compressed|Uncompressed|
|------|-----------|----------|------------|
|StripePaymentSheet|Stripe's [prebuilt payment UI](https://stripe.com/docs/payments/accept-a-payment?platform=ios&ui=payment-sheet).|2.7MB|6.3MB|
|Stripe|Contains all the below frameworks, plus [Issuing](https://stripe.com/docs/issuing/cards/digital-wallets?platform=iOS) and [Basic Integration](/docs/mobile/ios/basic).|2.3MB|5.1MB|
|StripeApplePay|[Apple Pay support](/docs/apple-pay), including `STPApplePayContext`.|0.4MB|1.0MB|
|StripePayments|Bindings for the Stripe Payments API.|1.0MB|2.6MB|
|StripePaymentsUI|Bindings for the Stripe Payments API, [STPPaymentCardTextField](https://stripe.com/docs/payments/accept-a-payment?platform=ios&ui=custom), STPCardFormView, and other UI elements.|1.7MB|3.9MB|

* [Changed] The minimum iOS version is now 13.0. If you'd like to deploy for iOS 12.0, please use Stripe SDK 22.8.4.
* [Changed] STPPaymentCardTextField's `cardParams` parameter has been deprecated in favor of `paymentMethodParams`, making it easier to include the postal code from the card field. If you need to access the `STPPaymentMethodCardParams`, use `.paymentMethodParams.card`.

### PaymentSheet
* [Fixed] Fixed a validation issue where cards expiring at the end of the current month were incorrectly treated as expired.
* [Fixed] Fixed a visual bug in iOS 16 where advancing between text fields would momentarily dismiss the keyboard.

## 22.8.4 2022-10-12
### PaymentSheet
* [Fixed] Use `.formSheet` modal presentation in Mac Catalyst. [#2023](https://github.com/stripe/stripe-ios/issues/2023) (Thanks [sergiocampama](https://github.com/sergiocampama)!)

## 22.8.3 2022-10-03
### CardScan
* [Fixed] [Garbled privacy link text in Card Scan UI](https://github.com/stripe/stripe-ios/issues/2015)

## 22.8.2 2022-09-19
### Identity
* [Changed] Support uploading single side documents.
* [Fixed] Fixed Xcode 14 support.
### Financial Connections
* [Fixed] Fixes an issue of returning canceled result from FinancialConnections if user taps cancel on the manual entry success screen.
### CardScan
* [Added] Added a new parameter to CardScanSheet.present() to specify if the presentation should be done animated or not. Defaults to true.
* [Changed] Changed card scan ML model loading to be async.
* [Changed] Changed minimum deployment target for card scan to iOS 13.

## 22.8.1 2022-09-12
### PaymentSheet
* [Fixed] Fixed potential crash when using Link in Mac Catalyst.
* [Fixed] Fixed Right-to-Left (RTL) layout issues.

### Apple Pay
* [Fixed] Fixed an issue where `applePayContext:willCompleteWithResult:authorizationResult:handler:` may not be called in Objective-C implementations of `STPApplePayContextDelegate`.

## 22.8.0 2022-09-06
### PaymentSheet
* [Changed] Renamed `PaymentSheet.reset()` to `PaymentSheet.resetCustomer()`. See `MIGRATING.md` for more info.
* [Added] You can now set closures in `PaymentSheet.ApplePayConfiguration.customHandlers` to configure the PKPaymentRequest and PKPaymentAuthorizationResult during a transaction. This enables you to build support for [Merchant Tokens](https://developer.apple.com/documentation/passkit/pkpaymentrequest/3916053-recurringpaymentrequest) and [Order Tracking](https://developer.apple.com/documentation/passkit/pkpaymentorderdetails) in iOS 16.

### Apple Pay
* [Added] You can now implement the `applePayContext(_:willCompleteWithResult:handler:)` function in your `ApplePayContextDelegate` to configure the PKPaymentAuthorizationResult during a transaction. This enables you to build support for [Order Tracking](https://developer.apple.com/documentation/passkit/pkpaymentorderdetails) in iOS 16.

## 22.7.1 2022-08-31
* [Fixed] Fixed Mac Catalyst support in Xcode 14. [#2001](https://github.com/stripe/stripe-ios/issues/2001)

### PaymentSheet
* [Fixed] PaymentSheet now uses configuration.apiClient for Apple Pay instead of always using STPAPIClient.shared.
* [Fixed] Fixed a layout issue with PaymentSheet in landscape.

## 22.7.0 2022-08-15
### PaymentSheet
* [Fixed] Fixed a layout issue on iPad.
* [Changed] Improved Link support in custom flow (`PaymentSheet.FlowController`).

## 22.6.0 2022-07-05
### PaymentSheet
* [Added] PaymentSheet now supports Link payment method.
* [Changed] Change behavior of Afterpay/Clearpay: Charge in 3 for GB, FR, and ES

### STPCardFormView
* [Changed] Postal code is no longer collected for billing addresses in Japan.

### Identity
* [Added] The ability to capture Selfie images in the native component flow.
* [Fixed] Fixed an issue where the welcome and confirmation screens were not correctly decoding non-ascii characters.
* [Fixed] Fixed an issue where, if a manually uploaded document could not be decoded on the server, there was no way to select a new image to upload.
* [Fixed] Fixed an issue where the IdentityVerificationSheet completion block was called early when manually uploading a document image instead of using auto-capture.

## 22.5.1 2022-06-21
* [Fixed] Fixed an issue with `STPPaymentHandler` where returning an app redirect could cause a crash.

## 22.5.0 2022-06-13
### PaymentSheet
* [Added] You can now use `PaymentSheet.ApplePayConfiguration.paymentSummaryItems` to directly configure the payment summary items displayed in the Apple Pay sheet. This is useful for recurring payments.

## 22.4.0 2022-05-23
### PaymentSheet
* [Added] The ability to customize the appearance of the PaymentSheet using `PaymentSheet.Appearance`.
* [Added] Support for collecting payments from customers in 54 additional countries within PaymentSheet. Most of these countries are located in Africa and the Middle East.
* [Added] `affirm` and `AUBECSDebit` payment methods are now available in PaymentSheet

## 22.3.2 2022-05-18
### CardScan
* [Added] Added privacy text to the CardImageVerification Sheet UI

## 22.3.1 2022-05-16
* [Fixed] Fixed an issue where ApplePayContext failed to parse an API response if the funding source was unknown.
* [Fixed] Fixed an issue where PaymentIntent confirmation could fail when the user closes the challenge window immediately after successfully completing a challenge

### Identity
* [Fixed] Fixed an issue where the verification flow would get stuck in a document upload loop when verifying with a passport and uploading an image manually.

## 22.3.0 2022-05-03

### PaymentSheet
* [Added] `us_bank_account` PaymentMethod is now available in payment sheet

## 22.2.0 2022-04-25

### Connections
* [Changed] `StripeConnections` SDK has been renamed to `StripeFinancialConnections`. See `MIGRATING.md` for more info.

### PaymentSheet
* [Fixed] Fixed an issue where `source_cancel` API requests were being made for non-3DS payment method types.
* [Fixed] Fixed an issue where certain error messages were not being localized.
* [Added] `us_bank_account` PaymentMethod is now available in PaymentSheet.

### Identity
* [Fixed] Minor UI fixes when using `IdentityVerificationSheet` with native components
* [Changed] Improvements to native component `IdentityVerificationSheet` document detection

## 22.1.1 2022-04-11

### Identity
* [Fixed] Fixes VerificationClientSecret (Thanks [Masataka-n](https://github.com/Masataka-n)!)

## 22.1.0 2022-04-04
* [Changed] Localization improvements.
### Identity
* [Added] `IdentityVerificationSheet` can now be used with native iOS components.

## 22.0.0 2022-03-28
* [Changed] The minimum iOS version is now 12.0. If you'd like to deploy for iOS 11.0, please use Stripe SDK 21.12.0.
* [Added] `us_bank_account` PaymentMethod is now available for ACH Direct Debit payments, including APIs to collect customer bank information (requires `StripeConnections`) and verify microdeposits.
* [Added] `StripeConnections` SDK can be optionally included to support ACH Direct Debit payments.

### PaymentSheet
* [Changed] PaymentSheet now uses light and dark mode agnostic icons for payment method types.
* [Changed] Link payment method (private beta) UX improvements.

### Identity
* [Changed] `IdentityVerificationSheet` now has an availability requirement of iOS 14.3 on its initializer instead of the `present` method.

## 21.13.0 2022-03-15
* [Changed] Binary framework distribution now requires Xcode 13. Carthage users using Xcode 12 need to add the `--no-use-binaries` flag.

### PaymentSheet
* [Fixed] Fixed potential crash when using PaymentSheet custom flow with SwiftUI.
* [Fixed] Fixed being unable to cancel native 3DS2 in PaymentSheet.
* [Fixed] The payment method icons will now use the correct colors when PaymentSheet is configured with `alwaysLight` or `alwaysDark`.
* [Fixed] A race condition when setting the `primaryButtonColor` on `PaymentSheet.Configuration`.
* [Added] PaymentSheet now supports Link (private beta).

### CardScan
* [Added] The `CardImageVerificationSheet` initializer can now take an additional `Configuration` object.

## 21.12.0 2022-02-14
* [Added] We now offer a 1MB Apple Pay SDK module intended for use in an App Clip. Visit [our App Clips docs](https://stripe.com/docs/apple-pay#app-clips) for details.
* `Stripe` now requires `StripeApplePay`. See `MIGRATING.md` for more info.
* [Added] Added a convenience initializer to create an STPCardParams from an STPPaymentMethodParams.

### PaymentSheet
* [Changed] The "save this card" checkbox in PaymentSheet is now unchecked by default in non-US countries.
* [Fixed] Fixes issue that could cause symbol name collisions when using Objective-C
* [Fixed] Fixes potential crash when using PaymentSheet with SwiftUI

## 21.11.1 2022-01-10
* Fixes a build warning in SPM caused by an invalid Package.swift file.

## 21.11.0 2022-01-04
* [Changed] The maximum `identity_document` file upload size has been increased, improving the quality of compressed images. See https://stripe.com/docs/file-upload
* [Fixed] The maximum `dispute_evidence` file upload size has been decreased to match server requirements, preventing the server from rejecting uploads that exceeded 5MB. See https://stripe.com/docs/file-upload
* [Added] PaymentSheet now supports Afterpay / Clearpay, EPS, Giropay, Klarna, Paypal (private beta), and P24.

## 21.10.0 2021-12-14
* Added API bindings for Klarna
* `StripeIdentity` now requires `StripeCameraCore`. See `MIGRATING.md` for more info.
* Releasing `StripeCardScan` Beta iOS SDK
* Fixes a bug where the text field would cause a crash when typing a space (U+0020) followed by pressing the backspace key on iPad. [#1907](https://github.com/stripe/stripe-ios/issues/1907) (Thanks [buhikon](https://github.com/buhikon)!)

## 21.9.1 2021-12-02
* Fixes a build warning caused by a duplicate NSURLComponents+Stripe.swift file.

## 21.9.0 2021-10-18
### PaymentSheet
This release adds several new features to PaymentSheet, our drop-in UI integration:

#### More supported payment methods
The list of supported payment methods depends on your integration.
If you’re using a PaymentIntent, we support:
- Card
- SEPA Debit, bancontact, iDEAL, sofort

If you’re using a PaymentIntent with `setup_future_usage` or a SetupIntent, we support:
- Card
- Apple/GooglePay

Note: To enable SEPA Debit and sofort, set `PaymentSheet.configuration.allowsDelayedPaymentMethods` to `true` on the client.
These payment methods can't guarantee you will receive funds from your customer at the end of the checkout because they take time to settle. Don't enable these if your business requires immediate payment (e.g., an on-demand service). See https://stripe.com/payments/payment-methods-guide

#### Pre-fill billing details
PaymentSheet collects billing details like name and email for certain payment methods. Pre-fill these fields to save customers time by setting `PaymentSheet.Configuration.defaultBillingDetails`.

#### Save payment methods on payment
> This is currently only available for cards + Apple/Google Pay.

PaymentSheet supports PaymentIntents with `setup_future_usage` set. This property tells us to save the payment method for future use (e.g., taking initial payment of a recurring subscription).
When set, PaymentSheet hides the 'Save this card for future use' checkbox and always saves.

#### SetupIntent support
> This is currently only available for cards + Apple/Google Pay.

Initialize PaymentSheet with a SetupIntent to set up cards for future use without charging.

#### Smart payment method ordering
When a customer is adding a new payment method, PaymentSheet uses information like the customers region to show the most relevant payment methods first.

#### Other changes
* Postal code collection for cards is now limited to US, CA, UK
* Fixed SwiftUI memory leaks [Issue #1881](https://github.com/stripe/stripe-ios/issues/1881)
* Added "hint" for error messages
* Adds many new localizations. The SDK now localizes in the following languages: bg-BG,ca-ES,cs-CZ,da,de,el-GR,en-GB,es-419,es,et-EE,fi,fil,fr-CA,fr,hr,hu,id,it,ja,ko,lt-LT,lv-LV,ms-MY,mt,nb,nl,nn-NO,pl-PL,pt-BR,pt-PT,ro-RO,ru,sk-SK,sl-SI,sv,tk,tr,vi,zh-Hans,zh-Hant,zh-HK
* `Stripe` and `StripeIdentity` now require `StripeUICore`. See `MIGRATING.md` for more info.

## 21.8.1 2021-08-10
* Fixes an issue with image loading when using Swift Package Manager.
* Temporarily disabled WeChat Pay support in PaymentMethods.
* The `Stripe` module now requires `StripeCore`. See `MIGRATING.md` for more info.

## 21.8.0 2021-08-04
* Fixes broken card scanning links. (Thanks [ricsantos](https://github.com/ricsantos))
* Fixes accessibilityLabel for postal code field. (Thanks [romanilchyshyndepop](https://github.com/romanilchyshyndepop))
* Improves compile time by 30% [#1846](https://github.com/stripe/stripe-ios/pull/1846) (Thanks [JonathanDowning](https://github.com/JonathanDowning)!)
* Releasing `StripeIdentity` iOS SDK for use with [Stripe Identity](https://stripe.com/identity).

## 21.7.0 2021-07-07
* Fixes an issue with `additionaDocument` field typo [#1833](https://github.com/stripe/stripe-ios/issues/1833)
* Adds support for WeChat Pay to PaymentMethods
* Weak-links SwiftUI [#1828](https://github.com/stripe/stripe-ios/issues/1828)
* Adds 3DS2 support for Cartes Bancaires
* Fixes an issue with camera rotation during card scanning on iPad
* Fixes an issue where PaymentSheet could cause conflicts when included in an app that also includes PanModal [#1818](https://github.com/stripe/stripe-ios/issues/1818)
* Fixes an issue with building on Xcode 13 [#1822](https://github.com/stripe/stripe-ios/issues/1822)
* Fixes an issue where overriding STPPaymentCardTextField's `brandImage()` func had no effect [#1827](https://github.com/stripe/stripe-ios/issues/1827)
* Fixes documentation typo. (Thanks [iAugux](https://github.com/iAugux))

## 21.6.0 2021-05-27
* Adds `STPCardFormView`, a UI component that collects card details
* Adds 'STPRadarSession'. Note this requires additional Stripe permissions to use.

## 21.5.1 2021-05-07
* Fixes the `PaymentSheet` API not being public.
* Fixes an issue with missing headers. (Thanks [jctrouble](https://github.com/jctrouble)!)

## 21.5.0 2021-05-06
* Adds the `PaymentSheet`(https://stripe.dev/stripe-ios/docs/Classes/PaymentSheet.html) API, a prebuilt payment UI.
* Fixes Mac Catalyst support in Xcode 12.5 [#1797](https://github.com/stripe/stripe-ios/issues/1797)
* Fixes `STPPaymentCardTextField` not being open [#1768](https://github.com/stripe/stripe-ios/issues/1797)

## 21.4.0 2021-04-08
* Fixed warnings in Xcode 12.5. [#1772](https://github.com/stripe/stripe-ios/issues/1772)
* Fixes a layout issue when confirming payments in SwiftUI. [#1761](https://github.com/stripe/stripe-ios/issues/1761) (Thanks [mvarie](https://github.com/mvarie)!)
* Fixes a potential race condition when finalizing 3DS2 confirmations.
* Fixes an issue where a 3DS2 transaction could result in an incorrect error message when the card number is incorrect. [#1778](https://github.com/stripe/stripe-ios/issues/1778)
* Fixes an issue where `STPPaymentHandler.shared().handleNextAction` sometimes didn't return a `handleActionError`. [#1769](https://github.com/stripe/stripe-ios/issues/1769)
* Fixes a layout issue when confirming payments in SwiftUI. [#1761](https://github.com/stripe/stripe-ios/issues/1761) (Thanks [mvarie](https://github.com/mvarie)!)
* Fixes an issue with opening URLs on Mac Catalyst
* Fixes an issue where OXXO next action is mistaken for a cancel in STPPaymentHandler
* SetupIntents for iDEAL, Bancontact, EPS, and Sofort will now send the required mandate information.
* Adds support for BLIK.
* Adds `decline_code` information to STPError. [#1755](https://github.com/stripe/stripe-ios/issues/1755)
* Adds support for SetupIntents to STPApplePayContext
* Allows STPPaymentCardTextField to be subclassed. [#1768](https://github.com/stripe/stripe-ios/issues/1768)

## 21.3.1 2021-03-25
* Adds support for Maestro in Apple Pay on iOS 12 or later.

## 21.3.0 2021-02-18
* Adds support for SwiftUI in custom integration using the `STPPaymentCardTextField.Representable` View and the `.paymentConfirmationSheet()` ViewModifier. See `IntegrationTester` for usage examples.
* Removes the UIViewController requirement from STPApplePayContext, allowing it to be used in SwiftUI.
* Fixes an issue where `STPPaymentOptionsViewController` could fail to register a card. [#1758](https://github.com/stripe/stripe-ios/issues/1758)
* Fixes an issue where some UnionPay test cards were marked as invalid. [#1759](https://github.com/stripe/stripe-ios/issues/1759)
* Updates tests to run on Carthage 0.37 with .xcframeworks.


## 21.2.1 2021-01-29
* Fixed an issue where a payment card text field could resize incorrectly on smaller devices or with certain languages. [#1600](https://github.com/stripe/stripe-ios/issues/1600)
* Fixed an issue where the SDK could always return English strings in certain situations. [#1677](https://github.com/stripe/stripe-ios/pull/1677) (Thanks [glaures-ioki](https://github.com/glaures-ioki)!)
* Fixed an issue where an STPTheme had no effect on the navigation bar. [#1753](https://github.com/stripe/stripe-ios/pull/1753) (Thanks  [@rbenna](https://github.com/rbenna)!)
* Fixed handling of nil region codes. [#1752](https://github.com/stripe/stripe-ios/issues/1752)
* Fixed an issue preventing card scanning from being disabled. [#1751](https://github.com/stripe/stripe-ios/issues/1751)
* Fixed an issue with enabling card scanning in an app with a localized Info.plist.[#1745](https://github.com/stripe/stripe-ios/issues/1745)
* Added a missing additionalDocument parameter to STPConnectAccountIndividualVerification.
* Added support for Afterpay/Clearpay.

## 21.2.0 2021-01-06
* Stripe3DS2 is now open source software under the MIT License.
* Fixed various issues with bundling Stripe3DS2 in Cocoapods and Swift Package Manager. All binary dependencies have been removed.
* Fixed an infinite loop during layout on small screen sizes. [#1731](https://github.com/stripe/stripe-ios/issues/1731)
* Fixed issues with missing image assets when using Cocoapods. [#1655](https://github.com/stripe/stripe-ios/issues/1655) [#1722](https://github.com/stripe/stripe-ios/issues/1722)
* Fixed an issue which resulted in unnecessary queries to the BIN information service.
* Adds the ability to `attach` and `detach` PaymentMethod IDs to/from a CustomerContext. [#1729](https://github.com/stripe/stripe-ios/issues/1729)
* Adds support for NetBanking.

## 21.1.0 2020-12-07
* Fixes a crash during manual confirmation of a 3DS2 payment. [#1725](https://github.com/stripe/stripe-ios/issues/1725)
* Fixes an issue that could cause some image assets to be missing in certain configurations. [#1722](https://github.com/stripe/stripe-ios/issues/1722)
* Fixes an issue with confirming Alipay transactions.
* Re-exposes `cardNumber` parameter in `STPPaymentCardTextField`.
* Adds support for UPI.

## 21.0.1 2020-11-19
* Fixes an issue with some initializers not being exposed publicly following the [conversion to Swift](https://stripe.com/docs/mobile/ios/sdk-21-migration).
* Updates GrabPay integration to support synchronous updates.

## 21.0.0 2020-11-18
* The SDK is now written in Swift, and some manual changes are required. Migration instructions are available at [https://stripe.com/docs/mobile/ios/sdk-21-migration](https://stripe.com/docs/mobile/ios/sdk-21-migration).
* Adds full support for Apple silicon.
* Xcode 12.2 is now required.

## 20.1.1 2020-10-23
* Fixes an issue when using Cocoapods 1.10 and Xcode 12. [#1683](https://github.com/stripe/stripe-ios/pull/1683)
* Fixes a warning when using Swift Package Manager. [#1675](https://github.com/stripe/stripe-ios/pull/1675)

## 20.1.0 2020-10-15
* Adds support for OXXO. [#1592](https://github.com/stripe/stripe-ios/pull/1592)
* Applies a workaround for various bugs in Swift Package Manager. [#1671](https://github.com/stripe/stripe-ios/pull/1671) Please see [#1673](https://github.com/stripe/stripe-ios/issues/1673) for additional notes when using Xcode 12.0.
* Card scanning now works when the device's orientation is unknown. [#1659](https://github.com/stripe/stripe-ios/issues/1659)
* The expiration date field's Simplified Chinese localization has been corrected. (Thanks [cythb](https://github.com/cythb)!) [#1654](https://github.com/stripe/stripe-ios/pull/1654)

## 20.0.0 2020-09-14
* [Card scanning](https://github.com/stripe/stripe-ios#card-scanning) is now built into STPAddCardViewController. Card.io support has been removed. [#1629](https://github.com/stripe/stripe-ios/pull/1629)
* Shrunk the SDK from 1.3MB when compressed & thinned to 0.7MB, allowing for easier App Clips integration. [#1643](https://github.com/stripe/stripe-ios/pull/1643)
* Swift Package Manager, Apple Silicon, and Catalyst are now fully supported on Xcode 12. [#1644](https://github.com/stripe/stripe-ios/pull/1644)
* Adds support for 19-digit cards. [#1608](https://github.com/stripe/stripe-ios/pull/1608)
* Adds GrabPay and Sofort as PaymentMethod. [#1627](https://github.com/stripe/stripe-ios/pull/1627)
* Drops support for iOS 10. [#1643](https://github.com/stripe/stripe-ios/pull/1643)

## 19.4.0 2020-08-13
* `pkPaymentErrorForStripeError` no longer returns PKPaymentUnknownErrors. Instead, it returns the original NSError back, resulting in dismissal of the Apple Pay sheet. This means ApplePayContext dismisses the Apple Pay sheet for all errors that aren't specifically PKPaymentError types.
* `metadata` fields are no longer populated on retrieved Stripe API objects and must be fetched on your server using your secret key. If this is causing issues with your deployed app versions please reach out to [Stripe Support](https://support.stripe.com/?contact=true). These fields have been marked as deprecated and will be removed in a future SDK version.

## 19.3.0 2020-05-28
* Adds giropay PaymentMethod bindings [#1569](https://github.com/stripe/stripe-ios/pull/1569)
* Adds Przelewy24 (P24) PaymentMethod bindings [#1556](https://github.com/stripe/stripe-ios/pull/1556)
* Adds Bancontact PaymentMethod bindings [#1565](https://github.com/stripe/stripe-ios/pull/1565)
* Adds EPS PaymentMethod bindings [#1578](https://github.com/stripe/stripe-ios/pull/1578)
* Replaces es-AR localization with es-419 for full Latin American Spanish support and updates multiple localizations [#1549](https://github.com/stripe/stripe-ios/pull/1549) [#1570](https://github.com/stripe/stripe-ios/pull/1570)
* Fixes missing custom number placeholder in `STPPaymentCardTextField` [#1576](https://github.com/stripe/stripe-ios/pull/1576)
* Adds tabbing on external keyboard support to `STPAUBECSFormView` and correctly types it as a `UIView` instead of `UIControl` [#1580](https://github.com/stripe/stripe-ios/pull/1580)

## 19.2.0 2020-05-01
* Adds ability to attach shipping details when confirming PaymentIntents [#1558](https://github.com/stripe/stripe-ios/pull/1558)
* `STPApplePayContext` now provides shipping details in the `applePayContext:didCreatePaymentMethod:paymentInformation:completion:` delegate method and automatically attaches shipping details to PaymentIntents (unless manual confirmation)[#1561](https://github.com/stripe/stripe-ios/pull/1561)
* Adds support for the BECS Direct Debit payment method for Stripe users in Australia [#1547](https://github.com/stripe/stripe-ios/pull/1547)

## 19.1.1 2020-04-28
* Add advancedFraudSignalsEnabled property [#1560](https://github.com/stripe/stripe-ios/pull/1560)

## 19.1.0 2020-04-15
* Relaxes need for dob for full name connect account (`STPConnectAccountIndividualParams`). [#1539](https://github.com/stripe/stripe-ios/pull/1539)
* Adds Chinese (Traditional) and Chinese (Hong Kong) localizations [#1536](https://github.com/stripe/stripe-ios/pull/1536)
* Adds `STPApplePayContext`, a helper class for Apple Pay. [#1499](https://github.com/stripe/stripe-ios/pull/1499)
* Improves accessibility [#1513](https://github.com/stripe/stripe-ios/pull/1513), [#1504](https://github.com/stripe/stripe-ios/pull/1504)
* Adds support for the Bacs Direct Debit payment method [#1487](https://github.com/stripe/stripe-ios/pull/1487)
* Adds support for 16 digit Diners Club cards [#1498](https://github.com/stripe/stripe-ios/pull/1498)

## 19.0.1 2020-03-24
* Fixes an issue building with Xcode 11.4 [#1526](https://github.com/stripe/stripe-ios/pull/1526)

## 19.0.0 2020-02-12
* Deprecates the `STPAPIClient` `initWithConfiguration:` method. Set the `configuration` property on the `STPAPIClient` instance instead. [#1474](https://github.com/stripe/stripe-ios/pull/1474)
* Deprecates `publishableKey` and `stripeAccount` properties of `STPPaymentConfiguration`. See [MIGRATING.md](https://github.com/stripe/stripe-ios/blob/master/MIGRATING.md) for more details. [#1474](https://github.com/stripe/stripe-ios/pull/1474)
* Adds explicit STPAPIClient properties on all SDK components that make API requests. These default to `[STPAPIClient sharedClient]`. This is a breaking change for some users of `stripeAccount`. See [MIGRATING.md](https://github.com/stripe/stripe-ios/blob/master/MIGRATING.md) for more details. [#1469](https://github.com/stripe/stripe-ios/pull/1469)
* The user's postal code is now collected by default in countries that support postal codes. We always recommend collecting a postal code to increase card acceptance rates and reduce fraud. See [MIGRATING.md](https://github.com/stripe/stripe-ios/blob/master/MIGRATING.md) for more details. [#1479](https://github.com/stripe/stripe-ios/pull/1479)

## 18.4.0 2020-01-15
* Adds support for Klarna Pay on Sources API [#1444](https://github.com/stripe/stripe-ios/pull/1444)
* Compresses images using `pngcrush` to reduce SDK size [#1471](https://github.com/stripe/stripe-ios/pull/1471)
* Adds support for CVC recollection in PaymentIntent confirm [#1473](https://github.com/stripe/stripe-ios/pull/1473)
* Fixes a race condition when setting `defaultPaymentMethod` on `STPPaymentOptionsViewController` [#1476](https://github.com/stripe/stripe-ios/pull/1476)

## 18.3.0 2019-12-3
* STPAddCardViewControllerDelegate methods previously removed in v16.0.0 are now marked as deprecated, to help migrating users [#1439](https://github.com/stripe/stripe-ios/pull/1439)
* Fixes an issue where canceling 3DS authentication could leave PaymentIntents in an inaccurate `requires_action` state [#1443](https://github.com/stripe/stripe-ios/pull/1443)
* Fixes text color for large titles [#1446](https://github.com/stripe/stripe-ios/pull/1446)
* Re-adds support for pre-selecting the last selected payment method in STPPaymentContext and STPPaymentOptionsViewController. [#1445](https://github.com/stripe/stripe-ios/pull/1445)
* Fix crash when adding/removing postal code cells [#1450](https://github.com/stripe/stripe-ios/pull/1450)

## 18.2.0 2019-10-31
* Adds support for creating tokens with the last 4 digits of an SSN [#1432](https://github.com/stripe/stripe-ios/pull/1432)
* Renames Standard Integration to Basic Integration

## 18.1.0 2019-10-29
* Adds localizations for English (Great Britain), Korean, Russian, and Turkish [#1373](https://github.com/stripe/stripe-ios/pull/1373)
* Adds support for SEPA Debit as a PaymentMethod [#1415](https://github.com/stripe/stripe-ios/pull/1415)
* Adds support for custom SEPA Debit Mandate params with PaymentMethod [#1420](https://github.com/stripe/stripe-ios/pull/1420)
* Improves postal code UI for users with mismatched regions [#1302](https://github.com/stripe/stripe-ios/issues/1302)
* Fixes a potential crash when presenting the add card view controller [#1426](https://github.com/stripe/stripe-ios/issues/1426)
* Adds offline status checking to FPX payment flows [#1422](https://github.com/stripe/stripe-ios/pull/1422)
* Adds support for push provisions for Issuing users [#1396](https://github.com/stripe/stripe-ios/pull/1396)

## 18.0.0 2019-10-04
* Adds support for building on macOS 10.15 with Catalyst. Use the .xcframework file attached to the release in GitHub. Cocoapods support is coming soon. [#1364](https://github.com/stripe/stripe-ios/issues/1364)
* Errors from the Payment Intents API are now localized by default. See [MIGRATING.md](https://github.com/stripe/stripe-ios/blob/master/MIGRATING.md) for details.
* Adds support for FPX in Standard Integration. [#1390](https://github.com/stripe/stripe-ios/pull/1390)
* Simplified Apple Pay integration when using 3DS2. [#1386](https://github.com/stripe/stripe-ios/pull/1386)
* Improved autocomplete behavior for some STPPaymentHandler blocks. [#1403](https://github.com/stripe/stripe-ios/pull/1403)
* Fixed spurious `keyboardWillAppear` messages triggered by STPPaymentTextCard. [#1393](https://github.com/stripe/stripe-ios/pull/1393)
* Fixed an issue with non-numeric placeholders in STPPaymentTextCard. [#1394](https://github.com/stripe/stripe-ios/pull/1394)
* Dropped support for iOS 9. Please continue to use 17.0.2 if you need to support iOS 9.

## 17.0.2 2019-09-24
* Fixes an error that could prevent a 3D Secure 2 challenge dialog from appearing in certain situations.
* Improved VoiceOver support. [#1384](https://github.com/stripe/stripe-ios/pull/1384)
* Updated Apple Pay and Mastercard branding. [#1374](https://github.com/stripe/stripe-ios/pull/1374)
* Updated the Standard Integration example app to use automatic confirmation. [#1363](https://github.com/stripe/stripe-ios/pull/1363)
* Added support for collecting email addresses and phone numbers from Apple Pay. [#1372](https://github.com/stripe/stripe-ios/pull/1372)
* Introduced support for FPX payments. (Invite-only Beta) [#1375](https://github.com/stripe/stripe-ios/pull/1375)

## 17.0.1 2019-09-09
* Cancellation during the 3DS2 flow will no longer cause an unexpected error. [#1353](https://github.com/stripe/stripe-ios/pull/1353)
* Large Title UIViewControllers will no longer have a transparent background in iOS 13. [#1362](https://github.com/stripe/stripe-ios/pull/1362)
* Adds an `availableCountries` option to STPPaymentConfiguration, allowing one to limit the list of countries in the address entry view. [#1327](https://github.com/stripe/stripe-ios/pull/1327)
* Fixes a crash when using card.io. [#1357](https://github.com/stripe/stripe-ios/pull/1357)
* Fixes an issue with birthdates when creating a Connect account. [#1361](https://github.com/stripe/stripe-ios/pull/1361)
* Updates example code to Swift 5. [#1354](https://github.com/stripe/stripe-ios/pull/1354)
* The default value of `[STPTheme translucentNavigationBar]` is now `YES`. [#1367](https://github.com/stripe/stripe-ios/pull/1367)

## 17.0.0 2019-09-04
* Adds support for iOS 13, including Dark Mode and minor bug fixes. [#1307](https://github.com/stripe/stripe-ios/pull/1307)
* Updates API version from 2015-10-12 to 2019-05-16 [#1254](https://github.com/stripe/stripe-ios/pull/1254)
  * Adds `STPSourceRedirectStatusNotRequired` to `STPSourceRedirectStatus`.  Previously, optional redirects were marked as `STPSourceRedirectStatusSucceeded`.
  * Adds `STPSourceCard3DSecureStatusRecommended` to `STPSourceCard3DSecureStatus`.
  * Removes `STPLegalEntityParams`.  Initialize an `STPConnectAccountParams` with an `individual` or `company` dictionary instead. See https://stripe.com/docs/api/tokens/create_account#create_account_token-account
* Changes the `STPPaymentContextDelegate paymentContext:didCreatePaymentResult:completion:` completion block type to `STPPaymentStatusBlock`, to let you inform the context that the user canceled.
* Adds initial support for WeChat Pay. [#1326](https://github.com/stripe/stripe-ios/pull/1326)
* The user's billing address will now be included when creating a PaymentIntent from an Apple Pay token. [#1334](https://github.com/stripe/stripe-ios/pull/1334)


## 16.0.7 2019-08-23
* Fixes STPThreeDSUICustomization not initializing defaults correctly. [#1303](https://github.com/stripe/stripe-ios/pull/1303)
* Fixes STPPaymentHandler treating post-authentication errors as authentication errors [#1291](https://github.com/stripe/stripe-ios/pull/1291)
* Removes preferredStatusBarStyle from STPThreeDSUICustomization, see STPThreeDSNavigationBarCustomization.barStyle instead [#1308](https://github.com/stripe/stripe-ios/pull/1308)

## 16.0.6 2019-08-13
* Adds a method to STPAuthenticationContext allowing you to configure the SFSafariViewController presented for web-based authentication.
* Adds STPAddress initializer that takes STPPaymentMethodBillingDetails. [#1278](https://github.com/stripe/stripe-ios/pull/1278)
* Adds convenience method to populate STPUserInformation with STPPaymentMethodBillingDetails. [#1278](https://github.com/stripe/stripe-ios/pull/1278)
* STPShippingAddressViewController prefills billing address for PaymentMethods too now, not just Card. [#1278](https://github.com/stripe/stripe-ios/pull/1278)
* Update libStripe3DS2.a to avoid a conflict with Firebase. [#1293](https://github.com/stripe/stripe-ios/issues/1293)

## 16.0.5 2019-08-09
* Fixed an compatibility issue when building with certain Cocoapods configurations. [#1288](https://github.com/stripe/stripe-ios/issues/1288)

## 16.0.4 2019-08-08
* Improved compatibility with other OpenSSL-using libraries. [#1265](https://github.com/stripe/stripe-ios/issues/1265)
* Fixed compatibility with Xcode 10.1. [#1273](https://github.com/stripe/stripe-ios/issues/1273)
* Fixed an issue where STPPaymentContext could be left in a bad state when cancelled. [#1284](https://github.com/stripe/stripe-ios/pull/1284)

## 16.0.3 2019-08-01
* Changes to code obfuscation, resolving an issue with App Store review [#1269](https://github.com/stripe/stripe-ios/pull/1269)
* Adds Apple Pay support to STPPaymentHandler [#1264](https://github.com/stripe/stripe-ios/pull/1264)

## 16.0.2 2019-07-29
* Adds API to let users set a default payment option for Standard Integration [#1252](https://github.com/stripe/stripe-ios/pull/1252)
* Removes querying the Advertising Identifier (IDFA).
* Adds customizable UIStatusBarStyle to STDSUICustomization.

## 16.0.1 2019-07-25
* Migrates Stripe3DS2.framework to libStripe3DS2.a, resolving an issue with App Store validation. [#1246](https://github.com/stripe/stripe-ios/pull/1246)
* Fixes a crash in STPPaymentHandler. [#1244](https://github.com/stripe/stripe-ios/pull/1244)

## 16.0.0 2019-07-18
* Migrates STPPaymentCardTextField.cardParams property type from STPCardParams to STPPaymentMethodCardParams
* STPAddCardViewController:
    * Migrates addCardViewController:didCreateSource:completion: and addCardViewController:didCreateToken:completion: to addCardViewController:didCreatePaymentMethod:completion
    * Removes managedAccountCurrency property - there’s no equivalent parameter necessary for PaymentMethods.
* STPPaymentOptionViewController now shows, adds, removes PaymentMethods instead of Source/Tokens.
* STPCustomerContext, STPBackendAPIAdapter:
    * Removes selectDefaultCustomerSource:completion: -  Users must explicitly select their Payment Method of choice.
    * Migrates detachSourceFromCustomer:completion:, attachSourceToCustomer:completion to detachPaymentMethodFromCustomer:completion:, attachPaymentMethodToCustomer:completion:
    * Adds listPaymentMethodsForCustomerWithCompletion: - the Customer object doesn’t contain attached Payment Methods; you must fetch it from the Payment Methods API.
* STPPaymentContext now uses the new Payment Method APIs listed above instead of Source/Token, and returns the reworked STPPaymentResult containing a PaymentMethod.
* Migrates STPPaymentResult.source to paymentMethod of type STPPaymentMethod
* Deprecates STPPaymentIntentAction* types, replaced by STPIntentAction*. [#1208](https://github.com/stripe/stripe-ios/pull/1208)
  * Deprecates `STPPaymentIntentAction`, replaced by `STPIntentAction`
  * Deprecates `STPPaymentIntentActionType`, replaced by `STPIntentActionType`
  * Deprecates `STPPaymentIntentActionRedirectToURL`, replaced by `STPIntentActionTypeRedirectToURL`
* Adds support for SetupIntents.  See https://stripe.com/docs/payments/cards/saving-cards#saving-card-without-payment
* Adds support for 3DS2 authentication.  See https://stripe.com/docs/mobile/ios/authentication

## 15.0.1 2019-04-16
* Adds configurable support for JCB (Apple Pay). [#1158](https://github.com/stripe/stripe-ios/pull/1158)
* Updates sample apps to use `PaymentIntents` and `PaymentMethods` where available. [#1159](https://github.com/stripe/stripe-ios/pull/1159)
* Changes `STPPaymentMethodCardParams` `expMonth` and `expYear` property types to `NSNumber *` to fix a bug using Apple Pay. [#1161](https://github.com/stripe/stripe-ios/pull/1161)

## 15.0.0 2019-3-19
* Renames all former references to 'PaymentMethod' to 'PaymentOption'. See [MIGRATING.md](/MIGRATING.md) for more details. [#1139](https://github.com/stripe/stripe-ios/pull/1139)
  * Renames `STPPaymentMethod` to `STPPaymentOption`
  * Renames `STPPaymentMethodType` to `STPPaymentOptionType`
  * Renames `STPApplePaymentMethod` to `STPApplePayPaymentOption`
  * Renames `STPPaymentMethodTuple` to `STPPaymentOptionTuple`
  * Renames `STPPaymentMethodsViewController` to `STPPaymentOptionsViewController`
  * Renames all properties, methods, comments referencing 'PaymentMethod' to 'PaymentOption'
* Rewrites `STPaymentMethod` and `STPPaymentMethodType` to match the [Stripe API](https://stripe.com/docs/api/payment_methods/object). [#1140](https://github.com/stripe/stripe-ios/pull/1140).
* Adds `[STPAPI createPaymentMethodWithParams:completion:]`, which creates a PaymentMethod. [#1141](https://github.com/stripe/stripe-ios/pull/1141)
* Adds `paymentMethodParams` and `paymentMethodId` to `STPPaymentIntentParams`.  You can now confirm a PaymentIntent with a PaymentMethod. [#1142](https://github.com/stripe/stripe-ios/pull/1142)
* Adds `paymentMethodTypes` to `STPPaymentIntent`.
* Deprecates several Source-named properties, based on changes to the [Stripe API](https://stripe.com/docs/upgrades#2019-02-11). [#1146](https://github.com/stripe/stripe-ios/pull/1146)
  * Deprecates `STPPaymentIntentParams.saveSourceToCustomer`, replaced by `savePaymentMethod`
  * Deprecates `STPPaymentIntentsStatusRequiresSource`, replaced by `STPPaymentIntentsStatusRequiresPaymentMethod`
  * Deprecates `STPPaymentIntentsStatusRequiresSourceAction`, replaced by `STPPaymentIntentsStatusRequiresAction`
  * Deprecates `STPPaymentIntentSourceAction`, replaced by `STPPaymentIntentAction`
  * Deprecates `STPPaymentSourceActionAuthorizeWithURL`, replaced by `STPPaymentActionRedirectToURL`
  * Deprecates `STPPaymentIntent.nextSourceAction`, replaced by `nextAction`
* Added new localizations for the following languages [#1050](https://github.com/stripe/stripe-ios/pull/1050)
  * Danish
  * Spanish (Argentina/Latin America)
  * French (Canada)
  * Norwegian
  * Portuguese (Brazil)
  * Portuguese (Portugal)
  * Swedish
* Deprecates `STPEphemeralKeyProvider`, replaced by `STPCustomerEphemeralKeyProvider`.  We now allow for ephemeral keys that are not customer [#1131](https://github.com/stripe/stripe-ios/pull/1131)
* Adds CVC image for Amex cards [#1046](https://github.com/stripe/stripe-ios/pull/1046)
* Fixed `STPPaymentCardTextField.nextFirstResponderField` to never return nil [#1059](https://github.com/stripe/stripe-ios/pull/1059)
* Improves return key functionality for `STPPaymentCardTextField`, `STPAddCardViewController` [#1059](https://github.com/stripe/stripe-ios/pull/1059)
* Add postal code support for Saudi Arabia [#1127](https://github.com/stripe/stripe-ios/pull/1127)
* CVC field updates validity if card number/brand change [#1128](https://github.com/stripe/stripe-ios/pull/1128)

## 14.0.0 2018-11-14
* Changes `STPPaymentCardTextField`, which now copies the `cardParams` property. See [MIGRATING.md](/MIGRATING.md) for more details. [#1031](https://github.com/stripe/stripe-ios/pull/1031)
* Renames `STPPaymentIntentParams.returnUrl` to `STPPaymentIntentParams.returnURL`. [#1037](https://github.com/stripe/stripe-ios/pull/1037)
* Removes `STPPaymentIntent.returnUrl` and adds `STPPaymentIntent.nextSourceAction`, based on changes to the [Stripe API](https://stripe.com/docs/upgrades#2018-11-08). [#1038](https://github.com/stripe/stripe-ios/pull/1038)
* Adds `STPVerificationParams.document_back` property. [#1017](https://github.com/stripe/stripe-ios/pull/1017)
* Fixes bug in `STPPaymentMethodsViewController` where selected payment method changes back if it wasn't dismissed in the `didFinish` delegate method. [#1020](https://github.com/stripe/stripe-ios/pull/1020)

## 13.2.0 2018-08-14
* Adds `STPPaymentMethod` protocol implementation for `STPSource`. You can now call `image`/`templatedImage`/`label` on a source. [#976](https://github.com/stripe/stripe-ios/pull/976)
* Fixes crash in `STPAddCardViewController` with some prefilled billing addresses [#1004](https://github.com/stripe/stripe-ios/pull/1004)
* Fixes `STPPaymentCardTextField` layout issues on small screens [#1009](https://github.com/stripe/stripe-ios/pull/1009)
* Fixes hidden text fields in `STPPaymentCardTextField` from being read by VoiceOver [#1012](https://github.com/stripe/stripe-ios/pull/1012)
* Updates example app to add client-side metadata `charge_request_id` to requests to `example-ios-backend` [#1008](https://github.com/stripe/stripe-ios/pull/1008)

## 13.1.0 2018-07-13
* Adds `STPPaymentIntent` to support PaymentIntents. [#985](https://github.com/stripe/stripe-ios/pull/985), [#986](https://github.com/stripe/stripe-ios/pull/986), [#987](https://github.com/stripe/stripe-ios/pull/987), [#988](https://github.com/stripe/stripe-ios/pull/988)
* Reduce `NSURLSession` memory footprint. [#969](https://github.com/stripe/stripe-ios/pull/969)
* Fixes invalid JSON error when deleting `Card` from a `Customer`. [#992](https://github.com/stripe/stripe-ios/pull/992)

## 13.0.3 2018-06-11
* Fixes payment method label overlapping the checkmark, for Amex on small devices [#952](https://github.com/stripe/stripe-ios/pull/952)
* Adds EPS and Multibanco support to `STPSourceParams` [#961](https://github.com/stripe/stripe-ios/pull/961)
* Adds `STPBillingAddressFieldsName` option to `STPBillingAddressFields` [#964](https://github.com/stripe/stripe-ios/pull/964)
* Fixes crash in `STPColorUtils.perceivedBrightnessForColor` [#954](https://github.com/stripe/stripe-ios/pull/954)
* Applies recommended project changes for Xcode 9.4 [#963](https://github.com/stripe/stripe-ios/pull/963)
* Fixes `[Stripe handleStripeURLCallbackWithURL:url]` incorrectly returning `NO` [#962](https://github.com/stripe/stripe-ios/pull/962)

## 13.0.2 2018-05-24
* Makes iDEAL `name` parameter optional, also accepts empty string as `nil` [#940](https://github.com/stripe/stripe-ios/pull/940)
* Adjusts scroll view content offset behavior when focusing on a text field [#943](https://github.com/stripe/stripe-ios/pull/943)

## 13.0.1 2018-05-17
* Fixes an issue in `STPRedirectContext` causing some redirecting sources to fail in live mode due to prematurely dismissing the `SFSafariViewController` during the initial redirects. [#937](https://github.com/stripe/stripe-ios/pull/937)

## 13.0.0 2018-04-26
* Removes Bitcoin source support. See MIGRATING.md. [#931](https://github.com/stripe/stripe-ios/pull/931)
* Adds Masterpass support to `STPSourceParams` [#928](https://github.com/stripe/stripe-ios/pull/928)
* Adds community submitted Norwegian (nb) translation. Thank @Nailer!
* Fixes example app usage of localization files (they were not able to be tested in Finnish and Norwegian before)
* Silences STPAddress deprecation warnings we ignore to stay compatible with older iOS versions
* Fixes "Card IO" link in full SDK reference [#913](https://github.com/stripe/stripe-ios/pull/913)

## 12.1.2 2018-03-16
* Updated the "62..." credit card number BIN range to show a UnionPay icon

## 12.1.1 2018-02-22
* Fix issue with apple pay token creation in PaymentContext, introduced by 12.1.0. [#899](https://github.com/stripe/stripe-ios/pull/899)
* Now matches clang static analyzer settings with Cocoapods, so you won't see any more analyzer issues. [#897](https://github.com/stripe/stripe-ios/pull/897)

## 12.1.0 2018-02-05
* Adds `createCardSources` to `STPPaymentConfiguration`. If you enable this option, when your user adds a card in the SDK's UI, a card source will be created and attached to their Stripe Customer. If this option is disabled (the default), a card token is created. For more information on card sources, see https://stripe.com/docs/sources/cards

## 12.0.1 2018-01-31
* Adding Visa Checkout support to `STPSourceParams` [#889](https://github.com/stripe/stripe-ios/pull/889)

## 12.0.0 2018-01-16
* Minimum supported iOS version is now 9.0.
  * If you need to support iOS 8, the last supported version is [11.5.0](https://github.com/stripe/stripe-ios/releases/tag/v11.5.0)
* Minimum supported Xcode version is now 9.0
* `AddressBook` framework support has been removed.
* `STPRedirectContext` will no longer retain itself for the duration of the redirect, you must explicitly maintain a reference to it yourself. [#846](https://github.com/stripe/stripe-ios/pull/846)
* `STPPaymentConfiguration.requiredShippingAddress` now is a set of `STPContactField` objects instead of a `PKAddressField` bitmask. [#848](https://github.com/stripe/stripe-ios/pull/848)
* See MIGRATING.md for more information on any of the previously mentioned breaking API changes.
* Pre-built view controllers now layout properly on iPhone X in landscape orientation, respecting `safeAreaInsets`. [#854](https://github.com/stripe/stripe-ios/pull/854)
* Fixes a bug in `STPAddCardViewController` that prevented users in countries without postal codes from adding a card when `requiredBillingFields = .Zip`. [#853](https://github.com/stripe/stripe-ios/pull/853)
* Fixes a bug in `STPPaymentCardTextField`. When completely filled out, it ignored calls to `becomeFirstResponder`. [#855](https://github.com/stripe/stripe-ios/pull/855)
* `STPPaymentContext` now has a `largeTitleDisplayMode` property, which you can use to control the title display mode in the navigation bar of our pre-built view controllers. [#849](https://github.com/stripe/stripe-ios/pull/849)
* Fixes a bug where `STPPaymentContext`'s `retryLoading` method would not re-retrieve the customer object, even after calling `STPCustomerContext`'s `clearCachedCustomer` method. [#863](https://github.com/stripe/stripe-ios/pull/863)
* `STPPaymentContext`'s `retryLoading` method will now always attempt to retrieve a new customer object, regardless of whether a cached customer object is available. Previously, this method was only intended for recovery from a loading error; if a customer had already been retrieved, `retryLoading` would do nothing. [#863](https://github.com/stripe/stripe-ios/pull/863)
* `STPCustomerContext` has a new property: `includeApplePaySources`. It is turned off by default. [#864](https://github.com/stripe/stripe-ios/pull/864)
* Adds `UITextContentType` support. This turns on QuickType suggestions for the name, email, and address fields; and uses a better keyboard for Payment Card fields. [#870](https://github.com/stripe/stripe-ios/pull/870)
* Fixes a bug that prevented redirects to the 3D Secure authentication flow when it was optional. [#878](https://github.com/stripe/stripe-ios/pull/878)
* `STPPaymentConfiguration` now has a `stripeAccount` property, which can be used to make API requests on behalf of a Connected account. [#875](https://github.com/stripe/stripe-ios/pull/875)
* Adds `- [STPAPIClient createTokenWithConnectAccount:completion:]`, which creates Tokens for Connect Accounts: (optionally) accepting the Terms of Service, and sending information about the legal entity. [#876](https://github.com/stripe/stripe-ios/pull/876)
* Fixes an iOS 11 bug in `STPPaymentCardTextField` that blocked tapping on the number field while editing the expiration or CVC on narrow devices (4" screens). [#883](https://github.com/stripe/stripe-ios/pull/883)

## 11.5.0 2017-11-09
* Adds a new helper method to `STPSourceParams` for creating reusable Alipay sources. [#811](https://github.com/stripe/stripe-ios/pull/811)
* Silences spurious availability warnings when using Xcode9 [#823](https://github.com/stripe/stripe-ios/pull/823)
* Auto capitalizes currency code when using `paymentRequestWithMerchantIdentifier ` to improve compatibility with iOS 11 `PKPaymentAuthorizationViewController` [#829](https://github.com/stripe/stripe-ios/pull/829)
* Fixes a bug in `STPRedirectContext` which caused `SFSafariViewController`-based redirects to incorrectly dismiss when switching apps. [#833](https://github.com/stripe/stripe-ios/pull/833)
* Fixes a bug that incorrectly offered users the option to "Use Billing Address" on the shipping address screen when there was no existing billing address to fill in. [#834](https://github.com/stripe/stripe-ios/pull/834)

## 11.4.0 2017-10-20
* Restores `[STPCard brandFromString:]` method which was marked as deprecated in a recent version [#801](https://github.com/stripe/stripe-ios/pull/801)
* Adds `[STPBankAccount metadata]` and `[STPCard metadata]` read-only accessors and improves annotation for `[STPSource metadata]` [#808](https://github.com/stripe/stripe-ios/pull/808)
* Un-deprecates `STPBackendAPIAdapter` and all associated methods. [#813](https://github.com/stripe/stripe-ios/pull/813)
* The `STPBackendAPIAdapter` protocol now includes two optional methods, `detachSourceFromCustomer` and `updateCustomerWithShipping`. If you've implemented a class conforming to `STPBackendAPIAdapter`, you may add implementations of these methods to support deleting cards from a customer and saving shipping info to a customer. [#813](https://github.com/stripe/stripe-ios/pull/813)
* Adds the ability to set custom footers on view controllers managed by the SDK. [#792](https://github.com/stripe/stripe-ios/pull/792)
* `STPPaymentMethodsViewController` will now display saved card sources in addition to saved card tokens. [#810](https://github.com/stripe/stripe-ios/pull/810)
* Fixes a bug where certain requests would return a generic failed to parse response error instead of the actual API error. [#809](https://github.com/stripe/stripe-ios/pull/809)

## 11.3.0 2017-09-13
* Adds support for creating `STPSourceParams` for P24 source [#779](https://github.com/stripe/stripe-ios/pull/779)
* Adds support for native app-to-app Alipay redirects [#783](https://github.com/stripe/stripe-ios/pull/783)
* Fixes crash when `paymentContext.hostViewController` is set to a `UINavigationController` [#786](https://github.com/stripe/stripe-ios/pull/786)
* Improves support and compatibility with iOS 11
  * Explicitly disable code coverage generation for compatibility with Carthage in Xcode 9 [#795](https://github.com/stripe/stripe-ios/pull/795)
  * Restore use of native "Back" buttons [#789](https://github.com/stripe/stripe-ios/pull/789)
* Changes and fixes methods on `STPCard`, `STPCardParams`, `STPBankAccount`, and `STPBankAccountParams` to bring card objects more in line with the rest of the API. See MIGRATING for further details.
  * `STPCard` and `STPCardParams` [#760](https://github.com/stripe/stripe-ios/pull/760)
  * `STPBankAccount` and `STPBankAccountParams` [#761](https://github.com/stripe/stripe-ios/pull/761)
* Adds nullability annotations to `STPPaymentMethod` protocol [#753](https://github.com/stripe/stripe-ios/pull/753)
* Improves the `[STPAPIResponseDecodable allResponseFields]` by removing all instances of `[NSNull null]` including ones that are nested. See MIGRATING.md. [#747](https://github.com/stripe/stripe-ios/pull/747)

## 11.2.0 2017-07-27
* Adds an option to allow users to delete payment methods from the `STPPaymentMethodsViewController`. Enabled by default but can disabled using the `canDeletePaymentMethods` property of `STPPaymentConfiguration`.
  * Screenshots: https://user-images.githubusercontent.com/28276156/28131357-7a353474-66ee-11e7-846c-b38277d111fd.png
* Adds a postal code field to `STPPaymentCardTextField`, configurable with `postalCodeEntryEnabled` and `postalCodePlaceholder`. Disabled by default.
* `STPCustomer`'s `shippingAddress` property is now correctly annotated as nullable.
* Removed `STPCheckoutUnknownError`, `STPCheckoutTooManyAttemptsError`, and `STPCustomerContextMissingKeyProviderError`. These errors will no longer occur.

## 11.1.0 2017-07-12
* Adds stripeAccount property to `STPAPIClient`, set this to perform API requests on behalf of a connected account
* Fixes the `routingNumber` property of `STPBankAccount` so that it is populated when the information is available
* Adds iOS Objective-C Style Guide

## 11.0.0 2017-06-27
* We've greatly simplified the integration for `STPPaymentContext`. See MIGRATING.md.
* As part of this new integration, we've added a new class, `STPCustomerContext`, which will automatically prefetch your customer and cache it for a brief interval. We recommend initializing your `STPCustomerContext` before your user enters your checkout flow so their payment methods are loaded in advance. If in addition to using `STPPaymentContext`, you create a separate `STPPaymentMethodsViewController` to let your customer manage their payment methods outside of your checkout flow, you can use the same instance of `STPCustomerContext` for both.
* We've added a `shippingAddress` property to `STPUserInformation`, which you can use to pre-fill your user's shipping information.
* `STPPaymentContext` will now save your user's shipping information to their Stripe customer object. Shipping information will automatically be pre-filled from the customer object for subsequent checkouts.
* Fixes nullability annotation for `[STPFile stringFromPurpose:]`. See MIGRATING.md.
* Adds description implementations to all public models, for easier logging and debugging.
* The card autofill via SMS feature of `STPPaymentContext` has been removed. See MIGRATING.md.

## 10.2.0 2017-06-19
* We've added a `paymentCountry` property to `STPPaymentContext`. This affects the countryCode of Apple Pay payments, and defaults to "US". You should set this to the country your Stripe account is in.
* `paymentRequestWithMerchantIdentifier:` has been deprecated. See MIGRATING.md
* If the card.io framework is present in your app, `STPPaymentContext` and `STPAddCardViewController` will show a "scan card" button.
* `STPAddCardViewController` will now attempt to auto-fill the users city and state from their entered Zip code (United States only)
* Polling for source object updates is deprecated. Check https://stripe.com/docs for the latest best practices on how to integrate with the sources API using webhooks.
* Fixes a crash in `STPCustomerDeserializer` when both data and error are nil.
* `paymentMethodsViewController:didSelectPaymentMethod:` is now optional.
* Updates the example apps to use Alamofire.

## 10.1.0 2017-05-05
* Adds STPRedirectContext, a helper class for handling redirect sources.
* STPAPIClient now supports tokenizing a PII number and uploading images.
* Updates STPPaymentCardTextField's icons to match Elements on the web. When the card number is invalid, the field will now display an error icon.
* The alignment of the new brand icons has changed to match the new CVC and error icons. If you use these icons via `STPImageLibrary`, you may need to adjust your layout.
* STPPaymentCardTextField's isValid property is now KVO-observable.
* When creating STPSourceParams for a SEPA debit source, address fields are now optional.
* `STPPaymentMethodsViewControllerDelegate` now has a separate `paymentMethodsViewControllerDidCancel:` callback, differentiating from successful method selections. You should make sure to also dismiss the view controller in that callback
* Because collecting some basic data on tokenization helps us detect fraud, we've removed the ability to disable analytics collection using `[Stripe disableAnalytics]`.

## 10.0.1 2017-03-16
* Fixes a bug where card sources didn't include the card owner's name.
* Fixes an issue where STPPaymentMethodsViewController didn't reload after adding a new payment method.

## 10.0.0 2017-03-06
* Adds support for creating, retrieving, and polling Sources. You can enable any payment methods available to you in the Dashboard.
  * https://stripe.com/docs/mobile/ios/sources
  * https://dashboard.stripe.com/account/payments/settings
* Updates the Objective-C example app to include example integrations using several different payment methods.
* Updates `STPCustomer` to include `STPSource` objects in its `sources` array if a customer has attached sources.
* Removes methods deprecated in Version 6.0.
* Fixes property declarations missing strong/nullable identifiers.

## 9.4.0 2017-02-03
* Adds button to billing/shipping entry screens to fill address information from the other one.
* Fixes and unifies view controller behavior around theming and nav bars.
* Adds month validity check to `validationStateForExpirationYear`
* Changes some Apple Pay images to better conform to official guidelines.
* Changes STPPaymentCardTextField's card number placeholder to "4242..."
* Updates STPPaymentCardTextField's CVC placeholder so that it changes to "CVV" for Amex cards

## 9.3.0 2017-01-05
* Fixes a regression introduced in v9.0.0 in which color in STPTheme is used as the background color for UINavigationBar
  * Note: This will cause navigation bar theming to work properly as described in the Stripe iOS docs, but you may need to audit your custom theme settings if you based them on the actual behavior of 9.0-9.2
* If the navigation bar has a theme different than the view controller's theme, STP view controllers will use the bar's theme to style it's UIBarButtonItems
* Adds a fallback to using main bundle for localized strings lookup if locale is set to a language the SDK doesn't support
* Adds method to get a string of a card brand from `STPCardBrand`
* Updated description of how to run tests in README
* Fixes crash when user cancels payment before STPBackendAPIAdapter methods finish
* Fixes bug where country picker wouldn't update when first selected.


## 9.2.0 2016-11-14
* Moves FBSnapshotTestCase dependency to Cartfile.private. No changes if you are not using Carthage.
* Adds prebuilt UI for collecting shipping information.

## 9.1.0 2016-11-01
* Adds localized strings for 7 languages: de, es, fr, it, ja, nl, zh-Hans.
* Slight redesign to card/billing address entry screen.
* Improved internationalization for State/Province/County address field.
* Adds new Mastercard 2-series BIN ranges.
* Fixes an issue where callbacks may be run on the wrong thread.
* Fixes UIAppearance compatibility in STPPaymentCardTextField.
* Fixes a crash when changing application language via an Xcode scheme.

## 9.0.0 2016-10-04
* Change minimum requirements to iOS 8 and Xcode 8
* Adds "app extension API only" support.
* Updates Swift example app to Swift 3
* Various fixes to ObjC example app

## 8.0.7 2016-09-15
* Add ability to set currency for managed accounts when adding card
* Fix broken links for Privacy Policy/Terms of Service for Remember Me feature
* Sort countries in picker alphabetically by name instead of ISO code
* Make "County" field optional on billing address screen.
* PKPayment-related methods are now annotated as available in iOS8+ only
* Optimized speed of input sanitation methods (thanks @kballard!)

## 8.0.6 2016-09-01
* Improved internationalization on billing address forms
  * Users in countries that don't use postal codes will no longer see that field.
  * The country field is now auto filled in with the phone's region
  * Changing the selected country will now live update other fields on the form (such as State/County or Zip/Postal Code).
* Fixed an issue where certain Cocoapods configurations could result in Stripe resource files being used in place of other frameworks' or the app's resources.
* Fixed an issue where when using Apple Pay, STPPaymentContext would fire two `didFinishWithStatus` messages.
* Fixed the `deviceSupportsApplePay` method to also check for Discover cards.
* Removed keys from Stripe.bundle's Info.plist that were causing iTunes Connect to sometimes error on app submission.

## 8.0.5 2016-08-26
* You can now optionally use an array of PKPaymentSummaryItems to set your payment amount, if you would like more control over how Apple Pay forms are rendered.
* Updated credit card and Apple Pay icons.
* Fixed some images not being included in the resources bundle target.
* Non-US locales now have an alphanumeric keyboard for postal code entry.
* Modals now use UIModalPresentationStyleFormSheet.
* Added more accessibility labels.
* STPPaymentCardTextField now conforms to UIKeyInput (thanks @theill).

## 8.0.4 2016-08-01
* Fixed an issue with Apple Pay payments not using the correct currency.
* View controllers now update their status bar and scroll view indicator styles based on their theme.
* SMS code screen now offers to paste copied codes.

## 8.0.3 2016-07-25
* Fixed an issue with some Cocoapods installations

## 8.0.2 2016-07-09
* Fixed an issue with custom theming of Stripe UI

## 8.0.1 2016-07-06
* Fixed error handling in STPAddCardViewController

## 8.0.0 2016-06-30
* Added prebuilt UI for collecting and managing card information.

## 7.0.2 2016-05-24
* Fixed an issue with validating certain Visa cards.

## 7.0.1 2016-04-29
* Added Discover support for Apple Pay
* Add the now-required `accountHolderName` and `accountHolderType` properties to STPBankAccountParams
* We now record performance metrics for the /v1/tokens API - to disable this behavior, call [Stripe disableAnalytics].
* You can now demo the SDK more easily by running `pod try stripe`.
* This release also removes the deprecated Checkout functionality from the SDK.

## 6.2.0 2016-02-05
* Added an `additionalAPIParameters` field to STPCardParams and STPBankAccountParams for sending additional values to the API - useful for beta features. Similarly, added an `allResponseFields` property to STPToken, STPCard, and STPBankAccount for accessing fields in the response that are not yet reflected in those classes' @properties.

## 6.1.0 2016-01-21
* Renamed card on STPPaymentCardTextField to cardParams.
* You can now set an STPPaymentCardTextField's contents programmatically by setting cardParams to an STPCardParams object.
* Added delegate methods for responding to didBeginEditing events in STPPaymentCardTextField.
* Added a UIImage category for accessing our card icon images
* Fixed deprecation warnings for deployment targets >= iOS 9.0

## 6.0.0 2015-10-19
* Splits logic in STPCard into 2 classes - STPCard and STPCardParams. STPCardParams is for making requests to the Stripe API, while STPCard represents the response (you'll almost certainly want just to replace any usage of STPCard in your app with STPCardParams). This also applies to STPBankAccount and the newly-created STPBankAccountParams.
* Version 6.0.1 fixes a minor Cocoapods issue.

## 5.1.0 2015-08-17
* Adds STPPaymentCardTextField, a new version of github.com/stripe/PaymentKit featuring many bugfixes. It's useful if you need a pre-built credit card entry form.
* Adds the currency param to STPCard for those using managed accounts & debit card payouts.
* Versions 5.1.1 and 5.1.2 fix minor issues with CocoaPods installation
* Version 5.1.3 contains bug fixes for STPPaymentCardTextField.
* Version 5.1.4 improves compatibility with iOS 9.

## 5.0.0 2015-08-06
* Fix an issue with Carthage installation
* Fix an issue with CocoaPods frameworks
* Deprecate native Stripe Checkout

## 4.0.1 2015-05-06
* Fix a compiler warning
* Versions 4.0.1 and 4.0.2 fix minor issues with CocoaPods and Carthage installation.

## 4.0.0 2015-05-06
* Remove STPPaymentPresenter
* Support for latest ApplePayStubs
* Add nullability annotations to improve Swift support (note: this now requires Swift 1.2)
* Bug fixes

## 3.1.0 2015-01-19
* Add support for native Stripe Checkout, as well as STPPaymentPresenter for automatically using Checkout as a fallback for Apple Pay
* Add OSX support, including Checkout
* Add framework targets and Carthage support
* It's safe to remove the STRIPE_ENABLE_APPLEPAY compiler flag after this release.

## 3.0.0 2015-01-05
* Migrate code into STPAPIClient
* Add 'brand' and 'funding' properties to STPCard

## 2.2.2 2014-11-17
* Add bank account tokenization methods

## 2.2.1 2014-10-27
* Add billing address fields to our Apple Pay API
* Various bug fixes and code improvements

## 2.2.0 2014-10-08
* Move Apple Pay testing functionality into a separate project, ApplePayStubs. For more info, see github.com/stripe/ApplePayStubs.
* Improve the provided example app

## 2.1.0 2014-10-07
* Remove token retrieval API method
* Refactor functional tests to use new XCTestCase functionality

## 2.0.3 2014-09-24
* Group ApplePay code in a CocoaPods subspec

## 2.0.2 2014-09-24
* Move ApplePay code behind a compiler flag to avoid warnings from Apple when accidentally including it

## 2.0.1 2014-09-18
* Fix some small bugs related to ApplePay and iOS8

## 2.0 2014-09-09
* Add support for native payments via Pay

## 1.2 2014-08-21
* Removed PaymentKit as a dependency. If you'd like to use it, you may still do so by including it separately.
* Removed STPView. PaymentKit provides a near-identical version of this functionality if you need to migrate.
* Improve example project
* Various code fixes

## 1.1.4 2014-05-22
* Fixed an issue where tokenization requests would fail under iOS 6 due to SSL certificate verification

## 1.1.3 2014-05-12
* Send some basic version and device details with requests for debugging.
* Added -description to STPToken
* Fixed some minor code nits
* Modernized code

## 1.1.2 2014-04-21
* Added test suite for SSL certificate expiry/revocation
* You can now set STPView's delegate from Interface Builder

## 1.1.1 2014-04-14
* API methods now verify the server's SSL certificate against a preset blacklist.
* Fixed some bugs with SSL verification.
* Note: This version now requires the `Security` framework. You will need to add this to your app if you're not using CocoaPods.

## 1.0.4 2014-03-24

* Upgraded tests from OCUnit to XCTest
* Fixed an issue with the SenTestingKit dependency
* Removed some dead code

## 1.0.3 2014-03-21

* Fixed: Some example files had target memberships set for StripeiOS and iOSTest.
* Fixed: The example publishable key was expired.
* Fixed: Podspec did not pass linting.
* Some fixes for 64-bit.
* Many improvements to the README.
* Fixed example under iOS 7
* Some source code cleaning and modernization.

## 1.0.2 2013-09-09

* Add exceptions for null successHandler and errorHandler.
* Added the ability to POST the created token to a URL.
* Made STPCard properties nonatomic.
* Moved PaymentKit to be a submodule; added to Podfile as a dependency.
* Fixed some warnings caught by the static analyzer (thanks to jcjimenez!)

## 1.0.1 2012-11-16

* Add CocoaPods support
* Change directory structure of bindings to make it easier to install

## 1.0.0 2012-11-16

* Initial release

Special thanks to: Todd Heasley, jcjimenez.<|MERGE_RESOLUTION|>--- conflicted
+++ resolved
@@ -1,18 +1,13 @@
-<<<<<<< HEAD
-## x.x.x x-x-x
-### PaymentSheet
-* [Added] Support for Klarna with SetupIntents and PaymentIntents with `setup_future_usage`.
-=======
 ## X.X.X
 ### All
 * Xcode 14 is [no longer supported by Apple](https://developer.apple.com/news/upcoming-requirements/). Please upgrade to Xcode 15 or later.
 
 ### PaymentSheet
 * [Fixed] A bug where `PaymentSheet.FlowController` was not respecting `PaymentSheet.Configuration.primaryButtonLabel`.
+* [Added] Support for Klarna with SetupIntents and PaymentIntents with `setup_future_usage`.
 
 ### Financial Connections
 * [Changed] Updated the design of Financial Connections authentication flow.
->>>>>>> deefa522
 
 ## 23.25.0 2024-03-11
 ### CustomerSheet
