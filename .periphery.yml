--- conflicted
+++ resolved
@@ -100,7 +100,4 @@
 build_arguments:
   - -destination
   - 'generic/platform=iOS Simulator'
-<<<<<<< HEAD
-  
-=======
->>>>>>> fe4f1189
+  