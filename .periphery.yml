# Detects dead code
# Usage periphery scan --config .periphery.yml 2>&1 | sed 's#.*/##' | grep 'is unused' | sort > periphery_report_feature_formatted_sorted.txt
# Install/info https://github.com/peripheryapp/periphery
# Why are so many targets/schemes commented out? This script takes a long time to run in CI, so we skip some schemes to speed it up. Note: AllStripeFrameworks covers a lot of the commented out schemes, e.g. AllStripeFrameworks contains StripeApplePay.

workspace: Stripe.xcworkspace

schemes:
  - AllStripeFrameworks
  # - IntegrationTester
  # - Stripe3DS2
  # - Stripe3DS2DemoUI
  # - StripeApplePay
  # - StripeCameraCore
  # - StripeCardScan
  - StripeConnect
  # - StripeCore
  # - StripeFinancialConnections
  # - StripeIdentity
  # - StripePaymentSheet
  # - StripePayments
  # - StripePaymentsUI
  # - StripeUICore
  # - StripeiOS
  # - PaymentSheet Example
  # - AppClipExample
  # - CardImageVerification Example
  # - FinancialConnections Example
  # - IdentityVerification Example
  # - StripeConnect Example
  # - Non-Card Payment Examples
  # - UI Examples

targets:
  # - AppClipExample
  # - AppClipExampleClip
  # - AppClipExampleClipTests
  # - AppClipExampleClipUITests
  # - AppClipExampleTests iOS
  # - CardImageVerification Example
  # - CardImageVerification ExampleUITests
  # - Common
  # - FinancialConnections Example
  # - FinancialConnectionsUITests
  # - IdentityVerification Example
  # - IntegrationTester
  # - IntegrationTesterUITests
  # - Non-Card Payment Examples
  # - PaymentSheet Example
  # - PaymentSheetLocalizationScreenshotGenerator
  # - PaymentSheetUITest
  - Stripe3DS2
  - Stripe3DS2Tests
  - StripeApplePay
  - StripeApplePayTests
  - StripeCameraCore
  - StripeCameraCoreTestUtils
  - StripeCameraCoreTests
  - StripeCardScan
  - StripeCardScanTests
  - StripeConnect
  # - StripeConnect Example
  # - StripeConnect ExampleUITests
  - StripeConnectTests
  - StripeCore
  - StripeCoreTestUtils
  - StripeCoreTests
  - StripeFinancialConnections
  - StripeFinancialConnectionsTests
  - StripeIdentity
  - StripeIdentityTests
  - StripePaymentSheet
  - StripePaymentSheetTestHostApp
  - StripePaymentSheetTests
  - StripePayments
  - StripePaymentsObjcTestUtils
  - StripePaymentsTestHostApp
  - StripePaymentsTestUtils
  - StripePaymentsTests
  - StripePaymentsUI
  - StripePaymentsUITests
  - StripeUICore
  - StripeUICoreTests
  - StripeiOS
  - StripeiOSAppHostedTests
  - StripeiOSTestHostApp
  - StripeiOSTests
  # - UI Examples

verbose: true
retain_public: true
retain_objc_accessible: false
retain_objc_annotated: true
retain_objc_protocols: true

retain_ibaction: true
retain_iboutlet: true
retain_ibinspectable: true
<<<<<<< HEAD
=======
verbose: true
>>>>>>> 5f07c01a

build_arguments:
  - -destination
  - 'generic/platform=iOS Simulator'<|MERGE_RESOLUTION|>--- conflicted
+++ resolved
@@ -87,7 +87,6 @@
   - StripeiOSTests
   # - UI Examples
 
-verbose: true
 retain_public: true
 retain_objc_accessible: false
 retain_objc_annotated: true
@@ -96,10 +95,8 @@
 retain_ibaction: true
 retain_iboutlet: true
 retain_ibinspectable: true
-<<<<<<< HEAD
-=======
+
 verbose: true
->>>>>>> 5f07c01a
 
 build_arguments:
   - -destination
