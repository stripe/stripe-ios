## Migration Guides

### Migrating from versions < 12.0.0
<<<<<<< HEAD
* `STPPaymentConfiguration.requiredShippingAddress` now is a set of `STPContactField` objects instead of a `PKAddressField` bitmask.
  * Most of the previous `PKAddressField` constants have matching `STPContactField` constants. To convert your code, switch to passing in a set of the matching constants
    * Example: `(PKAddressField)(PKAddressFieldName|PKAddressFieldPostalAddress)` becomes `[NSSet setwithArray:@[STPContactFieldName, STPContactFieldPostalAddress]]`)
  * Anywhere you were using `PKAddressFieldNone` you can now simply pass in `nil`
  * If you were using `PKAddressFieldAll`, you must switch to manually listing all the fields that you want.
  * The new constants also correspond to and work similarly to Apple's new `PKContactField` values.
=======
* The SDK now requires iOS 9+ and Xcode version 9+. If you need to support iOS 8 or Xcode 8, the last supported version is [11.5.0](https://github.com/stripe/stripe-ios/releases/tag/v11.5.0)
* `AddressBook` framework support has been removed. If you were using AddressBook related functionality, you must switch over to using the `Contacts` framework.
* `STPRedirectContext` will no longer retain itself for the duration of the redirect. If you were relying on this functionality, you must change your code to explicitly maintain a reference to it.
>>>>>>> 86bc2fa4

### Migrating from versions < 11.4.0
* The `STPBackendAPIAdapter` protocol and all associated methods are no longer deprecated. We still recommend using `STPCustomerContext` to update a Stripe customer object on your behalf, rather than using your own implementation of `STPBackendAPIAdapter`.

### Migrating from versions < 11.3.0
* Changes to  `STPCard`, `STPCardParams`, `STPBankAccount`, and `STPBankAccountParams`
  * `STPCard` no longer subclasses from `STPCardParams`. You must now specifically create `STPCardParams` objects to create new tokens.
  * `STPBankAccount` no longer subclasses from `STPBankAccountParams`.
  * You can no longer directly create `STPCard` objects, you should only use ones that have been decoded from Stripe API responses via `STPAPIClient`.
  * All `STPCard` and `STPBankAccount` properties have been made readonly.
  * Broken out individual address properties on `STPCard` and `STPCardParams` have been deprecated in favor of the grouped `address` property.
* The value of `[STPAPIResponseDecodable allResponseFields]` is now completely (deeply) filtered to not contain any instances of `[NSNull null]`. Previously, only `[NSNull null]` one level deep (shallow) were removed.

### Migrating from versions < 11.2.0
* `STPCustomer`'s `shippingAddress` property is now correctly annotated as nullable. Its type is an optional (`STPAddress?`) in Swift.

### Migrating from versions < 11.0.0
- We've greatly simplified the integration for `STPPaymentContext`. In order to migrate to the new `STPPaymentContext` integration using ephemeral keys, you'll need to:
  1. On your backend, add a new endpoint that creates an ephemeral key for the Stripe customer associated with your user, and returns its raw JSON. Note that you should _not_ remove the 3 endpoints you added for your initial PaymentContext integration until you're ready to drop support for previous versions of your app.
  2. In your app, make your API client class conform to `STPEphemeralKeyProvider` by adding a method that requests an ephemeral key from the endpoint you added in (1).
  3. In your app, remove any references to `STPBackendAPIAdapter`. Your API client class will no longer need to conform to `STPBackendAPIAdapter`, and you can delete the `retrieveCustomer`, `attachSourceToCustomer`, and `selectDefaultCustomerSource` methods.
  4. Instead of using the initializers for `STPPaymentContext` or `STPPaymentMethodsViewController` that take an `STPBackendAPIAdapter` parameter, you should use the new initializers that take an `STPCustomerContext` parameter. You'll need to set up your instance of `STPCustomerContext` using the key provider you set up in (2).
- For a more detailed overview of the new integration, you can refer to our tutorial at https://stripe.com/docs/mobile/ios/standard
- `[STPFile stringFromPurpose:]` now returns `nil` for `STPFilePurposeUnknown`. Will return a non-nil value for all other `STPFilePurpose`.
- We've removed the `email` and `phone` properties in `STPUserInformation`. You can pre-fill this information in the shipping form using the new `shippingAddress` property.
- The SMS card fill feature has been removed from `STPPaymentContext`, as well as the associated `smsAutofillDisabled` configuration option (ie it will now always behave as if it is disabled).

### Migrating from versions < 10.2.0
- `paymentRequestWithMerchantIdentifier:` has been deprecated. You should instead use `paymentRequestWithMerchantIdentifier:country:currency:`. Apple Pay is now available in many countries and currencies, and you should use the appropriate values for your business.
- We've added a `paymentCountry` property to `STPPaymentContext`. This affects the countryCode of Apple Pay payments, and defaults to "US". You should set this to the country your Stripe account is in.
- Polling for source object updates is deprecated. Check https://stripe.com/docs for the latest best practices on how to integrate with the sources API using webhooks.
- `paymentMethodsViewController:didSelectPaymentMethod:` is now optional. If you have an empty implementation of this method, you can remove it.

### Migrating from versions < 10.1.0

- STPPaymentMethodsViewControllerDelegate now has a separate `paymentMethodsViewControllerDidCancel:` callback, differentiating from successful method selections. You should make sure to also dismiss the view controller in that callback.

### Migrating from versions < 10.0

- Methods deprecated in Version 6.0 have now been removed.
- The `STPSource` protocol has been renamed `STPSourceProtocol`.
- `STPSource` is now a model object representing a source from the Stripe API. https://stripe.com/docs/sources
- `STPCustomer` will now include `STPSource` objects in its `sources` array if a customer has attached sources.
- `STPErrorCode` and `STPCardErrorCode` are now first class Swift enums (before, their types were `Int` and `String`, respectively)

### Migrating from versions < 9.0

Version 9.0 drops support for iOS 7.x and Xcode 7.x. If you need to support iOS or Xcode versions below 8.0, the last compatible Stripe SDK release is version 8.0.7.

### Migrating from versions < 6.0

6.0 moves most of the contents of `STPCard` into a new class, `STPCardParams`, which represents a request to the Stripe API. `STPCard` now only refers to responses from the Stripe API. Most apps should be able to simply replace all usage of `STPCard` with `STPCardParams` - you should only use `STPCard` if you're dealing with an API response, e.g. a card attached to an `STPToken`. This renaming has been done in a way that will avoid breaking changes, although using `STPCard`s to make requests to the Stripe API will produce deprecation warnings.

### Migrating from versions < 5.0

5.0 deprecates our native Stripe Checkout adapters. If you were using these, we recommend building your own credit card form instead. If you need help with this, please contact support@stripe.com.

### Migrating from versions < 3.0

Before version 3.0, most token-creation methods were class methods on the `Stripe` class. These are now all instance methods on the `STPAPIClient` class. Where previously you might write
```objective-c
[Stripe createTokenWithCard:card publishableKey:myPublishableKey completion:completion];
```
you would now instead write
```objective-c
STPAPIClient *client = [[STPAPIClient alloc] initWithPublishableKey:myPublishableKey];
[client createTokenWithCard:card completion:completion];
```
This version also made several helper classes, including `STPAPIConnection` and `STPUtils`, private. You should remove any references to them from your code (most apps shouldn't have any).

## Migrating from versions < 1.2

Versions of Stripe-iOS prior to 1.2 included a class called `STPView`, which provided a pre-built credit card form. This functionality has been moved from Stripe-iOS to PaymentKit, a separate project. If you were using `STPView` prior to version 1.2, migrating is simple:

1. Add PaymentKit to your project, as explained on its [project page](https://github.com/stripe/PaymentKit).
2. Replace any references to `STPView` with a `PTKView` instead. Similarly, any classes that implement `STPViewDelegate` should now instead implement the equivalent `PTKViewDelegate` methods. Note that unlike `STPView`, `PTKView` does not take a Stripe API key in its constructor.
3. To submit the credit card details from your `PTKView` instance, where you would previously call `createToken` on your `STPView`, replace that with the following code (assuming `self.paymentView` is your `PTKView` instance):

        if (![self.paymentView isValid]) {
            return;
        }
        STPCard *card = [[STPCard alloc] init];
        card.number = self.paymentView.card.number;
        card.expMonth = self.paymentView.card.expMonth;
        card.expYear = self.paymentView.card.expYear;
        card.cvc = self.paymentView.card.cvc;
        STPAPIClient *client = [[STPAPIClient alloc] initWithPublishableKey:publishableKey];
        [client createTokenWithCard:card completion:^(STPToken *token, NSError *error) {
            if (error) {
                // handle the error as you did previously
            } else {
                // submit the token to your payment backend as you did previously
            }
        }];

## Misc. notes

### Handling errors

See [StripeError.h](https://github.com/stripe/stripe-ios/blob/master/Stripe/PublicHeaders/StripeError.h) for a list of error codes that may be returned from the Stripe API.

### Validating STPCards

You have a few options for handling validation of credit card data on the client, depending on what your application does.  Client-side validation of credit card data is not required since our API will correctly reject invalid card information, but can be useful to validate information as soon as a user enters it, or simply to save a network request.

The simplest thing you can do is to populate an `STPCard` object and, before sending the request, call `- (BOOL)validateCardReturningError:` on the card.  This validates the entire card object, but is not useful for validating card properties one at a time.

To validate `STPCard` properties individually, you should use the following:

 - (BOOL)validateNumber:error:
 - (BOOL)validateCvc:error:
 - (BOOL)validateExpMonth:error:
 - (BOOL)validateExpYear:error:

These methods follow the validation method convention used by [key-value validation](http://developer.apple.com/library/mac/#documentation/cocoa/conceptual/KeyValueCoding/Articles/Validation.html).  So, you can use these methods by invoking them directly, or by calling `[card validateValue:forKey:error]` for a property on the `STPCard` object.

When using these validation methods, you will want to set the property on your card object when a property does validate before validating the next property.  This allows the methods to use existing properties on the card correctly to validate a new property.  For example, validating `5` for the `expMonth` property will return YES if no `expYear` is set.  But if `expYear` is set and you try to set `expMonth` to 5 and the combination of `expMonth` and `expYear` is in the past, `5` will not validate.  The order in which you call the validate methods does not matter for this though.<|MERGE_RESOLUTION|>--- conflicted
+++ resolved
@@ -1,18 +1,15 @@
 ## Migration Guides
 
 ### Migrating from versions < 12.0.0
-<<<<<<< HEAD
+* The SDK now requires iOS 9+ and Xcode version 9+. If you need to support iOS 8 or Xcode 8, the last supported version is [11.5.0](https://github.com/stripe/stripe-ios/releases/tag/v11.5.0)
 * `STPPaymentConfiguration.requiredShippingAddress` now is a set of `STPContactField` objects instead of a `PKAddressField` bitmask.
   * Most of the previous `PKAddressField` constants have matching `STPContactField` constants. To convert your code, switch to passing in a set of the matching constants
     * Example: `(PKAddressField)(PKAddressFieldName|PKAddressFieldPostalAddress)` becomes `[NSSet setwithArray:@[STPContactFieldName, STPContactFieldPostalAddress]]`)
   * Anywhere you were using `PKAddressFieldNone` you can now simply pass in `nil`
   * If you were using `PKAddressFieldAll`, you must switch to manually listing all the fields that you want.
-  * The new constants also correspond to and work similarly to Apple's new `PKContactField` values.
-=======
-* The SDK now requires iOS 9+ and Xcode version 9+. If you need to support iOS 8 or Xcode 8, the last supported version is [11.5.0](https://github.com/stripe/stripe-ios/releases/tag/v11.5.0)
 * `AddressBook` framework support has been removed. If you were using AddressBook related functionality, you must switch over to using the `Contacts` framework.
 * `STPRedirectContext` will no longer retain itself for the duration of the redirect. If you were relying on this functionality, you must change your code to explicitly maintain a reference to it.
->>>>>>> 86bc2fa4
+  * The new constants also correspond to and work similarly to Apple's new `PKContactField` values.
 
 ### Migrating from versions < 11.4.0
 * The `STPBackendAPIAdapter` protocol and all associated methods are no longer deprecated. We still recommend using `STPCustomerContext` to update a Stripe customer object on your behalf, rather than using your own implementation of `STPBackendAPIAdapter`.
