--- conflicted
+++ resolved
@@ -249,21 +249,10 @@
         return client
     }
 
-<<<<<<< HEAD
+    // See https://docs.google.com/document/d/11wWdHwWzTJGe_29mHsk71fk-kG4lwvp8TLBBf4ws9JM/edit?usp=sharing
     @_spi(STP) public class func paramsAddingClientAttributionMetadata(
         _ params: [String: Any],
-        additionalClientAttributionMetadata: [String: String] = [:]
-    ) -> [String: Any] {
-        var newParams = params
-        newParams["client_attribution_metadata"] = ["client_session_id": AnalyticsHelper.shared.sessionID,
-                                                    "merchant_integration_source": "elements",
-                                                    "merchant_integration_subtype": "mobile",
-                                                    "merchant_integration_version": "stripe-ios/\(STPAPIClient.STPSDKVersion)", ]
-            .merging(additionalClientAttributionMetadata) { _, new in new }
-=======
-    // See https://docs.google.com/document/d/11wWdHwWzTJGe_29mHsk71fk-kG4lwvp8TLBBf4ws9JM/edit?usp=sharing
-    @_spi(STP) public class func paramsAddingClientAttributionMetadata(
-        _ params: [String: Any]
+      additionalClientAttributionMetadata: [String: String] = [:]
     ) -> [String: Any] {
         stpAssert(
             params["client_attribution_metadata"] == nil,
@@ -273,11 +262,11 @@
         var clientAttributionMetadata = ["merchant_integration_source": "elements",
                                          "merchant_integration_subtype": "mobile",
                                          "merchant_integration_version": "stripe-ios/\(StripeAPIConfiguration.STPSDKVersion)", ]
+            .merging(additionalClientAttributionMetadata) { _, new in new }
         if let clientSessionId = AnalyticsHelper.shared.sessionID {
             clientAttributionMetadata["client_session_id"] = clientSessionId
         }
         newParams["client_attribution_metadata"] = clientAttributionMetadata
->>>>>>> 45f9b300
         return newParams
     }
 }
