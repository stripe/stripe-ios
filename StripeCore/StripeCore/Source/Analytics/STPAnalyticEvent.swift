--- conflicted
+++ resolved
@@ -234,16 +234,13 @@
     // MARK: - Unexpected errors
     // These errors should _never happen_ and indicate a problem with the SDK or the Stripe backend.
     case unexpectedPaymentSheetFormFactoryError = "unexpected_error.paymentsheet.formfactory"
-<<<<<<< HEAD
     case unexpectedPaymentSheetFormSpecProvider = "unexpected_error.paymentsheet.formspecprovider"
     case unexpectedPaymentSheetPaymentSheetLoader = "unexpected_error.paymentsheet.paymentsheetloader"
     case unexpectedStripeUICoreAddressSpecProvider = "unexpected_error.stripeuicore.addressspecprovider"
     case unexpectedStripeUICoreBSBNumberProvider = "unexpected_error.stripeuicore.bsbnumberprovider"
     case unexpectedStripeCoreDownloadManagerError = "unexpected_error.stripecore.downloadmanager"
-=======
     case unexpectedPaymentSheetError = "unexpected_error.paymentsheet"
     case unexpectedPaymentSheetViewControllerError = "unexpected_error.paymentsheet.paymentsheetviewcontroller"
     case unexpectedFlowControllerViewControllerError = "unexpected_error.paymentsheet.flowcontrollerviewcontroller"
     case unexpectedPaymentHandlerError = "unexpected_error.paymenthandler"
->>>>>>> 7b8b320b
 }