--- conflicted
+++ resolved
@@ -244,34 +244,10 @@
     case customerSheetUpdateCardFailed = "cs_update_card_failed"
     case customerSheetClosesEditScreen = "cs_cancel_edit_screen"
 
-<<<<<<< HEAD
     // MARK: - PaymentSheet set default
     case paymentSheetSetDefaultPaymentMethod = "mc_set_default_payment_method"
     case paymentSheetSetDefaultPaymentMethodFailed = "mc_set_default_payment_method_failed"
 
-    // MARK: - Basic Integration
-    // Loading
-    case biLoadStarted = "bi_load_started"
-    case biLoadSucceeded = "bi_load_succeeded"
-    case biLoadFailed = "bi_load_failed"
-
-    // Confirmation
-    case biPaymentCompleteNewPMSuccess = "bi_complete_payment_newpm_success"
-    case biPaymentCompleteSavedPMSuccess = "bi_complete_payment_savedpm_success"
-    case biPaymentCompleteApplePaySuccess = "bi_complete_payment_applepay_success"
-    case biPaymentCompleteNewPMFailure = "bi_complete_payment_newpm_failure"
-    case biPaymentCompleteSavedPMFailure = "bi_complete_payment_savedpm_failure"
-    case biPaymentCompleteApplePayFailure = "bi_complete_payment_applepay_failure"
-
-    // UI events
-    case biOptionsShown = "bi_options_shown"
-    case biFormShown = "bi_form_shown"
-    case biFormInteracted = "bi_form_interacted"
-    case biCardNumberCompleted = "bi_card_number_completed"
-    case biDoneButtonTapped = "bi_done_button_tapped"
-
-=======
->>>>>>> 2caa27ae
     // MARK: - STPBankAccountCollector
     case bankAccountCollectorStarted = "stripeios.bankaccountcollector.started"
     case bankAccountCollectorFinished = "stripeios.bankaccountcollector.finished"
