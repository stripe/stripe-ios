//
//  STPAnalyticEvent.swift
//  StripeCore
//
//  Created by Mel Ludowise on 3/12/21.
//  Copyright © 2021 Stripe, Inc. All rights reserved.
//

import Foundation

/// Enumeration of all the analytic events logged by our SDK.
@_spi(STP) public enum STPAnalyticEvent: String {
    // MARK: - Payment Creation
    case tokenCreation = "stripeios.token_creation"

    // This was "stripeios.source_creation" in earlier SDKs,
    // but we need to support both the old and new values forever.
    case sourceCreation = "stripeios.source_creationn"

    case paymentMethodCreation = "stripeios.payment_method_creation"
    case paymentMethodUpdate = "stripeios.payment_method_update"
    case paymentMethodIntentCreation = "stripeios.payment_intent_confirmation"
    case setupIntentConfirmationAttempt = "stripeios.setup_intent_confirmation"

    // MARK: - Payment Confirmation
    case _3DS2AuthenticationRequestParamsFailed =
        "stripeios.3ds2_authentication_request_params_failed"
    case _3DS2AuthenticationAttempt = "stripeios.3ds2_authenticate"
    case _3DS2FrictionlessFlow = "stripeios.3ds2_frictionless_flow"
    case urlRedirectNextAction = "stripeios.url_redirect_next_action"
    case _3DS2ChallengeFlowPresented = "stripeios.3ds2_challenge_flow_presented"
    case _3DS2ChallengeFlowTimedOut = "stripeios.3ds2_challenge_flow_timed_out"
    case _3DS2ChallengeFlowUserCanceled = "stripeios.3ds2_challenge_flow_canceled"
    case _3DS2ChallengeFlowCompleted = "stripeios.3ds2_challenge_flow_completed"
    case _3DS2ChallengeFlowErrored = "stripeios.3ds2_challenge_flow_errored"
    case _3DS2RedirectUserCanceled = "stripeios.3ds2_redirect_canceled"

    // MARK: - Card Metadata
    case cardMetadataLoadedTooSlow = "stripeios.card_metadata_loaded_too_slow"
    case cardMetadataResponseFailure = "stripeios.card_metadata_load_failure"
    case cardMetadataMissingRange = "stripeios.card_metadata_missing_range"

    // MARK: - Card Scanning
    case cardScanSucceeded = "stripeios.cardscan_success"
    case cardScanCancelled = "stripeios.cardscan_cancel"

    // MARK: - Card Element Config
    case cardElementConfigLoadFailure = "stripeios.card_element_config_load_failure"

    // MARK: - Identity Verification Flow
    case verificationSheetPresented = "stripeios.idprod.verification_sheet.presented"
    case verificationSheetClosed = "stripeios.idprod.verification_sheet.closed"
    case verificationSheetFailed = "stripeios.idprod.verification_sheet.failed"

    // MARK: - FinancialConnections
    case financialConnectionsSheetPresented = "stripeios.financialconnections.sheet.presented"
    case financialConnectionsSheetClosed = "stripeios.financialconnections.sheet.closed"
    case financialConnectionsSheetFailed = "stripeios.financialconnections.sheet.failed"

    // MARK: - PaymentSheet Init
    case mcInitCustomCustomer = "mc_custom_init_customer"
    case mcInitCompleteCustomer = "mc_complete_init_customer"
    case mcInitCustomApplePay = "mc_custom_init_applepay"
    case mcInitCompleteApplePay = "mc_complete_init_applepay"
    case mcInitCustomCustomerApplePay = "mc_custom_init_customer_applepay"
    case mcInitCompleteCustomerApplePay = "mc_complete_init_customer_applepay"
    case mcInitCustomDefault = "mc_custom_init_default"
    case mcInitCompleteDefault = "mc_complete_init_default"

    // MARK: - PaymentSheet Show
    case mcShowCustomNewPM = "mc_custom_sheet_newpm_show"
    case mcShowCustomSavedPM = "mc_custom_sheet_savedpm_show"
    case mcShowCustomApplePay = "mc_custom_sheet_applepay_show"
    case mcShowCustomLink = "mc_custom_sheet_link_show"
    case mcShowCompleteNewPM = "mc_complete_sheet_newpm_show"
    case mcShowCompleteSavedPM = "mc_complete_sheet_savedpm_show"
    case mcShowCompleteApplePay = "mc_complete_sheet_applepay_show"
    case mcShowCompleteLink = "mc_complete_sheet_link_show"

    // MARK: - PaymentSheet Payment
    case mcPaymentCustomNewPMSuccess = "mc_custom_payment_newpm_success"
    case mcPaymentCustomSavedPMSuccess = "mc_custom_payment_savedpm_success"
    case mcPaymentCustomApplePaySuccess = "mc_custom_payment_applepay_success"
    case mcPaymentCustomLinkSuccess = "mc_custom_payment_link_success"

    case mcPaymentCompleteNewPMSuccess = "mc_complete_payment_newpm_success"
    case mcPaymentCompleteSavedPMSuccess = "mc_complete_payment_savedpm_success"
    case mcPaymentCompleteApplePaySuccess = "mc_complete_payment_applepay_success"
    case mcPaymentCompleteLinkSuccess = "mc_complete_payment_link_success"

    case mcPaymentCustomNewPMFailure = "mc_custom_payment_newpm_failure"
    case mcPaymentCustomSavedPMFailure = "mc_custom_payment_savedpm_failure"
    case mcPaymentCustomApplePayFailure = "mc_custom_payment_applepay_failure"
    case mcPaymentCustomLinkFailure = "mc_custom_payment_link_failure"

    case mcPaymentCompleteNewPMFailure = "mc_complete_payment_newpm_failure"
    case mcPaymentCompleteSavedPMFailure = "mc_complete_payment_savedpm_failure"
    case mcPaymentCompleteApplePayFailure = "mc_complete_payment_applepay_failure"
    case mcPaymentCompleteLinkFailure = "mc_complete_payment_link_failure"

    // MARK: - PaymentSheet Option Selected
    case mcOptionSelectCustomNewPM = "mc_custom_paymentoption_newpm_select"
    case mcOptionSelectCustomSavedPM = "mc_custom_paymentoption_savedpm_select"
    case mcOptionSelectCustomApplePay = "mc_custom_paymentoption_applepay_select"
    case mcOptionSelectCustomLink = "mc_custom_paymentoption_link_select"
    case mcOptionSelectCompleteNewPM = "mc_complete_paymentoption_newpm_select"
    case mcOptionSelectCompleteSavedPM = "mc_complete_paymentoption_savedpm_select"
    case mcOptionSelectCompleteApplePay = "mc_complete_paymentoption_applepay_select"
    case mcOptionSelectCompleteLink = "mc_complete_paymentoption_link_select"

    // MARK: - Link Signup
    case linkSignupCheckboxChecked = "link.signup.checkbox_checked"
    case linkSignupFlowPresented = "link.signup.flow_presented"
    case linkSignupStart = "link.signup.start"
    case linkSignupComplete = "link.signup.complete"
    case linkSignupFailure = "link.signup.failure"
    case linkCreatePaymentDetailsFailure = "link.payment.failure.create"
    case linkSharePaymentDetailsFailure = "link.payment.failure.share"
    case linkSignupFailureInvalidSessionState = "link.signup.failure.invalidSessionState"
    case linkSignupFailureAccountExists = "link.signup.failure.account_exists"

    // MARK: - Link Popup
    case linkPopupShow = "link.popup.show"
    case linkPopupSuccess = "link.popup.success"
    case linkPopupCancel = "link.popup.cancel"
    case linkPopupSkipped = "link.popup.skipped"
    case linkPopupError = "link.popup.error"
    case linkPopupLogout = "link.popup.logout"

    // MARK: - Link Misc
    case linkAccountLookupComplete = "link.account_lookup.complete"
    case linkAccountLookupFailure = "link.account_lookup.failure"

    // MARK: - LUXE
    case luxeSerializeFailure = "luxe_serialize_failure"
    case luxeUnknownActionsFailure = "luxe_unknown_actions_failure"
    case luxeSpecSerializeFailure = "luxe_spec_serialize_failure"

    case luxeImageSelectorIconDownloaded = "luxe_image_selector_icon_downloaded"
    case luxeImageSelectorIconFromBundle = "luxe_image_selector_icon_from_bundle"
    case luxeImageSelectorIconNotFound = "luxe_image_selector_icon_not_found"

    // MARK: - Customer Sheet
    case cs_add_payment_method_screen_presented = "cs_add_payment_method_screen_presented"
    case cs_select_payment_method_screen_presented = "cs_select_payment_method_screen_presented"

    case cs_select_payment_method_screen_confirmed_savedpm_success = "cs_select_payment_method_screen_confirmed_savedpm_success"
    case cs_select_payment_method_screen_confirmed_savedpm_failure = "cs_select_payment_method_screen_confirmed_savedpm_failure"

    case cs_select_payment_method_screen_edit_tapped = "cs_select_payment_method_screen_edit_tapped"
    case cs_select_payment_method_screen_done_tapped = "cs_select_payment_method_screen_done_tapped"

    case cs_select_payment_method_screen_removepm_success = "cs_select_payment_method_screen_removepm_success"
    case cs_select_payment_method_screen_removepm_failure = "cs_select_payment_method_screen_removepm_failure"

    case cs_add_payment_method_via_setupintent_success = "cs_add_payment_method_via_setup_intent_success"
    case cs_add_payment_method_via_setupintent_canceled = "cs_add_payment_method_via_setupintent_canceled"
    case cs_add_payment_method_via_setupintent_failure = "cs_add_payment_method_via_setup_intent_failure"

    case cs_add_payment_method_via_createAttach_success = "cs_add_payment_method_via_createAttach_success"
    case cs_add_payment_method_via_createAttach_failure = "cs_add_payment_method_via_createAttach_failure"

    // MARK: - Address Element
    case addressShow = "mc_address_show"
    case addressCompleted = "mc_address_completed"

    // MARK: - PaymentMethodMessagingView
    case paymentMethodMessagingViewLoadSucceeded = "pmmv_load_succeeded"
    case paymentMethodMessagingViewLoadFailed = "pmmv_load_failed"
    case paymentMethodMessagingViewTapped = "pmmv_tapped"

    // MARK: - PaymentSheet Force Success
    case paymentSheetForceSuccess = "mc_force_success"

    // MARK: - PaymentSheet initialization
    case paymentSheetLoadStarted = "mc_load_started"
    case paymentSheetLoadSucceeded = "mc_load_succeeded"
    case paymentSheetLoadFailed = "mc_load_failed"

    // MARK: - PaymentSheet dismiss
    case paymentSheetDismissed = "mc_dismiss"

    // MARK: - PaymentSheet checkout
    case paymentSheetCarouselPaymentMethodTapped = "mc_carousel_payment_method_tapped"
    case paymentSheetConfirmButtonTapped = "mc_confirm_button_tapped"
    case paymentSheetFormShown = "mc_form_shown"
    case paymentSheetFormInteracted = "mc_form_interacted"
    case paymentSheetCardNumberCompleted = "mc_card_number_completed"

    // MARK: - v1/elements/session
    case paymentSheetElementsSessionLoadFailed = "mc_elements_session_load_failed"
    case paymentSheetElementsSessionCustomerDeserializeFailed = "mc_elements_session_customer_deserialize_failed"
    case paymentSheetElementsSessionEPMLoadFailed = "mc_elements_session_epms_load_failed"

    // MARK: - PaymentSheet card brand choice
    case paymentSheetDisplayCardBrandDropdownIndicator = "mc_display_cbc_dropdown"
    case paymentSheetOpenCardBrandDropdown = "mc_open_cbc_dropdown"
    case paymentSheetCloseCardBrandDropDown = "mc_close_cbc_dropdown"
    case paymentSheetOpenCardBrandEditScreen = "mc_open_edit_screen"
    case paymentSheetUpdateCardBrand = "mc_update_card"
    case paymentSheetUpdateCardBrandFailed = "mc_update_card_failed"
    case paymentSheetClosesEditScreen = "mc_cancel_edit_screen"

    // MARK: - CustomerSheet card brand choice
    case customerSheetDisplayCardBrandDropdownIndicator = "cs_display_cbc_dropdown"
    case customerSheetOpenCardBrandDropdown = "cs_open_cbc_dropdown"
    case customerSheetCloseCardBrandDropDown = "cs_close_cbc_dropdown"
    case customerSheetOpenCardBrandEditScreen = "cs_open_edit_screen"
    case customerSheetUpdateCardBrand = "cs_update_card"
    case customerSheetUpdateCardBrandFailed = "cs_update_card_failed"
    case customerSheetClosesEditScreen = "cs_cancel_edit_screen"

    // MARK: - Basic Integration
    // Loading
    case biLoadStarted = "bi_load_started"
    case biLoadSucceeded = "bi_load_succeeded"
    case biLoadFailed = "bi_load_failed"

    // Confirmation
    case biPaymentCompleteNewPMSuccess = "bi_complete_payment_newpm_success"
    case biPaymentCompleteSavedPMSuccess = "bi_complete_payment_savedpm_success"
    case biPaymentCompleteApplePaySuccess = "bi_complete_payment_applepay_success"
    case biPaymentCompleteNewPMFailure = "bi_complete_payment_newpm_failure"
    case biPaymentCompleteSavedPMFailure = "bi_complete_payment_savedpm_failure"
    case biPaymentCompleteApplePayFailure = "bi_complete_payment_applepay_failure"

    // UI events
    case biOptionsShown = "bi_options_shown"
    case biFormShown = "bi_form_shown"
    case biFormInteracted = "bi_form_interacted"
    case biCardNumberCompleted = "bi_card_number_completed"
    case biDoneButtonTapped = "bi_done_button_tapped"

    // MARK: - Unexpected errors
    // These errors should _never happen_ and indicate a problem with the SDK or the Stripe backend.
    case unexpectedPaymentSheetFormFactoryError = "unexpected_error.paymentsheet.formfactory"
<<<<<<< HEAD
    case unexpectedPaymentSheetViewControllerError = "unexpected_error.paymentsheet.paymentsheetviewcontroller"
=======
    case unexpectedFlowControllerViewControllerError = "unexpected_error.paymentsheet.flowcontrollerviewcontroller"
>>>>>>> e237a956
}<|MERGE_RESOLUTION|>--- conflicted
+++ resolved
@@ -234,9 +234,6 @@
     // MARK: - Unexpected errors
     // These errors should _never happen_ and indicate a problem with the SDK or the Stripe backend.
     case unexpectedPaymentSheetFormFactoryError = "unexpected_error.paymentsheet.formfactory"
-<<<<<<< HEAD
     case unexpectedPaymentSheetViewControllerError = "unexpected_error.paymentsheet.paymentsheetviewcontroller"
-=======
     case unexpectedFlowControllerViewControllerError = "unexpected_error.paymentsheet.flowcontrollerviewcontroller"
->>>>>>> e237a956
 }