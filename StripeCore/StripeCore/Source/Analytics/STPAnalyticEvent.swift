//
//  STPAnalyticEvent.swift
//  StripeCore
//
//  Created by Mel Ludowise on 3/12/21.
//  Copyright © 2021 Stripe, Inc. All rights reserved.
//

import Foundation

/// Enumeration of all the analytic events logged by our SDK.
@_spi(STP) public enum STPAnalyticEvent: String {
    // MARK: - Payment Creation
    case tokenCreation = "stripeios.token_creation"

    // This was "stripeios.source_creation" in earlier SDKs,
    // but we need to support both the old and new values forever.
    case sourceCreation = "stripeios.source_creationn"

    case paymentMethodCreation = "stripeios.payment_method_creation"
    case paymentMethodUpdate = "stripeios.payment_method_update"
    case paymentMethodIntentCreation = "stripeios.payment_intent_confirmation"
    case setupIntentConfirmationAttempt = "stripeios.setup_intent_confirmation"

    // MARK: - Payment Confirmation
    case _3DS2AuthenticationRequestParamsFailed =
        "stripeios.3ds2_authentication_request_params_failed"
    case _3DS2AuthenticationAttempt = "stripeios.3ds2_authenticate"
    case _3DS2FrictionlessFlow = "stripeios.3ds2_frictionless_flow"
    case urlRedirectNextAction = "stripeios.url_redirect_next_action"
    case _3DS2ChallengeFlowPresented = "stripeios.3ds2_challenge_flow_presented"
    case _3DS2ChallengeFlowTimedOut = "stripeios.3ds2_challenge_flow_timed_out"
    case _3DS2ChallengeFlowUserCanceled = "stripeios.3ds2_challenge_flow_canceled"
    case _3DS2ChallengeFlowCompleted = "stripeios.3ds2_challenge_flow_completed"
    case _3DS2ChallengeFlowErrored = "stripeios.3ds2_challenge_flow_errored"
    case _3DS2RedirectUserCanceled = "stripeios.3ds2_redirect_canceled"

    // MARK: - Card Metadata
    case cardMetadataLoadedTooSlow = "stripeios.card_metadata_loaded_too_slow"
    case cardMetadataResponseFailure = "stripeios.card_metadata_load_failure"
    case cardMetadataMissingRange = "stripeios.card_metadata_missing_range"

    // MARK: - Card Scanning
    case cardScanSucceeded = "stripeios.cardscan_success"
    case cardScanCancelled = "stripeios.cardscan_cancel"

    // MARK: - Card Element Config
    case cardElementConfigLoadFailure = "stripeios.card_element_config_load_failure"

    // MARK: - Identity Verification Flow
    case verificationSheetPresented = "stripeios.idprod.verification_sheet.presented"
    case verificationSheetClosed = "stripeios.idprod.verification_sheet.closed"
    case verificationSheetFailed = "stripeios.idprod.verification_sheet.failed"

    // MARK: - FinancialConnections
    case financialConnectionsSheetPresented = "stripeios.financialconnections.sheet.presented"
    case financialConnectionsSheetClosed = "stripeios.financialconnections.sheet.closed"
    case financialConnectionsSheetFailed = "stripeios.financialconnections.sheet.failed"

    // MARK: - PaymentSheet Init
    case mcInitCustomCustomer = "mc_custom_init_customer"
    case mcInitCompleteCustomer = "mc_complete_init_customer"
    case mcInitCustomApplePay = "mc_custom_init_applepay"
    case mcInitCompleteApplePay = "mc_complete_init_applepay"
    case mcInitCustomCustomerApplePay = "mc_custom_init_customer_applepay"
    case mcInitCompleteCustomerApplePay = "mc_complete_init_customer_applepay"
    case mcInitCustomDefault = "mc_custom_init_default"
    case mcInitCompleteDefault = "mc_complete_init_default"

    // MARK: - PaymentSheet Show
    case mcShowCustomNewPM = "mc_custom_sheet_newpm_show"
    case mcShowCustomSavedPM = "mc_custom_sheet_savedpm_show"
    case mcShowCustomApplePay = "mc_custom_sheet_applepay_show"
    case mcShowCustomLink = "mc_custom_sheet_link_show"
    case mcShowCompleteNewPM = "mc_complete_sheet_newpm_show"
    case mcShowCompleteSavedPM = "mc_complete_sheet_savedpm_show"
    case mcShowCompleteApplePay = "mc_complete_sheet_applepay_show"
    case mcShowCompleteLink = "mc_complete_sheet_link_show"

    // MARK: - PaymentSheet Payment
    case mcPaymentCustomNewPMSuccess = "mc_custom_payment_newpm_success"
    case mcPaymentCustomSavedPMSuccess = "mc_custom_payment_savedpm_success"
    case mcPaymentCustomApplePaySuccess = "mc_custom_payment_applepay_success"
    case mcPaymentCustomLinkSuccess = "mc_custom_payment_link_success"

    case mcPaymentCompleteNewPMSuccess = "mc_complete_payment_newpm_success"
    case mcPaymentCompleteSavedPMSuccess = "mc_complete_payment_savedpm_success"
    case mcPaymentCompleteApplePaySuccess = "mc_complete_payment_applepay_success"
    case mcPaymentCompleteLinkSuccess = "mc_complete_payment_link_success"

    case mcPaymentCustomNewPMFailure = "mc_custom_payment_newpm_failure"
    case mcPaymentCustomSavedPMFailure = "mc_custom_payment_savedpm_failure"
    case mcPaymentCustomApplePayFailure = "mc_custom_payment_applepay_failure"
    case mcPaymentCustomLinkFailure = "mc_custom_payment_link_failure"

    case mcPaymentCompleteNewPMFailure = "mc_complete_payment_newpm_failure"
    case mcPaymentCompleteSavedPMFailure = "mc_complete_payment_savedpm_failure"
    case mcPaymentCompleteApplePayFailure = "mc_complete_payment_applepay_failure"
    case mcPaymentCompleteLinkFailure = "mc_complete_payment_link_failure"

    // MARK: - PaymentSheet Option Selected
    case mcOptionSelectCustomNewPM = "mc_custom_paymentoption_newpm_select"
    case mcOptionSelectCustomSavedPM = "mc_custom_paymentoption_savedpm_select"
    case mcOptionSelectCustomApplePay = "mc_custom_paymentoption_applepay_select"
    case mcOptionSelectCustomLink = "mc_custom_paymentoption_link_select"
    case mcOptionSelectCompleteNewPM = "mc_complete_paymentoption_newpm_select"
    case mcOptionSelectCompleteSavedPM = "mc_complete_paymentoption_savedpm_select"
    case mcOptionSelectCompleteApplePay = "mc_complete_paymentoption_applepay_select"
    case mcOptionSelectCompleteLink = "mc_complete_paymentoption_link_select"

    // MARK: - Link Signup
    case linkSignupCheckboxChecked = "link.signup.checkbox_checked"
    case linkSignupFlowPresented = "link.signup.flow_presented"
    case linkSignupStart = "link.signup.start"
    case linkSignupComplete = "link.signup.complete"
    case linkSignupFailure = "link.signup.failure"
    case linkCreatePaymentDetailsFailure = "link.payment.failure.create"
    case linkSharePaymentDetailsFailure = "link.payment.failure.share"
    case linkSignupFailureInvalidSessionState = "link.signup.failure.invalidSessionState"
    case linkSignupFailureAccountExists = "link.signup.failure.account_exists"

    // MARK: - Link Popup
    case linkPopupShow = "link.popup.show"
    case linkPopupSuccess = "link.popup.success"
    case linkPopupCancel = "link.popup.cancel"
    case linkPopupSkipped = "link.popup.skipped"
    case linkPopupError = "link.popup.error"
    case linkPopupLogout = "link.popup.logout"

    // MARK: - Link Misc
    case linkAccountLookupComplete = "link.account_lookup.complete"
    case linkAccountLookupFailure = "link.account_lookup.failure"

    // MARK: - LUXE
    case luxeSerializeFailure = "luxe_serialize_failure"
    case luxeUnknownActionsFailure = "luxe_unknown_actions_failure"
    case luxeSpecSerializeFailure = "luxe_spec_serialize_failure"

    case luxeImageSelectorIconDownloaded = "luxe_image_selector_icon_downloaded"
    case luxeImageSelectorIconFromBundle = "luxe_image_selector_icon_from_bundle"
    case luxeImageSelectorIconNotFound = "luxe_image_selector_icon_not_found"

    // MARK: - Customer Sheet
    case cs_add_payment_method_screen_presented = "cs_add_payment_method_screen_presented"
    case cs_select_payment_method_screen_presented = "cs_select_payment_method_screen_presented"

    case cs_select_payment_method_screen_confirmed_savedpm_success = "cs_select_payment_method_screen_confirmed_savedpm_success"
    case cs_select_payment_method_screen_confirmed_savedpm_failure = "cs_select_payment_method_screen_confirmed_savedpm_failure"

    case cs_select_payment_method_screen_edit_tapped = "cs_select_payment_method_screen_edit_tapped"
    case cs_select_payment_method_screen_done_tapped = "cs_select_payment_method_screen_done_tapped"

    case cs_select_payment_method_screen_removepm_success = "cs_select_payment_method_screen_removepm_success"
    case cs_select_payment_method_screen_removepm_failure = "cs_select_payment_method_screen_removepm_failure"

    case cs_add_payment_method_via_setupintent_success = "cs_add_payment_method_via_setup_intent_success"
    case cs_add_payment_method_via_setupintent_canceled = "cs_add_payment_method_via_setupintent_canceled"
    case cs_add_payment_method_via_setupintent_failure = "cs_add_payment_method_via_setup_intent_failure"

    case cs_add_payment_method_via_createAttach_success = "cs_add_payment_method_via_createAttach_success"
    case cs_add_payment_method_via_createAttach_failure = "cs_add_payment_method_via_createAttach_failure"

    // MARK: - Address Element
    case addressShow = "mc_address_show"
    case addressCompleted = "mc_address_completed"

    // MARK: - PaymentMethodMessagingView
    case paymentMethodMessagingViewLoadSucceeded = "pmmv_load_succeeded"
    case paymentMethodMessagingViewLoadFailed = "pmmv_load_failed"
    case paymentMethodMessagingViewTapped = "pmmv_tapped"

    // MARK: - PaymentSheet Force Success
    case paymentSheetForceSuccess = "mc_force_success"

    // MARK: - PaymentSheet initialization
    case paymentSheetLoadStarted = "mc_load_started"
    case paymentSheetLoadSucceeded = "mc_load_succeeded"
    case paymentSheetLoadFailed = "mc_load_failed"

    // MARK: - PaymentSheet dismiss
    case paymentSheetDismissed = "mc_dismiss"

    // MARK: - PaymentSheet checkout
    case paymentSheetCarouselPaymentMethodTapped = "mc_carousel_payment_method_tapped"
    case paymentSheetConfirmButtonTapped = "mc_confirm_button_tapped"
    case paymentSheetFormShown = "mc_form_shown"
    case paymentSheetFormInteracted = "mc_form_interacted"
    case paymentSheetCardNumberCompleted = "mc_card_number_completed"

    // MARK: - v1/elements/session
    case paymentSheetElementsSessionLoadFailed = "mc_elements_session_load_failed"
    case paymentSheetElementsSessionCustomerDeserializeFailed = "mc_elements_session_customer_deserialize_failed"
    case paymentSheetElementsSessionEPMLoadFailed = "mc_elements_session_epms_load_failed"

    // MARK: - PaymentSheet card brand choice
    case paymentSheetDisplayCardBrandDropdownIndicator = "mc_display_cbc_dropdown"
    case paymentSheetOpenCardBrandDropdown = "mc_open_cbc_dropdown"
    case paymentSheetCloseCardBrandDropDown = "mc_close_cbc_dropdown"
    case paymentSheetOpenCardBrandEditScreen = "mc_open_edit_screen"
    case paymentSheetUpdateCardBrand = "mc_update_card"
    case paymentSheetUpdateCardBrandFailed = "mc_update_card_failed"
    case paymentSheetClosesEditScreen = "mc_cancel_edit_screen"

    // MARK: - CustomerSheet card brand choice
    case customerSheetDisplayCardBrandDropdownIndicator = "cs_display_cbc_dropdown"
    case customerSheetOpenCardBrandDropdown = "cs_open_cbc_dropdown"
    case customerSheetCloseCardBrandDropDown = "cs_close_cbc_dropdown"
    case customerSheetOpenCardBrandEditScreen = "cs_open_edit_screen"
    case customerSheetUpdateCardBrand = "cs_update_card"
    case customerSheetUpdateCardBrandFailed = "cs_update_card_failed"
    case customerSheetClosesEditScreen = "cs_cancel_edit_screen"

    // MARK: - Basic Integration
    // Loading
    case biLoadStarted = "bi_load_started"
    case biLoadSucceeded = "bi_load_succeeded"
    case biLoadFailed = "bi_load_failed"

    // Confirmation
    case biPaymentCompleteNewPMSuccess = "bi_complete_payment_newpm_success"
    case biPaymentCompleteSavedPMSuccess = "bi_complete_payment_savedpm_success"
    case biPaymentCompleteApplePaySuccess = "bi_complete_payment_applepay_success"
    case biPaymentCompleteNewPMFailure = "bi_complete_payment_newpm_failure"
    case biPaymentCompleteSavedPMFailure = "bi_complete_payment_savedpm_failure"
    case biPaymentCompleteApplePayFailure = "bi_complete_payment_applepay_failure"

    // UI events
    case biOptionsShown = "bi_options_shown"
    case biFormShown = "bi_form_shown"
    case biFormInteracted = "bi_form_interacted"
    case biCardNumberCompleted = "bi_card_number_completed"
    case biDoneButtonTapped = "bi_done_button_tapped"

    // MARK: - Unexpected errors
    // These errors should _never happen_ and indicate a problem with the SDK or the Stripe backend.
    case unexpectedPaymentSheetFormFactoryError = "unexpected_error.paymentsheet.formfactory"
<<<<<<< HEAD
    case unexpectedAddPaymentMethodViewControllerError = "unexpected_error.paymentsheet.addpaymentmethodviewcontroller"
=======
    case unexpectedPaymentSheetViewControllerError = "unexpected_error.paymentsheet.paymentsheetviewcontroller"
    case unexpectedFlowControllerViewControllerError = "unexpected_error.paymentsheet.flowcontrollerviewcontroller"
>>>>>>> 1d347450
}<|MERGE_RESOLUTION|>--- conflicted
+++ resolved
@@ -234,10 +234,7 @@
     // MARK: - Unexpected errors
     // These errors should _never happen_ and indicate a problem with the SDK or the Stripe backend.
     case unexpectedPaymentSheetFormFactoryError = "unexpected_error.paymentsheet.formfactory"
-<<<<<<< HEAD
     case unexpectedAddPaymentMethodViewControllerError = "unexpected_error.paymentsheet.addpaymentmethodviewcontroller"
-=======
     case unexpectedPaymentSheetViewControllerError = "unexpected_error.paymentsheet.paymentsheetviewcontroller"
     case unexpectedFlowControllerViewControllerError = "unexpected_error.paymentsheet.flowcontrollerviewcontroller"
->>>>>>> 1d347450
 }