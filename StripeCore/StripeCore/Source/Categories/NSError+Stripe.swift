//
//  NSError+Stripe.swift
//  StripeCore
//
//  Created by Brian Dorfman on 8/4/17.
//  Copyright © 2017 Stripe, Inc. All rights reserved.
//

import Foundation

extension NSError {
    @objc @_spi(STP) public class func stp_genericConnectionError() -> NSError {
        let userInfo = [
            NSLocalizedDescriptionKey: self.stp_unexpectedErrorMessage(),
            STPError.errorMessageKey: "There was an error connecting to Stripe.",
        ]
        return NSError(
            domain: STPError.stripeDomain,
            code: STPErrorCode.connectionError.rawValue,
            userInfo: userInfo
        )
    }

    @objc @_spi(STP) public class func stp_genericFailedToParseResponseError() -> NSError {
        let userInfo = [
            NSLocalizedDescriptionKey: self.stp_unexpectedErrorMessage(),
            STPError.errorMessageKey:
                "The response from Stripe failed to get parsed into valid JSON.",
        ]
        return NSError(
            domain: STPError.stripeDomain,
            code: STPErrorCode.apiError.rawValue,
            userInfo: userInfo
        )
    }

    @objc @_spi(STP) public class func stp_ephemeralKeyDecodingError() -> NSError {
        let userInfo = [
            NSLocalizedDescriptionKey: self.stp_unexpectedErrorMessage(),
            STPError.errorMessageKey:
                "Failed to decode the ephemeral key. Make sure your backend is sending the unmodified JSON of the ephemeral key to your app.",
        ]
        return NSError(
            domain: STPError.stripeDomain,
            code: STPErrorCode.ephemeralKeyDecodingError.rawValue,
            userInfo: userInfo
        )
    }

    @objc @_spi(STP) public class func stp_clientSecretError() -> NSError {
        let userInfo = [
            NSLocalizedDescriptionKey: self.stp_unexpectedErrorMessage(),
            STPError.errorMessageKey:
                "The `secret` format does not match expected client secret formatting.",
        ]
        return NSError(
            domain: STPError.stripeDomain,
            code: STPErrorCode.invalidRequestError.rawValue,
            userInfo: userInfo
        )
    }

    @objc @_spi(STP) public class func stp_cardBrandNotUpdatedError() -> NSError {
        let userInfo = [
            NSLocalizedDescriptionKey: self.stp_cardBrandNotUpdatedMessage()
        ]
        return NSError(
            domain: STPError.stripeDomain,
            code: STPErrorCode.apiError.rawValue,
            userInfo: userInfo
        )
    }

    @objc @_spi(STP) public class func stp_defaultPaymentMethodNotUpdatedError() -> NSError {
        let userInfo = [
            NSLocalizedDescriptionKey: self.stp_defaultPaymentMethodNotUpdatedMessage()
        ]
        return NSError(
            domain: STPError.stripeDomain,
            code: STPErrorCode.apiError.rawValue,
            userInfo: userInfo
        )
    }

    @objc @_spi(STP) public class func stp_genericErrorOccurredError() -> NSError {
        let userInfo = [
            NSLocalizedDescriptionKey: self.stp_genericErrorOccurredMessage()
        ]
        return NSError(
            domain: STPError.stripeDomain,
            code: STPErrorCode.apiError.rawValue,
            userInfo: userInfo
        )
    }

    // TODO(davide): We'll want to move these into StripePayments, once it exists.

    // MARK: Strings
    @objc @_spi(STP) public class func stp_cardErrorInvalidNumberUserMessage() -> String {
        return STPLocalizedString(
            "Your card's number is invalid",
            "Error when the card number is not valid"
        )
    }

    @objc @_spi(STP) public class func stp_cardInvalidCVCUserMessage() -> String {
        return STPLocalizedString(
            "Your card's security code is invalid",
            "Error when the card's CVC is not valid"
        )
    }

    @objc @_spi(STP) public class func stp_cardErrorInvalidExpMonthUserMessage() -> String {
        return STPLocalizedString(
            "Your card's expiration month is invalid",
            "Error when the card's expiration month is not valid"
        )
    }

    @objc @_spi(STP) public class func stp_cardErrorInvalidExpYearUserMessage() -> String {
        return STPLocalizedString(
            "Your card's expiration year is invalid",
            "Error when the card's expiration year is not valid"
        )
    }

    @objc @_spi(STP) public class func stp_cardErrorExpiredCardUserMessage() -> String {
        return STPLocalizedString(
            "Your card has expired",
            "Error when the card has already expired"
        )
    }

    @objc @_spi(STP) public class func stp_cardErrorDeclinedUserMessage() -> String {
        return STPLocalizedString(
            "Your card was declined",
            "Error when the card was declined by the credit card networks"
        )
    }

    @objc @_spi(STP) public class func stp_genericDeclineErrorUserMessage() -> String {
        return STPLocalizedString(
            "Your payment method was declined.",
            "Error message when a payment method gets declined."
        )
    }

    @objc @_spi(STP) public class func stp_cardErrorProcessingErrorUserMessage() -> String {
        return STPLocalizedString(
            "There was an error processing your card -- try again in a few seconds",
            "Error when there is a problem processing the credit card"
        )
    }

    @_spi(STP) public static var stp_invalidOwnerName: String {
        return STPLocalizedString(
            "Your name is invalid.",
            "Error when customer's name is invalid"
        )
    }

    @_spi(STP) public static var stp_invalidBankAccountIban: String {
        return STPLocalizedString(
            "The IBAN you entered is invalid.",
            "An error message displayed when the customer's iban is invalid."
        )
    }

    @objc @_spi(STP) public class func stp_cardBrandNotUpdatedMessage() -> String {
        return STPLocalizedString(
            "Card brand was not updated. Please try again.",
<<<<<<< HEAD
            "An error message displayed when changing a card brand fails."
=======
            "An error message displayed when updating a card brand fails."
>>>>>>> 2caa27ae
        )
    }

    @objc @_spi(STP) public class func stp_defaultPaymentMethodNotUpdatedMessage() -> String {
        return STPLocalizedString(
            "Default payment method was not updated. Please try again.",
            "An error message displayed when setting a default payment method fails."
        )
    }

    @objc @_spi(STP) public class func stp_genericErrorOccurredMessage() -> String {
        return STPLocalizedString(
            "An error occurred. Please try again.",
<<<<<<< HEAD
            "An error message displayed when an error occurred."
=======
            "A generic error message displayed when an error occurs."
>>>>>>> 2caa27ae
        )
    }
}<|MERGE_RESOLUTION|>--- conflicted
+++ resolved
@@ -169,11 +169,7 @@
     @objc @_spi(STP) public class func stp_cardBrandNotUpdatedMessage() -> String {
         return STPLocalizedString(
             "Card brand was not updated. Please try again.",
-<<<<<<< HEAD
-            "An error message displayed when changing a card brand fails."
-=======
             "An error message displayed when updating a card brand fails."
->>>>>>> 2caa27ae
         )
     }
 
@@ -187,11 +183,7 @@
     @objc @_spi(STP) public class func stp_genericErrorOccurredMessage() -> String {
         return STPLocalizedString(
             "An error occurred. Please try again.",
-<<<<<<< HEAD
-            "An error message displayed when an error occurred."
-=======
             "A generic error message displayed when an error occurs."
->>>>>>> 2caa27ae
         )
     }
 }