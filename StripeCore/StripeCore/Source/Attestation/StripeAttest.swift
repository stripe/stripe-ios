--- conflicted
+++ resolved
@@ -424,14 +424,11 @@
 
         // Must be called by the caller when done with the assertion
         public func complete() {
-<<<<<<< HEAD
-            guard let stripeAttest = stripeAttest else { return }
-=======
             guard let stripeAttest = stripeAttest else {
                 stpAssertionFailure("StripeAttest was deallocated before the assertion was completed")
                 return
             }
->>>>>>> 1ad83125
+
             Task {
                 await stripeAttest.assertionCompleted()
             }
