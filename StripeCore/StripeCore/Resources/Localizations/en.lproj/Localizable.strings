<<<<<<< HEAD
/* An error message displayed when an error occurred. */
"An error occurred. Please try again." = "An error occurred. Please try again.";

/* An error message displayed when changing a card brand fails. */
=======
/* A generic error message displayed when an error occurs. */
"An error occurred. Please try again." = "An error occurred. Please try again.";

/* An error message displayed when updating a card brand fails. */
>>>>>>> 2caa27ae
"Card brand was not updated. Please try again." = "Card brand was not updated. Please try again.";

/* Text for close button */
"Close" = "Close";

/* An error message displayed when setting a default payment method fails. */
"Default payment method was not updated. Please try again." = "Default payment method was not updated. Please try again.";

/* Text for button to scan a credit card */
"Scan Card" = "Scan Card";

/* Button title to open camera to scan credit/debit card */
"Scan card" = "Scan card";

/* An error message displayed when the customer's iban is invalid. */
"The IBAN you entered is invalid." = "The IBAN you entered is invalid.";

/* Error when there is a problem processing the credit card */
"There was an error processing your card -- try again in a few seconds" = "There was an error processing your card -- try again in a few seconds";

/* Unexpected error, such as a 500 from Stripe or a JSON parse error */
"There was an unexpected error -- try again in a few seconds" = "There was an unexpected error -- try again in a few seconds";

/* Text for a retry button */
"Try again" = "Try again";

/* Informational text informing the user that Stripe is used to process data and a link to Stripe's privacy policy */
"We use Stripe to verify your card details. Stripe may use and store your data according its privacy policy. <a href='https://support.stripe.com/questions/stripes-card-image-verification'><u>Learn more</u></a>" = "We use Stripe to verify your card details. Stripe may use and store your data according its privacy policy. <a href='https://support.stripe.com/questions/stripes-card-image-verification'><u>Learn more</u></a>";

/* Error when the card has already expired */
"Your card has expired" = "Your card has expired";

/* Error when the card was declined by the credit card networks */
"Your card was declined" = "Your card was declined";

/* Error when the card's expiration month is not valid */
"Your card's expiration month is invalid" = "Your card's expiration month is invalid";

/* Error when the card's expiration year is not valid */
"Your card's expiration year is invalid" = "Your card's expiration year is invalid";

/* Error when the card number is not valid */
"Your card's number is invalid" = "Your card's number is invalid";

/* Error when the card's CVC is not valid */
"Your card's security code is invalid" = "Your card's security code is invalid";

/* Error when customer's name is invalid */
"Your name is invalid." = "Your name is invalid.";

/* Error message when a payment method gets declined. */
"Your payment method was declined." = "Your payment method was declined.";
<|MERGE_RESOLUTION|>--- conflicted
+++ resolved
@@ -1,14 +1,7 @@
-<<<<<<< HEAD
-/* An error message displayed when an error occurred. */
-"An error occurred. Please try again." = "An error occurred. Please try again.";
-
-/* An error message displayed when changing a card brand fails. */
-=======
 /* A generic error message displayed when an error occurs. */
 "An error occurred. Please try again." = "An error occurred. Please try again.";
 
 /* An error message displayed when updating a card brand fails. */
->>>>>>> 2caa27ae
 "Card brand was not updated. Please try again." = "Card brand was not updated. Please try again.";
 
 /* Text for close button */
