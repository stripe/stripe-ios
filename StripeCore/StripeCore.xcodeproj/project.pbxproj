// !$*UTF8*$!
{
	archiveVersion = 1;
	classes = {
	};
	objectVersion = 52;
	objects = {

/* Begin PBXBuildFile section */
		310AF470271E12F6007339F4 /* Dictionary+Stripe.swift in Sources */ = {isa = PBXBuildFile; fileRef = 310AF46F271E12F6007339F4 /* Dictionary+Stripe.swift */; };
		3126570327B4852600D2F8A8 /* URLRequest+StripeTest.swift in Sources */ = {isa = PBXBuildFile; fileRef = 3126570227B4852600D2F8A8 /* URLRequest+StripeTest.swift */; };
		31337A4926E04B6A005C7E02 /* URLSession+Retry.swift in Sources */ = {isa = PBXBuildFile; fileRef = 31337A4826E04B6A005C7E02 /* URLSession+Retry.swift */; };
		315BDBDF2788E2B4007BD11F /* STPDispatchFunctions.swift in Sources */ = {isa = PBXBuildFile; fileRef = 315BDBDE2788E2B4007BD11F /* STPDispatchFunctions.swift */; };
		317C4FE0275FF44D003771D7 /* InstallMethod.swift in Sources */ = {isa = PBXBuildFile; fileRef = 317C4FDF275FF44D003771D7 /* InstallMethod.swift */; };
		319E36582719EBF700460867 /* ServerErrorMapper.swift in Sources */ = {isa = PBXBuildFile; fileRef = 319E36572719EBF700460867 /* ServerErrorMapper.swift */; };
		31A5269226C46D9600F8AB59 /* STPAppInfo.swift in Sources */ = {isa = PBXBuildFile; fileRef = 31A5269126C46D9500F8AB59 /* STPAppInfo.swift */; };
		31A5269426C46E2C00F8AB59 /* StripeAPI.swift in Sources */ = {isa = PBXBuildFile; fileRef = 31A5269326C46E2C00F8AB59 /* StripeAPI.swift */; };
		31A5269C26C478B000F8AB59 /* StripeServiceError.swift in Sources */ = {isa = PBXBuildFile; fileRef = 31A5269B26C478B000F8AB59 /* StripeServiceError.swift */; };
		31A5269E26C4796400F8AB59 /* StripeError.swift in Sources */ = {isa = PBXBuildFile; fileRef = 31A5269D26C4796400F8AB59 /* StripeError.swift */; };
		31AEABAF27BED97A000FB845 /* StripeJSONDecoder.swift in Sources */ = {isa = PBXBuildFile; fileRef = 31AEABAE27BED97A000FB845 /* StripeJSONDecoder.swift */; };
		31AEABB227BEDA03000FB845 /* TestJSONEncoder.swift in Sources */ = {isa = PBXBuildFile; fileRef = 31AEABB127BEDA03000FB845 /* TestJSONEncoder.swift */; };
		31AEABB427BEDB49000FB845 /* StripeJSONEncoder.swift in Sources */ = {isa = PBXBuildFile; fileRef = 31AEABB327BEDB49000FB845 /* StripeJSONEncoder.swift */; };
		31B49E9E26E951EB00A0464A /* STPAPIClient.swift in Sources */ = {isa = PBXBuildFile; fileRef = 31B49E9D26E951EB00A0464A /* STPAPIClient.swift */; };
		31B49EA426E95DDA00A0464A /* STPURLCallbackHandler.swift in Sources */ = {isa = PBXBuildFile; fileRef = 31B49EA326E95DDA00A0464A /* STPURLCallbackHandler.swift */; };
		31B49EA626E95E0600A0464A /* NSURLComponents+Stripe.swift in Sources */ = {isa = PBXBuildFile; fileRef = 31B49EA526E95E0600A0464A /* NSURLComponents+Stripe.swift */; };
		31B4A0FF271F3FD200832DBD /* STPError.swift in Sources */ = {isa = PBXBuildFile; fileRef = 31B49EA926E9821100A0464A /* STPError.swift */; };
		31E6D962274444E300A89B6D /* STPNumericStringValidator.swift in Sources */ = {isa = PBXBuildFile; fileRef = 31E6D961274444E300A89B6D /* STPNumericStringValidator.swift */; };
		31E6D9642744451B00A89B6D /* NSCharacterSet+StripeCore.swift in Sources */ = {isa = PBXBuildFile; fileRef = 31E6D9632744451B00A89B6D /* NSCharacterSet+StripeCore.swift */; };
		31FDFF3226C5E37100E4B743 /* NSError+Stripe.swift in Sources */ = {isa = PBXBuildFile; fileRef = 31FDFF3126C5E37100E4B743 /* NSError+Stripe.swift */; };
		363B92662743211C00BA52EC /* Enums+CustomStringConvertible.swift in Sources */ = {isa = PBXBuildFile; fileRef = 363B92652743211C00BA52EC /* Enums+CustomStringConvertible.swift */; };
		3CD1D3A927C87191001575BB /* ConnectionsSDKInterface.swift in Sources */ = {isa = PBXBuildFile; fileRef = 3CD1D3A827C87191001575BB /* ConnectionsSDKInterface.swift */; };
		6142353626E12272004E4B37 /* AnalyticLoggableError.swift in Sources */ = {isa = PBXBuildFile; fileRef = 6142353526E12272004E4B37 /* AnalyticLoggableError.swift */; };
		619E233526E9419700E06F1C /* NSError_AnalyticLoggableErrorTest.swift in Sources */ = {isa = PBXBuildFile; fileRef = 619E233426E9419700E06F1C /* NSError_AnalyticLoggableErrorTest.swift */; };
		61DF180C2707822300E5ED13 /* PluginDetector.swift in Sources */ = {isa = PBXBuildFile; fileRef = 61DF180B2707822300E5ED13 /* PluginDetector.swift */; };
		D0494A70273AF44900FEA715 /* UIImage+StripeCoreTestingUtils.swift in Sources */ = {isa = PBXBuildFile; fileRef = D0494A6F273AF44900FEA715 /* UIImage+StripeCoreTestingUtils.swift */; };
		D0CA3DA5279BE0CE00143B1C /* KeyPathExpectation.swift in Sources */ = {isa = PBXBuildFile; fileRef = D0CA3DA4279BE0CE00143B1C /* KeyPathExpectation.swift */; };
		E614ACA0268BE14B00C59B3D /* StripeAPIConfiguration.swift in Sources */ = {isa = PBXBuildFile; fileRef = E614AC96268BE14B00C59B3D /* StripeAPIConfiguration.swift */; };
		E614ACA1268BE14B00C59B3D /* STPAnalyticEvent.swift in Sources */ = {isa = PBXBuildFile; fileRef = E614AC98268BE14B00C59B3D /* STPAnalyticEvent.swift */; };
		E614ACA2268BE14B00C59B3D /* Analytic.swift in Sources */ = {isa = PBXBuildFile; fileRef = E614AC99268BE14B00C59B3D /* Analytic.swift */; };
		E614ACA3268BE14B00C59B3D /* STPAnalyticsClient.swift in Sources */ = {isa = PBXBuildFile; fileRef = E614AC9A268BE14B00C59B3D /* STPAnalyticsClient.swift */; };
		E614ACA4268BE14B00C59B3D /* NSBundle+Stripe_AppName.swift in Sources */ = {isa = PBXBuildFile; fileRef = E614AC9C268BE14B00C59B3D /* NSBundle+Stripe_AppName.swift */; };
		E614ACA5268BE14B00C59B3D /* NSMutableURLRequest+Stripe.swift in Sources */ = {isa = PBXBuildFile; fileRef = E614AC9D268BE14B00C59B3D /* NSMutableURLRequest+Stripe.swift */; };
		E614ACA6268BE14B00C59B3D /* URLEncoder.swift in Sources */ = {isa = PBXBuildFile; fileRef = E614AC9F268BE14B00C59B3D /* URLEncoder.swift */; };
		E61ADAA6270B92BD004ED998 /* UIView+StripeCoreTestingUtils.swift in Sources */ = {isa = PBXBuildFile; fileRef = E61ADAA5270B92BD004ED998 /* UIView+StripeCoreTestingUtils.swift */; };
		E61ADACB270E6146004ED998 /* NSArray+Stripe.swift in Sources */ = {isa = PBXBuildFile; fileRef = E61ADACA270E6146004ED998 /* NSArray+Stripe.swift */; };
		E61ADAD1270E6AD4004ED998 /* NSArray+StripeCoreTest.swift in Sources */ = {isa = PBXBuildFile; fileRef = E61ADAD0270E6AD4004ED998 /* NSArray+StripeCoreTest.swift */; };
		E620C243269F9B210054DD6D /* STPDeviceUtils.swift in Sources */ = {isa = PBXBuildFile; fileRef = E6539B3F269E4D9200E05D26 /* STPDeviceUtils.swift */; };
		E6233B33269E62330062005D /* StripeCoreTestUtils.framework in Frameworks */ = {isa = PBXBuildFile; fileRef = E6FB9BB8268EA95F000FDB4F /* StripeCoreTestUtils.framework */; };
		E651289827A9CA8400586A1F /* FileDownloader.swift in Sources */ = {isa = PBXBuildFile; fileRef = E651289727A9CA8400586A1F /* FileDownloader.swift */; };
		E6548DF92727863100F399B2 /* StripeCodable.swift in Sources */ = {isa = PBXBuildFile; fileRef = 31A5268D26C46CFE00F8AB59 /* StripeCodable.swift */; };
		E6548EDA2728AE6B00F399B2 /* XCTest.framework in Frameworks */ = {isa = PBXBuildFile; fileRef = E6548ED92728AE6B00F399B2 /* XCTest.framework */; };
		E6548EDF2728AEBE00F399B2 /* APIStubbedTestCase.swift in Sources */ = {isa = PBXBuildFile; fileRef = E6548EDE2728AEBE00F399B2 /* APIStubbedTestCase.swift */; };
		E6548EE12728AED600F399B2 /* StripeCodableTest.swift in Sources */ = {isa = PBXBuildFile; fileRef = E6548EE02728AED600F399B2 /* StripeCodableTest.swift */; };
		E6548EE42728AF0900F399B2 /* OHHTTPStubs.xcframework in Frameworks */ = {isa = PBXBuildFile; fileRef = E6548EE32728AF0900F399B2 /* OHHTTPStubs.xcframework */; };
		E6548EE62728AFB400F399B2 /* TestConstants.swift in Sources */ = {isa = PBXBuildFile; fileRef = E6548EE52728AFB400F399B2 /* TestConstants.swift */; };
		E6548EE82728D39600F399B2 /* Async.swift in Sources */ = {isa = PBXBuildFile; fileRef = E6548EE72728D39500F399B2 /* Async.swift */; };
		E6548EF22729BDD700F399B2 /* MockData.swift in Sources */ = {isa = PBXBuildFile; fileRef = E6548EF12729BDD700F399B2 /* MockData.swift */; };
		E6548F7F27339FB100F399B2 /* XCTestCase+Stripe.swift in Sources */ = {isa = PBXBuildFile; fileRef = E6548F7E27339FB100F399B2 /* XCTestCase+Stripe.swift */; };
		E6598C8126952BC500278740 /* STPLocalizationUtils.swift in Sources */ = {isa = PBXBuildFile; fileRef = E6598C7E26952BC500278740 /* STPLocalizationUtils.swift */; };
		E6598C8F269615E000278740 /* STPLocalizedString.swift in Sources */ = {isa = PBXBuildFile; fileRef = E6598C8E269615E000278740 /* STPLocalizedString.swift */; };
		E6598CAC2696177B00278740 /* Localizable.strings in Resources */ = {isa = PBXBuildFile; fileRef = E6598C922696177B00278740 /* Localizable.strings */; };
		E65C44BE273B9DA000F753BC /* STPMultipartFormDataPart.swift in Sources */ = {isa = PBXBuildFile; fileRef = E65C44BD273B9DA000F753BC /* STPMultipartFormDataPart.swift */; };
		E65C44C0273B9DB500F753BC /* STPMultipartFormDataEncoder.swift in Sources */ = {isa = PBXBuildFile; fileRef = E65C44BF273B9DB500F753BC /* STPMultipartFormDataEncoder.swift */; };
		E65C44C4273BA03300F753BC /* StripeFile.swift in Sources */ = {isa = PBXBuildFile; fileRef = E65C44C3273BA03300F753BC /* StripeFile.swift */; };
		E65C44C6273C481200F753BC /* UIImage+StripeCoreTests.swift in Sources */ = {isa = PBXBuildFile; fileRef = E65C44C5273C481200F753BC /* UIImage+StripeCoreTests.swift */; };
		E65C44C9273C53D600F753BC /* test_image.png in Resources */ = {isa = PBXBuildFile; fileRef = E65C44C8273C53D500F753BC /* test_image.png */; };
		E666DF21273B9C8300638B60 /* STPAPIClient+FileUpload.swift in Sources */ = {isa = PBXBuildFile; fileRef = E666DF20273B9C8300638B60 /* STPAPIClient+FileUpload.swift */; };
		E666DF26273B9D0200638B60 /* UIImage+StripeCore.swift in Sources */ = {isa = PBXBuildFile; fileRef = E666DF25273B9D0200638B60 /* UIImage+StripeCore.swift */; };
		E66784B126980677005F7CC8 /* StripeCoreBundleLocator.swift in Sources */ = {isa = PBXBuildFile; fileRef = E66784AF26980677005F7CC8 /* StripeCoreBundleLocator.swift */; };
		E66784B226980677005F7CC8 /* BundleLocatorProtocol.swift in Sources */ = {isa = PBXBuildFile; fileRef = E66784B026980677005F7CC8 /* BundleLocatorProtocol.swift */; };
		E6752D7826F413A00062B821 /* String+StripeCore.swift in Sources */ = {isa = PBXBuildFile; fileRef = E6752D7726F413A00062B821 /* String+StripeCore.swift */; };
		E67A1E632740525500977F63 /* File_IdentityDocument.json in Resources */ = {isa = PBXBuildFile; fileRef = E67A1E6027404FD500977F63 /* File_IdentityDocument.json */; };
		E681E5662698EC9700692E45 /* NSError+StripeCore.swift in Sources */ = {isa = PBXBuildFile; fileRef = E681E5652698EC9700692E45 /* NSError+StripeCore.swift */; };
		E69D640526855B260090B43D /* StripeCore.framework in Frameworks */ = {isa = PBXBuildFile; fileRef = E69D63FB26855B250090B43D /* StripeCore.framework */; };
		E69D640C26855B260090B43D /* StripeCore.h in Headers */ = {isa = PBXBuildFile; fileRef = E69D63FE26855B250090B43D /* StripeCore.h */; settings = {ATTRIBUTES = (Public, ); }; };
		E69D642026855B9B0090B43D /* StripeiOS Tests-Debug.xcconfig in Resources */ = {isa = PBXBuildFile; fileRef = E69D641626855B9B0090B43D /* StripeiOS Tests-Debug.xcconfig */; };
		E69D642126855B9B0090B43D /* StripeiOS-Debug.xcconfig in Resources */ = {isa = PBXBuildFile; fileRef = E69D641726855B9B0090B43D /* StripeiOS-Debug.xcconfig */; };
		E69D642226855B9B0090B43D /* Project-Release.xcconfig in Resources */ = {isa = PBXBuildFile; fileRef = E69D641826855B9B0090B43D /* Project-Release.xcconfig */; };
		E69D642326855B9B0090B43D /* StripeiOS Tests-Release.xcconfig in Resources */ = {isa = PBXBuildFile; fileRef = E69D641926855B9B0090B43D /* StripeiOS Tests-Release.xcconfig */; };
		E69D642426855B9B0090B43D /* Project-Shared.xcconfig in Resources */ = {isa = PBXBuildFile; fileRef = E69D641A26855B9B0090B43D /* Project-Shared.xcconfig */; };
		E69D642526855B9B0090B43D /* Version.xcconfig in Resources */ = {isa = PBXBuildFile; fileRef = E69D641B26855B9B0090B43D /* Version.xcconfig */; };
		E69D642626855B9B0090B43D /* StripeiOS Tests-Shared.xcconfig in Resources */ = {isa = PBXBuildFile; fileRef = E69D641C26855B9B0090B43D /* StripeiOS Tests-Shared.xcconfig */; };
		E69D642726855B9B0090B43D /* StripeiOS-Shared.xcconfig in Resources */ = {isa = PBXBuildFile; fileRef = E69D641D26855B9B0090B43D /* StripeiOS-Shared.xcconfig */; };
		E69D642826855B9B0090B43D /* Project-Debug.xcconfig in Resources */ = {isa = PBXBuildFile; fileRef = E69D641E26855B9B0090B43D /* Project-Debug.xcconfig */; };
		E69D642926855B9B0090B43D /* StripeiOS-Release.xcconfig in Resources */ = {isa = PBXBuildFile; fileRef = E69D641F26855B9B0090B43D /* StripeiOS-Release.xcconfig */; };
		E6A36A5F26BB404A002A4427 /* String+Localized.swift in Sources */ = {isa = PBXBuildFile; fileRef = E6A36A5E26BB404A002A4427 /* String+Localized.swift */; };
		E6AF1ED7269FD8510091BE99 /* UIFont+Stripe.swift in Sources */ = {isa = PBXBuildFile; fileRef = E6AF1ED6269FD8510091BE99 /* UIFont+Stripe.swift */; };
		E6AF1EDB269FD9030091BE99 /* UIActivityIndicatorView+Stripe.swift in Sources */ = {isa = PBXBuildFile; fileRef = E6AF1EDA269FD9030091BE99 /* UIActivityIndicatorView+Stripe.swift */; };
		E6CDC469269E81CD0020A962 /* MockAnalyticsClient.swift in Sources */ = {isa = PBXBuildFile; fileRef = E6FB9BAA268EA7E1000FDB4F /* MockAnalyticsClient.swift */; };
		E6E38EE8268BE48300233B24 /* StripeAPIConfiguration+Version.swift in Sources */ = {isa = PBXBuildFile; fileRef = E6E38EE7268BE48300233B24 /* StripeAPIConfiguration+Version.swift */; };
		E6FB9BAF268EA890000FDB4F /* NSMutableURLRequest+StripeTest.swift in Sources */ = {isa = PBXBuildFile; fileRef = E6FB9BAE268EA890000FDB4F /* NSMutableURLRequest+StripeTest.swift */; };
		E6FB9BB2268EA911000FDB4F /* STPAnalyticsClientTest.swift in Sources */ = {isa = PBXBuildFile; fileRef = E6FB9BB1268EA911000FDB4F /* STPAnalyticsClientTest.swift */; };
		E6FB9BBC268EA95F000FDB4F /* StripeCoreTestUtils.h in Headers */ = {isa = PBXBuildFile; fileRef = E6FB9BBA268EA95F000FDB4F /* StripeCoreTestUtils.h */; settings = {ATTRIBUTES = (Public, ); }; };
		E6FB9BC5268EAEF3000FDB4F /* URLEncoderTest.swift in Sources */ = {isa = PBXBuildFile; fileRef = E6FB9BC4268EAEF3000FDB4F /* URLEncoderTest.swift */; };
		F338B9832748809200E9323D /* EmptyResponse.swift in Sources */ = {isa = PBXBuildFile; fileRef = F338B9822748809200E9323D /* EmptyResponse.swift */; };
		F357A44C278914C400ABCF66 /* STPAPIClient+EmptyResponseTest.swift in Sources */ = {isa = PBXBuildFile; fileRef = F357A44B278914C400ABCF66 /* STPAPIClient+EmptyResponseTest.swift */; };
/* End PBXBuildFile section */

/* Begin PBXContainerItemProxy section */
		E69D640626855B260090B43D /* PBXContainerItemProxy */ = {
			isa = PBXContainerItemProxy;
			containerPortal = E69D63F226855B250090B43D /* Project object */;
			proxyType = 1;
			remoteGlobalIDString = E69D63FA26855B250090B43D;
			remoteInfo = StripeCore;
		};
		E6FB9BC2268EAA21000FDB4F /* PBXContainerItemProxy */ = {
			isa = PBXContainerItemProxy;
			containerPortal = E69D63F226855B250090B43D /* Project object */;
			proxyType = 1;
			remoteGlobalIDString = E69D63FA26855B250090B43D;
			remoteInfo = StripeCore;
		};
/* End PBXContainerItemProxy section */

/* Begin PBXFileReference section */
		310AF46F271E12F6007339F4 /* Dictionary+Stripe.swift */ = {isa = PBXFileReference; lastKnownFileType = sourcecode.swift; path = "Dictionary+Stripe.swift"; sourceTree = "<group>"; };
		3126570227B4852600D2F8A8 /* URLRequest+StripeTest.swift */ = {isa = PBXFileReference; fileEncoding = 4; lastKnownFileType = sourcecode.swift; path = "URLRequest+StripeTest.swift"; sourceTree = "<group>"; };
		31337A4826E04B6A005C7E02 /* URLSession+Retry.swift */ = {isa = PBXFileReference; lastKnownFileType = sourcecode.swift; path = "URLSession+Retry.swift"; sourceTree = "<group>"; };
		315BDBDE2788E2B4007BD11F /* STPDispatchFunctions.swift */ = {isa = PBXFileReference; fileEncoding = 4; lastKnownFileType = sourcecode.swift; path = STPDispatchFunctions.swift; sourceTree = "<group>"; };
		317C4FDF275FF44D003771D7 /* InstallMethod.swift */ = {isa = PBXFileReference; lastKnownFileType = sourcecode.swift; path = InstallMethod.swift; sourceTree = "<group>"; };
		319E36572719EBF700460867 /* ServerErrorMapper.swift */ = {isa = PBXFileReference; lastKnownFileType = sourcecode.swift; path = ServerErrorMapper.swift; sourceTree = "<group>"; };
		31A5268D26C46CFE00F8AB59 /* StripeCodable.swift */ = {isa = PBXFileReference; lastKnownFileType = sourcecode.swift; path = StripeCodable.swift; sourceTree = "<group>"; };
		31A5269126C46D9500F8AB59 /* STPAppInfo.swift */ = {isa = PBXFileReference; fileEncoding = 4; lastKnownFileType = sourcecode.swift; path = STPAppInfo.swift; sourceTree = "<group>"; };
		31A5269326C46E2C00F8AB59 /* StripeAPI.swift */ = {isa = PBXFileReference; lastKnownFileType = sourcecode.swift; path = StripeAPI.swift; sourceTree = "<group>"; };
		31A5269526C46EBD00F8AB59 /* STPURLCallbackHandler.swift */ = {isa = PBXFileReference; fileEncoding = 4; lastKnownFileType = sourcecode.swift; path = STPURLCallbackHandler.swift; sourceTree = "<group>"; };
		31A5269B26C478B000F8AB59 /* StripeServiceError.swift */ = {isa = PBXFileReference; lastKnownFileType = sourcecode.swift; path = StripeServiceError.swift; sourceTree = "<group>"; };
		31A5269D26C4796400F8AB59 /* StripeError.swift */ = {isa = PBXFileReference; lastKnownFileType = sourcecode.swift; path = StripeError.swift; sourceTree = "<group>"; };
		31AEABAE27BED97A000FB845 /* StripeJSONDecoder.swift */ = {isa = PBXFileReference; lastKnownFileType = sourcecode.swift; path = StripeJSONDecoder.swift; sourceTree = "<group>"; };
		31AEABB127BEDA03000FB845 /* TestJSONEncoder.swift */ = {isa = PBXFileReference; fileEncoding = 4; lastKnownFileType = sourcecode.swift; path = TestJSONEncoder.swift; sourceTree = "<group>"; };
		31AEABB327BEDB49000FB845 /* StripeJSONEncoder.swift */ = {isa = PBXFileReference; lastKnownFileType = sourcecode.swift; path = StripeJSONEncoder.swift; sourceTree = "<group>"; };
		31B49E9D26E951EB00A0464A /* STPAPIClient.swift */ = {isa = PBXFileReference; lastKnownFileType = sourcecode.swift; path = STPAPIClient.swift; sourceTree = "<group>"; };
		31B49EA126E9528200A0464A /* STPAppInfo.swift */ = {isa = PBXFileReference; fileEncoding = 4; lastKnownFileType = sourcecode.swift; path = STPAppInfo.swift; sourceTree = "<group>"; };
		31B49EA326E95DDA00A0464A /* STPURLCallbackHandler.swift */ = {isa = PBXFileReference; fileEncoding = 4; lastKnownFileType = sourcecode.swift; path = STPURLCallbackHandler.swift; sourceTree = "<group>"; };
		31B49EA526E95E0600A0464A /* NSURLComponents+Stripe.swift */ = {isa = PBXFileReference; fileEncoding = 4; lastKnownFileType = sourcecode.swift; path = "NSURLComponents+Stripe.swift"; sourceTree = "<group>"; };
		31B49EA926E9821100A0464A /* STPError.swift */ = {isa = PBXFileReference; lastKnownFileType = sourcecode.swift; path = STPError.swift; sourceTree = "<group>"; };
		31E6D961274444E300A89B6D /* STPNumericStringValidator.swift */ = {isa = PBXFileReference; fileEncoding = 4; lastKnownFileType = sourcecode.swift; path = STPNumericStringValidator.swift; sourceTree = "<group>"; };
		31E6D9632744451B00A89B6D /* NSCharacterSet+StripeCore.swift */ = {isa = PBXFileReference; lastKnownFileType = sourcecode.swift; path = "NSCharacterSet+StripeCore.swift"; sourceTree = "<group>"; };
		31FDFF3126C5E37100E4B743 /* NSError+Stripe.swift */ = {isa = PBXFileReference; fileEncoding = 4; lastKnownFileType = sourcecode.swift; path = "NSError+Stripe.swift"; sourceTree = "<group>"; };
		36064BA326D6E6F4002A8AAA /* ms-MY */ = {isa = PBXFileReference; lastKnownFileType = text.plist.strings; name = "ms-MY"; path = "ms-MY.lproj/Localizable.strings"; sourceTree = "<group>"; };
		36064BAB26D830B2002A8AAA /* bg-BG */ = {isa = PBXFileReference; lastKnownFileType = text.plist.strings; name = "bg-BG"; path = "bg-BG.lproj/Localizable.strings"; sourceTree = "<group>"; };
		36064BB226D83157002A8AAA /* ca-ES */ = {isa = PBXFileReference; lastKnownFileType = text.plist.strings; name = "ca-ES"; path = "ca-ES.lproj/Localizable.strings"; sourceTree = "<group>"; };
		36064BB926D832A3002A8AAA /* cs-CZ */ = {isa = PBXFileReference; lastKnownFileType = text.plist.strings; name = "cs-CZ"; path = "cs-CZ.lproj/Localizable.strings"; sourceTree = "<group>"; };
		36064BC326D833B6002A8AAA /* et-EE */ = {isa = PBXFileReference; lastKnownFileType = text.plist.strings; name = "et-EE"; path = "et-EE.lproj/Localizable.strings"; sourceTree = "<group>"; };
		36064BCB26D83492002A8AAA /* el-GR */ = {isa = PBXFileReference; lastKnownFileType = text.plist.strings; name = "el-GR"; path = "el-GR.lproj/Localizable.strings"; sourceTree = "<group>"; };
		36064BD326D83524002A8AAA /* lt-LT */ = {isa = PBXFileReference; lastKnownFileType = text.plist.strings; name = "lt-LT"; path = "lt-LT.lproj/Localizable.strings"; sourceTree = "<group>"; };
		36064BDB26D835BB002A8AAA /* lv-LV */ = {isa = PBXFileReference; lastKnownFileType = text.plist.strings; name = "lv-LV"; path = "lv-LV.lproj/Localizable.strings"; sourceTree = "<group>"; };
		36064BE326D83630002A8AAA /* pl-PL */ = {isa = PBXFileReference; lastKnownFileType = text.plist.strings; name = "pl-PL"; path = "pl-PL.lproj/Localizable.strings"; sourceTree = "<group>"; };
		36064BEB26D836AD002A8AAA /* ro-RO */ = {isa = PBXFileReference; lastKnownFileType = text.plist.strings; name = "ro-RO"; path = "ro-RO.lproj/Localizable.strings"; sourceTree = "<group>"; };
		36064BF326D8378A002A8AAA /* sk-SK */ = {isa = PBXFileReference; lastKnownFileType = text.plist.strings; name = "sk-SK"; path = "sk-SK.lproj/Localizable.strings"; sourceTree = "<group>"; };
		36064BFB26D83834002A8AAA /* sl-SI */ = {isa = PBXFileReference; lastKnownFileType = text.plist.strings; name = "sl-SI"; path = "sl-SI.lproj/Localizable.strings"; sourceTree = "<group>"; };
		363B92652743211C00BA52EC /* Enums+CustomStringConvertible.swift */ = {isa = PBXFileReference; fileEncoding = 4; lastKnownFileType = sourcecode.swift; path = "Enums+CustomStringConvertible.swift"; sourceTree = "<group>"; };
		36F4BC7B26C1BBDA001518CD /* hr */ = {isa = PBXFileReference; lastKnownFileType = text.plist.strings; name = hr; path = hr.lproj/Localizable.strings; sourceTree = "<group>"; };
		36F4BC8426C1BCC2001518CD /* fil */ = {isa = PBXFileReference; lastKnownFileType = text.plist.strings; name = fil; path = fil.lproj/Localizable.strings; sourceTree = "<group>"; };
		36F4BC9526C1BD8F001518CD /* tk */ = {isa = PBXFileReference; lastKnownFileType = text.plist.strings; name = tk; path = tk.lproj/Localizable.strings; sourceTree = "<group>"; };
		36F4BC9D26C1BDE8001518CD /* vi */ = {isa = PBXFileReference; lastKnownFileType = text.plist.strings; name = vi; path = vi.lproj/Localizable.strings; sourceTree = "<group>"; };
		36F4BCA526C1BE8E001518CD /* id */ = {isa = PBXFileReference; lastKnownFileType = text.plist.strings; name = id; path = id.lproj/Localizable.strings; sourceTree = "<group>"; };
		3CD1D3A827C87191001575BB /* ConnectionsSDKInterface.swift */ = {isa = PBXFileReference; lastKnownFileType = sourcecode.swift; path = ConnectionsSDKInterface.swift; sourceTree = "<group>"; };
		6142353526E12272004E4B37 /* AnalyticLoggableError.swift */ = {isa = PBXFileReference; lastKnownFileType = sourcecode.swift; path = AnalyticLoggableError.swift; sourceTree = "<group>"; };
		619E233426E9419700E06F1C /* NSError_AnalyticLoggableErrorTest.swift */ = {isa = PBXFileReference; lastKnownFileType = sourcecode.swift; path = NSError_AnalyticLoggableErrorTest.swift; sourceTree = "<group>"; };
		61DF180B2707822300E5ED13 /* PluginDetector.swift */ = {isa = PBXFileReference; lastKnownFileType = sourcecode.swift; path = PluginDetector.swift; sourceTree = "<group>"; };
		D0494A6F273AF44900FEA715 /* UIImage+StripeCoreTestingUtils.swift */ = {isa = PBXFileReference; lastKnownFileType = sourcecode.swift; path = "UIImage+StripeCoreTestingUtils.swift"; sourceTree = "<group>"; };
		D0CA3DA4279BE0CE00143B1C /* KeyPathExpectation.swift */ = {isa = PBXFileReference; lastKnownFileType = sourcecode.swift; path = KeyPathExpectation.swift; sourceTree = "<group>"; };
		E614AC96268BE14B00C59B3D /* StripeAPIConfiguration.swift */ = {isa = PBXFileReference; fileEncoding = 4; lastKnownFileType = sourcecode.swift; path = StripeAPIConfiguration.swift; sourceTree = "<group>"; };
		E614AC98268BE14B00C59B3D /* STPAnalyticEvent.swift */ = {isa = PBXFileReference; fileEncoding = 4; lastKnownFileType = sourcecode.swift; path = STPAnalyticEvent.swift; sourceTree = "<group>"; };
		E614AC99268BE14B00C59B3D /* Analytic.swift */ = {isa = PBXFileReference; fileEncoding = 4; lastKnownFileType = sourcecode.swift; path = Analytic.swift; sourceTree = "<group>"; };
		E614AC9A268BE14B00C59B3D /* STPAnalyticsClient.swift */ = {isa = PBXFileReference; fileEncoding = 4; lastKnownFileType = sourcecode.swift; path = STPAnalyticsClient.swift; sourceTree = "<group>"; };
		E614AC9C268BE14B00C59B3D /* NSBundle+Stripe_AppName.swift */ = {isa = PBXFileReference; fileEncoding = 4; lastKnownFileType = sourcecode.swift; path = "NSBundle+Stripe_AppName.swift"; sourceTree = "<group>"; };
		E614AC9D268BE14B00C59B3D /* NSMutableURLRequest+Stripe.swift */ = {isa = PBXFileReference; fileEncoding = 4; lastKnownFileType = sourcecode.swift; path = "NSMutableURLRequest+Stripe.swift"; sourceTree = "<group>"; };
		E614AC9F268BE14B00C59B3D /* URLEncoder.swift */ = {isa = PBXFileReference; fileEncoding = 4; lastKnownFileType = sourcecode.swift; path = URLEncoder.swift; sourceTree = "<group>"; };
		E61ADAA3270B9299004ED998 /* FBSnapshotTestCase.xcframework */ = {isa = PBXFileReference; lastKnownFileType = wrapper.xcframework; name = FBSnapshotTestCase.xcframework; path = ../Carthage/Build/FBSnapshotTestCase.xcframework; sourceTree = "<group>"; };
		E61ADAA5270B92BD004ED998 /* UIView+StripeCoreTestingUtils.swift */ = {isa = PBXFileReference; lastKnownFileType = sourcecode.swift; path = "UIView+StripeCoreTestingUtils.swift"; sourceTree = "<group>"; };
		E61ADACA270E6146004ED998 /* NSArray+Stripe.swift */ = {isa = PBXFileReference; lastKnownFileType = sourcecode.swift; path = "NSArray+Stripe.swift"; sourceTree = "<group>"; };
		E61ADAD0270E6AD4004ED998 /* NSArray+StripeCoreTest.swift */ = {isa = PBXFileReference; lastKnownFileType = sourcecode.swift; path = "NSArray+StripeCoreTest.swift"; sourceTree = "<group>"; };
		E651289727A9CA8400586A1F /* FileDownloader.swift */ = {isa = PBXFileReference; lastKnownFileType = sourcecode.swift; path = FileDownloader.swift; sourceTree = "<group>"; };
		E6539B3F269E4D9200E05D26 /* STPDeviceUtils.swift */ = {isa = PBXFileReference; lastKnownFileType = sourcecode.swift; path = STPDeviceUtils.swift; sourceTree = "<group>"; };
		E6548ED92728AE6B00F399B2 /* XCTest.framework */ = {isa = PBXFileReference; lastKnownFileType = wrapper.framework; name = XCTest.framework; path = Platforms/iPhoneOS.platform/Developer/Library/Frameworks/XCTest.framework; sourceTree = DEVELOPER_DIR; };
		E6548EDE2728AEBE00F399B2 /* APIStubbedTestCase.swift */ = {isa = PBXFileReference; fileEncoding = 4; lastKnownFileType = sourcecode.swift; path = APIStubbedTestCase.swift; sourceTree = "<group>"; };
		E6548EE02728AED600F399B2 /* StripeCodableTest.swift */ = {isa = PBXFileReference; fileEncoding = 4; lastKnownFileType = sourcecode.swift; path = StripeCodableTest.swift; sourceTree = "<group>"; };
		E6548EE32728AF0900F399B2 /* OHHTTPStubs.xcframework */ = {isa = PBXFileReference; lastKnownFileType = wrapper.xcframework; name = OHHTTPStubs.xcframework; path = ../Carthage/Build/OHHTTPStubs.xcframework; sourceTree = "<group>"; };
		E6548EE52728AFB400F399B2 /* TestConstants.swift */ = {isa = PBXFileReference; lastKnownFileType = sourcecode.swift; path = TestConstants.swift; sourceTree = "<group>"; };
		E6548EE72728D39500F399B2 /* Async.swift */ = {isa = PBXFileReference; fileEncoding = 4; lastKnownFileType = sourcecode.swift; path = Async.swift; sourceTree = "<group>"; };
		E6548EF12729BDD700F399B2 /* MockData.swift */ = {isa = PBXFileReference; lastKnownFileType = sourcecode.swift; path = MockData.swift; sourceTree = "<group>"; };
		E6548F7E27339FB100F399B2 /* XCTestCase+Stripe.swift */ = {isa = PBXFileReference; lastKnownFileType = sourcecode.swift; path = "XCTestCase+Stripe.swift"; sourceTree = "<group>"; };
		E6598C7E26952BC500278740 /* STPLocalizationUtils.swift */ = {isa = PBXFileReference; fileEncoding = 4; lastKnownFileType = sourcecode.swift; path = STPLocalizationUtils.swift; sourceTree = "<group>"; };
		E6598C8E269615E000278740 /* STPLocalizedString.swift */ = {isa = PBXFileReference; fileEncoding = 4; lastKnownFileType = sourcecode.swift; path = STPLocalizedString.swift; sourceTree = "<group>"; };
		E6598C932696177B00278740 /* de */ = {isa = PBXFileReference; lastKnownFileType = text.plist.strings; name = de; path = de.lproj/Localizable.strings; sourceTree = "<group>"; };
		E6598C942696177B00278740 /* zh-Hans */ = {isa = PBXFileReference; lastKnownFileType = text.plist.strings; name = "zh-Hans"; path = "zh-Hans.lproj/Localizable.strings"; sourceTree = "<group>"; };
		E6598C952696177B00278740 /* ja */ = {isa = PBXFileReference; lastKnownFileType = text.plist.strings; name = ja; path = ja.lproj/Localizable.strings; sourceTree = "<group>"; };
		E6598C962696177B00278740 /* en */ = {isa = PBXFileReference; lastKnownFileType = text.plist.strings; name = en; path = en.lproj/Localizable.strings; sourceTree = "<group>"; };
		E6598C972696177B00278740 /* zh-HK */ = {isa = PBXFileReference; lastKnownFileType = text.plist.strings; name = "zh-HK"; path = "zh-HK.lproj/Localizable.strings"; sourceTree = "<group>"; };
		E6598C982696177B00278740 /* mt */ = {isa = PBXFileReference; lastKnownFileType = text.plist.strings; name = mt; path = mt.lproj/Localizable.strings; sourceTree = "<group>"; };
		E6598C992696177B00278740 /* nb */ = {isa = PBXFileReference; lastKnownFileType = text.plist.strings; name = nb; path = nb.lproj/Localizable.strings; sourceTree = "<group>"; };
		E6598C9A2696177B00278740 /* en-GB */ = {isa = PBXFileReference; lastKnownFileType = text.plist.strings; name = "en-GB"; path = "en-GB.lproj/Localizable.strings"; sourceTree = "<group>"; };
		E6598C9B2696177B00278740 /* es */ = {isa = PBXFileReference; lastKnownFileType = text.plist.strings; name = es; path = es.lproj/Localizable.strings; sourceTree = "<group>"; };
		E6598C9C2696177B00278740 /* da */ = {isa = PBXFileReference; lastKnownFileType = text.plist.strings; name = da; path = da.lproj/Localizable.strings; sourceTree = "<group>"; };
		E6598C9D2696177B00278740 /* es-419 */ = {isa = PBXFileReference; lastKnownFileType = text.plist.strings; name = "es-419"; path = "es-419.lproj/Localizable.strings"; sourceTree = "<group>"; };
		E6598C9E2696177B00278740 /* it */ = {isa = PBXFileReference; lastKnownFileType = text.plist.strings; name = it; path = it.lproj/Localizable.strings; sourceTree = "<group>"; };
		E6598C9F2696177B00278740 /* nn-NO */ = {isa = PBXFileReference; lastKnownFileType = text.plist.strings; name = "nn-NO"; path = "nn-NO.lproj/Localizable.strings"; sourceTree = "<group>"; };
		E6598CA02696177B00278740 /* fr-CA */ = {isa = PBXFileReference; lastKnownFileType = text.plist.strings; name = "fr-CA"; path = "fr-CA.lproj/Localizable.strings"; sourceTree = "<group>"; };
		E6598CA12696177B00278740 /* sv */ = {isa = PBXFileReference; lastKnownFileType = text.plist.strings; name = sv; path = sv.lproj/Localizable.strings; sourceTree = "<group>"; };
		E6598CA22696177B00278740 /* ko */ = {isa = PBXFileReference; lastKnownFileType = text.plist.strings; name = ko; path = ko.lproj/Localizable.strings; sourceTree = "<group>"; };
		E6598CA32696177B00278740 /* zh-Hant */ = {isa = PBXFileReference; lastKnownFileType = text.plist.strings; name = "zh-Hant"; path = "zh-Hant.lproj/Localizable.strings"; sourceTree = "<group>"; };
		E6598CA42696177B00278740 /* hu */ = {isa = PBXFileReference; lastKnownFileType = text.plist.strings; name = hu; path = hu.lproj/Localizable.strings; sourceTree = "<group>"; };
		E6598CA52696177B00278740 /* tr */ = {isa = PBXFileReference; lastKnownFileType = text.plist.strings; name = tr; path = tr.lproj/Localizable.strings; sourceTree = "<group>"; };
		E6598CA62696177B00278740 /* pt-BR */ = {isa = PBXFileReference; lastKnownFileType = text.plist.strings; name = "pt-BR"; path = "pt-BR.lproj/Localizable.strings"; sourceTree = "<group>"; };
		E6598CA72696177B00278740 /* ru */ = {isa = PBXFileReference; lastKnownFileType = text.plist.strings; name = ru; path = ru.lproj/Localizable.strings; sourceTree = "<group>"; };
		E6598CA82696177B00278740 /* fr */ = {isa = PBXFileReference; lastKnownFileType = text.plist.strings; name = fr; path = fr.lproj/Localizable.strings; sourceTree = "<group>"; };
		E6598CA92696177B00278740 /* fi */ = {isa = PBXFileReference; lastKnownFileType = text.plist.strings; name = fi; path = fi.lproj/Localizable.strings; sourceTree = "<group>"; };
		E6598CAA2696177B00278740 /* nl */ = {isa = PBXFileReference; lastKnownFileType = text.plist.strings; name = nl; path = nl.lproj/Localizable.strings; sourceTree = "<group>"; };
		E6598CAB2696177B00278740 /* pt-PT */ = {isa = PBXFileReference; lastKnownFileType = text.plist.strings; name = "pt-PT"; path = "pt-PT.lproj/Localizable.strings"; sourceTree = "<group>"; };
		E65C44BD273B9DA000F753BC /* STPMultipartFormDataPart.swift */ = {isa = PBXFileReference; lastKnownFileType = sourcecode.swift; path = STPMultipartFormDataPart.swift; sourceTree = "<group>"; };
		E65C44BF273B9DB500F753BC /* STPMultipartFormDataEncoder.swift */ = {isa = PBXFileReference; lastKnownFileType = sourcecode.swift; path = STPMultipartFormDataEncoder.swift; sourceTree = "<group>"; };
		E65C44C3273BA03300F753BC /* StripeFile.swift */ = {isa = PBXFileReference; lastKnownFileType = sourcecode.swift; path = StripeFile.swift; sourceTree = "<group>"; };
		E65C44C5273C481200F753BC /* UIImage+StripeCoreTests.swift */ = {isa = PBXFileReference; lastKnownFileType = sourcecode.swift; path = "UIImage+StripeCoreTests.swift"; sourceTree = "<group>"; };
		E65C44C8273C53D500F753BC /* test_image.png */ = {isa = PBXFileReference; lastKnownFileType = image.png; path = test_image.png; sourceTree = "<group>"; };
		E666DF20273B9C8300638B60 /* STPAPIClient+FileUpload.swift */ = {isa = PBXFileReference; lastKnownFileType = sourcecode.swift; path = "STPAPIClient+FileUpload.swift"; sourceTree = "<group>"; };
		E666DF25273B9D0200638B60 /* UIImage+StripeCore.swift */ = {isa = PBXFileReference; lastKnownFileType = sourcecode.swift; path = "UIImage+StripeCore.swift"; sourceTree = "<group>"; };
		E66784AF26980677005F7CC8 /* StripeCoreBundleLocator.swift */ = {isa = PBXFileReference; fileEncoding = 4; lastKnownFileType = sourcecode.swift; path = StripeCoreBundleLocator.swift; sourceTree = "<group>"; };
		E66784B026980677005F7CC8 /* BundleLocatorProtocol.swift */ = {isa = PBXFileReference; fileEncoding = 4; lastKnownFileType = sourcecode.swift; path = BundleLocatorProtocol.swift; sourceTree = "<group>"; };
		E6752D7726F413A00062B821 /* String+StripeCore.swift */ = {isa = PBXFileReference; lastKnownFileType = sourcecode.swift; path = "String+StripeCore.swift"; sourceTree = "<group>"; };
		E67A1E6027404FD500977F63 /* File_IdentityDocument.json */ = {isa = PBXFileReference; lastKnownFileType = text.json; path = File_IdentityDocument.json; sourceTree = "<group>"; };
		E681E5652698EC9700692E45 /* NSError+StripeCore.swift */ = {isa = PBXFileReference; fileEncoding = 4; lastKnownFileType = sourcecode.swift; path = "NSError+StripeCore.swift"; sourceTree = "<group>"; };
		E69D63FB26855B250090B43D /* StripeCore.framework */ = {isa = PBXFileReference; explicitFileType = wrapper.framework; includeInIndex = 0; path = StripeCore.framework; sourceTree = BUILT_PRODUCTS_DIR; };
		E69D63FE26855B250090B43D /* StripeCore.h */ = {isa = PBXFileReference; lastKnownFileType = sourcecode.c.h; path = StripeCore.h; sourceTree = "<group>"; };
		E69D63FF26855B250090B43D /* Info.plist */ = {isa = PBXFileReference; lastKnownFileType = text.plist.xml; path = Info.plist; sourceTree = "<group>"; };
		E69D640426855B260090B43D /* StripeCoreTests.xctest */ = {isa = PBXFileReference; explicitFileType = wrapper.cfbundle; includeInIndex = 0; path = StripeCoreTests.xctest; sourceTree = BUILT_PRODUCTS_DIR; };
		E69D640B26855B260090B43D /* Info.plist */ = {isa = PBXFileReference; lastKnownFileType = text.plist.xml; path = Info.plist; sourceTree = "<group>"; };
		E69D641626855B9B0090B43D /* StripeiOS Tests-Debug.xcconfig */ = {isa = PBXFileReference; fileEncoding = 4; lastKnownFileType = text.xcconfig; path = "StripeiOS Tests-Debug.xcconfig"; sourceTree = "<group>"; };
		E69D641726855B9B0090B43D /* StripeiOS-Debug.xcconfig */ = {isa = PBXFileReference; fileEncoding = 4; lastKnownFileType = text.xcconfig; path = "StripeiOS-Debug.xcconfig"; sourceTree = "<group>"; };
		E69D641826855B9B0090B43D /* Project-Release.xcconfig */ = {isa = PBXFileReference; fileEncoding = 4; lastKnownFileType = text.xcconfig; path = "Project-Release.xcconfig"; sourceTree = "<group>"; };
		E69D641926855B9B0090B43D /* StripeiOS Tests-Release.xcconfig */ = {isa = PBXFileReference; fileEncoding = 4; lastKnownFileType = text.xcconfig; path = "StripeiOS Tests-Release.xcconfig"; sourceTree = "<group>"; };
		E69D641A26855B9B0090B43D /* Project-Shared.xcconfig */ = {isa = PBXFileReference; fileEncoding = 4; lastKnownFileType = text.xcconfig; path = "Project-Shared.xcconfig"; sourceTree = "<group>"; };
		E69D641B26855B9B0090B43D /* Version.xcconfig */ = {isa = PBXFileReference; fileEncoding = 4; lastKnownFileType = text.xcconfig; path = Version.xcconfig; sourceTree = "<group>"; };
		E69D641C26855B9B0090B43D /* StripeiOS Tests-Shared.xcconfig */ = {isa = PBXFileReference; fileEncoding = 4; lastKnownFileType = text.xcconfig; path = "StripeiOS Tests-Shared.xcconfig"; sourceTree = "<group>"; };
		E69D641D26855B9B0090B43D /* StripeiOS-Shared.xcconfig */ = {isa = PBXFileReference; fileEncoding = 4; lastKnownFileType = text.xcconfig; path = "StripeiOS-Shared.xcconfig"; sourceTree = "<group>"; };
		E69D641E26855B9B0090B43D /* Project-Debug.xcconfig */ = {isa = PBXFileReference; fileEncoding = 4; lastKnownFileType = text.xcconfig; path = "Project-Debug.xcconfig"; sourceTree = "<group>"; };
		E69D641F26855B9B0090B43D /* StripeiOS-Release.xcconfig */ = {isa = PBXFileReference; fileEncoding = 4; lastKnownFileType = text.xcconfig; path = "StripeiOS-Release.xcconfig"; sourceTree = "<group>"; };
		E6A36A5E26BB404A002A4427 /* String+Localized.swift */ = {isa = PBXFileReference; lastKnownFileType = sourcecode.swift; path = "String+Localized.swift"; sourceTree = "<group>"; };
		E6AF1ED6269FD8510091BE99 /* UIFont+Stripe.swift */ = {isa = PBXFileReference; fileEncoding = 4; lastKnownFileType = sourcecode.swift; path = "UIFont+Stripe.swift"; sourceTree = "<group>"; };
		E6AF1EDA269FD9030091BE99 /* UIActivityIndicatorView+Stripe.swift */ = {isa = PBXFileReference; fileEncoding = 4; lastKnownFileType = sourcecode.swift; path = "UIActivityIndicatorView+Stripe.swift"; sourceTree = "<group>"; };
		E6E38EE7268BE48300233B24 /* StripeAPIConfiguration+Version.swift */ = {isa = PBXFileReference; lastKnownFileType = sourcecode.swift; path = "StripeAPIConfiguration+Version.swift"; sourceTree = "<group>"; };
		E6FB9BAA268EA7E1000FDB4F /* MockAnalyticsClient.swift */ = {isa = PBXFileReference; fileEncoding = 4; lastKnownFileType = sourcecode.swift; path = MockAnalyticsClient.swift; sourceTree = "<group>"; };
		E6FB9BAE268EA890000FDB4F /* NSMutableURLRequest+StripeTest.swift */ = {isa = PBXFileReference; fileEncoding = 4; lastKnownFileType = sourcecode.swift; path = "NSMutableURLRequest+StripeTest.swift"; sourceTree = "<group>"; };
		E6FB9BB1268EA911000FDB4F /* STPAnalyticsClientTest.swift */ = {isa = PBXFileReference; lastKnownFileType = sourcecode.swift; path = STPAnalyticsClientTest.swift; sourceTree = "<group>"; };
		E6FB9BB8268EA95F000FDB4F /* StripeCoreTestUtils.framework */ = {isa = PBXFileReference; explicitFileType = wrapper.framework; includeInIndex = 0; path = StripeCoreTestUtils.framework; sourceTree = BUILT_PRODUCTS_DIR; };
		E6FB9BBA268EA95F000FDB4F /* StripeCoreTestUtils.h */ = {isa = PBXFileReference; lastKnownFileType = sourcecode.c.h; path = StripeCoreTestUtils.h; sourceTree = "<group>"; };
		E6FB9BBB268EA95F000FDB4F /* Info.plist */ = {isa = PBXFileReference; lastKnownFileType = text.plist.xml; path = Info.plist; sourceTree = "<group>"; };
		E6FB9BC4268EAEF3000FDB4F /* URLEncoderTest.swift */ = {isa = PBXFileReference; lastKnownFileType = sourcecode.swift; path = URLEncoderTest.swift; sourceTree = "<group>"; };
		F338B9822748809200E9323D /* EmptyResponse.swift */ = {isa = PBXFileReference; lastKnownFileType = sourcecode.swift; path = EmptyResponse.swift; sourceTree = "<group>"; };
		F357A44B278914C400ABCF66 /* STPAPIClient+EmptyResponseTest.swift */ = {isa = PBXFileReference; lastKnownFileType = sourcecode.swift; path = "STPAPIClient+EmptyResponseTest.swift"; sourceTree = "<group>"; };
/* End PBXFileReference section */

/* Begin PBXFrameworksBuildPhase section */
		E69D63F826855B250090B43D /* Frameworks */ = {
			isa = PBXFrameworksBuildPhase;
			buildActionMask = 2147483647;
			files = (
			);
			runOnlyForDeploymentPostprocessing = 0;
		};
		E69D640126855B260090B43D /* Frameworks */ = {
			isa = PBXFrameworksBuildPhase;
			buildActionMask = 2147483647;
			files = (
				E6233B33269E62330062005D /* StripeCoreTestUtils.framework in Frameworks */,
				E69D640526855B260090B43D /* StripeCore.framework in Frameworks */,
			);
			runOnlyForDeploymentPostprocessing = 0;
		};
		E6FB9BB5268EA95F000FDB4F /* Frameworks */ = {
			isa = PBXFrameworksBuildPhase;
			buildActionMask = 2147483647;
			files = (
				E6548EE42728AF0900F399B2 /* OHHTTPStubs.xcframework in Frameworks */,
				E6548EDA2728AE6B00F399B2 /* XCTest.framework in Frameworks */,
			);
			runOnlyForDeploymentPostprocessing = 0;
		};
/* End PBXFrameworksBuildPhase section */

/* Begin PBXGroup section */
<<<<<<< HEAD
		31AEABAB27BED956000FB845 /* Coder */ = {
			isa = PBXGroup;
			children = (
				31AEABAE27BED97A000FB845 /* StripeJSONDecoder.swift */,
				31AEABB327BEDB49000FB845 /* StripeJSONEncoder.swift */,
			);
			path = Coder;
			sourceTree = "<group>";
		};
		31AEABB027BED9F6000FB845 /* External */ = {
			isa = PBXGroup;
			children = (
				31AEABB127BEDA03000FB845 /* TestJSONEncoder.swift */,
			);
			path = External;
=======
		3CD1D39127C82C18001575BB /* Connections Bindings */ = {
			isa = PBXGroup;
			children = (
				3CD1D3A827C87191001575BB /* ConnectionsSDKInterface.swift */,
			);
			path = "Connections Bindings";
>>>>>>> a8d43847
			sourceTree = "<group>";
		};
		E614AC95268BE14B00C59B3D /* API Bindings */ = {
			isa = PBXGroup;
			children = (
				E666DF24273B9CE200638B60 /* Models */,
				31B49E9D26E951EB00A0464A /* STPAPIClient.swift */,
				E666DF20273B9C8300638B60 /* STPAPIClient+FileUpload.swift */,
				31B49EA126E9528200A0464A /* STPAppInfo.swift */,
				E65C44BF273B9DB500F753BC /* STPMultipartFormDataEncoder.swift */,
				E65C44BD273B9DA000F753BC /* STPMultipartFormDataPart.swift */,
				31A5269326C46E2C00F8AB59 /* StripeAPI.swift */,
				E614AC96268BE14B00C59B3D /* StripeAPIConfiguration.swift */,
				E6E38EE7268BE48300233B24 /* StripeAPIConfiguration+Version.swift */,
				31A5268D26C46CFE00F8AB59 /* StripeCodable.swift */,
				31A5269D26C4796400F8AB59 /* StripeError.swift */,
				31A5269B26C478B000F8AB59 /* StripeServiceError.swift */,
				31A5269126C46D9500F8AB59 /* STPAppInfo.swift */,
			);
			path = "API Bindings";
			sourceTree = "<group>";
		};
		E614AC97268BE14B00C59B3D /* Analytics */ = {
			isa = PBXGroup;
			children = (
				E614AC99268BE14B00C59B3D /* Analytic.swift */,
				6142353526E12272004E4B37 /* AnalyticLoggableError.swift */,
				E614AC98268BE14B00C59B3D /* STPAnalyticEvent.swift */,
				E614AC9A268BE14B00C59B3D /* STPAnalyticsClient.swift */,
				61DF180B2707822300E5ED13 /* PluginDetector.swift */,
			);
			path = Analytics;
			sourceTree = "<group>";
		};
		E614AC9B268BE14B00C59B3D /* Categories */ = {
			isa = PBXGroup;
			children = (
				310AF46F271E12F6007339F4 /* Dictionary+Stripe.swift */,
				363B92652743211C00BA52EC /* Enums+CustomStringConvertible.swift */,
				E61ADACA270E6146004ED998 /* NSArray+Stripe.swift */,
				E614AC9C268BE14B00C59B3D /* NSBundle+Stripe_AppName.swift */,
				31FDFF3126C5E37100E4B743 /* NSError+Stripe.swift */,
				E681E5652698EC9700692E45 /* NSError+StripeCore.swift */,
				E614AC9D268BE14B00C59B3D /* NSMutableURLRequest+Stripe.swift */,
				31B49EA526E95E0600A0464A /* NSURLComponents+Stripe.swift */,
				E6752D7726F413A00062B821 /* String+StripeCore.swift */,
				31E6D9632744451B00A89B6D /* NSCharacterSet+StripeCore.swift */,
				E666DF25273B9D0200638B60 /* UIImage+StripeCore.swift */,
			);
			path = Categories;
			sourceTree = "<group>";
		};
		E614AC9E268BE14B00C59B3D /* Helpers */ = {
			isa = PBXGroup;
			children = (
				317C4FDF275FF44D003771D7 /* InstallMethod.swift */,
				E6548EE72728D39500F399B2 /* Async.swift */,
				E66784B026980677005F7CC8 /* BundleLocatorProtocol.swift */,
				319E36572719EBF700460867 /* ServerErrorMapper.swift */,
				315BDBDE2788E2B4007BD11F /* STPDispatchFunctions.swift */,
				E6539B3F269E4D9200E05D26 /* STPDeviceUtils.swift */,
				31B49EA926E9821100A0464A /* STPError.swift */,
				31A5269526C46EBD00F8AB59 /* STPURLCallbackHandler.swift */,
				E66784AF26980677005F7CC8 /* StripeCoreBundleLocator.swift */,
				31E6D961274444E300A89B6D /* STPNumericStringValidator.swift */,
				E614AC9F268BE14B00C59B3D /* URLEncoder.swift */,
				31337A4826E04B6A005C7E02 /* URLSession+Retry.swift */,
				31B49EA326E95DDA00A0464A /* STPURLCallbackHandler.swift */,
				E651289727A9CA8400586A1F /* FileDownloader.swift */,
			);
			path = Helpers;
			sourceTree = "<group>";
		};
		E61ADAA2270B925D004ED998 /* Categories */ = {
			isa = PBXGroup;
			children = (
				E61ADAA5270B92BD004ED998 /* UIView+StripeCoreTestingUtils.swift */,
				D0494A6F273AF44900FEA715 /* UIImage+StripeCoreTestingUtils.swift */,
			);
			path = Categories;
			sourceTree = "<group>";
		};
		E6233B32269E62330062005D /* Frameworks */ = {
			isa = PBXGroup;
			children = (
				E6548EE32728AF0900F399B2 /* OHHTTPStubs.xcframework */,
				E6548ED92728AE6B00F399B2 /* XCTest.framework */,
				E61ADAA3270B9299004ED998 /* FBSnapshotTestCase.xcframework */,
			);
			name = Frameworks;
			sourceTree = "<group>";
		};
		E6548EE22728AEE700F399B2 /* API Bindings */ = {
			isa = PBXGroup;
			children = (
				F357A44B278914C400ABCF66 /* STPAPIClient+EmptyResponseTest.swift */,
				E6548EE02728AED600F399B2 /* StripeCodableTest.swift */,
			);
			path = "API Bindings";
			sourceTree = "<group>";
		};
		E6598C8B2696159500278740 /* Localization */ = {
			isa = PBXGroup;
			children = (
				E6598C7E26952BC500278740 /* STPLocalizationUtils.swift */,
				E6598C8E269615E000278740 /* STPLocalizedString.swift */,
				E6A36A5E26BB404A002A4427 /* String+Localized.swift */,
			);
			path = Localization;
			sourceTree = "<group>";
		};
		E6598C902696177B00278740 /* Resources */ = {
			isa = PBXGroup;
			children = (
				E6598C912696177B00278740 /* Localizations */,
			);
			path = Resources;
			sourceTree = "<group>";
		};
		E6598C912696177B00278740 /* Localizations */ = {
			isa = PBXGroup;
			children = (
				E6598C922696177B00278740 /* Localizable.strings */,
			);
			path = Localizations;
			sourceTree = "<group>";
		};
		E65C44C7273C539E00F753BC /* Mock Files */ = {
			isa = PBXGroup;
			children = (
				E65C44C8273C53D500F753BC /* test_image.png */,
			);
			path = "Mock Files";
			sourceTree = "<group>";
		};
		E666DF24273B9CE200638B60 /* Models */ = {
			isa = PBXGroup;
			children = (
				F338B9822748809200E9323D /* EmptyResponse.swift */,
				E65C44C3273BA03300F753BC /* StripeFile.swift */,
			);
			path = Models;
			sourceTree = "<group>";
		};
		E67A1E5F27404FB500977F63 /* Mock Files */ = {
			isa = PBXGroup;
			children = (
				E67A1E6027404FD500977F63 /* File_IdentityDocument.json */,
			);
			path = "Mock Files";
			sourceTree = "<group>";
		};
		E69D63F126855B250090B43D = {
			isa = PBXGroup;
			children = (
				E69D641526855B9B0090B43D /* BuildConfigurations */,
				E69D63FD26855B250090B43D /* StripeCore */,
				E69D640826855B260090B43D /* StripeCoreTests */,
				E6FB9BB9268EA95F000FDB4F /* StripeCoreTestUtils */,
				E69D63FC26855B250090B43D /* Products */,
				E6233B32269E62330062005D /* Frameworks */,
			);
			sourceTree = "<group>";
		};
		E69D63FC26855B250090B43D /* Products */ = {
			isa = PBXGroup;
			children = (
				E69D63FB26855B250090B43D /* StripeCore.framework */,
				E69D640426855B260090B43D /* StripeCoreTests.xctest */,
				E6FB9BB8268EA95F000FDB4F /* StripeCoreTestUtils.framework */,
			);
			name = Products;
			sourceTree = "<group>";
		};
		E69D63FD26855B250090B43D /* StripeCore */ = {
			isa = PBXGroup;
			children = (
				E69D63FF26855B250090B43D /* Info.plist */,
				E6598C902696177B00278740 /* Resources */,
				E6B0F53126866DDD00055EAF /* Source */,
				E69D63FE26855B250090B43D /* StripeCore.h */,
			);
			path = StripeCore;
			sourceTree = "<group>";
		};
		E69D640826855B260090B43D /* StripeCoreTests */ = {
			isa = PBXGroup;
			children = (
				31AEABB027BED9F6000FB845 /* External */,
				E65C44C7273C539E00F753BC /* Mock Files */,
				E6FB9BC8268EAF87000FDB4F /* Analytics */,
				E6548EE22728AEE700F399B2 /* API Bindings */,
				E6FB9BC9268EAF90000FDB4F /* Categories */,
				E6FB9BC7268EAF80000FDB4F /* Helpers */,
				E69D640B26855B260090B43D /* Info.plist */,
			);
			path = StripeCoreTests;
			sourceTree = "<group>";
		};
		E69D641526855B9B0090B43D /* BuildConfigurations */ = {
			isa = PBXGroup;
			children = (
				E69D641626855B9B0090B43D /* StripeiOS Tests-Debug.xcconfig */,
				E69D641726855B9B0090B43D /* StripeiOS-Debug.xcconfig */,
				E69D641826855B9B0090B43D /* Project-Release.xcconfig */,
				E69D641926855B9B0090B43D /* StripeiOS Tests-Release.xcconfig */,
				E69D641A26855B9B0090B43D /* Project-Shared.xcconfig */,
				E69D641B26855B9B0090B43D /* Version.xcconfig */,
				E69D641C26855B9B0090B43D /* StripeiOS Tests-Shared.xcconfig */,
				E69D641D26855B9B0090B43D /* StripeiOS-Shared.xcconfig */,
				E69D641E26855B9B0090B43D /* Project-Debug.xcconfig */,
				E69D641F26855B9B0090B43D /* StripeiOS-Release.xcconfig */,
			);
			name = BuildConfigurations;
			path = ../BuildConfigurations;
			sourceTree = "<group>";
		};
		E6AF1ED5269FD83E0091BE99 /* UI */ = {
			isa = PBXGroup;
			children = (
				E6AF1EDA269FD9030091BE99 /* UIActivityIndicatorView+Stripe.swift */,
				E6AF1ED6269FD8510091BE99 /* UIFont+Stripe.swift */,
			);
			path = UI;
			sourceTree = "<group>";
		};
		E6B0F53126866DDD00055EAF /* Source */ = {
			isa = PBXGroup;
			children = (
<<<<<<< HEAD
				31AEABAB27BED956000FB845 /* Coder */,
=======
				3CD1D39127C82C18001575BB /* Connections Bindings */,
>>>>>>> a8d43847
				E6AF1ED5269FD83E0091BE99 /* UI */,
				E614AC97268BE14B00C59B3D /* Analytics */,
				E614AC95268BE14B00C59B3D /* API Bindings */,
				E614AC9B268BE14B00C59B3D /* Categories */,
				E614AC9E268BE14B00C59B3D /* Helpers */,
				E6598C8B2696159500278740 /* Localization */,
			);
			path = Source;
			sourceTree = "<group>";
		};
		E6FB9BA9268EA7BD000FDB4F /* Mocks */ = {
			isa = PBXGroup;
			children = (
				E6FB9BAA268EA7E1000FDB4F /* MockAnalyticsClient.swift */,
				E6548EF12729BDD700F399B2 /* MockData.swift */,
			);
			path = Mocks;
			sourceTree = "<group>";
		};
		E6FB9BB9268EA95F000FDB4F /* StripeCoreTestUtils */ = {
			isa = PBXGroup;
			children = (
				E6548EDE2728AEBE00F399B2 /* APIStubbedTestCase.swift */,
				E61ADAA2270B925D004ED998 /* Categories */,
				E6FB9BBB268EA95F000FDB4F /* Info.plist */,
				D0CA3DA4279BE0CE00143B1C /* KeyPathExpectation.swift */,
				E67A1E5F27404FB500977F63 /* Mock Files */,
				E6FB9BA9268EA7BD000FDB4F /* Mocks */,
				E6FB9BBA268EA95F000FDB4F /* StripeCoreTestUtils.h */,
				E6548EE52728AFB400F399B2 /* TestConstants.swift */,
				3126570227B4852600D2F8A8 /* URLRequest+StripeTest.swift */,
				E6548F7E27339FB100F399B2 /* XCTestCase+Stripe.swift */,
			);
			path = StripeCoreTestUtils;
			sourceTree = "<group>";
		};
		E6FB9BC7268EAF80000FDB4F /* Helpers */ = {
			isa = PBXGroup;
			children = (
				E6FB9BC4268EAEF3000FDB4F /* URLEncoderTest.swift */,
			);
			path = Helpers;
			sourceTree = "<group>";
		};
		E6FB9BC8268EAF87000FDB4F /* Analytics */ = {
			isa = PBXGroup;
			children = (
				E6FB9BB1268EA911000FDB4F /* STPAnalyticsClientTest.swift */,
				619E233426E9419700E06F1C /* NSError_AnalyticLoggableErrorTest.swift */,
			);
			path = Analytics;
			sourceTree = "<group>";
		};
		E6FB9BC9268EAF90000FDB4F /* Categories */ = {
			isa = PBXGroup;
			children = (
				E61ADAD0270E6AD4004ED998 /* NSArray+StripeCoreTest.swift */,
				E6FB9BAE268EA890000FDB4F /* NSMutableURLRequest+StripeTest.swift */,
				E65C44C5273C481200F753BC /* UIImage+StripeCoreTests.swift */,
			);
			path = Categories;
			sourceTree = "<group>";
		};
/* End PBXGroup section */

/* Begin PBXHeadersBuildPhase section */
		E69D63F626855B250090B43D /* Headers */ = {
			isa = PBXHeadersBuildPhase;
			buildActionMask = 2147483647;
			files = (
				E69D640C26855B260090B43D /* StripeCore.h in Headers */,
			);
			runOnlyForDeploymentPostprocessing = 0;
		};
		E6FB9BB3268EA95F000FDB4F /* Headers */ = {
			isa = PBXHeadersBuildPhase;
			buildActionMask = 2147483647;
			files = (
				E6FB9BBC268EA95F000FDB4F /* StripeCoreTestUtils.h in Headers */,
			);
			runOnlyForDeploymentPostprocessing = 0;
		};
/* End PBXHeadersBuildPhase section */

/* Begin PBXNativeTarget section */
		E69D63FA26855B250090B43D /* StripeCore */ = {
			isa = PBXNativeTarget;
			buildConfigurationList = E69D640F26855B260090B43D /* Build configuration list for PBXNativeTarget "StripeCore" */;
			buildPhases = (
				E69D63F626855B250090B43D /* Headers */,
				E69D63F726855B250090B43D /* Sources */,
				E69D63F826855B250090B43D /* Frameworks */,
				E69D63F926855B250090B43D /* Resources */,
			);
			buildRules = (
			);
			dependencies = (
			);
			name = StripeCore;
			productName = StripeCore;
			productReference = E69D63FB26855B250090B43D /* StripeCore.framework */;
			productType = "com.apple.product-type.framework";
		};
		E69D640326855B260090B43D /* StripeCoreTests */ = {
			isa = PBXNativeTarget;
			buildConfigurationList = E69D641226855B260090B43D /* Build configuration list for PBXNativeTarget "StripeCoreTests" */;
			buildPhases = (
				E69D640026855B260090B43D /* Sources */,
				E69D640126855B260090B43D /* Frameworks */,
				E69D640226855B260090B43D /* Resources */,
			);
			buildRules = (
			);
			dependencies = (
				E69D640726855B260090B43D /* PBXTargetDependency */,
			);
			name = StripeCoreTests;
			productName = StripeCoreTests;
			productReference = E69D640426855B260090B43D /* StripeCoreTests.xctest */;
			productType = "com.apple.product-type.bundle.unit-test";
		};
		E6FB9BB7268EA95F000FDB4F /* StripeCoreTestUtils */ = {
			isa = PBXNativeTarget;
			buildConfigurationList = E6FB9BBD268EA95F000FDB4F /* Build configuration list for PBXNativeTarget "StripeCoreTestUtils" */;
			buildPhases = (
				E6FB9BB3268EA95F000FDB4F /* Headers */,
				E6FB9BB4268EA95F000FDB4F /* Sources */,
				E6FB9BB5268EA95F000FDB4F /* Frameworks */,
				E6FB9BB6268EA95F000FDB4F /* Resources */,
			);
			buildRules = (
			);
			dependencies = (
				E6FB9BC3268EAA21000FDB4F /* PBXTargetDependency */,
			);
			name = StripeCoreTestUtils;
			productName = StripeCoreTestUtils;
			productReference = E6FB9BB8268EA95F000FDB4F /* StripeCoreTestUtils.framework */;
			productType = "com.apple.product-type.framework";
		};
/* End PBXNativeTarget section */

/* Begin PBXProject section */
		E69D63F226855B250090B43D /* Project object */ = {
			isa = PBXProject;
			attributes = {
				LastSwiftUpdateCheck = 1250;
				LastUpgradeCheck = 1250;
				TargetAttributes = {
					E69D63FA26855B250090B43D = {
						CreatedOnToolsVersion = 12.5;
						LastSwiftMigration = 1320;
					};
					E69D640326855B260090B43D = {
						CreatedOnToolsVersion = 12.5;
					};
					E6FB9BB7268EA95F000FDB4F = {
						CreatedOnToolsVersion = 12.5;
					};
				};
			};
			buildConfigurationList = E69D63F526855B250090B43D /* Build configuration list for PBXProject "StripeCore" */;
			compatibilityVersion = "Xcode 9.3";
			developmentRegion = en;
			hasScannedForEncodings = 0;
			knownRegions = (
				en,
				Base,
				"zh-HK",
				"zh-Hans",
				"zh-Hant",
				da,
				nl,
				"en-GB",
				fi,
				fr,
				"fr-CA",
				de,
				hu,
				it,
				ja,
				ko,
				mt,
				nb,
				"nn-NO",
				"pt-PT",
				"pt-BR",
				ru,
				es,
				"es-419",
				sv,
				tr,
				hr,
				fil,
				tk,
				vi,
				id,
				"ms-MY",
				"bg-BG",
				"ca-ES",
				"cs-CZ",
				"et-EE",
				"el-GR",
				"lt-LT",
				"lv-LV",
				"pl-PL",
				"ro-RO",
				"sk-SK",
				"sl-SI",
			);
			mainGroup = E69D63F126855B250090B43D;
			productRefGroup = E69D63FC26855B250090B43D /* Products */;
			projectDirPath = "";
			projectRoot = "";
			targets = (
				E69D63FA26855B250090B43D /* StripeCore */,
				E6FB9BB7268EA95F000FDB4F /* StripeCoreTestUtils */,
				E69D640326855B260090B43D /* StripeCoreTests */,
			);
		};
/* End PBXProject section */

/* Begin PBXResourcesBuildPhase section */
		E69D63F926855B250090B43D /* Resources */ = {
			isa = PBXResourcesBuildPhase;
			buildActionMask = 2147483647;
			files = (
				E69D642326855B9B0090B43D /* StripeiOS Tests-Release.xcconfig in Resources */,
				E69D642626855B9B0090B43D /* StripeiOS Tests-Shared.xcconfig in Resources */,
				E6598CAC2696177B00278740 /* Localizable.strings in Resources */,
				E69D642426855B9B0090B43D /* Project-Shared.xcconfig in Resources */,
				E69D642026855B9B0090B43D /* StripeiOS Tests-Debug.xcconfig in Resources */,
				E69D642126855B9B0090B43D /* StripeiOS-Debug.xcconfig in Resources */,
				E69D642926855B9B0090B43D /* StripeiOS-Release.xcconfig in Resources */,
				E69D642226855B9B0090B43D /* Project-Release.xcconfig in Resources */,
				E69D642826855B9B0090B43D /* Project-Debug.xcconfig in Resources */,
				E69D642726855B9B0090B43D /* StripeiOS-Shared.xcconfig in Resources */,
				E69D642526855B9B0090B43D /* Version.xcconfig in Resources */,
			);
			runOnlyForDeploymentPostprocessing = 0;
		};
		E69D640226855B260090B43D /* Resources */ = {
			isa = PBXResourcesBuildPhase;
			buildActionMask = 2147483647;
			files = (
				E65C44C9273C53D600F753BC /* test_image.png in Resources */,
			);
			runOnlyForDeploymentPostprocessing = 0;
		};
		E6FB9BB6268EA95F000FDB4F /* Resources */ = {
			isa = PBXResourcesBuildPhase;
			buildActionMask = 2147483647;
			files = (
				E67A1E632740525500977F63 /* File_IdentityDocument.json in Resources */,
			);
			runOnlyForDeploymentPostprocessing = 0;
		};
/* End PBXResourcesBuildPhase section */

/* Begin PBXSourcesBuildPhase section */
		E69D63F726855B250090B43D /* Sources */ = {
			isa = PBXSourcesBuildPhase;
			buildActionMask = 2147483647;
			files = (
				F338B9832748809200E9323D /* EmptyResponse.swift in Sources */,
				31E6D9642744451B00A89B6D /* NSCharacterSet+StripeCore.swift in Sources */,
				E6752D7826F413A00062B821 /* String+StripeCore.swift in Sources */,
				319E36582719EBF700460867 /* ServerErrorMapper.swift in Sources */,
				E6598C8F269615E000278740 /* STPLocalizedString.swift in Sources */,
				E6548EE82728D39600F399B2 /* Async.swift in Sources */,
				E6598C8126952BC500278740 /* STPLocalizationUtils.swift in Sources */,
				31A5269426C46E2C00F8AB59 /* StripeAPI.swift in Sources */,
				E666DF26273B9D0200638B60 /* UIImage+StripeCore.swift in Sources */,
				E6548DF92727863100F399B2 /* StripeCodable.swift in Sources */,
				E614ACA5268BE14B00C59B3D /* NSMutableURLRequest+Stripe.swift in Sources */,
				E666DF21273B9C8300638B60 /* STPAPIClient+FileUpload.swift in Sources */,
				E6E38EE8268BE48300233B24 /* StripeAPIConfiguration+Version.swift in Sources */,
				61DF180C2707822300E5ED13 /* PluginDetector.swift in Sources */,
				31B49EA626E95E0600A0464A /* NSURLComponents+Stripe.swift in Sources */,
				31B4A0FF271F3FD200832DBD /* STPError.swift in Sources */,
				E6AF1ED7269FD8510091BE99 /* UIFont+Stripe.swift in Sources */,
				E6AF1EDB269FD9030091BE99 /* UIActivityIndicatorView+Stripe.swift in Sources */,
				31B49EA426E95DDA00A0464A /* STPURLCallbackHandler.swift in Sources */,
				E651289827A9CA8400586A1F /* FileDownloader.swift in Sources */,
				31AEABB427BEDB49000FB845 /* StripeJSONEncoder.swift in Sources */,
				310AF470271E12F6007339F4 /* Dictionary+Stripe.swift in Sources */,
				E6A36A5F26BB404A002A4427 /* String+Localized.swift in Sources */,
				E65C44C4273BA03300F753BC /* StripeFile.swift in Sources */,
				317C4FE0275FF44D003771D7 /* InstallMethod.swift in Sources */,
				31A5269E26C4796400F8AB59 /* StripeError.swift in Sources */,
				31AEABAF27BED97A000FB845 /* StripeJSONDecoder.swift in Sources */,
				E681E5662698EC9700692E45 /* NSError+StripeCore.swift in Sources */,
				E66784B126980677005F7CC8 /* StripeCoreBundleLocator.swift in Sources */,
				31A5269226C46D9600F8AB59 /* STPAppInfo.swift in Sources */,
				E614ACA0268BE14B00C59B3D /* StripeAPIConfiguration.swift in Sources */,
				363B92662743211C00BA52EC /* Enums+CustomStringConvertible.swift in Sources */,
				3CD1D3A927C87191001575BB /* ConnectionsSDKInterface.swift in Sources */,
				E61ADACB270E6146004ED998 /* NSArray+Stripe.swift in Sources */,
				E65C44C0273B9DB500F753BC /* STPMultipartFormDataEncoder.swift in Sources */,
				315BDBDF2788E2B4007BD11F /* STPDispatchFunctions.swift in Sources */,
				6142353626E12272004E4B37 /* AnalyticLoggableError.swift in Sources */,
				E620C243269F9B210054DD6D /* STPDeviceUtils.swift in Sources */,
				31A5269C26C478B000F8AB59 /* StripeServiceError.swift in Sources */,
				E614ACA3268BE14B00C59B3D /* STPAnalyticsClient.swift in Sources */,
				E65C44BE273B9DA000F753BC /* STPMultipartFormDataPart.swift in Sources */,
				E66784B226980677005F7CC8 /* BundleLocatorProtocol.swift in Sources */,
				31337A4926E04B6A005C7E02 /* URLSession+Retry.swift in Sources */,
				E614ACA6268BE14B00C59B3D /* URLEncoder.swift in Sources */,
				E614ACA4268BE14B00C59B3D /* NSBundle+Stripe_AppName.swift in Sources */,
				31FDFF3226C5E37100E4B743 /* NSError+Stripe.swift in Sources */,
				E614ACA2268BE14B00C59B3D /* Analytic.swift in Sources */,
				31E6D962274444E300A89B6D /* STPNumericStringValidator.swift in Sources */,
				31B49E9E26E951EB00A0464A /* STPAPIClient.swift in Sources */,
				E614ACA1268BE14B00C59B3D /* STPAnalyticEvent.swift in Sources */,
			);
			runOnlyForDeploymentPostprocessing = 0;
		};
		E69D640026855B260090B43D /* Sources */ = {
			isa = PBXSourcesBuildPhase;
			buildActionMask = 2147483647;
			files = (
				F357A44C278914C400ABCF66 /* STPAPIClient+EmptyResponseTest.swift in Sources */,
				619E233526E9419700E06F1C /* NSError_AnalyticLoggableErrorTest.swift in Sources */,
				E61ADAD1270E6AD4004ED998 /* NSArray+StripeCoreTest.swift in Sources */,
				E65C44C6273C481200F753BC /* UIImage+StripeCoreTests.swift in Sources */,
				E6FB9BAF268EA890000FDB4F /* NSMutableURLRequest+StripeTest.swift in Sources */,
				E6548EE12728AED600F399B2 /* StripeCodableTest.swift in Sources */,
				E6FB9BB2268EA911000FDB4F /* STPAnalyticsClientTest.swift in Sources */,
				31AEABB227BEDA03000FB845 /* TestJSONEncoder.swift in Sources */,
				E6FB9BC5268EAEF3000FDB4F /* URLEncoderTest.swift in Sources */,
			);
			runOnlyForDeploymentPostprocessing = 0;
		};
		E6FB9BB4268EA95F000FDB4F /* Sources */ = {
			isa = PBXSourcesBuildPhase;
			buildActionMask = 2147483647;
			files = (
				D0494A70273AF44900FEA715 /* UIImage+StripeCoreTestingUtils.swift in Sources */,
				E61ADAA6270B92BD004ED998 /* UIView+StripeCoreTestingUtils.swift in Sources */,
				E6CDC469269E81CD0020A962 /* MockAnalyticsClient.swift in Sources */,
				E6548EDF2728AEBE00F399B2 /* APIStubbedTestCase.swift in Sources */,
				E6548F7F27339FB100F399B2 /* XCTestCase+Stripe.swift in Sources */,
				D0CA3DA5279BE0CE00143B1C /* KeyPathExpectation.swift in Sources */,
				3126570327B4852600D2F8A8 /* URLRequest+StripeTest.swift in Sources */,
				E6548EE62728AFB400F399B2 /* TestConstants.swift in Sources */,
				E6548EF22729BDD700F399B2 /* MockData.swift in Sources */,
			);
			runOnlyForDeploymentPostprocessing = 0;
		};
/* End PBXSourcesBuildPhase section */

/* Begin PBXTargetDependency section */
		E69D640726855B260090B43D /* PBXTargetDependency */ = {
			isa = PBXTargetDependency;
			target = E69D63FA26855B250090B43D /* StripeCore */;
			targetProxy = E69D640626855B260090B43D /* PBXContainerItemProxy */;
		};
		E6FB9BC3268EAA21000FDB4F /* PBXTargetDependency */ = {
			isa = PBXTargetDependency;
			target = E69D63FA26855B250090B43D /* StripeCore */;
			targetProxy = E6FB9BC2268EAA21000FDB4F /* PBXContainerItemProxy */;
		};
/* End PBXTargetDependency section */

/* Begin PBXVariantGroup section */
		E6598C922696177B00278740 /* Localizable.strings */ = {
			isa = PBXVariantGroup;
			children = (
				E6598C932696177B00278740 /* de */,
				E6598C942696177B00278740 /* zh-Hans */,
				E6598C952696177B00278740 /* ja */,
				E6598C962696177B00278740 /* en */,
				E6598C972696177B00278740 /* zh-HK */,
				E6598C982696177B00278740 /* mt */,
				E6598C992696177B00278740 /* nb */,
				E6598C9A2696177B00278740 /* en-GB */,
				E6598C9B2696177B00278740 /* es */,
				E6598C9C2696177B00278740 /* da */,
				E6598C9D2696177B00278740 /* es-419 */,
				E6598C9E2696177B00278740 /* it */,
				E6598C9F2696177B00278740 /* nn-NO */,
				E6598CA02696177B00278740 /* fr-CA */,
				E6598CA12696177B00278740 /* sv */,
				E6598CA22696177B00278740 /* ko */,
				E6598CA32696177B00278740 /* zh-Hant */,
				E6598CA42696177B00278740 /* hu */,
				E6598CA52696177B00278740 /* tr */,
				E6598CA62696177B00278740 /* pt-BR */,
				E6598CA72696177B00278740 /* ru */,
				E6598CA82696177B00278740 /* fr */,
				E6598CA92696177B00278740 /* fi */,
				E6598CAA2696177B00278740 /* nl */,
				E6598CAB2696177B00278740 /* pt-PT */,
				36F4BC7B26C1BBDA001518CD /* hr */,
				36F4BC8426C1BCC2001518CD /* fil */,
				36F4BC9526C1BD8F001518CD /* tk */,
				36F4BC9D26C1BDE8001518CD /* vi */,
				36F4BCA526C1BE8E001518CD /* id */,
				36064BA326D6E6F4002A8AAA /* ms-MY */,
				36064BAB26D830B2002A8AAA /* bg-BG */,
				36064BB226D83157002A8AAA /* ca-ES */,
				36064BB926D832A3002A8AAA /* cs-CZ */,
				36064BC326D833B6002A8AAA /* et-EE */,
				36064BCB26D83492002A8AAA /* el-GR */,
				36064BD326D83524002A8AAA /* lt-LT */,
				36064BDB26D835BB002A8AAA /* lv-LV */,
				36064BE326D83630002A8AAA /* pl-PL */,
				36064BEB26D836AD002A8AAA /* ro-RO */,
				36064BF326D8378A002A8AAA /* sk-SK */,
				36064BFB26D83834002A8AAA /* sl-SI */,
			);
			name = Localizable.strings;
			sourceTree = "<group>";
		};
/* End PBXVariantGroup section */

/* Begin XCBuildConfiguration section */
		E69D640D26855B260090B43D /* Debug */ = {
			isa = XCBuildConfiguration;
			baseConfigurationReference = E69D641E26855B9B0090B43D /* Project-Debug.xcconfig */;
			buildSettings = {
				CLANG_ENABLE_OBJC_WEAK = YES;
				CLANG_WARN_NON_LITERAL_NULL_CONVERSION = YES;
				CLANG_WARN_OBJC_LITERAL_CONVERSION = YES;
				CLANG_WARN_QUOTED_INCLUDE_IN_FRAMEWORK_HEADER = YES;
				GCC_PREPROCESSOR_DEFINITIONS = (
					"DEBUG=1",
					"$(inherited)",
				);
				MTL_ENABLE_DEBUG_INFO = INCLUDE_SOURCE;
				MTL_FAST_MATH = YES;
				SWIFT_ACTIVE_COMPILATION_CONDITIONS = DEBUG;
				SWIFT_OPTIMIZATION_LEVEL = "-Onone";
			};
			name = Debug;
		};
		E69D640E26855B260090B43D /* Release */ = {
			isa = XCBuildConfiguration;
			baseConfigurationReference = E69D641826855B9B0090B43D /* Project-Release.xcconfig */;
			buildSettings = {
				CLANG_ENABLE_OBJC_WEAK = YES;
				CLANG_WARN_NON_LITERAL_NULL_CONVERSION = YES;
				CLANG_WARN_OBJC_LITERAL_CONVERSION = YES;
				CLANG_WARN_QUOTED_INCLUDE_IN_FRAMEWORK_HEADER = YES;
				MTL_ENABLE_DEBUG_INFO = NO;
				MTL_FAST_MATH = YES;
				SWIFT_COMPILATION_MODE = wholemodule;
				SWIFT_OPTIMIZATION_LEVEL = "-O";
			};
			name = Release;
		};
		E69D641026855B260090B43D /* Debug */ = {
			isa = XCBuildConfiguration;
			baseConfigurationReference = E69D641726855B9B0090B43D /* StripeiOS-Debug.xcconfig */;
			buildSettings = {
				CLANG_ENABLE_MODULES = YES;
				CODE_SIGN_STYLE = Automatic;
				DEFINES_MODULE = YES;
				DEVELOPMENT_TEAM = "";
				INFOPLIST_FILE = StripeCore/Info.plist;
				LD_RUNPATH_SEARCH_PATHS = (
					"$(inherited)",
					"@executable_path/Frameworks",
					"@loader_path/Frameworks",
				);
				PRODUCT_BUNDLE_IDENTIFIER = "com.stripe.stripe-core";
				PRODUCT_NAME = "$(TARGET_NAME:c99extidentifier)";
				SWIFT_OPTIMIZATION_LEVEL = "-Onone";
				SWIFT_VERSION = 5.0;
			};
			name = Debug;
		};
		E69D641126855B260090B43D /* Release */ = {
			isa = XCBuildConfiguration;
			baseConfigurationReference = E69D641F26855B9B0090B43D /* StripeiOS-Release.xcconfig */;
			buildSettings = {
				CLANG_ENABLE_MODULES = YES;
				CODE_SIGN_STYLE = Automatic;
				DEFINES_MODULE = YES;
				DEVELOPMENT_TEAM = "";
				INFOPLIST_FILE = StripeCore/Info.plist;
				LD_RUNPATH_SEARCH_PATHS = (
					"$(inherited)",
					"@executable_path/Frameworks",
					"@loader_path/Frameworks",
				);
				PRODUCT_BUNDLE_IDENTIFIER = "com.stripe.stripe-core";
				PRODUCT_NAME = "$(TARGET_NAME:c99extidentifier)";
				SWIFT_VERSION = 5.0;
			};
			name = Release;
		};
		E69D641326855B260090B43D /* Debug */ = {
			isa = XCBuildConfiguration;
			baseConfigurationReference = E69D641626855B9B0090B43D /* StripeiOS Tests-Debug.xcconfig */;
			buildSettings = {
				CODE_SIGN_STYLE = Automatic;
				DEVELOPMENT_TEAM = Y28TH9SHX7;
				INFOPLIST_FILE = StripeCoreTests/Info.plist;
				LD_RUNPATH_SEARCH_PATHS = (
					"$(inherited)",
					"@executable_path/Frameworks",
					"@loader_path/Frameworks",
				);
				PRODUCT_BUNDLE_IDENTIFIER = com.stripe.StripeCoreTests;
				PRODUCT_NAME = "$(TARGET_NAME)";
				SWIFT_VERSION = 5.0;
			};
			name = Debug;
		};
		E69D641426855B260090B43D /* Release */ = {
			isa = XCBuildConfiguration;
			baseConfigurationReference = E69D641926855B9B0090B43D /* StripeiOS Tests-Release.xcconfig */;
			buildSettings = {
				CODE_SIGN_STYLE = Automatic;
				DEVELOPMENT_TEAM = Y28TH9SHX7;
				INFOPLIST_FILE = StripeCoreTests/Info.plist;
				LD_RUNPATH_SEARCH_PATHS = (
					"$(inherited)",
					"@executable_path/Frameworks",
					"@loader_path/Frameworks",
				);
				PRODUCT_BUNDLE_IDENTIFIER = com.stripe.StripeCoreTests;
				PRODUCT_NAME = "$(TARGET_NAME)";
				SWIFT_VERSION = 5.0;
			};
			name = Release;
		};
		E6FB9BBE268EA95F000FDB4F /* Debug */ = {
			isa = XCBuildConfiguration;
			baseConfigurationReference = E69D641726855B9B0090B43D /* StripeiOS-Debug.xcconfig */;
			buildSettings = {
				BUILD_LIBRARY_FOR_DISTRIBUTION = NO;
				CODE_SIGN_STYLE = Automatic;
				DEVELOPMENT_TEAM = Y28TH9SHX7;
				INFOPLIST_FILE = StripeCoreTestUtils/Info.plist;
				LD_RUNPATH_SEARCH_PATHS = (
					"$(inherited)",
					"@executable_path/Frameworks",
					"@loader_path/Frameworks",
				);
				PRODUCT_BUNDLE_IDENTIFIER = com.stripe.StripeCoreTestUtils;
				PRODUCT_NAME = "$(TARGET_NAME:c99extidentifier)";
				SWIFT_VERSION = 5.0;
			};
			name = Debug;
		};
		E6FB9BBF268EA95F000FDB4F /* Release */ = {
			isa = XCBuildConfiguration;
			baseConfigurationReference = E69D641F26855B9B0090B43D /* StripeiOS-Release.xcconfig */;
			buildSettings = {
				BUILD_LIBRARY_FOR_DISTRIBUTION = NO;
				CODE_SIGN_STYLE = Automatic;
				DEVELOPMENT_TEAM = Y28TH9SHX7;
				INFOPLIST_FILE = StripeCoreTestUtils/Info.plist;
				LD_RUNPATH_SEARCH_PATHS = (
					"$(inherited)",
					"@executable_path/Frameworks",
					"@loader_path/Frameworks",
				);
				PRODUCT_BUNDLE_IDENTIFIER = com.stripe.StripeCoreTestUtils;
				PRODUCT_NAME = "$(TARGET_NAME:c99extidentifier)";
				SWIFT_VERSION = 5.0;
			};
			name = Release;
		};
/* End XCBuildConfiguration section */

/* Begin XCConfigurationList section */
		E69D63F526855B250090B43D /* Build configuration list for PBXProject "StripeCore" */ = {
			isa = XCConfigurationList;
			buildConfigurations = (
				E69D640D26855B260090B43D /* Debug */,
				E69D640E26855B260090B43D /* Release */,
			);
			defaultConfigurationIsVisible = 0;
			defaultConfigurationName = Release;
		};
		E69D640F26855B260090B43D /* Build configuration list for PBXNativeTarget "StripeCore" */ = {
			isa = XCConfigurationList;
			buildConfigurations = (
				E69D641026855B260090B43D /* Debug */,
				E69D641126855B260090B43D /* Release */,
			);
			defaultConfigurationIsVisible = 0;
			defaultConfigurationName = Release;
		};
		E69D641226855B260090B43D /* Build configuration list for PBXNativeTarget "StripeCoreTests" */ = {
			isa = XCConfigurationList;
			buildConfigurations = (
				E69D641326855B260090B43D /* Debug */,
				E69D641426855B260090B43D /* Release */,
			);
			defaultConfigurationIsVisible = 0;
			defaultConfigurationName = Release;
		};
		E6FB9BBD268EA95F000FDB4F /* Build configuration list for PBXNativeTarget "StripeCoreTestUtils" */ = {
			isa = XCConfigurationList;
			buildConfigurations = (
				E6FB9BBE268EA95F000FDB4F /* Debug */,
				E6FB9BBF268EA95F000FDB4F /* Release */,
			);
			defaultConfigurationIsVisible = 0;
			defaultConfigurationName = Release;
		};
/* End XCConfigurationList section */
	};
	rootObject = E69D63F226855B250090B43D /* Project object */;
}<|MERGE_RESOLUTION|>--- conflicted
+++ resolved
@@ -280,7 +280,6 @@
 /* End PBXFrameworksBuildPhase section */
 
 /* Begin PBXGroup section */
-<<<<<<< HEAD
 		31AEABAB27BED956000FB845 /* Coder */ = {
 			isa = PBXGroup;
 			children = (
@@ -296,14 +295,14 @@
 				31AEABB127BEDA03000FB845 /* TestJSONEncoder.swift */,
 			);
 			path = External;
-=======
+			sourceTree = "<group>";
+		};
 		3CD1D39127C82C18001575BB /* Connections Bindings */ = {
 			isa = PBXGroup;
 			children = (
 				3CD1D3A827C87191001575BB /* ConnectionsSDKInterface.swift */,
 			);
 			path = "Connections Bindings";
->>>>>>> a8d43847
 			sourceTree = "<group>";
 		};
 		E614AC95268BE14B00C59B3D /* API Bindings */ = {
@@ -533,11 +532,8 @@
 		E6B0F53126866DDD00055EAF /* Source */ = {
 			isa = PBXGroup;
 			children = (
-<<<<<<< HEAD
 				31AEABAB27BED956000FB845 /* Coder */,
-=======
 				3CD1D39127C82C18001575BB /* Connections Bindings */,
->>>>>>> a8d43847
 				E6AF1ED5269FD83E0091BE99 /* UI */,
 				E614AC97268BE14B00C59B3D /* Analytics */,
 				E614AC95268BE14B00C59B3D /* API Bindings */,
