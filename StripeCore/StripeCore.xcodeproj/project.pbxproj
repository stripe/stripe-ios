// !$*UTF8*$!
{
	archiveVersion = 1;
	classes = {
	};
	objectVersion = 70;
	objects = {

/* Begin PBXBuildFile section */
		01C16F6C63483A646A8C368E /* OHHTTPStubsSwift in Frameworks */ = {isa = PBXBuildFile; productRef = 35087E242A157890B5FAC5A4 /* OHHTTPStubsSwift */; };
		08871FCD9E9E47681135431B /* XCTest.framework in Frameworks */ = {isa = PBXBuildFile; fileRef = 54D4E87D67740BF3C05638FD /* XCTest.framework */; };
		2D7A4FDBED7E3FA3D17BBB54 /* StripeCore.framework in Frameworks */ = {isa = PBXBuildFile; fileRef = 40A77DE176741B3A542FE890 /* StripeCore.framework */; };
		40AF3B2EB6B82C9A4DD61033 /* OHHTTPStubs in Frameworks */ = {isa = PBXBuildFile; productRef = 9AB19C81E50535A3407582B7 /* OHHTTPStubs */; };
<<<<<<< HEAD
		42DE35681C71A931F65E0E7D /* Enums+CustomStringConvertible.swift in Sources */ = {isa = PBXBuildFile; fileRef = 4A8030BF88608CA86E295F18 /* Enums+CustomStringConvertible.swift */; };
		44DE84C8BFB403E1FB7E2E82 /* StripeJSONDecoder.swift in Sources */ = {isa = PBXBuildFile; fileRef = 8B3D6ADD516777DE13E79792 /* StripeJSONDecoder.swift */; };
		4506A7016EA7C45796D3A30D /* STPLocalizedString.swift in Sources */ = {isa = PBXBuildFile; fileRef = 758B9C9C2252A91FE4221702 /* STPLocalizedString.swift */; };
		45DAE581F74EF7E11C64212B /* InstallMethod.swift in Sources */ = {isa = PBXBuildFile; fileRef = 21E64986F72C7BD8B1105A95 /* InstallMethod.swift */; };
		48A6CCB4008A5060C2655C5F /* XCTestCase+Stripe.swift in Sources */ = {isa = PBXBuildFile; fileRef = 2DE48D0086BED21F9E837D0B /* XCTestCase+Stripe.swift */; };
		4910B9282C3D8F3F00B030D4 /* Result+Extensions.swift in Sources */ = {isa = PBXBuildFile; fileRef = 4910B9272C3D8F3F00B030D4 /* Result+Extensions.swift */; };
		491FBF6C2D959C2F0040089B /* HostedAuthUrlBuilder.swift in Sources */ = {isa = PBXBuildFile; fileRef = 491FBF6B2D959C2F0040089B /* HostedAuthUrlBuilder.swift */; };
		491FBF6E2D959DE10040089B /* PrefillDetails.swift in Sources */ = {isa = PBXBuildFile; fileRef = 491FBF6D2D959DE10040089B /* PrefillDetails.swift */; };
		492039932CA47A8600CE2072 /* ElementsSessionContext.swift in Sources */ = {isa = PBXBuildFile; fileRef = 492039922CA47A8600CE2072 /* ElementsSessionContext.swift */; };
		493B33062CA3015600E3622F /* LinkMode.swift in Sources */ = {isa = PBXBuildFile; fileRef = 493B33052CA3015600E3622F /* LinkMode.swift */; };
		4941EB5D2D5CFB840004806A /* FinancialConnectionsStyle.swift in Sources */ = {isa = PBXBuildFile; fileRef = 4941EB5C2D5CFB840004806A /* FinancialConnectionsStyle.swift */; };
		49E8CE2A2CD146CE0009DFBB /* KeyedEncodingContainer+Extensions.swift in Sources */ = {isa = PBXBuildFile; fileRef = 49E8CE292CD146CE0009DFBB /* KeyedEncodingContainer+Extensions.swift */; };
		49E908B12DDD21F400D5BDBF /* FinancialConnectionsConsumer.swift in Sources */ = {isa = PBXBuildFile; fileRef = 49E908B02DDD21F400D5BDBF /* FinancialConnectionsConsumer.swift */; };
		49EFC64E2D95A6FD007172B9 /* HostedAuthUrlBuilderTests.swift in Sources */ = {isa = PBXBuildFile; fileRef = 49DCEC182D95A6C300989A05 /* HostedAuthUrlBuilderTests.swift */; };
		49F3828D2CC02D43001CE69A /* BillingAddress.swift in Sources */ = {isa = PBXBuildFile; fileRef = 49F3828C2CC02D43001CE69A /* BillingAddress.swift */; };
		4B2FAC57E03D8654A177C408 /* Dictionary+Stripe.swift in Sources */ = {isa = PBXBuildFile; fileRef = 7727AEEFD2FC880BADDA1872 /* Dictionary+Stripe.swift */; };
		53D46A03B77577EE21F4B166 /* StripeCodableTest.swift in Sources */ = {isa = PBXBuildFile; fileRef = 1FCE36551600C3E53BEAF8F0 /* StripeCodableTest.swift */; };
		552DA7969984C443617DBC3E /* STPMultipartFormDataPart.swift in Sources */ = {isa = PBXBuildFile; fileRef = E1C72BA9C44FF60A0E7BEF76 /* STPMultipartFormDataPart.swift */; };
		5553D952F91D193D453D777D /* Async.swift in Sources */ = {isa = PBXBuildFile; fileRef = 77CAB1A5AC107D8756CA1CBF /* Async.swift */; };
		563A42FA383FA9AA5FA4CDCE /* String+StripeCore.swift in Sources */ = {isa = PBXBuildFile; fileRef = 7507497162F5684AEA59E301 /* String+StripeCore.swift */; };
		5E807567D7320A7D512127AF /* StripeCore.h in Headers */ = {isa = PBXBuildFile; fileRef = E60F4A38EEF5EA11568B3A64 /* StripeCore.h */; settings = {ATTRIBUTES = (Public, ); }; };
		62FD088E003BE06F5413FB4F /* StripeCoreBundleLocator.swift in Sources */ = {isa = PBXBuildFile; fileRef = DEA5353BC5359E08128E116A /* StripeCoreBundleLocator.swift */; };
		631D09E67497B49BBCA26192 /* UIView+StripeCoreTestingUtils.swift in Sources */ = {isa = PBXBuildFile; fileRef = A4E4C534285F49A97A04D2B8 /* UIView+StripeCoreTestingUtils.swift */; };
		677951C643328D76E46720A5 /* StripeAPIConfiguration.swift in Sources */ = {isa = PBXBuildFile; fileRef = 32CB3702691056D3404A8C5F /* StripeAPIConfiguration.swift */; };
		6A05FB452BCF24100001D128 /* FinancialConnectionsSDKResult.swift in Sources */ = {isa = PBXBuildFile; fileRef = 6A05FB442BCF24100001D128 /* FinancialConnectionsSDKResult.swift */; };
		6A05FB472BCF24370001D128 /* FinancialConnectionsLinkedBank.swift in Sources */ = {isa = PBXBuildFile; fileRef = 6A05FB462BCF24370001D128 /* FinancialConnectionsLinkedBank.swift */; };
		6A05FB492BCF244A0001D128 /* InstantDebitsLinkedBank.swift in Sources */ = {isa = PBXBuildFile; fileRef = 6A05FB482BCF244A0001D128 /* InstantDebitsLinkedBank.swift */; };
		6A05FB4B2BCF245C0001D128 /* FinancialConnectionsEvent.swift in Sources */ = {isa = PBXBuildFile; fileRef = 6A05FB4A2BCF245C0001D128 /* FinancialConnectionsEvent.swift */; };
		6A52ABC06783A90B9E339948 /* StripeFile.swift in Sources */ = {isa = PBXBuildFile; fileRef = 73CE623A81057C4063A1E0C4 /* StripeFile.swift */; };
=======
>>>>>>> d7ca0a50
		6B4156FCFAEDD1C73DC6EDAD /* iOSSnapshotTestCase in Frameworks */ = {isa = PBXBuildFile; platformFilters = (ios, maccatalyst, ); productRef = 23D22B2C40BA7C182BCE50B2 /* iOSSnapshotTestCase */; };
		700E9DAD0407455F11F9F03E /* StripeCoreTestUtils.framework in Frameworks */ = {isa = PBXBuildFile; fileRef = 3A4F598BF353D8335B0340D5 /* StripeCoreTestUtils.framework */; };
		7133C71AC18633F59BA18F57 /* iOSSnapshotTestCase in Frameworks */ = {isa = PBXBuildFile; platformFilters = (ios, maccatalyst, ); productRef = 6FFF766FF9F630392C6D446A /* iOSSnapshotTestCase */; };
		87536D729B8201085E380C32 /* XCTest.framework in Frameworks */ = {isa = PBXBuildFile; fileRef = 54D4E87D67740BF3C05638FD /* XCTest.framework */; };
		917B4E193E5A1233F1A2E80E /* StripeCore.framework in Frameworks */ = {isa = PBXBuildFile; fileRef = 40A77DE176741B3A542FE890 /* StripeCore.framework */; };
		CB1FB2383FAEE0194C39E4DE /* OHHTTPStubsSwift in Frameworks */ = {isa = PBXBuildFile; productRef = E86AC7DD5F4DE2780E0AC425 /* OHHTTPStubsSwift */; };
		FB9C2A2A491ED0B8C9864B10 /* OHHTTPStubs in Frameworks */ = {isa = PBXBuildFile; productRef = 047A18B360C8583235A2ABFC /* OHHTTPStubs */; };
/* End PBXBuildFile section */

/* Begin PBXContainerItemProxy section */
		773BD5B9B4846D879C13CFE1 /* PBXContainerItemProxy */ = {
			isa = PBXContainerItemProxy;
			containerPortal = CBF07079FA432D2BFCE24022 /* Project object */;
			proxyType = 1;
			remoteGlobalIDString = 3E987A4F06C4DE962E9F3CB8;
			remoteInfo = StripeCoreTestUtils;
		};
		7FEF9BDDDD738CE997EC053B /* PBXContainerItemProxy */ = {
			isa = PBXContainerItemProxy;
			containerPortal = CBF07079FA432D2BFCE24022 /* Project object */;
			proxyType = 1;
			remoteGlobalIDString = 7877B31445857B119EA45445;
			remoteInfo = StripeCore;
		};
		E1EC5611DA9FE94C4E0EF3A8 /* PBXContainerItemProxy */ = {
			isa = PBXContainerItemProxy;
			containerPortal = CBF07079FA432D2BFCE24022 /* Project object */;
			proxyType = 1;
			remoteGlobalIDString = 7877B31445857B119EA45445;
			remoteInfo = StripeCore;
		};
/* End PBXContainerItemProxy section */

/* Begin PBXCopyFilesBuildPhase section */
		18178F9338B4379A125C292F /* Embed Frameworks */ = {
			isa = PBXCopyFilesBuildPhase;
			buildActionMask = 2147483647;
			dstPath = "";
			dstSubfolderSpec = 10;
			files = (
			);
			name = "Embed Frameworks";
			runOnlyForDeploymentPostprocessing = 0;
		};
		5D04C08A37B43A01ADAAA114 /* Embed Frameworks */ = {
			isa = PBXCopyFilesBuildPhase;
			buildActionMask = 2147483647;
			dstPath = "";
			dstSubfolderSpec = 10;
			files = (
			);
			name = "Embed Frameworks";
			runOnlyForDeploymentPostprocessing = 0;
		};
		5F3E583CF98B20ACEDBC39ED /* Embed Frameworks */ = {
			isa = PBXCopyFilesBuildPhase;
			buildActionMask = 2147483647;
			dstPath = "";
			dstSubfolderSpec = 10;
			files = (
			);
			name = "Embed Frameworks";
			runOnlyForDeploymentPostprocessing = 0;
		};
/* End PBXCopyFilesBuildPhase section */

/* Begin PBXFileReference section */
		013DF1F8EC4A4FFA1A38B725 /* StripeCoreTests.xctest */ = {isa = PBXFileReference; explicitFileType = wrapper.cfbundle; includeInIndex = 0; path = StripeCoreTests.xctest; sourceTree = BUILT_PRODUCTS_DIR; };
		33A34DF206B0980BA1D2258F /* StripeiOS Tests-Release.xcconfig */ = {isa = PBXFileReference; lastKnownFileType = text.xcconfig; path = "StripeiOS Tests-Release.xcconfig"; sourceTree = "<group>"; };
		3A4F598BF353D8335B0340D5 /* StripeCoreTestUtils.framework */ = {isa = PBXFileReference; explicitFileType = wrapper.framework; includeInIndex = 0; path = StripeCoreTestUtils.framework; sourceTree = BUILT_PRODUCTS_DIR; };
		40A77DE176741B3A542FE890 /* StripeCore.framework */ = {isa = PBXFileReference; explicitFileType = wrapper.framework; includeInIndex = 0; path = StripeCore.framework; sourceTree = BUILT_PRODUCTS_DIR; };
		54D4E87D67740BF3C05638FD /* XCTest.framework */ = {isa = PBXFileReference; lastKnownFileType = wrapper.framework; name = XCTest.framework; path = Platforms/iPhoneOS.platform/Developer/Library/Frameworks/XCTest.framework; sourceTree = DEVELOPER_DIR; };
		59EBF56CBE900B3EE80E73A5 /* Project-Debug.xcconfig */ = {isa = PBXFileReference; lastKnownFileType = text.xcconfig; path = "Project-Debug.xcconfig"; sourceTree = "<group>"; };
		9761FF113E3F940E2B2BEBB1 /* StripeiOS Tests-Debug.xcconfig */ = {isa = PBXFileReference; lastKnownFileType = text.xcconfig; path = "StripeiOS Tests-Debug.xcconfig"; sourceTree = "<group>"; };
<<<<<<< HEAD
		9C2AA21DAF340432CA98C67C /* STPDeviceUtils.swift */ = {isa = PBXFileReference; lastKnownFileType = sourcecode.swift; path = STPDeviceUtils.swift; sourceTree = "<group>"; };
		9D4EB9EA1128F9DA9120BB04 /* ru */ = {isa = PBXFileReference; lastKnownFileType = text.plist.strings; name = ru; path = ru.lproj/Localizable.strings; sourceTree = "<group>"; };
		9E415507B0152B07796114CC /* NSError+Stripe.swift */ = {isa = PBXFileReference; lastKnownFileType = sourcecode.swift; path = "NSError+Stripe.swift"; sourceTree = "<group>"; };
		A03F7C3A2E79CB28006F0FDC /* AsyncTests.swift */ = {isa = PBXFileReference; lastKnownFileType = sourcecode.swift; path = AsyncTests.swift; sourceTree = "<group>"; };
		A0FBC76F73C3791701072BBA /* sk-SK */ = {isa = PBXFileReference; lastKnownFileType = text.plist.strings; name = "sk-SK"; path = "sk-SK.lproj/Localizable.strings"; sourceTree = "<group>"; };
		A3E0F5DE2E3C8A0B00C9E5F7 /* STPClientAttributionMetadata.swift */ = {isa = PBXFileReference; lastKnownFileType = sourcecode.swift; path = STPClientAttributionMetadata.swift; sourceTree = "<group>"; };
		A4336F071B0CE13306C8EB93 /* StripeAPI.swift */ = {isa = PBXFileReference; lastKnownFileType = sourcecode.swift; path = StripeAPI.swift; sourceTree = "<group>"; };
		A466F6075DCC39D5A976FB22 /* STPTelemetryClient.swift */ = {isa = PBXFileReference; lastKnownFileType = sourcecode.swift; path = STPTelemetryClient.swift; sourceTree = "<group>"; };
		A4E4C534285F49A97A04D2B8 /* UIView+StripeCoreTestingUtils.swift */ = {isa = PBXFileReference; lastKnownFileType = sourcecode.swift; path = "UIView+StripeCoreTestingUtils.swift"; sourceTree = "<group>"; };
		A5334916D2A4F927645C2569 /* MockData.swift */ = {isa = PBXFileReference; lastKnownFileType = sourcecode.swift; path = MockData.swift; sourceTree = "<group>"; };
		A619F83E71E5076329177CED /* id */ = {isa = PBXFileReference; lastKnownFileType = text.plist.strings; name = id; path = id.lproj/Localizable.strings; sourceTree = "<group>"; };
		A626F821ECEB25DFC007DB71 /* ja */ = {isa = PBXFileReference; lastKnownFileType = text.plist.strings; name = ja; path = ja.lproj/Localizable.strings; sourceTree = "<group>"; };
		A7647C1B64CA0F0087327413 /* STPURLCallbackHandler.swift */ = {isa = PBXFileReference; lastKnownFileType = sourcecode.swift; path = STPURLCallbackHandler.swift; sourceTree = "<group>"; };
		AA435F92864CA975753865DF /* zh-Hans */ = {isa = PBXFileReference; lastKnownFileType = text.plist.strings; name = "zh-Hans"; path = "zh-Hans.lproj/Localizable.strings"; sourceTree = "<group>"; };
		AAE1CFBD0403500A5DCBDE71 /* sl-SI */ = {isa = PBXFileReference; lastKnownFileType = text.plist.strings; name = "sl-SI"; path = "sl-SI.lproj/Localizable.strings"; sourceTree = "<group>"; };
		ABF11F814A986AA710410FF8 /* Analytic.swift */ = {isa = PBXFileReference; lastKnownFileType = sourcecode.swift; path = Analytic.swift; sourceTree = "<group>"; };
		ACBD856B96CD58D2938B3F02 /* pt-PT */ = {isa = PBXFileReference; lastKnownFileType = text.plist.strings; name = "pt-PT"; path = "pt-PT.lproj/Localizable.strings"; sourceTree = "<group>"; };
		ACCAA72D98FBC827A38282BB /* el-GR */ = {isa = PBXFileReference; lastKnownFileType = text.plist.strings; name = "el-GR"; path = "el-GR.lproj/Localizable.strings"; sourceTree = "<group>"; };
		AD027F7695EC6F59CF32F4B9 /* StripeJSONEncoder.swift */ = {isa = PBXFileReference; lastKnownFileType = sourcecode.swift; path = StripeJSONEncoder.swift; sourceTree = "<group>"; };
		AF1FC608B88ACEA4C7438866 /* zh-Hant */ = {isa = PBXFileReference; lastKnownFileType = text.plist.strings; name = "zh-Hant"; path = "zh-Hant.lproj/Localizable.strings"; sourceTree = "<group>"; };
		AF82F68E8D3A8286FD31DB13 /* APIStubbedTestCase.swift */ = {isa = PBXFileReference; lastKnownFileType = sourcecode.swift; path = APIStubbedTestCase.swift; sourceTree = "<group>"; };
		B3CA4B1855BF8D2F08F275A9 /* Error_SerializeForLoggingTest.swift */ = {isa = PBXFileReference; lastKnownFileType = sourcecode.swift; path = Error_SerializeForLoggingTest.swift; sourceTree = "<group>"; };
		B3F73CA77397EAE70480FF25 /* et-EE */ = {isa = PBXFileReference; lastKnownFileType = text.plist.strings; name = "et-EE"; path = "et-EE.lproj/Localizable.strings"; sourceTree = "<group>"; };
		B644BC3F2BB234D6001FA436 /* STPAssert.swift */ = {isa = PBXFileReference; fileEncoding = 4; lastKnownFileType = sourcecode.swift; path = STPAssert.swift; sourceTree = "<group>"; };
		B67F2CA12BAB8B690011E34A /* AnalyticLoggableErrorV2.swift */ = {isa = PBXFileReference; lastKnownFileType = sourcecode.swift; path = AnalyticLoggableErrorV2.swift; sourceTree = "<group>"; };
		B67F2CA32BAB91860011E34A /* AnalyticLoggableErrorTest.swift */ = {isa = PBXFileReference; lastKnownFileType = sourcecode.swift; path = AnalyticLoggableErrorTest.swift; sourceTree = "<group>"; };
		B6DBB2BE2BA8C4E300783D15 /* STPAnalyticsClient+Error.swift */ = {isa = PBXFileReference; lastKnownFileType = sourcecode.swift; path = "STPAnalyticsClient+Error.swift"; sourceTree = "<group>"; };
		B8B76840742D2CAF2931355A /* URLSession+Retry.swift */ = {isa = PBXFileReference; lastKnownFileType = sourcecode.swift; path = "URLSession+Retry.swift"; sourceTree = "<group>"; };
		BC5151C3B6CB4130E9C259A6 /* NSCharacterSet+StripeCore.swift */ = {isa = PBXFileReference; lastKnownFileType = sourcecode.swift; path = "NSCharacterSet+StripeCore.swift"; sourceTree = "<group>"; };
		BCF062352C38A5173260C46A /* StripeServiceError.swift */ = {isa = PBXFileReference; lastKnownFileType = sourcecode.swift; path = StripeServiceError.swift; sourceTree = "<group>"; };
		C188AD8AE244CD6076679095 /* ServerErrorMapper.swift */ = {isa = PBXFileReference; lastKnownFileType = sourcecode.swift; path = ServerErrorMapper.swift; sourceTree = "<group>"; };
=======
>>>>>>> d7ca0a50
		C3DCE66C04A91C235972687D /* StripeiOS-Debug.xcconfig */ = {isa = PBXFileReference; lastKnownFileType = text.xcconfig; path = "StripeiOS-Debug.xcconfig"; sourceTree = "<group>"; };
		CB2721EE8E075E700FF3E58A /* StripeiOS-Release.xcconfig */ = {isa = PBXFileReference; lastKnownFileType = text.xcconfig; path = "StripeiOS-Release.xcconfig"; sourceTree = "<group>"; };
		DDFAA07C8EBB5F5A5AC00E54 /* Project-Release.xcconfig */ = {isa = PBXFileReference; lastKnownFileType = text.xcconfig; path = "Project-Release.xcconfig"; sourceTree = "<group>"; };
/* End PBXFileReference section */

/* Begin PBXFileSystemSynchronizedBuildFileExceptionSet section */
		31C5E3622EB2A8EE005770FA /* PBXFileSystemSynchronizedBuildFileExceptionSet */ = {
			isa = PBXFileSystemSynchronizedBuildFileExceptionSet;
			membershipExceptions = (
				Info.plist,
			);
			publicHeaders = (
				StripeCore.h,
			);
			target = 7877B31445857B119EA45445 /* StripeCore */;
		};
		31C5E3962EB2A8F0005770FA /* PBXFileSystemSynchronizedBuildFileExceptionSet */ = {
			isa = PBXFileSystemSynchronizedBuildFileExceptionSet;
			membershipExceptions = (
				Info.plist,
			);
			target = 03B50F59824D1D18AA073D57 /* StripeCoreTests */;
		};
		31C5E3BB2EB2A8F1005770FA /* PBXFileSystemSynchronizedBuildFileExceptionSet */ = {
			isa = PBXFileSystemSynchronizedBuildFileExceptionSet;
			membershipExceptions = (
				Info.plist,
			);
			publicHeaders = (
				StripeCoreTestUtils.h,
			);
			target = 3E987A4F06C4DE962E9F3CB8 /* StripeCoreTestUtils */;
		};
/* End PBXFileSystemSynchronizedBuildFileExceptionSet section */

/* Begin PBXFileSystemSynchronizedRootGroup section */
		31C5E3072EB2A8EE005770FA /* StripeCore */ = {isa = PBXFileSystemSynchronizedRootGroup; exceptions = (31C5E3622EB2A8EE005770FA /* PBXFileSystemSynchronizedBuildFileExceptionSet */, ); explicitFileTypes = {}; explicitFolders = (); path = StripeCore; sourceTree = "<group>"; };
		31C5E3802EB2A8F0005770FA /* StripeCoreTests */ = {isa = PBXFileSystemSynchronizedRootGroup; exceptions = (31C5E3962EB2A8F0005770FA /* PBXFileSystemSynchronizedBuildFileExceptionSet */, ); explicitFileTypes = {}; explicitFolders = (); path = StripeCoreTests; sourceTree = "<group>"; };
		31C5E3AA2EB2A8F1005770FA /* StripeCoreTestUtils */ = {isa = PBXFileSystemSynchronizedRootGroup; exceptions = (31C5E3BB2EB2A8F1005770FA /* PBXFileSystemSynchronizedBuildFileExceptionSet */, ); explicitFileTypes = {}; explicitFolders = (); path = StripeCoreTestUtils; sourceTree = "<group>"; };
/* End PBXFileSystemSynchronizedRootGroup section */

/* Begin PBXFrameworksBuildPhase section */
		36C2CC9FAA8CF079757D35A7 /* Frameworks */ = {
			isa = PBXFrameworksBuildPhase;
			buildActionMask = 2147483647;
			files = (
				87536D729B8201085E380C32 /* XCTest.framework in Frameworks */,
				917B4E193E5A1233F1A2E80E /* StripeCore.framework in Frameworks */,
				6B4156FCFAEDD1C73DC6EDAD /* iOSSnapshotTestCase in Frameworks */,
				40AF3B2EB6B82C9A4DD61033 /* OHHTTPStubs in Frameworks */,
				CB1FB2383FAEE0194C39E4DE /* OHHTTPStubsSwift in Frameworks */,
			);
			runOnlyForDeploymentPostprocessing = 0;
		};
		4417A26336170F53277E168C /* Frameworks */ = {
			isa = PBXFrameworksBuildPhase;
			buildActionMask = 2147483647;
			files = (
				08871FCD9E9E47681135431B /* XCTest.framework in Frameworks */,
				2D7A4FDBED7E3FA3D17BBB54 /* StripeCore.framework in Frameworks */,
				700E9DAD0407455F11F9F03E /* StripeCoreTestUtils.framework in Frameworks */,
				7133C71AC18633F59BA18F57 /* iOSSnapshotTestCase in Frameworks */,
				FB9C2A2A491ED0B8C9864B10 /* OHHTTPStubs in Frameworks */,
				01C16F6C63483A646A8C368E /* OHHTTPStubsSwift in Frameworks */,
			);
			runOnlyForDeploymentPostprocessing = 0;
		};
		BCAC06556AB210EEF302C16A /* Frameworks */ = {
			isa = PBXFrameworksBuildPhase;
			buildActionMask = 2147483647;
			files = (
			);
			runOnlyForDeploymentPostprocessing = 0;
		};
/* End PBXFrameworksBuildPhase section */

/* Begin PBXGroup section */
		0B14FED7BBB8A76630B7C0D0 /* BuildConfigurations */ = {
			isa = PBXGroup;
			children = (
				59EBF56CBE900B3EE80E73A5 /* Project-Debug.xcconfig */,
				DDFAA07C8EBB5F5A5AC00E54 /* Project-Release.xcconfig */,
				9761FF113E3F940E2B2BEBB1 /* StripeiOS Tests-Debug.xcconfig */,
				33A34DF206B0980BA1D2258F /* StripeiOS Tests-Release.xcconfig */,
				C3DCE66C04A91C235972687D /* StripeiOS-Debug.xcconfig */,
				CB2721EE8E075E700FF3E58A /* StripeiOS-Release.xcconfig */,
			);
			name = BuildConfigurations;
			path = ../BuildConfigurations;
			sourceTree = "<group>";
		};
		150799C744EFBDF77919FDCB /* Products */ = {
			isa = PBXGroup;
			children = (
				40A77DE176741B3A542FE890 /* StripeCore.framework */,
				013DF1F8EC4A4FFA1A38B725 /* StripeCoreTests.xctest */,
				3A4F598BF353D8335B0340D5 /* StripeCoreTestUtils.framework */,
			);
			name = Products;
			sourceTree = "<group>";
		};
		705ECC4F6AE12F0021C3726D = {
			isa = PBXGroup;
			children = (
				92F3912D23FF91835DDAFCEC /* Project */,
				D8A0B2C221DBF456254B6A02 /* Frameworks */,
				150799C744EFBDF77919FDCB /* Products */,
			);
			sourceTree = "<group>";
		};
<<<<<<< HEAD
		7FD20B12B83EC2F371B71C37 /* API Bindings */ = {
			isa = PBXGroup;
			children = (
				CC70CDF482E22A29B11466F7 /* STPAPIClient+EmptyResponseTest.swift */,
				84E70193A9CA42A0C53E48C1 /* STPAPIClient+ErrorResponseTest.swift */,
				1FCE36551600C3E53BEAF8F0 /* StripeCodableTest.swift */,
			);
			path = "API Bindings";
			sourceTree = "<group>";
		};
		83EEC663D4FA92DC540C6CD8 /* Helpers */ = {
			isa = PBXGroup;
			children = (
				77CAB1A5AC107D8756CA1CBF /* Async.swift */,
				937066801E91C99C50192364 /* BundleLocatorProtocol.swift */,
				21E64986F72C7BD8B1105A95 /* InstallMethod.swift */,
				3FFB15A6996F610D627A42B3 /* PaymentsSDKVariant.swift */,
				C188AD8AE244CD6076679095 /* ServerErrorMapper.swift */,
				B644BC3F2BB234D6001FA436 /* STPAssert.swift */,
				9C2AA21DAF340432CA98C67C /* STPDeviceUtils.swift */,
				591E592C9F3E5D4CB08A1847 /* STPDispatchFunctions.swift */,
				4C51E3FA5EE3587BB7BBC634 /* STPError.swift */,
				D856053F99E32515DEDD8EDF /* STPNumericStringValidator.swift */,
				A7647C1B64CA0F0087327413 /* STPURLCallbackHandler.swift */,
				DEA5353BC5359E08128E116A /* StripeCoreBundleLocator.swift */,
				C51179DB520568C246BF3AF0 /* URLEncoder.swift */,
				B8B76840742D2CAF2931355A /* URLSession+Retry.swift */,
				4910B9272C3D8F3F00B030D4 /* Result+Extensions.swift */,
				49E8CE292CD146CE0009DFBB /* KeyedEncodingContainer+Extensions.swift */,
			);
			path = Helpers;
			sourceTree = "<group>";
		};
		8801864DFEC2305B2D7D9CB1 /* Localizations */ = {
			isa = PBXGroup;
			children = (
				CFF68ABB8E67E83695FAD8EA /* Localizable.strings */,
			);
			path = Localizations;
			sourceTree = "<group>";
		};
=======
>>>>>>> d7ca0a50
		92F3912D23FF91835DDAFCEC /* Project */ = {
			isa = PBXGroup;
			children = (
				0B14FED7BBB8A76630B7C0D0 /* BuildConfigurations */,
				31C5E3072EB2A8EE005770FA /* StripeCore */,
				31C5E3802EB2A8F0005770FA /* StripeCoreTests */,
				31C5E3AA2EB2A8F1005770FA /* StripeCoreTestUtils */,
			);
			name = Project;
			sourceTree = "<group>";
		};
		D8A0B2C221DBF456254B6A02 /* Frameworks */ = {
			isa = PBXGroup;
			children = (
				54D4E87D67740BF3C05638FD /* XCTest.framework */,
			);
			name = Frameworks;
			sourceTree = "<group>";
		};
/* End PBXGroup section */

/* Begin PBXHeadersBuildPhase section */
		05A892536A440B2BC219C11E /* Headers */ = {
			isa = PBXHeadersBuildPhase;
			buildActionMask = 2147483647;
			files = (
			);
			runOnlyForDeploymentPostprocessing = 0;
		};
		6D58026052EFE4DFDBDD359E /* Headers */ = {
			isa = PBXHeadersBuildPhase;
			buildActionMask = 2147483647;
			files = (
			);
			runOnlyForDeploymentPostprocessing = 0;
		};
/* End PBXHeadersBuildPhase section */

/* Begin PBXNativeTarget section */
		03B50F59824D1D18AA073D57 /* StripeCoreTests */ = {
			isa = PBXNativeTarget;
			buildConfigurationList = 5BFC042D8F3E5E305D374495 /* Build configuration list for PBXNativeTarget "StripeCoreTests" */;
			buildPhases = (
				7E01B8C349DCABCBA8852FF2 /* Sources */,
				C6C0F33F30CA8B01DF9A723B /* Resources */,
				18178F9338B4379A125C292F /* Embed Frameworks */,
				4417A26336170F53277E168C /* Frameworks */,
			);
			buildRules = (
			);
			dependencies = (
				1EC7711EFEF07D6C119D7A70 /* PBXTargetDependency */,
				3670D483B4DC94B06A1CDEF6 /* PBXTargetDependency */,
			);
			fileSystemSynchronizedGroups = (
				31C5E3802EB2A8F0005770FA /* StripeCoreTests */,
			);
			name = StripeCoreTests;
			packageProductDependencies = (
				6FFF766FF9F630392C6D446A /* iOSSnapshotTestCase */,
				047A18B360C8583235A2ABFC /* OHHTTPStubs */,
				35087E242A157890B5FAC5A4 /* OHHTTPStubsSwift */,
			);
			productName = StripeCoreTests;
			productReference = 013DF1F8EC4A4FFA1A38B725 /* StripeCoreTests.xctest */;
			productType = "com.apple.product-type.bundle.unit-test";
		};
		3E987A4F06C4DE962E9F3CB8 /* StripeCoreTestUtils */ = {
			isa = PBXNativeTarget;
			buildConfigurationList = 793D3D10C90D10C84728C1DE /* Build configuration list for PBXNativeTarget "StripeCoreTestUtils" */;
			buildPhases = (
				05A892536A440B2BC219C11E /* Headers */,
				FB221D4CA3C9AF254BA94D68 /* Sources */,
				A6E0A12258BAD6C06BF7A2AE /* Resources */,
				5F3E583CF98B20ACEDBC39ED /* Embed Frameworks */,
				36C2CC9FAA8CF079757D35A7 /* Frameworks */,
			);
			buildRules = (
			);
			dependencies = (
				08EA430A5FF96F1A708DE57B /* PBXTargetDependency */,
			);
			fileSystemSynchronizedGroups = (
				31C5E3AA2EB2A8F1005770FA /* StripeCoreTestUtils */,
			);
			name = StripeCoreTestUtils;
			packageProductDependencies = (
				23D22B2C40BA7C182BCE50B2 /* iOSSnapshotTestCase */,
				9AB19C81E50535A3407582B7 /* OHHTTPStubs */,
				E86AC7DD5F4DE2780E0AC425 /* OHHTTPStubsSwift */,
			);
			productName = StripeCoreTestUtils;
			productReference = 3A4F598BF353D8335B0340D5 /* StripeCoreTestUtils.framework */;
			productType = "com.apple.product-type.framework";
		};
		7877B31445857B119EA45445 /* StripeCore */ = {
			isa = PBXNativeTarget;
			buildConfigurationList = A8F477F78CC20A59C791D5F1 /* Build configuration list for PBXNativeTarget "StripeCore" */;
			buildPhases = (
				6D58026052EFE4DFDBDD359E /* Headers */,
				97036C8C1B79423F1F57DD1B /* Sources */,
				5442591D82093A8B0397F70D /* Resources */,
				5D04C08A37B43A01ADAAA114 /* Embed Frameworks */,
				BCAC06556AB210EEF302C16A /* Frameworks */,
			);
			buildRules = (
			);
			dependencies = (
			);
			fileSystemSynchronizedGroups = (
				31C5E3072EB2A8EE005770FA /* StripeCore */,
			);
			name = StripeCore;
			productName = StripeCore;
			productReference = 40A77DE176741B3A542FE890 /* StripeCore.framework */;
			productType = "com.apple.product-type.framework";
		};
/* End PBXNativeTarget section */

/* Begin PBXProject section */
		CBF07079FA432D2BFCE24022 /* Project object */ = {
			isa = PBXProject;
			attributes = {
			};
			buildConfigurationList = 490BD7E6715C734C2A99C55B /* Build configuration list for PBXProject "StripeCore" */;
			compatibilityVersion = "Xcode 13.0";
			developmentRegion = en;
			hasScannedForEncodings = 0;
			knownRegions = (
				Base,
				"bg-BG",
				"ca-ES",
				"cs-CZ",
				da,
				de,
				"el-GR",
				en,
				"en-GB",
				es,
				"es-419",
				"et-EE",
				fi,
				fil,
				fr,
				"fr-CA",
				hr,
				hu,
				id,
				it,
				ja,
				ko,
				"lt-LT",
				"lv-LV",
				"ms-MY",
				mt,
				nb,
				nl,
				"pl-PL",
				"pt-BR",
				"pt-PT",
				"ro-RO",
				ru,
				"sk-SK",
				"sl-SI",
				sv,
				tr,
				vi,
				"zh-HK",
				"zh-Hans",
				"zh-Hant",
				th,
			);
			mainGroup = 705ECC4F6AE12F0021C3726D;
			packageReferences = (
				9F8CE18BDCF6289B6266E92D /* XCRemoteSwiftPackageReference "OHHTTPStubs" */,
				1E364BF0E57ED61D2A87D929 /* XCRemoteSwiftPackageReference "ios-snapshot-test-case" */,
			);
			productRefGroup = 150799C744EFBDF77919FDCB /* Products */;
			projectDirPath = "";
			projectRoot = "";
			targets = (
				7877B31445857B119EA45445 /* StripeCore */,
				3E987A4F06C4DE962E9F3CB8 /* StripeCoreTestUtils */,
				03B50F59824D1D18AA073D57 /* StripeCoreTests */,
			);
		};
/* End PBXProject section */

/* Begin PBXResourcesBuildPhase section */
		5442591D82093A8B0397F70D /* Resources */ = {
			isa = PBXResourcesBuildPhase;
			buildActionMask = 2147483647;
			files = (
			);
			runOnlyForDeploymentPostprocessing = 0;
		};
		A6E0A12258BAD6C06BF7A2AE /* Resources */ = {
			isa = PBXResourcesBuildPhase;
			buildActionMask = 2147483647;
			files = (
			);
			runOnlyForDeploymentPostprocessing = 0;
		};
		C6C0F33F30CA8B01DF9A723B /* Resources */ = {
			isa = PBXResourcesBuildPhase;
			buildActionMask = 2147483647;
			files = (
			);
			runOnlyForDeploymentPostprocessing = 0;
		};
/* End PBXResourcesBuildPhase section */

/* Begin PBXSourcesBuildPhase section */
		7E01B8C349DCABCBA8852FF2 /* Sources */ = {
			isa = PBXSourcesBuildPhase;
			buildActionMask = 2147483647;
			files = (
			);
			runOnlyForDeploymentPostprocessing = 0;
		};
		97036C8C1B79423F1F57DD1B /* Sources */ = {
			isa = PBXSourcesBuildPhase;
			buildActionMask = 2147483647;
			files = (
<<<<<<< HEAD
				31DEFE4C2D02C25A00E6E507 /* StripeAttestBackend.swift in Sources */,
				87274985CE5E750FA8D34648 /* EmptyResponse.swift in Sources */,
				6A52ABC06783A90B9E339948 /* StripeFile.swift in Sources */,
				A3E0F5DF2E3C8A0B00C9E5F7 /* STPClientAttributionMetadata.swift in Sources */,
				6A05FB472BCF24370001D128 /* FinancialConnectionsLinkedBank.swift in Sources */,
				9FBA50345D53E82AA974F672 /* STPAPIClient+FileUpload.swift in Sources */,
				31AD3BDC2B0C23E40080C800 /* Locale+StripeCore.swift in Sources */,
				C164984958CDC2C9CA4B6316 /* STPAPIClient.swift in Sources */,
				97D0B2120678A75F75648D84 /* STPAppInfo.swift in Sources */,
				12FF091C555F75B914464475 /* STPMultipartFormDataEncoder.swift in Sources */,
				552DA7969984C443617DBC3E /* STPMultipartFormDataPart.swift in Sources */,
				DAD4099D03E43A0CA89464CD /* StripeAPI.swift in Sources */,
				D22FAB2F1AE9AE43C1808747 /* StripeAPIConfiguration+Version.swift in Sources */,
				6B987BDA2C910F5500DDFDB3 /* STPAnalyticsEventTranslator.swift in Sources */,
				677951C643328D76E46720A5 /* StripeAPIConfiguration.swift in Sources */,
				6A05FB4B2BCF245C0001D128 /* FinancialConnectionsEvent.swift in Sources */,
				02A26B79617FAE660C9EB506 /* StripeError.swift in Sources */,
				3B9D69AB1CB61725C7A012B6 /* StripeServiceError.swift in Sources */,
				95156E152471058151076A51 /* Analytic.swift in Sources */,
				766FE8E61B44967F057ED424 /* AnalyticLoggableError.swift in Sources */,
				3815D229613D52D7799805B0 /* AnalyticsClientV2.swift in Sources */,
				35931C64F06BEB233A219869 /* NetworkDetector.swift in Sources */,
				A454F368C505B2D80F0D8B19 /* PluginDetector.swift in Sources */,
				E2B25D45D457A76A782D9089 /* STPAnalyticEvent.swift in Sources */,
				B644BC402BB234D6001FA436 /* STPAssert.swift in Sources */,
				AE26BFFBE9B1242E10CA052F /* STPAnalyticsClient.swift in Sources */,
				B35FD03DD246CC4DD6C4F3C0 /* Decimal+StripeCore.swift in Sources */,
				4B2FAC57E03D8654A177C408 /* Dictionary+Stripe.swift in Sources */,
				42DE35681C71A931F65E0E7D /* Enums+CustomStringConvertible.swift in Sources */,
				D8FEF16798A791F5BF7EA4B2 /* NSArray+Stripe.swift in Sources */,
				492039932CA47A8600CE2072 /* ElementsSessionContext.swift in Sources */,
				C318A6B6CD599B06DA7CE706 /* NSBundle+Stripe_AppName.swift in Sources */,
				2AA9B01C8A2D2BADC4619629 /* NSCharacterSet+StripeCore.swift in Sources */,
				C5BF4B8AE85FF72EC6382EC0 /* NSError+Stripe.swift in Sources */,
				B67F2CA22BAB8B690011E34A /* AnalyticLoggableErrorV2.swift in Sources */,
				D144C3A657E5C16975CB2191 /* NSError+StripeCore.swift in Sources */,
				9843D9B7D886C373C7AC71E4 /* NSMutableURLRequest+Stripe.swift in Sources */,
				310E6B5C2C580C06006A03EC /* StripeAttest.swift in Sources */,
				49E908B12DDD21F400D5BDBF /* FinancialConnectionsConsumer.swift in Sources */,
				9DCBC08C182ED76A962961E7 /* NSURLComponents+Stripe.swift in Sources */,
				563A42FA383FA9AA5FA4CDCE /* String+StripeCore.swift in Sources */,
				4941EB5D2D5CFB840004806A /* FinancialConnectionsStyle.swift in Sources */,
				CA09DC1EC4142701B31F9673 /* UIImage+StripeCore.swift in Sources */,
				C7C0EC68130760F73201F81B /* StripeCodable.swift in Sources */,
				44DE84C8BFB403E1FB7E2E82 /* StripeJSONDecoder.swift in Sources */,
				970D95FEA3BC216351DE3C5E /* StripeJSONEncoder.swift in Sources */,
				71CD1AE29AA09552DF61131E /* StripeJSONShared.swift in Sources */,
				6ED5C41DBDAB475BF1119E98 /* UnknownFields.swift in Sources */,
				772292156A4A80CEA9D9C487 /* FinancialConnectionsSDKInterface.swift in Sources */,
				5553D952F91D193D453D777D /* Async.swift in Sources */,
				CAF857D45689FBEF17627E80 /* BundleLocatorProtocol.swift in Sources */,
				45DAE581F74EF7E11C64212B /* InstallMethod.swift in Sources */,
				096274D0729AA8849FAD103C /* PaymentsSDKVariant.swift in Sources */,
				49E8CE2A2CD146CE0009DFBB /* KeyedEncodingContainer+Extensions.swift in Sources */,
				DA5A05459309B9B77ACDD736 /* STPDeviceUtils.swift in Sources */,
				31DEFE4E2D02C27000E6E507 /* AppAttestService.swift in Sources */,
				4910B9282C3D8F3F00B030D4 /* Result+Extensions.swift in Sources */,
				CB0E9DC82CB9C79E00E083D1 /* LinkBankPaymentMethod.swift in Sources */,
				83790210FFC2DD764C042C8E /* STPDispatchFunctions.swift in Sources */,
				72DA29CA8A750E8B00DBF3D4 /* STPError.swift in Sources */,
				F628BBE9FDA9D3A217ACA753 /* STPNumericStringValidator.swift in Sources */,
				C9B6C451F9A46C9FB031CE95 /* STPURLCallbackHandler.swift in Sources */,
				A62AEDF871AC89489FE19A13 /* ServerErrorMapper.swift in Sources */,
				CB80352A2D31BA79008F0556 /* AvailableIncentives.swift in Sources */,
				B6DBB2BF2BA8C4E400783D15 /* STPAnalyticsClient+Error.swift in Sources */,
				6A05FB452BCF24100001D128 /* FinancialConnectionsSDKResult.swift in Sources */,
				49F3828D2CC02D43001CE69A /* BillingAddress.swift in Sources */,
				62FD088E003BE06F5413FB4F /* StripeCoreBundleLocator.swift in Sources */,
				491FBF6E2D959DE10040089B /* PrefillDetails.swift in Sources */,
				17CE96B50813CF626293CBF9 /* URLEncoder.swift in Sources */,
				0709F5D265CC641E6DE1011D /* URLSession+Retry.swift in Sources */,
				6A05FB492BCF244A0001D128 /* InstantDebitsLinkedBank.swift in Sources */,
				2991461DD354A6124CCF78DA /* STPLocalizationUtils.swift in Sources */,
				491FBF6C2D959C2F0040089B /* HostedAuthUrlBuilder.swift in Sources */,
				CB80352C2D31BAC7008F0556 /* LinkConsumerIncentive.swift in Sources */,
				4506A7016EA7C45796D3A30D /* STPLocalizedString.swift in Sources */,
				DFF3092E51B6C3ED81AB1448 /* String+Localized.swift in Sources */,
				6B987BDD2C9111BC00DDFDB3 /* Notification+Stripe.swift in Sources */,
				89DB623A200678B4E9845AF2 /* FraudDetectionData.swift in Sources */,
				493B33062CA3015600E3622F /* LinkMode.swift in Sources */,
				920832EE256E377572DD41EB /* STPTelemetryClient.swift in Sources */,
				3B27DDDDC91F1599BF1469BB /* UserDefaults+PaymentsCore.swift in Sources */,
				B6D129B2DC90FA1F8A1F5BCB /* UIActivityIndicatorView+Stripe.swift in Sources */,
				DF1EC524A1915E344687F5AC /* UIFont+Stripe.swift in Sources */,
				6B9C7B832BC73B1C007D5A28 /* AnalyticsHelper.swift in Sources */,
=======
>>>>>>> d7ca0a50
			);
			runOnlyForDeploymentPostprocessing = 0;
		};
		FB221D4CA3C9AF254BA94D68 /* Sources */ = {
			isa = PBXSourcesBuildPhase;
			buildActionMask = 2147483647;
			files = (
			);
			runOnlyForDeploymentPostprocessing = 0;
		};
/* End PBXSourcesBuildPhase section */

/* Begin PBXTargetDependency section */
		08EA430A5FF96F1A708DE57B /* PBXTargetDependency */ = {
			isa = PBXTargetDependency;
			name = StripeCore;
			target = 7877B31445857B119EA45445 /* StripeCore */;
			targetProxy = 7FEF9BDDDD738CE997EC053B /* PBXContainerItemProxy */;
		};
		1EC7711EFEF07D6C119D7A70 /* PBXTargetDependency */ = {
			isa = PBXTargetDependency;
			name = StripeCore;
			target = 7877B31445857B119EA45445 /* StripeCore */;
			targetProxy = E1EC5611DA9FE94C4E0EF3A8 /* PBXContainerItemProxy */;
		};
		3670D483B4DC94B06A1CDEF6 /* PBXTargetDependency */ = {
			isa = PBXTargetDependency;
			name = StripeCoreTestUtils;
			target = 3E987A4F06C4DE962E9F3CB8 /* StripeCoreTestUtils */;
			targetProxy = 773BD5B9B4846D879C13CFE1 /* PBXContainerItemProxy */;
		};
/* End PBXTargetDependency section */

/* Begin XCBuildConfiguration section */
		1F32ABF11A7EE50134DB4EF3 /* Release */ = {
			isa = XCBuildConfiguration;
			baseConfigurationReference = DDFAA07C8EBB5F5A5AC00E54 /* Project-Release.xcconfig */;
			buildSettings = {
			};
			name = Release;
		};
		406CE0D780344B0E0C1C3FD3 /* Release */ = {
			isa = XCBuildConfiguration;
			baseConfigurationReference = 33A34DF206B0980BA1D2258F /* StripeiOS Tests-Release.xcconfig */;
			buildSettings = {
				FRAMEWORK_SEARCH_PATHS = (
					"$(inherited)",
					"$(PLATFORM_DIR)/Developer/Library/Frameworks",
				);
				INFOPLIST_FILE = StripeCoreTestUtils/Info.plist;
				PRODUCT_BUNDLE_IDENTIFIER = com.stripe.StripeCoreTestUtils;
				PRODUCT_NAME = StripeCoreTestUtils;
				SDKROOT = iphoneos;
				SUPPORTED_PLATFORMS = "iphoneos iphonesimulator xros xrsimulator";
				SUPPORTS_MACCATALYST = YES;
				TARGETED_DEVICE_FAMILY = "1,7";
			};
			name = Release;
		};
		5B5D93072F435361816D6E2D /* Release */ = {
			isa = XCBuildConfiguration;
			baseConfigurationReference = CB2721EE8E075E700FF3E58A /* StripeiOS-Release.xcconfig */;
			buildSettings = {
				INFOPLIST_FILE = StripeCore/Info.plist;
				PRODUCT_BUNDLE_IDENTIFIER = "com.stripe.stripe-core";
				PRODUCT_NAME = StripeCore;
				SDKROOT = iphoneos;
				SUPPORTED_PLATFORMS = "iphoneos iphonesimulator xros xrsimulator";
				SUPPORTS_MACCATALYST = YES;
				TARGETED_DEVICE_FAMILY = "1,2,7";
			};
			name = Release;
		};
		63A2A6AAA9584841EC2CE54A /* Debug */ = {
			isa = XCBuildConfiguration;
			baseConfigurationReference = 9761FF113E3F940E2B2BEBB1 /* StripeiOS Tests-Debug.xcconfig */;
			buildSettings = {
				FRAMEWORK_SEARCH_PATHS = (
					"$(inherited)",
					"$(PLATFORM_DIR)/Developer/Library/Frameworks",
				);
				INFOPLIST_FILE = StripeCoreTests/Info.plist;
				PRODUCT_BUNDLE_IDENTIFIER = com.stripe.StripeCoreTests;
				PRODUCT_NAME = StripeCoreTests;
				SDKROOT = iphoneos;
				SUPPORTED_PLATFORMS = "iphoneos iphonesimulator xros xrsimulator";
				SUPPORTS_MACCATALYST = YES;
				TARGETED_DEVICE_FAMILY = "1,7";
			};
			name = Debug;
		};
		78054EDDE3060C858086FA90 /* Debug */ = {
			isa = XCBuildConfiguration;
			baseConfigurationReference = C3DCE66C04A91C235972687D /* StripeiOS-Debug.xcconfig */;
			buildSettings = {
				INFOPLIST_FILE = StripeCore/Info.plist;
				PRODUCT_BUNDLE_IDENTIFIER = "com.stripe.stripe-core";
				PRODUCT_NAME = StripeCore;
				SDKROOT = iphoneos;
				SUPPORTED_PLATFORMS = "iphoneos iphonesimulator xros xrsimulator";
				SUPPORTS_MACCATALYST = YES;
				TARGETED_DEVICE_FAMILY = "1,2,7";
			};
			name = Debug;
		};
		97012C251E738AC10133C8EE /* Debug */ = {
			isa = XCBuildConfiguration;
			baseConfigurationReference = 59EBF56CBE900B3EE80E73A5 /* Project-Debug.xcconfig */;
			buildSettings = {
			};
			name = Debug;
		};
		A8FBA9F7BAC07A05CC29D4E6 /* Debug */ = {
			isa = XCBuildConfiguration;
			baseConfigurationReference = 9761FF113E3F940E2B2BEBB1 /* StripeiOS Tests-Debug.xcconfig */;
			buildSettings = {
				FRAMEWORK_SEARCH_PATHS = (
					"$(inherited)",
					"$(PLATFORM_DIR)/Developer/Library/Frameworks",
				);
				INFOPLIST_FILE = StripeCoreTestUtils/Info.plist;
				PRODUCT_BUNDLE_IDENTIFIER = com.stripe.StripeCoreTestUtils;
				PRODUCT_NAME = StripeCoreTestUtils;
				SDKROOT = iphoneos;
				SUPPORTED_PLATFORMS = "iphoneos iphonesimulator xros xrsimulator";
				SUPPORTS_MACCATALYST = YES;
				TARGETED_DEVICE_FAMILY = "1,7";
			};
			name = Debug;
		};
		DDEA9A9EE069588F2D4E29B2 /* Release */ = {
			isa = XCBuildConfiguration;
			baseConfigurationReference = 33A34DF206B0980BA1D2258F /* StripeiOS Tests-Release.xcconfig */;
			buildSettings = {
				FRAMEWORK_SEARCH_PATHS = (
					"$(inherited)",
					"$(PLATFORM_DIR)/Developer/Library/Frameworks",
				);
				INFOPLIST_FILE = StripeCoreTests/Info.plist;
				PRODUCT_BUNDLE_IDENTIFIER = com.stripe.StripeCoreTests;
				PRODUCT_NAME = StripeCoreTests;
				SDKROOT = iphoneos;
				SUPPORTED_PLATFORMS = "iphoneos iphonesimulator xros xrsimulator";
				SUPPORTS_MACCATALYST = YES;
				TARGETED_DEVICE_FAMILY = "1,7";
			};
			name = Release;
		};
/* End XCBuildConfiguration section */

/* Begin XCConfigurationList section */
		490BD7E6715C734C2A99C55B /* Build configuration list for PBXProject "StripeCore" */ = {
			isa = XCConfigurationList;
			buildConfigurations = (
				97012C251E738AC10133C8EE /* Debug */,
				1F32ABF11A7EE50134DB4EF3 /* Release */,
			);
			defaultConfigurationIsVisible = 0;
			defaultConfigurationName = Release;
		};
		5BFC042D8F3E5E305D374495 /* Build configuration list for PBXNativeTarget "StripeCoreTests" */ = {
			isa = XCConfigurationList;
			buildConfigurations = (
				63A2A6AAA9584841EC2CE54A /* Debug */,
				DDEA9A9EE069588F2D4E29B2 /* Release */,
			);
			defaultConfigurationIsVisible = 0;
			defaultConfigurationName = Release;
		};
		793D3D10C90D10C84728C1DE /* Build configuration list for PBXNativeTarget "StripeCoreTestUtils" */ = {
			isa = XCConfigurationList;
			buildConfigurations = (
				A8FBA9F7BAC07A05CC29D4E6 /* Debug */,
				406CE0D780344B0E0C1C3FD3 /* Release */,
			);
			defaultConfigurationIsVisible = 0;
			defaultConfigurationName = Release;
		};
		A8F477F78CC20A59C791D5F1 /* Build configuration list for PBXNativeTarget "StripeCore" */ = {
			isa = XCConfigurationList;
			buildConfigurations = (
				78054EDDE3060C858086FA90 /* Debug */,
				5B5D93072F435361816D6E2D /* Release */,
			);
			defaultConfigurationIsVisible = 0;
			defaultConfigurationName = Release;
		};
/* End XCConfigurationList section */

/* Begin XCRemoteSwiftPackageReference section */
		1E364BF0E57ED61D2A87D929 /* XCRemoteSwiftPackageReference "ios-snapshot-test-case" */ = {
			isa = XCRemoteSwiftPackageReference;
			repositoryURL = "https://github.com/uber/ios-snapshot-test-case";
			requirement = {
				kind = upToNextMajorVersion;
				minimumVersion = 8.0.0;
			};
		};
		9F8CE18BDCF6289B6266E92D /* XCRemoteSwiftPackageReference "OHHTTPStubs" */ = {
			isa = XCRemoteSwiftPackageReference;
			repositoryURL = "https://github.com/davidme-stripe/OHHTTPStubs";
			requirement = {
				branch = "stripe-mock";
				kind = branch;
			};
		};
/* End XCRemoteSwiftPackageReference section */

/* Begin XCSwiftPackageProductDependency section */
		047A18B360C8583235A2ABFC /* OHHTTPStubs */ = {
			isa = XCSwiftPackageProductDependency;
			productName = OHHTTPStubs;
		};
		23D22B2C40BA7C182BCE50B2 /* iOSSnapshotTestCase */ = {
			isa = XCSwiftPackageProductDependency;
			productName = iOSSnapshotTestCase;
		};
		35087E242A157890B5FAC5A4 /* OHHTTPStubsSwift */ = {
			isa = XCSwiftPackageProductDependency;
			productName = OHHTTPStubsSwift;
		};
		6FFF766FF9F630392C6D446A /* iOSSnapshotTestCase */ = {
			isa = XCSwiftPackageProductDependency;
			productName = iOSSnapshotTestCase;
		};
		9AB19C81E50535A3407582B7 /* OHHTTPStubs */ = {
			isa = XCSwiftPackageProductDependency;
			productName = OHHTTPStubs;
		};
		E86AC7DD5F4DE2780E0AC425 /* OHHTTPStubsSwift */ = {
			isa = XCSwiftPackageProductDependency;
			productName = OHHTTPStubsSwift;
		};
/* End XCSwiftPackageProductDependency section */
	};
	rootObject = CBF07079FA432D2BFCE24022 /* Project object */;
}<|MERGE_RESOLUTION|>--- conflicted
+++ resolved
@@ -11,38 +11,6 @@
 		08871FCD9E9E47681135431B /* XCTest.framework in Frameworks */ = {isa = PBXBuildFile; fileRef = 54D4E87D67740BF3C05638FD /* XCTest.framework */; };
 		2D7A4FDBED7E3FA3D17BBB54 /* StripeCore.framework in Frameworks */ = {isa = PBXBuildFile; fileRef = 40A77DE176741B3A542FE890 /* StripeCore.framework */; };
 		40AF3B2EB6B82C9A4DD61033 /* OHHTTPStubs in Frameworks */ = {isa = PBXBuildFile; productRef = 9AB19C81E50535A3407582B7 /* OHHTTPStubs */; };
-<<<<<<< HEAD
-		42DE35681C71A931F65E0E7D /* Enums+CustomStringConvertible.swift in Sources */ = {isa = PBXBuildFile; fileRef = 4A8030BF88608CA86E295F18 /* Enums+CustomStringConvertible.swift */; };
-		44DE84C8BFB403E1FB7E2E82 /* StripeJSONDecoder.swift in Sources */ = {isa = PBXBuildFile; fileRef = 8B3D6ADD516777DE13E79792 /* StripeJSONDecoder.swift */; };
-		4506A7016EA7C45796D3A30D /* STPLocalizedString.swift in Sources */ = {isa = PBXBuildFile; fileRef = 758B9C9C2252A91FE4221702 /* STPLocalizedString.swift */; };
-		45DAE581F74EF7E11C64212B /* InstallMethod.swift in Sources */ = {isa = PBXBuildFile; fileRef = 21E64986F72C7BD8B1105A95 /* InstallMethod.swift */; };
-		48A6CCB4008A5060C2655C5F /* XCTestCase+Stripe.swift in Sources */ = {isa = PBXBuildFile; fileRef = 2DE48D0086BED21F9E837D0B /* XCTestCase+Stripe.swift */; };
-		4910B9282C3D8F3F00B030D4 /* Result+Extensions.swift in Sources */ = {isa = PBXBuildFile; fileRef = 4910B9272C3D8F3F00B030D4 /* Result+Extensions.swift */; };
-		491FBF6C2D959C2F0040089B /* HostedAuthUrlBuilder.swift in Sources */ = {isa = PBXBuildFile; fileRef = 491FBF6B2D959C2F0040089B /* HostedAuthUrlBuilder.swift */; };
-		491FBF6E2D959DE10040089B /* PrefillDetails.swift in Sources */ = {isa = PBXBuildFile; fileRef = 491FBF6D2D959DE10040089B /* PrefillDetails.swift */; };
-		492039932CA47A8600CE2072 /* ElementsSessionContext.swift in Sources */ = {isa = PBXBuildFile; fileRef = 492039922CA47A8600CE2072 /* ElementsSessionContext.swift */; };
-		493B33062CA3015600E3622F /* LinkMode.swift in Sources */ = {isa = PBXBuildFile; fileRef = 493B33052CA3015600E3622F /* LinkMode.swift */; };
-		4941EB5D2D5CFB840004806A /* FinancialConnectionsStyle.swift in Sources */ = {isa = PBXBuildFile; fileRef = 4941EB5C2D5CFB840004806A /* FinancialConnectionsStyle.swift */; };
-		49E8CE2A2CD146CE0009DFBB /* KeyedEncodingContainer+Extensions.swift in Sources */ = {isa = PBXBuildFile; fileRef = 49E8CE292CD146CE0009DFBB /* KeyedEncodingContainer+Extensions.swift */; };
-		49E908B12DDD21F400D5BDBF /* FinancialConnectionsConsumer.swift in Sources */ = {isa = PBXBuildFile; fileRef = 49E908B02DDD21F400D5BDBF /* FinancialConnectionsConsumer.swift */; };
-		49EFC64E2D95A6FD007172B9 /* HostedAuthUrlBuilderTests.swift in Sources */ = {isa = PBXBuildFile; fileRef = 49DCEC182D95A6C300989A05 /* HostedAuthUrlBuilderTests.swift */; };
-		49F3828D2CC02D43001CE69A /* BillingAddress.swift in Sources */ = {isa = PBXBuildFile; fileRef = 49F3828C2CC02D43001CE69A /* BillingAddress.swift */; };
-		4B2FAC57E03D8654A177C408 /* Dictionary+Stripe.swift in Sources */ = {isa = PBXBuildFile; fileRef = 7727AEEFD2FC880BADDA1872 /* Dictionary+Stripe.swift */; };
-		53D46A03B77577EE21F4B166 /* StripeCodableTest.swift in Sources */ = {isa = PBXBuildFile; fileRef = 1FCE36551600C3E53BEAF8F0 /* StripeCodableTest.swift */; };
-		552DA7969984C443617DBC3E /* STPMultipartFormDataPart.swift in Sources */ = {isa = PBXBuildFile; fileRef = E1C72BA9C44FF60A0E7BEF76 /* STPMultipartFormDataPart.swift */; };
-		5553D952F91D193D453D777D /* Async.swift in Sources */ = {isa = PBXBuildFile; fileRef = 77CAB1A5AC107D8756CA1CBF /* Async.swift */; };
-		563A42FA383FA9AA5FA4CDCE /* String+StripeCore.swift in Sources */ = {isa = PBXBuildFile; fileRef = 7507497162F5684AEA59E301 /* String+StripeCore.swift */; };
-		5E807567D7320A7D512127AF /* StripeCore.h in Headers */ = {isa = PBXBuildFile; fileRef = E60F4A38EEF5EA11568B3A64 /* StripeCore.h */; settings = {ATTRIBUTES = (Public, ); }; };
-		62FD088E003BE06F5413FB4F /* StripeCoreBundleLocator.swift in Sources */ = {isa = PBXBuildFile; fileRef = DEA5353BC5359E08128E116A /* StripeCoreBundleLocator.swift */; };
-		631D09E67497B49BBCA26192 /* UIView+StripeCoreTestingUtils.swift in Sources */ = {isa = PBXBuildFile; fileRef = A4E4C534285F49A97A04D2B8 /* UIView+StripeCoreTestingUtils.swift */; };
-		677951C643328D76E46720A5 /* StripeAPIConfiguration.swift in Sources */ = {isa = PBXBuildFile; fileRef = 32CB3702691056D3404A8C5F /* StripeAPIConfiguration.swift */; };
-		6A05FB452BCF24100001D128 /* FinancialConnectionsSDKResult.swift in Sources */ = {isa = PBXBuildFile; fileRef = 6A05FB442BCF24100001D128 /* FinancialConnectionsSDKResult.swift */; };
-		6A05FB472BCF24370001D128 /* FinancialConnectionsLinkedBank.swift in Sources */ = {isa = PBXBuildFile; fileRef = 6A05FB462BCF24370001D128 /* FinancialConnectionsLinkedBank.swift */; };
-		6A05FB492BCF244A0001D128 /* InstantDebitsLinkedBank.swift in Sources */ = {isa = PBXBuildFile; fileRef = 6A05FB482BCF244A0001D128 /* InstantDebitsLinkedBank.swift */; };
-		6A05FB4B2BCF245C0001D128 /* FinancialConnectionsEvent.swift in Sources */ = {isa = PBXBuildFile; fileRef = 6A05FB4A2BCF245C0001D128 /* FinancialConnectionsEvent.swift */; };
-		6A52ABC06783A90B9E339948 /* StripeFile.swift in Sources */ = {isa = PBXBuildFile; fileRef = 73CE623A81057C4063A1E0C4 /* StripeFile.swift */; };
-=======
->>>>>>> d7ca0a50
 		6B4156FCFAEDD1C73DC6EDAD /* iOSSnapshotTestCase in Frameworks */ = {isa = PBXBuildFile; platformFilters = (ios, maccatalyst, ); productRef = 23D22B2C40BA7C182BCE50B2 /* iOSSnapshotTestCase */; };
 		700E9DAD0407455F11F9F03E /* StripeCoreTestUtils.framework in Frameworks */ = {isa = PBXBuildFile; fileRef = 3A4F598BF353D8335B0340D5 /* StripeCoreTestUtils.framework */; };
 		7133C71AC18633F59BA18F57 /* iOSSnapshotTestCase in Frameworks */ = {isa = PBXBuildFile; platformFilters = (ios, maccatalyst, ); productRef = 6FFF766FF9F630392C6D446A /* iOSSnapshotTestCase */; };
@@ -117,40 +85,6 @@
 		54D4E87D67740BF3C05638FD /* XCTest.framework */ = {isa = PBXFileReference; lastKnownFileType = wrapper.framework; name = XCTest.framework; path = Platforms/iPhoneOS.platform/Developer/Library/Frameworks/XCTest.framework; sourceTree = DEVELOPER_DIR; };
 		59EBF56CBE900B3EE80E73A5 /* Project-Debug.xcconfig */ = {isa = PBXFileReference; lastKnownFileType = text.xcconfig; path = "Project-Debug.xcconfig"; sourceTree = "<group>"; };
 		9761FF113E3F940E2B2BEBB1 /* StripeiOS Tests-Debug.xcconfig */ = {isa = PBXFileReference; lastKnownFileType = text.xcconfig; path = "StripeiOS Tests-Debug.xcconfig"; sourceTree = "<group>"; };
-<<<<<<< HEAD
-		9C2AA21DAF340432CA98C67C /* STPDeviceUtils.swift */ = {isa = PBXFileReference; lastKnownFileType = sourcecode.swift; path = STPDeviceUtils.swift; sourceTree = "<group>"; };
-		9D4EB9EA1128F9DA9120BB04 /* ru */ = {isa = PBXFileReference; lastKnownFileType = text.plist.strings; name = ru; path = ru.lproj/Localizable.strings; sourceTree = "<group>"; };
-		9E415507B0152B07796114CC /* NSError+Stripe.swift */ = {isa = PBXFileReference; lastKnownFileType = sourcecode.swift; path = "NSError+Stripe.swift"; sourceTree = "<group>"; };
-		A03F7C3A2E79CB28006F0FDC /* AsyncTests.swift */ = {isa = PBXFileReference; lastKnownFileType = sourcecode.swift; path = AsyncTests.swift; sourceTree = "<group>"; };
-		A0FBC76F73C3791701072BBA /* sk-SK */ = {isa = PBXFileReference; lastKnownFileType = text.plist.strings; name = "sk-SK"; path = "sk-SK.lproj/Localizable.strings"; sourceTree = "<group>"; };
-		A3E0F5DE2E3C8A0B00C9E5F7 /* STPClientAttributionMetadata.swift */ = {isa = PBXFileReference; lastKnownFileType = sourcecode.swift; path = STPClientAttributionMetadata.swift; sourceTree = "<group>"; };
-		A4336F071B0CE13306C8EB93 /* StripeAPI.swift */ = {isa = PBXFileReference; lastKnownFileType = sourcecode.swift; path = StripeAPI.swift; sourceTree = "<group>"; };
-		A466F6075DCC39D5A976FB22 /* STPTelemetryClient.swift */ = {isa = PBXFileReference; lastKnownFileType = sourcecode.swift; path = STPTelemetryClient.swift; sourceTree = "<group>"; };
-		A4E4C534285F49A97A04D2B8 /* UIView+StripeCoreTestingUtils.swift */ = {isa = PBXFileReference; lastKnownFileType = sourcecode.swift; path = "UIView+StripeCoreTestingUtils.swift"; sourceTree = "<group>"; };
-		A5334916D2A4F927645C2569 /* MockData.swift */ = {isa = PBXFileReference; lastKnownFileType = sourcecode.swift; path = MockData.swift; sourceTree = "<group>"; };
-		A619F83E71E5076329177CED /* id */ = {isa = PBXFileReference; lastKnownFileType = text.plist.strings; name = id; path = id.lproj/Localizable.strings; sourceTree = "<group>"; };
-		A626F821ECEB25DFC007DB71 /* ja */ = {isa = PBXFileReference; lastKnownFileType = text.plist.strings; name = ja; path = ja.lproj/Localizable.strings; sourceTree = "<group>"; };
-		A7647C1B64CA0F0087327413 /* STPURLCallbackHandler.swift */ = {isa = PBXFileReference; lastKnownFileType = sourcecode.swift; path = STPURLCallbackHandler.swift; sourceTree = "<group>"; };
-		AA435F92864CA975753865DF /* zh-Hans */ = {isa = PBXFileReference; lastKnownFileType = text.plist.strings; name = "zh-Hans"; path = "zh-Hans.lproj/Localizable.strings"; sourceTree = "<group>"; };
-		AAE1CFBD0403500A5DCBDE71 /* sl-SI */ = {isa = PBXFileReference; lastKnownFileType = text.plist.strings; name = "sl-SI"; path = "sl-SI.lproj/Localizable.strings"; sourceTree = "<group>"; };
-		ABF11F814A986AA710410FF8 /* Analytic.swift */ = {isa = PBXFileReference; lastKnownFileType = sourcecode.swift; path = Analytic.swift; sourceTree = "<group>"; };
-		ACBD856B96CD58D2938B3F02 /* pt-PT */ = {isa = PBXFileReference; lastKnownFileType = text.plist.strings; name = "pt-PT"; path = "pt-PT.lproj/Localizable.strings"; sourceTree = "<group>"; };
-		ACCAA72D98FBC827A38282BB /* el-GR */ = {isa = PBXFileReference; lastKnownFileType = text.plist.strings; name = "el-GR"; path = "el-GR.lproj/Localizable.strings"; sourceTree = "<group>"; };
-		AD027F7695EC6F59CF32F4B9 /* StripeJSONEncoder.swift */ = {isa = PBXFileReference; lastKnownFileType = sourcecode.swift; path = StripeJSONEncoder.swift; sourceTree = "<group>"; };
-		AF1FC608B88ACEA4C7438866 /* zh-Hant */ = {isa = PBXFileReference; lastKnownFileType = text.plist.strings; name = "zh-Hant"; path = "zh-Hant.lproj/Localizable.strings"; sourceTree = "<group>"; };
-		AF82F68E8D3A8286FD31DB13 /* APIStubbedTestCase.swift */ = {isa = PBXFileReference; lastKnownFileType = sourcecode.swift; path = APIStubbedTestCase.swift; sourceTree = "<group>"; };
-		B3CA4B1855BF8D2F08F275A9 /* Error_SerializeForLoggingTest.swift */ = {isa = PBXFileReference; lastKnownFileType = sourcecode.swift; path = Error_SerializeForLoggingTest.swift; sourceTree = "<group>"; };
-		B3F73CA77397EAE70480FF25 /* et-EE */ = {isa = PBXFileReference; lastKnownFileType = text.plist.strings; name = "et-EE"; path = "et-EE.lproj/Localizable.strings"; sourceTree = "<group>"; };
-		B644BC3F2BB234D6001FA436 /* STPAssert.swift */ = {isa = PBXFileReference; fileEncoding = 4; lastKnownFileType = sourcecode.swift; path = STPAssert.swift; sourceTree = "<group>"; };
-		B67F2CA12BAB8B690011E34A /* AnalyticLoggableErrorV2.swift */ = {isa = PBXFileReference; lastKnownFileType = sourcecode.swift; path = AnalyticLoggableErrorV2.swift; sourceTree = "<group>"; };
-		B67F2CA32BAB91860011E34A /* AnalyticLoggableErrorTest.swift */ = {isa = PBXFileReference; lastKnownFileType = sourcecode.swift; path = AnalyticLoggableErrorTest.swift; sourceTree = "<group>"; };
-		B6DBB2BE2BA8C4E300783D15 /* STPAnalyticsClient+Error.swift */ = {isa = PBXFileReference; lastKnownFileType = sourcecode.swift; path = "STPAnalyticsClient+Error.swift"; sourceTree = "<group>"; };
-		B8B76840742D2CAF2931355A /* URLSession+Retry.swift */ = {isa = PBXFileReference; lastKnownFileType = sourcecode.swift; path = "URLSession+Retry.swift"; sourceTree = "<group>"; };
-		BC5151C3B6CB4130E9C259A6 /* NSCharacterSet+StripeCore.swift */ = {isa = PBXFileReference; lastKnownFileType = sourcecode.swift; path = "NSCharacterSet+StripeCore.swift"; sourceTree = "<group>"; };
-		BCF062352C38A5173260C46A /* StripeServiceError.swift */ = {isa = PBXFileReference; lastKnownFileType = sourcecode.swift; path = StripeServiceError.swift; sourceTree = "<group>"; };
-		C188AD8AE244CD6076679095 /* ServerErrorMapper.swift */ = {isa = PBXFileReference; lastKnownFileType = sourcecode.swift; path = ServerErrorMapper.swift; sourceTree = "<group>"; };
-=======
->>>>>>> d7ca0a50
 		C3DCE66C04A91C235972687D /* StripeiOS-Debug.xcconfig */ = {isa = PBXFileReference; lastKnownFileType = text.xcconfig; path = "StripeiOS-Debug.xcconfig"; sourceTree = "<group>"; };
 		CB2721EE8E075E700FF3E58A /* StripeiOS-Release.xcconfig */ = {isa = PBXFileReference; lastKnownFileType = text.xcconfig; path = "StripeiOS-Release.xcconfig"; sourceTree = "<group>"; };
 		DDFAA07C8EBB5F5A5AC00E54 /* Project-Release.xcconfig */ = {isa = PBXFileReference; lastKnownFileType = text.xcconfig; path = "Project-Release.xcconfig"; sourceTree = "<group>"; };
@@ -261,50 +195,6 @@
 			);
 			sourceTree = "<group>";
 		};
-<<<<<<< HEAD
-		7FD20B12B83EC2F371B71C37 /* API Bindings */ = {
-			isa = PBXGroup;
-			children = (
-				CC70CDF482E22A29B11466F7 /* STPAPIClient+EmptyResponseTest.swift */,
-				84E70193A9CA42A0C53E48C1 /* STPAPIClient+ErrorResponseTest.swift */,
-				1FCE36551600C3E53BEAF8F0 /* StripeCodableTest.swift */,
-			);
-			path = "API Bindings";
-			sourceTree = "<group>";
-		};
-		83EEC663D4FA92DC540C6CD8 /* Helpers */ = {
-			isa = PBXGroup;
-			children = (
-				77CAB1A5AC107D8756CA1CBF /* Async.swift */,
-				937066801E91C99C50192364 /* BundleLocatorProtocol.swift */,
-				21E64986F72C7BD8B1105A95 /* InstallMethod.swift */,
-				3FFB15A6996F610D627A42B3 /* PaymentsSDKVariant.swift */,
-				C188AD8AE244CD6076679095 /* ServerErrorMapper.swift */,
-				B644BC3F2BB234D6001FA436 /* STPAssert.swift */,
-				9C2AA21DAF340432CA98C67C /* STPDeviceUtils.swift */,
-				591E592C9F3E5D4CB08A1847 /* STPDispatchFunctions.swift */,
-				4C51E3FA5EE3587BB7BBC634 /* STPError.swift */,
-				D856053F99E32515DEDD8EDF /* STPNumericStringValidator.swift */,
-				A7647C1B64CA0F0087327413 /* STPURLCallbackHandler.swift */,
-				DEA5353BC5359E08128E116A /* StripeCoreBundleLocator.swift */,
-				C51179DB520568C246BF3AF0 /* URLEncoder.swift */,
-				B8B76840742D2CAF2931355A /* URLSession+Retry.swift */,
-				4910B9272C3D8F3F00B030D4 /* Result+Extensions.swift */,
-				49E8CE292CD146CE0009DFBB /* KeyedEncodingContainer+Extensions.swift */,
-			);
-			path = Helpers;
-			sourceTree = "<group>";
-		};
-		8801864DFEC2305B2D7D9CB1 /* Localizations */ = {
-			isa = PBXGroup;
-			children = (
-				CFF68ABB8E67E83695FAD8EA /* Localizable.strings */,
-			);
-			path = Localizations;
-			sourceTree = "<group>";
-		};
-=======
->>>>>>> d7ca0a50
 		92F3912D23FF91835DDAFCEC /* Project */ = {
 			isa = PBXGroup;
 			children = (
@@ -529,94 +419,6 @@
 			isa = PBXSourcesBuildPhase;
 			buildActionMask = 2147483647;
 			files = (
-<<<<<<< HEAD
-				31DEFE4C2D02C25A00E6E507 /* StripeAttestBackend.swift in Sources */,
-				87274985CE5E750FA8D34648 /* EmptyResponse.swift in Sources */,
-				6A52ABC06783A90B9E339948 /* StripeFile.swift in Sources */,
-				A3E0F5DF2E3C8A0B00C9E5F7 /* STPClientAttributionMetadata.swift in Sources */,
-				6A05FB472BCF24370001D128 /* FinancialConnectionsLinkedBank.swift in Sources */,
-				9FBA50345D53E82AA974F672 /* STPAPIClient+FileUpload.swift in Sources */,
-				31AD3BDC2B0C23E40080C800 /* Locale+StripeCore.swift in Sources */,
-				C164984958CDC2C9CA4B6316 /* STPAPIClient.swift in Sources */,
-				97D0B2120678A75F75648D84 /* STPAppInfo.swift in Sources */,
-				12FF091C555F75B914464475 /* STPMultipartFormDataEncoder.swift in Sources */,
-				552DA7969984C443617DBC3E /* STPMultipartFormDataPart.swift in Sources */,
-				DAD4099D03E43A0CA89464CD /* StripeAPI.swift in Sources */,
-				D22FAB2F1AE9AE43C1808747 /* StripeAPIConfiguration+Version.swift in Sources */,
-				6B987BDA2C910F5500DDFDB3 /* STPAnalyticsEventTranslator.swift in Sources */,
-				677951C643328D76E46720A5 /* StripeAPIConfiguration.swift in Sources */,
-				6A05FB4B2BCF245C0001D128 /* FinancialConnectionsEvent.swift in Sources */,
-				02A26B79617FAE660C9EB506 /* StripeError.swift in Sources */,
-				3B9D69AB1CB61725C7A012B6 /* StripeServiceError.swift in Sources */,
-				95156E152471058151076A51 /* Analytic.swift in Sources */,
-				766FE8E61B44967F057ED424 /* AnalyticLoggableError.swift in Sources */,
-				3815D229613D52D7799805B0 /* AnalyticsClientV2.swift in Sources */,
-				35931C64F06BEB233A219869 /* NetworkDetector.swift in Sources */,
-				A454F368C505B2D80F0D8B19 /* PluginDetector.swift in Sources */,
-				E2B25D45D457A76A782D9089 /* STPAnalyticEvent.swift in Sources */,
-				B644BC402BB234D6001FA436 /* STPAssert.swift in Sources */,
-				AE26BFFBE9B1242E10CA052F /* STPAnalyticsClient.swift in Sources */,
-				B35FD03DD246CC4DD6C4F3C0 /* Decimal+StripeCore.swift in Sources */,
-				4B2FAC57E03D8654A177C408 /* Dictionary+Stripe.swift in Sources */,
-				42DE35681C71A931F65E0E7D /* Enums+CustomStringConvertible.swift in Sources */,
-				D8FEF16798A791F5BF7EA4B2 /* NSArray+Stripe.swift in Sources */,
-				492039932CA47A8600CE2072 /* ElementsSessionContext.swift in Sources */,
-				C318A6B6CD599B06DA7CE706 /* NSBundle+Stripe_AppName.swift in Sources */,
-				2AA9B01C8A2D2BADC4619629 /* NSCharacterSet+StripeCore.swift in Sources */,
-				C5BF4B8AE85FF72EC6382EC0 /* NSError+Stripe.swift in Sources */,
-				B67F2CA22BAB8B690011E34A /* AnalyticLoggableErrorV2.swift in Sources */,
-				D144C3A657E5C16975CB2191 /* NSError+StripeCore.swift in Sources */,
-				9843D9B7D886C373C7AC71E4 /* NSMutableURLRequest+Stripe.swift in Sources */,
-				310E6B5C2C580C06006A03EC /* StripeAttest.swift in Sources */,
-				49E908B12DDD21F400D5BDBF /* FinancialConnectionsConsumer.swift in Sources */,
-				9DCBC08C182ED76A962961E7 /* NSURLComponents+Stripe.swift in Sources */,
-				563A42FA383FA9AA5FA4CDCE /* String+StripeCore.swift in Sources */,
-				4941EB5D2D5CFB840004806A /* FinancialConnectionsStyle.swift in Sources */,
-				CA09DC1EC4142701B31F9673 /* UIImage+StripeCore.swift in Sources */,
-				C7C0EC68130760F73201F81B /* StripeCodable.swift in Sources */,
-				44DE84C8BFB403E1FB7E2E82 /* StripeJSONDecoder.swift in Sources */,
-				970D95FEA3BC216351DE3C5E /* StripeJSONEncoder.swift in Sources */,
-				71CD1AE29AA09552DF61131E /* StripeJSONShared.swift in Sources */,
-				6ED5C41DBDAB475BF1119E98 /* UnknownFields.swift in Sources */,
-				772292156A4A80CEA9D9C487 /* FinancialConnectionsSDKInterface.swift in Sources */,
-				5553D952F91D193D453D777D /* Async.swift in Sources */,
-				CAF857D45689FBEF17627E80 /* BundleLocatorProtocol.swift in Sources */,
-				45DAE581F74EF7E11C64212B /* InstallMethod.swift in Sources */,
-				096274D0729AA8849FAD103C /* PaymentsSDKVariant.swift in Sources */,
-				49E8CE2A2CD146CE0009DFBB /* KeyedEncodingContainer+Extensions.swift in Sources */,
-				DA5A05459309B9B77ACDD736 /* STPDeviceUtils.swift in Sources */,
-				31DEFE4E2D02C27000E6E507 /* AppAttestService.swift in Sources */,
-				4910B9282C3D8F3F00B030D4 /* Result+Extensions.swift in Sources */,
-				CB0E9DC82CB9C79E00E083D1 /* LinkBankPaymentMethod.swift in Sources */,
-				83790210FFC2DD764C042C8E /* STPDispatchFunctions.swift in Sources */,
-				72DA29CA8A750E8B00DBF3D4 /* STPError.swift in Sources */,
-				F628BBE9FDA9D3A217ACA753 /* STPNumericStringValidator.swift in Sources */,
-				C9B6C451F9A46C9FB031CE95 /* STPURLCallbackHandler.swift in Sources */,
-				A62AEDF871AC89489FE19A13 /* ServerErrorMapper.swift in Sources */,
-				CB80352A2D31BA79008F0556 /* AvailableIncentives.swift in Sources */,
-				B6DBB2BF2BA8C4E400783D15 /* STPAnalyticsClient+Error.swift in Sources */,
-				6A05FB452BCF24100001D128 /* FinancialConnectionsSDKResult.swift in Sources */,
-				49F3828D2CC02D43001CE69A /* BillingAddress.swift in Sources */,
-				62FD088E003BE06F5413FB4F /* StripeCoreBundleLocator.swift in Sources */,
-				491FBF6E2D959DE10040089B /* PrefillDetails.swift in Sources */,
-				17CE96B50813CF626293CBF9 /* URLEncoder.swift in Sources */,
-				0709F5D265CC641E6DE1011D /* URLSession+Retry.swift in Sources */,
-				6A05FB492BCF244A0001D128 /* InstantDebitsLinkedBank.swift in Sources */,
-				2991461DD354A6124CCF78DA /* STPLocalizationUtils.swift in Sources */,
-				491FBF6C2D959C2F0040089B /* HostedAuthUrlBuilder.swift in Sources */,
-				CB80352C2D31BAC7008F0556 /* LinkConsumerIncentive.swift in Sources */,
-				4506A7016EA7C45796D3A30D /* STPLocalizedString.swift in Sources */,
-				DFF3092E51B6C3ED81AB1448 /* String+Localized.swift in Sources */,
-				6B987BDD2C9111BC00DDFDB3 /* Notification+Stripe.swift in Sources */,
-				89DB623A200678B4E9845AF2 /* FraudDetectionData.swift in Sources */,
-				493B33062CA3015600E3622F /* LinkMode.swift in Sources */,
-				920832EE256E377572DD41EB /* STPTelemetryClient.swift in Sources */,
-				3B27DDDDC91F1599BF1469BB /* UserDefaults+PaymentsCore.swift in Sources */,
-				B6D129B2DC90FA1F8A1F5BCB /* UIActivityIndicatorView+Stripe.swift in Sources */,
-				DF1EC524A1915E344687F5AC /* UIFont+Stripe.swift in Sources */,
-				6B9C7B832BC73B1C007D5A28 /* AnalyticsHelper.swift in Sources */,
-=======
->>>>>>> d7ca0a50
 			);
 			runOnlyForDeploymentPostprocessing = 0;
 		};
