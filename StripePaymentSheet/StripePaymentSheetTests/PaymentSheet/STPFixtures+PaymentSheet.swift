--- conflicted
+++ resolved
@@ -45,11 +45,7 @@
         return _testValue(paymentMethodTypes: ["card"])
     }
 
-<<<<<<< HEAD
-    static func _testDefaultCardValue(defaultPaymentMethod: STPPaymentMethod) -> STPElementsSession {
-=======
     static func _testDefaultCardValue(defaultPaymentMethod: String?, paymentMethods: [[AnyHashable: Any]]? = nil) -> STPElementsSession {
->>>>>>> 74c9db82
         return _testValue(paymentMethodTypes: ["card"], customerSessionData: [
             "mobile_payment_element": [
                 "enabled": true,
@@ -59,11 +55,7 @@
             ],
             "customer_sheet": [
                 "enabled": false,
-<<<<<<< HEAD
-            ]], allowsSetAsDefaultPM: true, defaultPaymentMethod: defaultPaymentMethod)
-=======
             ]], allowsSetAsDefaultPM: true, defaultPaymentMethod: defaultPaymentMethod, paymentMethods: paymentMethods)
->>>>>>> 74c9db82
     }
 
     static func _testValue(
@@ -76,12 +68,8 @@
         linkFundingSources: Set<LinkSettings.FundingSource> = [],
         disableLinkSignup: Bool? = nil,
         allowsSetAsDefaultPM: Bool = false,
-<<<<<<< HEAD
-        defaultPaymentMethod: STPPaymentMethod? = nil
-=======
         defaultPaymentMethod: String? = nil,
         paymentMethods: [[AnyHashable: Any]]? = nil
->>>>>>> 74c9db82
     ) -> STPElementsSession {
         var json = STPTestUtils.jsonNamed("ElementsSession")!
         json[jsonDict: "payment_method_preference"]?["ordered_payment_method_types"] = paymentMethodTypes
@@ -94,32 +82,6 @@
             ]
         }
         if let customerSessionData {
-<<<<<<< HEAD
-            if allowsSetAsDefaultPM {
-                json["customer"] = ["payment_methods": [],
-                                    "customer_session": [
-                                        "id": "id123",
-                                        "livemode": false,
-                                        "api_key": "ek_12345",
-                                        "api_key_expiry": 12345,
-                                        "customer": "cus_123",
-                                        "components": customerSessionData,
-                                        ],
-                                    "default_payment_method": defaultPaymentMethod?.stripeId ?? "nil"
-                                    ]
-            }
-            else {
-                json["customer"] = ["payment_methods": [],
-                                    "customer_session": [
-                                        "id": "id123",
-                                        "livemode": false,
-                                        "api_key": "ek_12345",
-                                        "api_key_expiry": 12345,
-                                        "customer": "cus_123",
-                                        "components": customerSessionData,
-                                        ]
-                                    ]
-=======
             json["customer"] = ["payment_methods": [],
                                 "customer_session": [
                                     "id": "id123",
@@ -135,7 +97,6 @@
             }
             if let paymentMethods {
                 json[jsonDict: "customer"]?["payment_methods"] = paymentMethods
->>>>>>> 74c9db82
             }
         }
 
