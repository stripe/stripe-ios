--- conflicted
+++ resolved
@@ -149,11 +149,7 @@
         intent: Intent,
         linkMode: LinkMode? = nil,
         linkFundingSources: Set<LinkSettings.FundingSource> = [],
-<<<<<<< HEAD
-        paymentMethodSetAsDefault: Bool = false
-=======
         allowsSetAsDefaultPM: Bool = false
->>>>>>> e6d488d1
     ) -> STPElementsSession {
         let paymentMethodTypes: [String] = {
             switch intent {
@@ -165,39 +161,26 @@
                 return intentConfig.paymentMethodTypes ?? []
             }
         }()
-<<<<<<< HEAD
-        var customerSessionData: [String : Any]?
-        if paymentMethodSetAsDefault {
-=======
         var customerSessionData: [String: Any]?
         if allowsSetAsDefaultPM {
->>>>>>> e6d488d1
             customerSessionData = [
                 "mobile_payment_element": [
                     "enabled": true,
                     "features": ["payment_method_save": "enabled",
                                  "payment_method_remove": "enabled",
-<<<<<<< HEAD
                                  "payment_method_set_as_default": "enabled"
-=======
->>>>>>> e6d488d1
                                 ],
                 ],
                 "customer_sheet": [
                     "enabled": false,
-<<<<<<< HEAD
-                ], ]
-=======
                 ]
             ]
->>>>>>> e6d488d1
         }
         return STPElementsSession._testValue(
             paymentMethodTypes: paymentMethodTypes,
             customerSessionData: customerSessionData,
             linkMode: linkMode,
-            linkFundingSources: linkFundingSources,
-            allowsSetAsDefaultPM: allowsSetAsDefaultPM
+            linkFundingSources: linkFundingSources
         )
     }
 }
