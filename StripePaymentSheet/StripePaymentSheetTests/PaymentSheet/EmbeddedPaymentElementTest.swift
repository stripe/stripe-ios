--- conflicted
+++ resolved
@@ -242,17 +242,10 @@
         sut.embeddedPaymentMethodsView.didTap(rowButton: sut.embeddedPaymentMethodsView.getRowButton(accessibilityIdentifier: "Cash App Pay"))
 
         // ...updating w/ a broken config...
-<<<<<<< HEAD
         let brokenConfig = EmbeddedPaymentElement.IntentConfiguration(mode: .payment(amount: -1000, currency: "bad currency"), confirmHandler: { _, _ in
             // These tests shouldn't confirm, so this is unused
             XCTFail("Unexpectedly called confirm handler of broken config")
             return ""
-=======
-        let brokenConfig = EmbeddedPaymentElement.IntentConfiguration(mode: .payment(amount: -1000, currency: "bad currency"), confirmHandler: { _, _, callback in
-            // These tests don't confirm, so this is unused
-            XCTFail("Unexpectedly called confirm handler of broken config")
-            callback(.success(""))
->>>>>>> e5ad3405
         })
         async let _ = sut.update(intentConfiguration: brokenConfig)
         XCTAssertTrue(sut.latestUpdateTask == nil, "Sanity check - update should not be in progress at this point, `update` should not have been executed yet")
@@ -284,14 +277,10 @@
         sut.view.autosizeHeight(width: 320)
         sut.embeddedPaymentMethodsView.didTap(rowButton: sut.embeddedPaymentMethodsView.getRowButton(accessibilityIdentifier: "Cash App Pay"))
         // ...updating w/ a broken config...
-<<<<<<< HEAD
-        let brokenConfig = EmbeddedPaymentElement.IntentConfiguration(mode: .payment(amount: -1000, currency: "bad currency"), confirmHandler: { _, _ in return "" })
-=======
-        let brokenConfig = EmbeddedPaymentElement.IntentConfiguration(mode: .payment(amount: -1000, currency: "bad currency"), confirmHandler: { _, _, callback in
+        let brokenConfig = EmbeddedPaymentElement.IntentConfiguration(mode: .payment(amount: -1000, currency: "bad currency"), confirmHandler: { _, _ in
             XCTFail("Unexpectedly called confirm handler of broken config")
-            callback(.success(""))
+            return ""
         })
->>>>>>> e5ad3405
         _ = await sut.update(intentConfiguration: brokenConfig)
         // ...and calling confirm, after the update finishes...
         async let confirmResult = sut.confirm()
@@ -941,8 +930,8 @@
         // - rowSelectionBehavior = .immediateAction
         // - formSheetAction = .confirm
         var config = configuration
-        let failureConfirmHandler = EmbeddedPaymentElement.IntentConfiguration(mode: .payment(amount: 1000, currency: "USD"), paymentMethodTypes: ["card"]) {_, _, intentCreationCallback in
-            intentCreationCallback(.failure(TestError.testFailure))
+        let failureConfirmHandler = EmbeddedPaymentElement.IntentConfiguration(mode: .payment(amount: 1000, currency: "USD"), paymentMethodTypes: ["card"]) {_, _ in
+            throw TestError.testFailure
         }
         config.embeddedViewDisplaysMandateText = false
         config.rowSelectionBehavior = .immediateAction(didSelectPaymentOption: {})
