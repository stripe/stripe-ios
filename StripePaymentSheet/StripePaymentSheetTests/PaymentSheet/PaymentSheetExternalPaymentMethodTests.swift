//
//  PaymentSheetExternalPaymentMethodTests.swift
//  StripePaymentSheetTests
//
//  Created by Yuki Tokuhiro on 8/31/23.
//

import XCTest

@testable @_spi(STP) @_spi(CustomPaymentMethodsBeta) import StripePaymentSheet
@testable @_spi(STP) import StripeUICore

@MainActor
final class PaymentSheetExternalPaymentMethodTests: XCTestCase {
    override func setUp() async throws {
        await PaymentSheetLoader.loadMiscellaneousSingletons()
    }

    func testExternalPaymentMethodCallsConfirmHandler() async throws {
        let e = expectation(description: "Confirm completed")
        let e2 = expectation(description: "External PM confirm handler called")

        var configuration = PaymentSheet.Configuration()
        configuration.externalPaymentMethodConfiguration = .init(externalPaymentMethods: ["external_paypal"], externalPaymentMethodConfirmHandler: { externalPaymentMethodType, _ in
            XCTAssertEqual(externalPaymentMethodType, "external_paypal")
            e2.fulfill()
            XCTAssertTrue(Thread.isMainThread)
            return .completed
        })

        let intent = Intent.deferredIntent(intentConfig: .init(mode: .payment(amount: 1010, currency: "USD"), confirmHandler: { _, _ in
            XCTFail("Intent confirm handler shouldn't be called")
            return ""
        }))

        // Make the form
        let paymentMethodForm = makeForm(intent: intent, configuration: configuration)

        // External PMs display no fields
        XCTAssertEqual(paymentMethodForm.getAllUnwrappedSubElements().count, 1)

        // Confirm the intent with the form details
        PaymentSheet.confirm(
            configuration: configuration,
            authenticationContext: self,
            intent: intent,
            elementsSession: ._testCardValue(),
            paymentOption: .external(paymentMethod: ._testPayPalValue(configuration.externalPaymentMethodConfiguration!), billingDetails: .init()),
            paymentHandler: .shared(),
            analyticsHelper: ._testValue()
        ) { result, analyticsConfirmType in
            e.fulfill()
            guard case .completed = result else {
                XCTFail()
                return
            }
            XCTAssertEqual(analyticsConfirmType, nil)
        }
        await fulfillment(of: [e, e2], timeout: 5)
    }

    func testExternalFormBillingDetails() async throws {
        let externalConfirmHandlerCalled = expectation(description: "External PM confirm handler called")
        var configuration = PaymentSheet.Configuration()
        configuration.externalPaymentMethodConfiguration = .init(externalPaymentMethods: ["external_paypal"], externalPaymentMethodConfirmHandler: { externalPaymentMethodType, billingDetails in
            XCTAssertEqual(externalPaymentMethodType, "external_paypal")
            // (2) ...and billing details collected in the form should be passed to the merchant's confirm handler
            XCTAssertEqual(billingDetails.name, "Jane Doe")
            XCTAssertEqual(billingDetails.phone, "+15551234567")
            XCTAssertEqual(billingDetails.address?.line1, "354 Oyster Point Blvd")
            XCTAssertEqual(billingDetails.address?.line2, "Apt 123")
            XCTAssertEqual(billingDetails.address?.city, "South San Francisco")
            XCTAssertEqual(billingDetails.address?.state, "CA")
            XCTAssertEqual(billingDetails.address?.postalCode, "94080")
            XCTAssertEqual(billingDetails.address?.country, "US")
            externalConfirmHandlerCalled.fulfill()
            return .completed
        })
        // Configuring PaymentSheet to collect full billing details with default values...
        configuration.billingDetailsCollectionConfiguration.name = .always
        configuration.billingDetailsCollectionConfiguration.email = .always
        configuration.billingDetailsCollectionConfiguration.phone = .always
        configuration.billingDetailsCollectionConfiguration.address = .full
<<<<<<< HEAD
        let intent = Intent.deferredIntent(intentConfig: .init(mode: .payment(amount: 1010, currency: "USD"), confirmHandler: { _, _ in
=======
        configuration.defaultBillingDetails = PaymentSheet.BillingDetails(
            address: PaymentSheet.Address(
                city: "South San Francisco",
                country: "US",
                line1: "354 Oyster Point Blvd",
                line2: "Apt 123",
                postalCode: "94080",
                state: "CA"
            ),
            email: "foo@bar.com",
            name: "Jane Doe",
            phone: "+15551234567"
        )

        let intent = Intent.deferredIntent(intentConfig: .init(mode: .payment(amount: 1010, currency: "USD"), confirmHandler: { _, _, _ in
>>>>>>> e5ad3405
            XCTFail("Intent confirm handler shouldn't be called")
            return ""
        }))

        // (1) ...should result in the external payment method form showing billing detail fields pre-populated with default values...
        let paymentMethodForm = makeForm(intent: intent, configuration: configuration)
        XCTAssertEqual(paymentMethodForm.getTextFieldElement("Full name")?.text, "Jane Doe")
        XCTAssertEqual(paymentMethodForm.getTextFieldElement("Email")?.text, "foo@bar.com")
        XCTAssertEqual(paymentMethodForm.getPhoneNumberElement()?.phoneNumber?.string(as: .e164), "+15551234567")
        XCTAssertNotNil(paymentMethodForm.getDropdownFieldElement("Country or region"))
        XCTAssertEqual(paymentMethodForm.getTextFieldElement("Address line 1")?.text, "354 Oyster Point Blvd")
        XCTAssertEqual(paymentMethodForm.getTextFieldElement("Address line 2")?.text, "Apt 123")
        XCTAssertEqual(paymentMethodForm.getTextFieldElement("City")?.text, "South San Francisco")
        XCTAssertNotNil(paymentMethodForm.getDropdownFieldElement("State"))
        XCTAssertEqual(paymentMethodForm.getTextFieldElement("ZIP")?.text, "94080")

        // Simulate customer tapping "Buy" - generate params from the form and confirm payment
        guard let intentConfirmParams = paymentMethodForm.updateParams(params: IntentConfirmParams(type: .external(._testPayPalValue(configuration.externalPaymentMethodConfiguration!)))) else {
            XCTFail("Form failed to create params. Validation state: \(paymentMethodForm.validationState)")
            return
        }
        PaymentSheet.confirm(
            configuration: configuration,
            authenticationContext: self,
            intent: intent,
            elementsSession: ._testCardValue(),
            paymentOption: .external(paymentMethod: ._testPayPalValue(configuration.externalPaymentMethodConfiguration!), billingDetails: intentConfirmParams.paymentMethodParams.nonnil_billingDetails),
            paymentHandler: .shared(),
            analyticsHelper: ._testValue()
        ) { _, _ in }
        await fulfillment(of: [externalConfirmHandlerCalled], timeout: 5)
    }

    func testConfirmUsesMerchantConfirmHandlerResults() {
        struct MockError: Error, Equatable { }
        func _confirm(with merchantReturnedResult: PaymentSheetResult) {
            let e = expectation(description: "External PM confirm handler called")
            var configuration = PaymentSheet.Configuration()
            configuration.externalPaymentMethodConfiguration = .init(externalPaymentMethods: ["external_paypal"], externalPaymentMethodConfirmHandler: { _, _ in
                // The merchant's returned result should be passed back in `PaymentSheet.confirm`
                return merchantReturnedResult
            })
            let intent = Intent.deferredIntent(intentConfig: .init(mode: .payment(amount: 1010, currency: "USD"), confirmHandler: { _, _ in
                XCTFail("Intent confirm handler shouldn't be called")
                return ""
            }))
            PaymentSheet.confirm(
                configuration: configuration,
                authenticationContext: self,
                intent: intent,
                elementsSession: ._testCardValue(),
                paymentOption: .external(paymentMethod: ._testPayPalValue(configuration.externalPaymentMethodConfiguration!), billingDetails: .init()),
                paymentHandler: .shared(),
                analyticsHelper: ._testValue()
            ) { result, analyticsConfirmType in
                e.fulfill()
                XCTAssertEqual(analyticsConfirmType, nil)
                switch (result, merchantReturnedResult) {
                case (.canceled, .canceled), (.completed, .completed):
                    break
                case let (.failed(actualError), .failed(expectedError)):
                    guard let actualError = actualError as? MockError, let expectedError = expectedError as? MockError else {
                        XCTFail()
                        return
                    }
                    XCTAssertEqual(actualError, expectedError)
                default:
                    XCTFail()
                }
            }
            waitForExpectations(timeout: 1)
        }

        _confirm(with: .canceled)
        _confirm(with: .completed)
        _confirm(with: .failed(error: MockError()))
    }

    func makeForm(intent: Intent, configuration: PaymentSheet.Configuration) -> PaymentMethodElement {
        let formFactory = PaymentSheetFormFactory(intent: intent, elementsSession: ._testCardValue(), configuration: .paymentElement(configuration), paymentMethod: .external(._testPayPalValue(configuration.externalPaymentMethodConfiguration!)))
        let paymentMethodForm = formFactory.make()
        let view = UIView(frame: CGRect(x: 0, y: 0, width: 320, height: 1000))
        view.addAndPinSubview(paymentMethodForm.view) // This gets rid of distracting autolayout warnings in the logs
        sendEventToSubviews(.viewDidAppear, from: paymentMethodForm.view) // Simulate view appearance. This makes SimpleMandateElement mark its mandate as having been displayed.
        return paymentMethodForm
    }
}

extension PaymentSheetExternalPaymentMethodTests: STPAuthenticationContext {
    func authenticationPresentingViewController() -> UIViewController {
        return UIViewController()
    }
}

extension ExternalPaymentOption {
    static func _testPayPalValue(_ config: PaymentSheet.ExternalPaymentMethodConfiguration) -> ExternalPaymentOption {
        let epm: ExternalPaymentMethod = .init(
            type: "external_paypal",
            label: "PayPal",
            lightImageUrl: URL(string: "https://todo.com")!,
            darkImageUrl: URL(string: "https://todo.com")!
        )
        return .from(epm, configuration: config)!
    }
}<|MERGE_RESOLUTION|>--- conflicted
+++ resolved
@@ -81,9 +81,6 @@
         configuration.billingDetailsCollectionConfiguration.email = .always
         configuration.billingDetailsCollectionConfiguration.phone = .always
         configuration.billingDetailsCollectionConfiguration.address = .full
-<<<<<<< HEAD
-        let intent = Intent.deferredIntent(intentConfig: .init(mode: .payment(amount: 1010, currency: "USD"), confirmHandler: { _, _ in
-=======
         configuration.defaultBillingDetails = PaymentSheet.BillingDetails(
             address: PaymentSheet.Address(
                 city: "South San Francisco",
@@ -98,8 +95,7 @@
             phone: "+15551234567"
         )
 
-        let intent = Intent.deferredIntent(intentConfig: .init(mode: .payment(amount: 1010, currency: "USD"), confirmHandler: { _, _, _ in
->>>>>>> e5ad3405
+        let intent = Intent.deferredIntent(intentConfig: .init(mode: .payment(amount: 1010, currency: "USD"), confirmHandler: { _, _ in
             XCTFail("Intent confirm handler shouldn't be called")
             return ""
         }))
