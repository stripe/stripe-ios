//
//  STPAPIClient+PaymentSheetTest.swift
//  StripeiOS Tests
//
//  Created by Jaime Park on 6/23/21.
//  Copyright © 2021 Stripe, Inc. All rights reserved.
//

import StripeCoreTestUtils
import XCTest

@testable@_spi(STP) import StripeCore
@testable@_spi(STP) import StripePayments
@testable@_spi(STP)@_spi(CustomerSessionBetaAccess)@_spi(CustomPaymentMethodsBeta)@_spi(SharedPaymentToken) import StripePaymentSheet
@testable@_spi(STP) import StripePaymentsUI

class STPAPIClient_PaymentSheetTest: XCTestCase {
    func testElementsSessionParameters_DeferredPayment() throws {
        let intentConfig = PaymentSheet.IntentConfiguration(mode: .payment(amount: 2000,
                                                                           currency: "USD",
                                                                           setupFutureUsage: .onSession,
                                                                           captureMethod: .automaticAsync),
                                                            paymentMethodTypes: ["card", "cashapp"],
                                                            onBehalfOf: "acct_connect",
                                                            paymentMethodConfigurationId: "pmc_234",
                                                            confirmHandler: { _, _ in return "" })
        var config = PaymentSheet.Configuration()
        config.externalPaymentMethodConfiguration = .init(externalPaymentMethods: ["external_foo", "external_bar"], externalPaymentMethodConfirmHandler: { _, _ in return .canceled })

        let cpm = PaymentSheet.CustomPaymentMethodConfiguration.CustomPaymentMethod(id: "cpmt_123")
        let cpm2 = PaymentSheet.CustomPaymentMethodConfiguration.CustomPaymentMethod(id: "cpmt_789")
        config.customPaymentMethodConfiguration = .init(customPaymentMethods: [cpm, cpm2], customPaymentMethodConfirmHandler: { _, _ in
            return .completed
        })

        // Create a session ID
        AnalyticsHelper.shared.generateSessionID()

        let parameters = STPAPIClient(publishableKey: "pk_test").makeElementsSessionsParams(
            mode: .deferredIntent(intentConfig),
            epmConfiguration: config.externalPaymentMethodConfiguration,
            cpmConfiguration: config.customPaymentMethodConfiguration,
            clientDefaultPaymentMethod: "pm_12345",
            customerAccessProvider: .customerSession("cs_12345"),
            linkDisallowFundingSourceCreation: []
        )
        XCTAssertNotNil(parameters["mobile_session_id"])
        XCTAssertEqual(parameters["key"] as? String, "pk_test")
        XCTAssertEqual(parameters["locale"] as? String, Locale.current.toLanguageTag())
        XCTAssertEqual(parameters["external_payment_methods"] as? [String], ["external_foo", "external_bar"])
        XCTAssertEqual(parameters["custom_payment_methods"] as? [String], ["cpmt_123", "cpmt_789"])
        XCTAssertEqual(parameters["customer_session_client_secret"] as? String, "cs_12345")
        XCTAssertEqual(parameters["client_default_payment_method"] as? String, "pm_12345")

        let deferredIntent = try XCTUnwrap(parameters["deferred_intent"] as?  [String: Any])
        XCTAssertEqual(deferredIntent["payment_method_types"] as? [String], ["card", "cashapp"])
        XCTAssertEqual(deferredIntent["on_behalf_of"] as? String, "acct_connect")
        XCTAssertEqual(deferredIntent["mode"] as? String, "payment")
        XCTAssertEqual(deferredIntent["amount"] as? Int, 2000)
        XCTAssertEqual(deferredIntent["currency"] as? String, "USD")
        XCTAssertEqual(deferredIntent["setup_future_usage"] as? String, "on_session")
        XCTAssertEqual(deferredIntent["capture_method"] as? String, "automatic_async")
        XCTAssertEqual((deferredIntent["payment_method_configuration"] as? [String: Any])?["id"] as? String, "pmc_234")
    }

    func testElementsSessionParameters_DeferredSetup() throws {
        let intentConfig = PaymentSheet.IntentConfiguration(mode: .setup(currency: "USD",
                                                                           setupFutureUsage: .offSession),
                                                            paymentMethodTypes: ["card", "cashapp"],
                                                            onBehalfOf: "acct_connect",
<<<<<<< HEAD
                                                            confirmHandler: { _, _ in return "" })
=======
                                                            confirmHandler: { _, _, _ in })
        // Create a session ID
        AnalyticsHelper.shared.generateSessionID()
>>>>>>> e5ad3405

        let parameters = STPAPIClient(publishableKey: "pk_test").makeElementsSessionsParams(
            mode: .deferredIntent(intentConfig),
            epmConfiguration: nil,
            cpmConfiguration: nil,
            clientDefaultPaymentMethod: nil,
            customerAccessProvider: .legacyCustomerEphemeralKey("ek_12345"),
            linkDisallowFundingSourceCreation: []
        )
        XCTAssertNotNil(parameters["mobile_session_id"])
        XCTAssertEqual(parameters["key"] as? String, "pk_test")
        XCTAssertEqual(parameters["locale"] as? String, Locale.current.toLanguageTag())
        XCTAssertEqual(parameters["external_payment_methods"] as? [String], [])
        XCTAssertNil(parameters["payment_method_configurations"])
        XCTAssertNil(parameters["customer_session_client_secret"])
        XCTAssertNil(parameters["client_default_payment_method"])

        let deferredIntent = try XCTUnwrap(parameters["deferred_intent"] as?  [String: Any])
        XCTAssertEqual(deferredIntent["payment_method_types"] as? [String], ["card", "cashapp"])
        XCTAssertEqual(deferredIntent["on_behalf_of"] as? String, "acct_connect")
        XCTAssertEqual(deferredIntent["mode"] as? String, "setup")
        XCTAssertEqual(deferredIntent["currency"] as? String, "USD")
        XCTAssertEqual(deferredIntent["setup_future_usage"] as? String, "off_session")
    }

    func testMakeDeferredElementsSessionsParamsForCustomerSheet() throws {
        let parameters = STPAPIClient(publishableKey: "pk_test").makeDeferredElementsSessionsParamsForCustomerSheet(
            paymentMethodTypes: ["card"],
            onBehalfOf: nil,
            clientDefaultPaymentMethod: "pm_12345",
            customerSessionClientSecret: CustomerSessionClientSecret(customerId: "cus_12345", clientSecret: "cuss_54321"))

        XCTAssertEqual(parameters["type"] as? String, "deferred_intent")
        XCTAssertEqual(parameters["locale"] as? String, Locale.current.toLanguageTag())
        XCTAssertEqual(parameters["customer_session_client_secret"] as? String, "cuss_54321")
        XCTAssertEqual(parameters["client_default_payment_method"] as? String, "pm_12345")

        let deferredIntent = try XCTUnwrap(parameters["deferred_intent"] as?  [String: Any])
        XCTAssertEqual(deferredIntent["mode"] as? String, "setup")
        XCTAssertEqual(deferredIntent["payment_method_types"] as? [String], ["card"])

    }
    func testMakeDeferredElementsSessionsParamsForCustomerSheet_nilable() throws {
        let parameters = STPAPIClient(publishableKey: "pk_test").makeDeferredElementsSessionsParamsForCustomerSheet(
            paymentMethodTypes: nil,
            onBehalfOf: nil,
            clientDefaultPaymentMethod: nil,
            customerSessionClientSecret: nil)

        XCTAssertEqual(parameters["type"] as? String, "deferred_intent")
        XCTAssertEqual(parameters["locale"] as? String, Locale.current.toLanguageTag())
        XCTAssertNil(parameters["customer_session_client_secret"])
        XCTAssertNil(parameters["client_default_payment_method"])

        let deferredIntent = try XCTUnwrap(parameters["deferred_intent"] as?  [String: Any])
        XCTAssertEqual(deferredIntent["mode"] as? String, "setup")
        XCTAssertNil(deferredIntent["payment_method_types"])
    }

    func testMakeDeferredElementsSessionsParamsForCustomerSheet_withOnBehalfOf() throws {
        let parameters = STPAPIClient(publishableKey: "pk_test").makeDeferredElementsSessionsParamsForCustomerSheet(
            paymentMethodTypes: ["card"],
            onBehalfOf: "acct_connect",
            clientDefaultPaymentMethod: "pm_12345",
            customerSessionClientSecret: CustomerSessionClientSecret(customerId: "cus_12345", clientSecret: "cuss_54321"))

        XCTAssertEqual(parameters["type"] as? String, "deferred_intent")
        XCTAssertEqual(parameters["locale"] as? String, Locale.current.toLanguageTag())
        XCTAssertEqual(parameters["customer_session_client_secret"] as? String, "cuss_54321")
        XCTAssertEqual(parameters["client_default_payment_method"] as? String, "pm_12345")

        let deferredIntent = try XCTUnwrap(parameters["deferred_intent"] as?  [String: Any])
        XCTAssertEqual(deferredIntent["mode"] as? String, "setup")
        XCTAssertEqual(deferredIntent["payment_method_types"] as? [String], ["card"])
        XCTAssertEqual(deferredIntent["on_behalf_of"] as? String, "acct_connect")
    }

    func testMakeElementsSessionsParamsForCustomerSheet() throws {
        let parameters = STPAPIClient(publishableKey: "pk_test").makeElementsSessionsParamsForCustomerSheet(
            setupIntentClientSecret: "seti_123456",
            clientDefaultPaymentMethod: "pm_12345",
            customerSessionClientSecret: CustomerSessionClientSecret(customerId: "cus_12345", clientSecret: "cuss_54321"))

        XCTAssertEqual(parameters["type"] as? String, "setup_intent")
        XCTAssertEqual(parameters["client_secret"] as? String, "seti_123456")

        XCTAssertEqual(parameters["locale"] as? String, Locale.current.toLanguageTag())
        XCTAssertEqual(parameters["customer_session_client_secret"] as? String, "cuss_54321")
        XCTAssertEqual(parameters["client_default_payment_method"] as? String, "pm_12345")
    }
    func testMakeElementsSessionsParamsForCustomerSheet_nilable() throws {
        let parameters = STPAPIClient(publishableKey: "pk_test").makeElementsSessionsParamsForCustomerSheet(
            setupIntentClientSecret: "seti_123456",
            clientDefaultPaymentMethod: nil,
            customerSessionClientSecret: nil)

        XCTAssertEqual(parameters["type"] as? String, "setup_intent")
        XCTAssertEqual(parameters["client_secret"] as? String, "seti_123456")

        XCTAssertEqual(parameters["locale"] as? String, Locale.current.toLanguageTag())
        XCTAssertNil(parameters["customer_session_client_secret"])
        XCTAssertNil(parameters["client_default_payment_method"])
    }

    func testElementsSessionParameters_sendsLegacyCustomerEphemeralKey() throws {
        let parameters = STPAPIClient(publishableKey: "pk_test").makeElementsSessionsParams(
            mode: .paymentIntentClientSecret("pi_123_secret_456"),
            epmConfiguration: nil,
            cpmConfiguration: nil,
            clientDefaultPaymentMethod: nil,
            customerAccessProvider: .legacyCustomerEphemeralKey("ek_123"),
            linkDisallowFundingSourceCreation: []
        )
        XCTAssertEqual(parameters["legacy_customer_ephemeral_key"] as? String, "ek_123")
        XCTAssertNil(parameters["customer_session_client_secret"])
    }

    func testElementsSessionParameters_sendsNoLegacyCustomerEphemeralKey() throws {
        let parameters = STPAPIClient(publishableKey: "pk_test").makeElementsSessionsParams(
            mode: .paymentIntentClientSecret("pi_123_secret_456"),
            epmConfiguration: nil,
            cpmConfiguration: nil,
            clientDefaultPaymentMethod: nil,
            customerAccessProvider: nil,
            linkDisallowFundingSourceCreation: []
        )
        XCTAssertNil(parameters["legacy_customer_ephemeral_key"])
        XCTAssertNil(parameters["customer_session_client_secret"])
    }

    func testElementsSessionParameters_sendsLinkDisallowFundingSourceCreation() throws {
        let parameters = STPAPIClient(publishableKey: "pk_test").makeElementsSessionsParams(
            mode: .paymentIntentClientSecret("pi_123_secret_456"),
            epmConfiguration: nil,
            cpmConfiguration: nil,
            clientDefaultPaymentMethod: nil,
            customerAccessProvider: nil,
            linkDisallowFundingSourceCreation: ["usInstantBankPayment"]
        )
        let linkParams = try XCTUnwrap(parameters["link"] as? [String: Any])
        XCTAssertEqual(linkParams["disallow_funding_source_creation"] as? [String], ["usInstantBankPayment"])
    }

    func testElementsSessionParameters_doesntSendLinkDisallowFundingSourceCreationIfEmpty() throws {
        let parameters = STPAPIClient(publishableKey: "pk_test").makeElementsSessionsParams(
            mode: .paymentIntentClientSecret("pi_123_secret_456"),
            epmConfiguration: nil,
            cpmConfiguration: nil,
            clientDefaultPaymentMethod: nil,
            customerAccessProvider: nil,
            linkDisallowFundingSourceCreation: []
        )
        XCTAssertNil(parameters["link"])
    }

    func testElementsSessionParameters_DeferredPayment_WithSellerDetails() throws {
        let sellerDetails = PaymentSheet.IntentConfiguration.SellerDetails(networkId: "network_123", externalId: "external_456", businessName: "Till's Pills")
        let intentConfig = PaymentSheet.IntentConfiguration(
            sharedPaymentTokenSessionWithMode: .payment(amount: 2000, currency: "USD"),
            sellerDetails: sellerDetails,
            paymentMethodTypes: ["card"],
            preparePaymentMethodHandler: { _, _ in }
        )

        let parameters = STPAPIClient(publishableKey: "pk_test").makeElementsSessionsParams(
            mode: .deferredIntent(intentConfig),
            epmConfiguration: nil,
            cpmConfiguration: nil,
            clientDefaultPaymentMethod: nil,
            customerAccessProvider: nil,
            linkDisallowFundingSourceCreation: []
        )

        let sellerDetailsParams = try XCTUnwrap(parameters["seller_details"] as? [String: Any])

        XCTAssertEqual(sellerDetailsParams["network_id"] as? String, "network_123")
        XCTAssertEqual(sellerDetailsParams["external_id"] as? String, "external_456")
    }

    func testElementsSessionParameters_DeferredPayment_WithoutSellerDetails() throws {
        let intentConfig = PaymentSheet.IntentConfiguration(
            mode: .payment(amount: 2000, currency: "USD"),
            paymentMethodTypes: ["card"],
            confirmHandler: { _, _, _ in }
        )

        let parameters = STPAPIClient(publishableKey: "pk_test").makeElementsSessionsParams(
            mode: .deferredIntent(intentConfig),
            epmConfiguration: nil,
            cpmConfiguration: nil,
            clientDefaultPaymentMethod: nil,
            customerAccessProvider: nil,
            linkDisallowFundingSourceCreation: []
        )

        XCTAssertNil(parameters["seller_details"])
    }
}<|MERGE_RESOLUTION|>--- conflicted
+++ resolved
@@ -68,13 +68,9 @@
                                                                            setupFutureUsage: .offSession),
                                                             paymentMethodTypes: ["card", "cashapp"],
                                                             onBehalfOf: "acct_connect",
-<<<<<<< HEAD
                                                             confirmHandler: { _, _ in return "" })
-=======
-                                                            confirmHandler: { _, _, _ in })
         // Create a session ID
         AnalyticsHelper.shared.generateSessionID()
->>>>>>> e5ad3405
 
         let parameters = STPAPIClient(publishableKey: "pk_test").makeElementsSessionsParams(
             mode: .deferredIntent(intentConfig),
@@ -258,7 +254,7 @@
         let intentConfig = PaymentSheet.IntentConfiguration(
             mode: .payment(amount: 2000, currency: "USD"),
             paymentMethodTypes: ["card"],
-            confirmHandler: { _, _, _ in }
+            confirmHandler: { _, _ in return ""}
         )
 
         let parameters = STPAPIClient(publishableKey: "pk_test").makeElementsSessionsParams(
