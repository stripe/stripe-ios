--- conflicted
+++ resolved
@@ -5,11 +5,7 @@
 //  Created by Nick Porter on 1/22/25.
 //
 
-<<<<<<< HEAD
-@testable @_spi(CardBrandFilteringBeta) import StripePaymentSheet
-=======
 @testable @_spi(STP) @_spi(CardBrandFilteringBeta) import StripePaymentSheet
->>>>>>> 7dd339b3
 import XCTest
 
 final class PaymentMethodAvailabilityTest: XCTestCase {
