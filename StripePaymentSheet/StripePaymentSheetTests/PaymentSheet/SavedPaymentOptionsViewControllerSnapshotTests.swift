--- conflicted
+++ resolved
@@ -32,11 +32,7 @@
             STPPaymentMethod._testUSBankAccount(),
             STPPaymentMethod._testSEPA(),
         ]
-<<<<<<< HEAD
-        let config = SavedPaymentOptionsViewController.Configuration(customerID: "cus_123", showApplePay: true, showLink: true, removeSavedPaymentMethodMessage: nil, merchantDisplayName: "Test Merchant", isTestMode: false, allowsRemovalOfLastSavedPaymentMethod: false)
-        let sut = SavedPaymentOptionsViewController(savedPaymentMethods: paymentMethods, configuration: config, appearance: appearance)
-=======
-        let config = SavedPaymentOptionsViewController.Configuration(customerID: "cus_123", showApplePay: true, showLink: true, removeSavedPaymentMethodMessage: nil, merchantDisplayName: "Test Merchant", isCVCRecollectionEnabled: false, isTestMode: false)
+        let config = SavedPaymentOptionsViewController.Configuration(customerID: "cus_123", showApplePay: true, showLink: true, removeSavedPaymentMethodMessage: nil, merchantDisplayName: "Test Merchant", isCVCRecollectionEnabled: false, isTestMode: false, allowsRemovalOfLastSavedPaymentMethod: false)
         let intent = Intent.deferredIntent(elementsSession: STPElementsSession.emptyElementsSession,
                                            intentConfig: .init(mode: .payment(amount: 0, currency: "USD", setupFutureUsage: nil, captureMethod: .automatic), confirmHandler: { _, _, _ in }))
         let sut = SavedPaymentOptionsViewController(savedPaymentMethods: paymentMethods,
@@ -44,7 +40,6 @@
                                                     paymentSheetConfiguration: PaymentSheet.Configuration(),
                                                     intent: intent,
                                                     appearance: appearance)
->>>>>>> 76aab984
         let testWindow = UIWindow(frame: CGRect(x: 0, y: 0, width: 428, height: 500))
         testWindow.isHidden = false
         if darkMode {
