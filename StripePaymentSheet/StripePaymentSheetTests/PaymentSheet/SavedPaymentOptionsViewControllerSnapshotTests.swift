//
//  SavedPaymentOptionsViewControllerSnapshotTests.swift
//  StripePaymentSheetTests
//
//  Created by Yuki Tokuhiro on 10/13/23.
//

import StripeCoreTestUtils
@_spi(STP) @testable import StripePayments
@_spi(STP) @testable import StripePaymentSheet
@testable import StripePaymentsTestUtils
@_spi(STP) @testable import StripeUICore
import XCTest

final class SavedPaymentOptionsViewControllerSnapshotTests: STPSnapshotTestCase {

    func test_all_saved_pms_and_apple_pay_and_link_dark() {
        _test_all_saved_pms_and_apple_pay_and_link(darkMode: true)
    }

    func test_all_saved_pms_and_apple_pay_and_link() {
        _test_all_saved_pms_and_apple_pay_and_link(darkMode: false)
    }

    func test_all_saved_pms_and_apple_pay_and_link_custom_appearance() {
        _test_all_saved_pms_and_apple_pay_and_link(darkMode: false, appearance: ._testMSPaintTheme)
    }

    func _test_all_saved_pms_and_apple_pay_and_link(darkMode: Bool, appearance: PaymentSheet.Appearance = .default) {
        let paymentMethods = [
            STPPaymentMethod._testCard(),
            STPPaymentMethod._testUSBankAccount(),
            STPPaymentMethod._testSEPA(),
        ]
<<<<<<< HEAD

        let config = SavedPaymentOptionsViewController.Configuration(customerID: "cus_123", showApplePay: true, showLink: true, removeSavedPaymentMethodMessage: nil, merchantDisplayName: "Test Merchant", isCVCRecollectionEnabled: false, isTestMode: false, allowsRemovalOfLastSavedPaymentMethod: false, allowsRemovalOfPaymentMethods: true, allowsSetAsDefaultPM: false)
=======
        let config = SavedPaymentOptionsViewController.Configuration(customerID: "cus_123", showApplePay: true, showLink: true, removeSavedPaymentMethodMessage: nil, merchantDisplayName: "Test Merchant", isCVCRecollectionEnabled: false, isTestMode: false, allowsRemovalOfLastSavedPaymentMethod: false, allowsRemovalOfPaymentMethods: true)
>>>>>>> 6a12711b
        let intent = Intent.deferredIntent(intentConfig: .init(mode: .payment(amount: 0, currency: "USD", setupFutureUsage: nil, captureMethod: .automatic), confirmHandler: { _, _, _ in }))
        let sut = SavedPaymentOptionsViewController(savedPaymentMethods: paymentMethods,
                                                    configuration: config,
                                                    paymentSheetConfiguration: PaymentSheet.Configuration(),
                                                    intent: intent,
                                                    appearance: appearance,
                                                    elementsSession: .emptyElementsSession,
                                                    analyticsHelper: ._testValue())
        let testWindow = UIWindow()
        testWindow.isHidden = false
        if darkMode {
            testWindow.overrideUserInterfaceStyle = .dark
        }
        testWindow.rootViewController = sut
        // Adding sut.view as the subview should be implied by the above line, but Autolayout can't lay out the view correctly on this pass of the runloop unless we explicitly addSubview. Maybe there are side effects that happen one turn of the runloop after setting the rootViewController.
        testWindow.addSubview(sut.view)
        sut.view.autosizeHeight(width: 1000)
        NSLayoutConstraint.activate([
            sut.view.topAnchor.constraint(equalTo: testWindow.topAnchor),
            sut.view.leftAnchor.constraint(equalTo: testWindow.leftAnchor),
        ])
        STPSnapshotVerifyView(sut.view)
    }
}<|MERGE_RESOLUTION|>--- conflicted
+++ resolved
@@ -32,12 +32,7 @@
             STPPaymentMethod._testUSBankAccount(),
             STPPaymentMethod._testSEPA(),
         ]
-<<<<<<< HEAD
-
         let config = SavedPaymentOptionsViewController.Configuration(customerID: "cus_123", showApplePay: true, showLink: true, removeSavedPaymentMethodMessage: nil, merchantDisplayName: "Test Merchant", isCVCRecollectionEnabled: false, isTestMode: false, allowsRemovalOfLastSavedPaymentMethod: false, allowsRemovalOfPaymentMethods: true, allowsSetAsDefaultPM: false)
-=======
-        let config = SavedPaymentOptionsViewController.Configuration(customerID: "cus_123", showApplePay: true, showLink: true, removeSavedPaymentMethodMessage: nil, merchantDisplayName: "Test Merchant", isCVCRecollectionEnabled: false, isTestMode: false, allowsRemovalOfLastSavedPaymentMethod: false, allowsRemovalOfPaymentMethods: true)
->>>>>>> 6a12711b
         let intent = Intent.deferredIntent(intentConfig: .init(mode: .payment(amount: 0, currency: "USD", setupFutureUsage: nil, captureMethod: .automatic), confirmHandler: { _, _, _ in }))
         let sut = SavedPaymentOptionsViewController(savedPaymentMethods: paymentMethods,
                                                     configuration: config,
