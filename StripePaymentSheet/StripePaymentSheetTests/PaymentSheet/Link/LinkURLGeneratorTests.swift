--- conflicted
+++ resolved
@@ -374,11 +374,7 @@
         let apiResponse: [String: Any] = ["payment_method_preference": ["ordered_payment_method_types": ["123"],
                                                                         "country_code": "US", ] as [String: Any],
                                           "session_id": "123",
-<<<<<<< HEAD
-                                          "config_id": "abc123",
-=======
                                           "config_id": "123",
->>>>>>> db0c3438
                                           "apple_pay_preference": "enabled",
         ]
         return STPElementsSession.decodedObject(fromAPIResponse: apiResponse)!
@@ -390,11 +386,7 @@
                                           "flags": ["cbc_in_link_popup": true,
                                                     "disable_cbc_in_link_popup": false, ] as [String: Bool],
                                           "session_id": "123",
-<<<<<<< HEAD
-                                          "config_id": "abc123",
-=======
                                           "config_id": "123",
->>>>>>> db0c3438
                                           "card_brand_choice": ["eligible": true,
                                                                 "preferred_networks": ["cartes_bancaires"],
                                                                 "supported_cobranded_networks": ["cartes_bancaires": true],
@@ -408,11 +400,7 @@
         let apiResponse: [String: Any] = ["payment_method_preference": ["ordered_payment_method_types": ["123"],
                                                                         "country_code": "US", ] as [String: Any],
                                           "session_id": "123",
-<<<<<<< HEAD
-                                          "config_id": "abc123",
-=======
                                           "config_id": "123",
->>>>>>> db0c3438
                                           "apple_pay_preference": "enabled",
                                           "link_settings": ["link_funding_sources": ["CARD"],
                                                             "link_passthrough_mode_enabled": false,
@@ -466,11 +454,7 @@
         let apiResponse: [String: Any] = ["payment_method_preference": ["ordered_payment_method_types": ["123"],
                                                                         "country_code": "US", ] as [String: Any],
                                           "session_id": "123",
-<<<<<<< HEAD
-                                          "config_id": "abc123",
-=======
                                           "config_id": "123",
->>>>>>> db0c3438
                                           "apple_pay_preference": "enabled",
                                           "link_settings": ["link_funding_sources": ["CARD"],
                                                             "link_passthrough_mode_enabled": true,
@@ -483,11 +467,7 @@
         let apiResponse: [String: Any] = ["payment_method_preference": ["ordered_payment_method_types": ["123"],
                                                                         "country_code": "US", ] as [String: Any],
                                           "session_id": "123",
-<<<<<<< HEAD
-                                          "config_id": "abc123",
-=======
                                           "config_id": "123",
->>>>>>> db0c3438
                                           "apple_pay_preference": "enabled",
                                           "link_settings": ["link_funding_sources": ["BANK_ACCOUNT",
                                                                                      "CARD",
