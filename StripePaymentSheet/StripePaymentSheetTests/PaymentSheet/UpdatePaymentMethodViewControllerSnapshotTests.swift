//
//  UpdatePaymentMethodViewControllerSnapshotTests.swift
//  StripePaymentSheetTests
//
//  Created by Nick Porter on 11/27/23.
//

import StripeCoreTestUtils
@_spi(STP) @_spi(CardBrandFilteringBeta) @testable import StripePaymentSheet
@testable import StripePaymentsTestUtils
import XCTest

final class UpdatePaymentMethodViewControllerSnapshotTests: STPSnapshotTestCase {

    func test_UpdatePaymentMethodViewControllerDarkMode() {
        _test_UpdatePaymentMethodViewController(paymentMethodType: .card, darkMode: true, isCBCEligible: true)
    }

    func test_UpdatePaymentMethodViewControllerLightMode() {
        _test_UpdatePaymentMethodViewController(paymentMethodType: .card, darkMode: false, isCBCEligible: true)
    }

    func test_UpdatePaymentMethodViewControllerAppearance() {
        _test_UpdatePaymentMethodViewController(paymentMethodType: .card, darkMode: false, appearance: ._testMSPaintTheme, isCBCEligible: true)
    }

    func test_EmbeddedSingleCard_UpdatePaymentMethodViewControllerDarkMode() {
        _test_UpdatePaymentMethodViewController(paymentMethodType: .card, darkMode: true, isEmbeddedSingle: true, isCBCEligible: true)
    }

    func test_EmbeddedSingleCard_UpdatePaymentMethodViewControllerLightMode() {
        _test_UpdatePaymentMethodViewController(paymentMethodType: .card, darkMode: false, isEmbeddedSingle: true, isCBCEligible: true)
    }

    func test_EmbeddedSingleCard_UpdatePaymentMethodViewControllerAppearance() {
        _test_UpdatePaymentMethodViewController(paymentMethodType: .card, darkMode: false, isEmbeddedSingle: true, appearance: ._testMSPaintTheme, isCBCEligible: true)
    }

    func test_UpdatePaymentMethodViewControllerExpiredCard() {
        _test_UpdatePaymentMethodViewController(paymentMethodType: .card, darkMode: false, isCBCEligible: true, expired: true)
    }

    func test_UpdatePaymentMethodViewControllerSetAsDefaultCard() {
<<<<<<< HEAD
        _test_UpdatePaymentMethodViewController(paymentMethodType: .card, darkMode: false, canUpdateCardBrand: true, canSetAsDefaultPM: true)
    }

    func test_UpdatePaymentMethodViewControllerDefaultCard() {
        _test_UpdatePaymentMethodViewController(paymentMethodType: .card, darkMode: false, canUpdateCardBrand: true, canSetAsDefaultPM: true, isDefault: true)
=======
        _test_UpdatePaymentMethodViewController(paymentMethodType: .card, darkMode: false, isCBCEligible: true, allowsSetAsDefaultPM: true)
    }

    func test_UpdatePaymentMethodViewControllerDefaultCard() {
        _test_UpdatePaymentMethodViewController(paymentMethodType: .card, darkMode: false, isCBCEligible: true, allowsSetAsDefaultPM: true, isDefault: true)
>>>>>>> 3506ee63
    }

    func test_UpdatePaymentMethodViewControllerRemoveOnlyCard() {
        _test_UpdatePaymentMethodViewController(paymentMethodType: .card, darkMode: false)
    }

    func test_UpdatePaymentMethodViewControllerUSBankAccountDarkMode() {
        _test_UpdatePaymentMethodViewController(paymentMethodType: .USBankAccount, darkMode: true)
    }

    func test_UpdatePaymentMethodViewControllerUSBankAccountLightMode() {
        _test_UpdatePaymentMethodViewController(paymentMethodType: .USBankAccount, darkMode: false)
    }

    func test_UpdatePaymentMethodViewControllerUSBankAccountAppearance() {
        _test_UpdatePaymentMethodViewController(paymentMethodType: .USBankAccount, darkMode: false, appearance: ._testMSPaintTheme)
    }

    func test_UpdatePaymentMethodViewControllerSetAsDefaultUSBankAccount() {
        _test_UpdatePaymentMethodViewController(paymentMethodType: .USBankAccount, darkMode: false, canSetAsDefaultPM: true)
    }

    func test_UpdatePaymentMethodViewControllerDefaultUSBankAccount() {
        _test_UpdatePaymentMethodViewController(paymentMethodType: .USBankAccount, darkMode: false, canSetAsDefaultPM: true, isDefault: true)
    }

    func test_EmbeddedSingleUSBankAccount_UpdatePaymentMethodViewControllerDarkMode() {
        _test_UpdatePaymentMethodViewController(paymentMethodType: .USBankAccount, darkMode: true, isEmbeddedSingle: true)
    }

    func test_EmbeddedSingleUSBankAccount_UpdatePaymentMethodViewControllerLightMode() {
        _test_UpdatePaymentMethodViewController(paymentMethodType: .USBankAccount, darkMode: false, isEmbeddedSingle: true)
    }

    func test_EmbeddedSingleUSBankAccount_UpdatePaymentMethodViewControllerAppearance() {
        _test_UpdatePaymentMethodViewController(paymentMethodType: .USBankAccount, darkMode: false, isEmbeddedSingle: true, appearance: ._testMSPaintTheme)
    }

    func test_UpdatePaymentMethodViewControllerSEPADebitDarkMode() {
        _test_UpdatePaymentMethodViewController(paymentMethodType: .SEPADebit, darkMode: true)
    }

    func test_UpdatePaymentMethodViewControllerSEPADebitLightMode() {
        _test_UpdatePaymentMethodViewController(paymentMethodType: .SEPADebit, darkMode: false)
    }

    func test_UpdatePaymentMethodViewControllerSEPADebitAppearance() {
        _test_UpdatePaymentMethodViewController(paymentMethodType: .SEPADebit, darkMode: false, appearance: ._testMSPaintTheme)
    }

    func test_UpdatePaymentMethodViewControllerSetAsDefaultSEPADebit() {
        _test_UpdatePaymentMethodViewController(paymentMethodType: .SEPADebit, darkMode: false, canSetAsDefaultPM: true)
    }

    func test_EmbeddedSingleSEPADebit_UpdatePaymentMethodViewControllerDarkMode() {
        _test_UpdatePaymentMethodViewController(paymentMethodType: .SEPADebit, darkMode: true, isEmbeddedSingle: true)
    }

    func test_EmbeddedSingleSEPADebit_UpdatePaymentMethodViewControllerLightMode() {
        _test_UpdatePaymentMethodViewController(paymentMethodType: .SEPADebit, darkMode: false, isEmbeddedSingle: true)
    }

    func test_EmbeddedSingleSEPADebit_UpdatePaymentMethodViewControllerAppearance() {
        _test_UpdatePaymentMethodViewController(paymentMethodType: .SEPADebit, darkMode: false, isEmbeddedSingle: true, appearance: ._testMSPaintTheme)
    }
    
    func test_UpdatePaymentMethodViewControllerLightMode_blockedBrands() {
        let cardBrandFilter = CardBrandFilter(cardBrandAcceptance: .disallowed(brands: [.amex]))
        _test_UpdatePaymentMethodViewController(paymentMethodType: .card, darkMode: false, isCBCEligible: true, cardBrandFilter: cardBrandFilter)
    }

<<<<<<< HEAD
    func _test_UpdatePaymentMethodViewController(paymentMethodType: STPPaymentMethodType, darkMode: Bool, isEmbeddedSingle: Bool = false, appearance: PaymentSheet.Appearance = .default, canRemove: Bool = true, canUpdateCardBrand: Bool = false, expired: Bool = false, canSetAsDefaultPM: Bool = false, isDefault: Bool = false) {
=======
    func _test_UpdatePaymentMethodViewController(paymentMethodType: STPPaymentMethodType, darkMode: Bool, isEmbeddedSingle: Bool = false, appearance: PaymentSheet.Appearance = .default, canRemove: Bool = true, isCBCEligible: Bool = false, expired: Bool = false, allowsSetAsDefaultPM: Bool = false, isDefault: Bool = false, cardBrandFilter: CardBrandFilter = .default) {
>>>>>>> 3506ee63
        let paymentMethod: STPPaymentMethod = {
            switch paymentMethodType {
            case .card:
                if expired {
                    return STPFixtures.paymentMethod()
                }
                else {
                    if isCBCEligible {
                        return STPPaymentMethod._testCardCoBranded()
                    }
                    else {
                        return STPPaymentMethod._testCard()
                    }
                }
            case .USBankAccount:
                return STPPaymentMethod._testUSBankAccount()
            case .SEPADebit:
                return STPPaymentMethod._testSEPA()
            default:
                fatalError("Updating payment method has not been implemented for type \(paymentMethodType)")
            }
        }()
        let updateViewModel = UpdatePaymentMethodViewModel(paymentMethod: paymentMethod,
                                                           appearance: appearance,
                                                           hostedSurface: .paymentSheet,
                                                           cardBrandFilter: cardBrandFilter,
                                                           canRemove: canRemove,
<<<<<<< HEAD
                                                           canUpdateCardBrand: canUpdateCardBrand,
                                                           canSetAsDefaultPM: canSetAsDefaultPM,
=======
                                                           isCBCEligible: isCBCEligible,
                                                           allowsSetAsDefaultPM: allowsSetAsDefaultPM,
>>>>>>> 3506ee63
                                                           isDefault: isDefault
        )
        let sut = UpdatePaymentMethodViewController(
                                           removeSavedPaymentMethodMessage: "Test removal string",
                                           isTestMode: false,
                                           viewModel: updateViewModel)
        let bottomSheet: BottomSheetViewController
        if isEmbeddedSingle {
            bottomSheet = BottomSheetViewController(contentViewController: sut, appearance: appearance, isTestMode: true, didCancelNative3DS2: {})
        } else {
            let stubViewController = StubBottomSheetContentViewController()
            bottomSheet = BottomSheetViewController(contentViewController: stubViewController, appearance: appearance, isTestMode: true, didCancelNative3DS2: {})
            bottomSheet.pushContentViewController(sut)
        }
        bottomSheet.view.autosizeHeight(width: 375)

        let testWindow = UIWindow(frame: CGRect(x: 0, y: 0, width: 375, height: bottomSheet.view.frame.size.height + sut.view.frame.size.height))
        testWindow.isHidden = false
        if darkMode {
            testWindow.overrideUserInterfaceStyle = .dark
        }
        testWindow.rootViewController = bottomSheet
        STPSnapshotVerifyView(bottomSheet.view)
    }
}

extension UIView {
    /// Constrains the view to the given width and autosizes its height.
    /// - Parameter width: Resizes the view to this width
    /// - Parameter height: Resizes the view to this height
    func autosizeHeight(width: CGFloat, height: CGFloat) {
        translatesAutoresizingMaskIntoConstraints = false
        widthAnchor.constraint(equalToConstant: width).isActive = true
        heightAnchor.constraint(equalToConstant: height).isActive = true
        setNeedsLayout()
        layoutIfNeeded()
        frame = .init(
            origin: .zero,
            size: systemLayoutSizeFitting(CGSize(width: width, height: height))
        )
    }
}<|MERGE_RESOLUTION|>--- conflicted
+++ resolved
@@ -41,19 +41,11 @@
     }
 
     func test_UpdatePaymentMethodViewControllerSetAsDefaultCard() {
-<<<<<<< HEAD
-        _test_UpdatePaymentMethodViewController(paymentMethodType: .card, darkMode: false, canUpdateCardBrand: true, canSetAsDefaultPM: true)
+        _test_UpdatePaymentMethodViewController(paymentMethodType: .card, darkMode: false, isCBCEligible: true, canSetAsDefaultPM: true)
     }
 
     func test_UpdatePaymentMethodViewControllerDefaultCard() {
-        _test_UpdatePaymentMethodViewController(paymentMethodType: .card, darkMode: false, canUpdateCardBrand: true, canSetAsDefaultPM: true, isDefault: true)
-=======
-        _test_UpdatePaymentMethodViewController(paymentMethodType: .card, darkMode: false, isCBCEligible: true, allowsSetAsDefaultPM: true)
-    }
-
-    func test_UpdatePaymentMethodViewControllerDefaultCard() {
-        _test_UpdatePaymentMethodViewController(paymentMethodType: .card, darkMode: false, isCBCEligible: true, allowsSetAsDefaultPM: true, isDefault: true)
->>>>>>> 3506ee63
+        _test_UpdatePaymentMethodViewController(paymentMethodType: .card, darkMode: false, isCBCEligible: true, canSetAsDefaultPM: true, isDefault: true)
     }
 
     func test_UpdatePaymentMethodViewControllerRemoveOnlyCard() {
@@ -125,11 +117,7 @@
         _test_UpdatePaymentMethodViewController(paymentMethodType: .card, darkMode: false, isCBCEligible: true, cardBrandFilter: cardBrandFilter)
     }
 
-<<<<<<< HEAD
-    func _test_UpdatePaymentMethodViewController(paymentMethodType: STPPaymentMethodType, darkMode: Bool, isEmbeddedSingle: Bool = false, appearance: PaymentSheet.Appearance = .default, canRemove: Bool = true, canUpdateCardBrand: Bool = false, expired: Bool = false, canSetAsDefaultPM: Bool = false, isDefault: Bool = false) {
-=======
-    func _test_UpdatePaymentMethodViewController(paymentMethodType: STPPaymentMethodType, darkMode: Bool, isEmbeddedSingle: Bool = false, appearance: PaymentSheet.Appearance = .default, canRemove: Bool = true, isCBCEligible: Bool = false, expired: Bool = false, allowsSetAsDefaultPM: Bool = false, isDefault: Bool = false, cardBrandFilter: CardBrandFilter = .default) {
->>>>>>> 3506ee63
+    func _test_UpdatePaymentMethodViewController(paymentMethodType: STPPaymentMethodType, darkMode: Bool, isEmbeddedSingle: Bool = false, appearance: PaymentSheet.Appearance = .default, canRemove: Bool = true, isCBCEligible: Bool = false, expired: Bool = false, canSetAsDefaultPM: Bool = false, isDefault: Bool = false, cardBrandFilter: CardBrandFilter = .default) {
         let paymentMethod: STPPaymentMethod = {
             switch paymentMethodType {
             case .card:
@@ -157,13 +145,8 @@
                                                            hostedSurface: .paymentSheet,
                                                            cardBrandFilter: cardBrandFilter,
                                                            canRemove: canRemove,
-<<<<<<< HEAD
-                                                           canUpdateCardBrand: canUpdateCardBrand,
+                                                           isCBCEligible: isCBCEligible,
                                                            canSetAsDefaultPM: canSetAsDefaultPM,
-=======
-                                                           isCBCEligible: isCBCEligible,
-                                                           allowsSetAsDefaultPM: allowsSetAsDefaultPM,
->>>>>>> 3506ee63
                                                            isDefault: isDefault
         )
         let sut = UpdatePaymentMethodViewController(
