//
//  PaymentSheet+LPMConfirmFlowTests.swift
//  StripeiOSTests
//
//  Created by Yuki Tokuhiro on 7/18/23.
//

import StripeCoreTestUtils
import XCTest

@testable@_spi(STP) import StripeCore
@testable@_spi(STP) import StripePayments
@testable@_spi(STP) import StripePaymentSheet
@testable@_spi(ExternalPaymentMethodsPrivateBeta) import StripePaymentSheet
@testable@_spi(STP) import StripePaymentsTestUtils
@testable@_spi(STP) import StripeUICore

/// These tests exercise 9 different confirm flows based on the combination of:
/// - The Stripe Intent: PaymentIntent or PaymentIntent+SFU or SetupIntent
/// - The confirmation type: "Normal" intent-first client-side confirmation or "Deferred" client-side confirmation or "Deferred" server-side confirmation
/// They can also test the presence/absence of particular fields for a payment method form e.g. the SEPA test asserts that there's a mandate element.
/// 👀  See `testIdealConfirmFlows` for an example with comments.
@MainActor
final class PaymentSheet_LPM_ConfirmFlowTests: XCTestCase {

    enum MerchantCountry: String {
        case US = "us"
        case SG = "sg"
        case MY = "my"
        case BE = "be"
<<<<<<< HEAD
        case GB = "gb"
=======
        case MX = "mex"  // The CI Backend uses "mex" instead of "mx"
>>>>>>> 7a7c05f9

        var publishableKey: String {
            switch self {
            case .US:
                return STPTestingDefaultPublishableKey
            case .SG:
                return STPTestingSGPublishableKey
            case .MY:
                return STPTestingMYPublishableKey
            case .BE:
                return STPTestingBEPublishableKey
<<<<<<< HEAD
            case .GB:
                return STPTestingGBPublishableKey
=======
            case .MX:
                return STPTestingMEXPublishableKey
>>>>>>> 7a7c05f9
            }
        }
    }

    override func setUp() async throws {
        await PaymentSheetLoader.loadMiscellaneousSingletons()
    }

    /// 👋 👨‍🏫  Look at this test to understand how to write your own tests in this file
    func testiDEALConfirmFlows() async throws {
        try await _testConfirm(intentKinds: [.paymentIntent], currency: "EUR", paymentMethodType: .dynamic("ideal")) { form in
            // Fill out your payment method form in here.
            // Note: Each required field you fill out implicitly tests that the field exists; if the field doesn't exist, the test will fail because the form is incomplete.
            form.getTextFieldElement("Full name")?.setText("Foo")
            XCTAssertNotNil(form.getDropdownFieldElement("iDEAL Bank"))
            // You can also explicitly assert for the existence/absence of certain elements.
            // e.g. iDEAL shouldn't show a mandate or email field for a vanilla payment
            XCTAssertNil(form.getMandateElement())
            XCTAssertNil(form.getTextFieldElement("Email"))
            // Tip: To help you debug, print out `form.getAllUnwrappedSubElements()`
        }

        // If your payment method shows different fields depending on the kind of intent, you can call `_testConfirm` multiple times with different intents.
        // e.g. iDEAL should show an email field and mandate for PI+SFU and SIs, so we test those separately here:
        try await _testConfirm(intentKinds: [.paymentIntentWithSetupFutureUsage, .setupIntent], currency: "EUR", paymentMethodType: .dynamic("ideal")) { form in
            form.getTextFieldElement("Full name")?.setText("Foo")
            form.getTextFieldElement("Email")?.setText("f@z.c")
            XCTAssertNotNil(form.getDropdownFieldElement("iDEAL Bank"))
            XCTAssertNotNil(form.getMandateElement())
        }
    }

    func testSEPADebitConfirmFlows() async throws {
        try await _testConfirm(intentKinds: [.paymentIntent, .paymentIntentWithSetupFutureUsage, .setupIntent], currency: "EUR", paymentMethodType: .dynamic("sepa_debit")) { form in
            form.getTextFieldElement("Full name")?.setText("Foo")
            form.getTextFieldElement("Email")?.setText("f@z.c")
            form.getTextFieldElement("IBAN")?.setText("DE89370400440532013000")
            form.getTextFieldElement("Address line 1")?.setText("asdf")
            form.getTextFieldElement("City")?.setText("asdf")
            form.getTextFieldElement("ZIP")?.setText("12345")
            XCTAssertNotNil(form.getMandateElement())
        }
    }

    func testBancontactConfirmFlows() async throws {
        try await _testConfirm(intentKinds: [.paymentIntent], currency: "EUR", paymentMethodType: .dynamic("bancontact")) { form in
            form.getTextFieldElement("Full name")?.setText("Foo")
            XCTAssertNil(form.getMandateElement())
            XCTAssertNil(form.getTextFieldElement("Email"))
        }

        try await _testConfirm(intentKinds: [.paymentIntentWithSetupFutureUsage, .setupIntent], currency: "EUR", paymentMethodType: .dynamic("bancontact")) { form in
            form.getTextFieldElement("Full name")?.setText("Foo")
            form.getTextFieldElement("Email")?.setText("f@z.c")
            XCTAssertNotNil(form.getMandateElement())
        }
    }

    func testSofortConfirmFlows() async throws {
        try await _testConfirm(intentKinds: [.paymentIntent], currency: "EUR", paymentMethodType: .dynamic("sofort")) { form in
            XCTAssertNotNil(form.getDropdownFieldElement("Country or region"))
            XCTAssertNil(form.getTextFieldElement("Full name"))
            XCTAssertNil(form.getTextFieldElement("Email"))
            XCTAssertNil(form.getMandateElement())
        }

        try await _testConfirm(intentKinds: [.paymentIntentWithSetupFutureUsage, .setupIntent], currency: "EUR", paymentMethodType: .dynamic("sofort")) { form in
            XCTAssertNotNil(form.getDropdownFieldElement("Country or region"))
            form.getTextFieldElement("Full name")?.setText("Foo")
            form.getTextFieldElement("Email")?.setText("f@z.c")
            XCTAssertNotNil(form.getMandateElement())
        }
    }

    func testGrabPayConfirmFlows() async throws {
        // GrabPay has no input fields
        try await _testConfirm(intentKinds: [.paymentIntent],
                               currency: "SGD",
                               paymentMethodType: .dynamic("grabpay"),
                               merchantCountry: .SG) { _ in
        }
    }

    func testFPXConfirmFlows() async throws {
        try await _testConfirm(intentKinds: [.paymentIntent],
                               currency: "MYR",
                               paymentMethodType: .dynamic("fpx"),
                               merchantCountry: .MY) { form in
            XCTAssertNotNil(form.getDropdownFieldElement("FPX Bank"))
        }
    }

    func testBLIKConfirmFlows() async throws {
        try await _testConfirm(intentKinds: [.paymentIntent], currency: "PLN", paymentMethodType: .dynamic("blik"), merchantCountry: .BE) { form in
            form.getTextFieldElement("BLIK code")?.setText("123456")
        }
    }
    
    func testBacsDDConfirmFlows() async throws {
        try await _testConfirm(intentKinds: [.paymentIntent, .paymentIntentWithSetupFutureUsage], currency: "GBP", paymentMethodType: .dynamic("bacs_debit"), merchantCountry: .GB) { form in
            form.getTextFieldElement("Full name")?.setText("Foo")
            form.getTextFieldElement("Email")?.setText("f@z.c")
            form.getTextFieldElement("Sort code")?.setText("108800")
            form.getTextFieldElement("Account number")?.setText("00012345")
            form.getTextFieldElement("Address line 1")?.setText("asdf")
            form.getTextFieldElement("City")?.setText("asdf")
            form.getTextFieldElement("ZIP")?.setText("12345")
            form.getCheckboxElement()?.isSelected = true
        }
    }

    func testAmazonPayConfirmFlows() async throws {
        try await _testConfirm(intentKinds: [.paymentIntent],
                               currency: "USD",
                               paymentMethodType: .dynamic("amazon_pay"),
                               merchantCountry: .US) { form in
            // AmazonPay has no input fields
            XCTAssertEqual(form.getAllSubElements().count, 1)
        }
    }

    func testAlipayConfirmFlows() async throws {
        try await _testConfirm(intentKinds: [.paymentIntent],
                               currency: "USD",
                               paymentMethodType: .dynamic("alipay"),
                               merchantCountry: .US) { form in
            // Alipay has no input fields
            XCTAssertEqual(form.getAllSubElements().count, 1)
        }
    }

    func testOXXOConfirmFlows() async throws {
        try await _testConfirm(intentKinds: [.paymentIntent],
                               currency: "MXN",
                               paymentMethodType: .dynamic("oxxo"),
                               merchantCountry: .MX) { form in
            form.getTextFieldElement("Full name")?.setText("Jane Doe")
            form.getTextFieldElement("Email")?.setText("foo@bar.com")
        }
    }
}

// MARK: - Helper methods
extension PaymentSheet_LPM_ConfirmFlowTests {
    enum IntentKind: CaseIterable {
        case paymentIntent
        case paymentIntentWithSetupFutureUsage
        case setupIntent
    }

    func _testConfirm(intentKinds: [IntentKind], currency: String, paymentMethodType: PaymentSheet.PaymentMethodType, merchantCountry: MerchantCountry = .US, formCompleter: (PaymentMethodElement) -> Void) async throws {
        for intentKind in intentKinds {
            try await _testConfirm(intentKind: intentKind,
                                   currency: currency,
                                   paymentMethodType: paymentMethodType,
                                   merchantCountry: merchantCountry,
                                   formCompleter: formCompleter)
        }
    }

    /// A helper method that creates a form for the given `paymentMethodType` and tests three confirmation flows successfully complete:
    /// 1. normal" client-side confirmation
    /// 2. deferred client-side confirmation
    /// 3. deferred server-side
    /// - Parameter intentKind: Which kind of Intent you want to test.
    /// - Parameter currency: A valid currency for the payment method you're testing
    /// - Parameter merchantCountry: An enum representing the merchant's country
    /// - Parameter paymentMethodType: The payment method type you're testing
    /// - Parameter formCompleter: A closure that takes the form for your payment method. Your implementaiton should fill in the form's textfields etc. You can also perform additional checks e.g. to ensure certain fields are shown/hidden.
    @MainActor
    func _testConfirm(intentKind: IntentKind,
                      currency: String,
                      paymentMethodType: PaymentSheet.PaymentMethodType,
                      merchantCountry: MerchantCountry = .US,
                      formCompleter: (PaymentMethodElement) -> Void) async throws {
        // Initialize PaymentSheet at least once to set the correct payment_user_agent for this process:
        let ic = PaymentSheet.IntentConfiguration(mode: .setup(), confirmHandler: {paymentMethod,shouldSavePaymentMethod,intentCreationCallback in })
        let _ = PaymentSheet(mode: .deferredIntent(ic), configuration: PaymentSheet.Configuration())
        
        func makeDeferredIntent(_ intentConfig: PaymentSheet.IntentConfiguration) -> Intent {
            return .deferredIntent(elementsSession: ._testCardValue(), intentConfig: intentConfig)
        }
        let paymentMethodTypes = [PaymentSheet.PaymentMethodType.string(from: paymentMethodType)].compactMap { $0 }
        var intents: [(String, Intent)]
        let paramsForServerSideConfirmation: [String: Any] = [ // We require merchants to set some extra parameters themselves for server-side confirmation
            "return_url": "foo://bar",
            "mandate_data": [
                "customer_acceptance": [
                    "type": "online",
                    "online": [
                        "user_agent": "123",
                        "ip_address": "172.18.117.125",
                    ],
                ] as [String: Any],
            ],
        ]

        // Update the API client based on the merchant country
        let apiClient = STPAPIClient(publishableKey: merchantCountry.publishableKey)
        let configuration: PaymentSheet.Configuration = {
            var config = PaymentSheet.Configuration()
            config.apiClient = apiClient
            config.allowsDelayedPaymentMethods = true
            config.returnURL = "https://foo.com"
            config.allowsPaymentMethodsRequiringShippingAddress = true
            return config
        }()

        switch intentKind {
        case .paymentIntent:
            let paymentIntent: STPPaymentIntent = try await {
                let clientSecret = try await STPTestingAPIClient.shared.fetchPaymentIntent(types: paymentMethodTypes,
                                                                                           currency: currency,
                                                                                           merchantCountry: merchantCountry.rawValue)
                return try await apiClient.retrievePaymentIntent(clientSecret: clientSecret)
            }()

            let deferredCSC = PaymentSheet.IntentConfiguration(mode: .payment(amount: 1099, currency: currency)) { _, _ in
                return try await STPTestingAPIClient.shared.fetchPaymentIntent(types: paymentMethodTypes,
                                                                               currency: currency,
                                                                               merchantCountry: merchantCountry.rawValue)
            }

            intents = [
                ("PaymentIntent", .paymentIntent(paymentIntent)),
                ("Deferred PaymentIntent - client side confirmation", makeDeferredIntent(deferredCSC)),
            ]

            guard paymentMethodType != .dynamic("blik") else {
                // Blik doesn't support server-side confirmation
                break
            }

            let deferredSSC = PaymentSheet.IntentConfiguration(mode: .payment(amount: 1099, currency: currency)) { paymentMethod, _ in
                return try await STPTestingAPIClient.shared.fetchPaymentIntent(types: paymentMethodTypes, currency: currency,
                                                                               merchantCountry: merchantCountry.rawValue,
                                                                               paymentMethodID: paymentMethod.stripeId,
                                                                               confirm: true,
                                                                               otherParams: paramsForServerSideConfirmation)
            }

            intents += [
                ("Deferred PaymentIntent - server side confirmation", makeDeferredIntent(deferredSSC)),
            ]

        case .paymentIntentWithSetupFutureUsage:
            let paymentIntent: STPPaymentIntent = try await {
                let clientSecret = try await STPTestingAPIClient.shared.fetchPaymentIntent(types: paymentMethodTypes, currency: currency, merchantCountry: merchantCountry.rawValue, otherParams: ["setup_future_usage": "off_session"])
                return try await apiClient.retrievePaymentIntent(clientSecret: clientSecret)
            }()
            let deferredCSC = PaymentSheet.IntentConfiguration(mode: .payment(amount: 1099, currency: currency, setupFutureUsage: .offSession)) { _, _ in
                return try await STPTestingAPIClient.shared.fetchPaymentIntent(types: paymentMethodTypes, currency: currency, merchantCountry: merchantCountry.rawValue, otherParams: ["setup_future_usage": "off_session"])
            }
            let deferredSSC = PaymentSheet.IntentConfiguration(mode: .payment(amount: 1099, currency: currency, setupFutureUsage: .offSession)) { paymentMethod, _ in
                let otherParams = [
                    "setup_future_usage": "off_session",
                ].merging(paramsForServerSideConfirmation) { _, b in b }
                return try await STPTestingAPIClient.shared.fetchPaymentIntent(types: paymentMethodTypes, currency: currency, merchantCountry: merchantCountry.rawValue, paymentMethodID: paymentMethod.stripeId, confirm: true, otherParams: otherParams)
            }
            intents = [
                ("PaymentIntent", .paymentIntent(paymentIntent)),
                ("Deferred PaymentIntent w/ setup_future_usage - client side confirmation", makeDeferredIntent(deferredCSC)),
                ("Deferred PaymentIntent w/ setup_future_usage - server side confirmation", makeDeferredIntent(deferredSSC)),
            ]
        case .setupIntent:
            let setupIntent: STPSetupIntent = try await {
                let clientSecret = try await STPTestingAPIClient.shared.fetchSetupIntent(types: paymentMethodTypes)
                return try await apiClient.retrieveSetupIntent(clientSecret: clientSecret)
            }()
            let deferredCSC = PaymentSheet.IntentConfiguration(mode: .setup(setupFutureUsage: .offSession)) { _, _ in
                return try await STPTestingAPIClient.shared.fetchSetupIntent(types: paymentMethodTypes)
            }
            let deferredSSC = PaymentSheet.IntentConfiguration(mode: .setup(setupFutureUsage: .offSession)) { paymentMethod, _ in
                return try await STPTestingAPIClient.shared.fetchSetupIntent(types: paymentMethodTypes, paymentMethodID: paymentMethod.stripeId, confirm: true, otherParams: paramsForServerSideConfirmation)
            }
            intents = [
                ("SetupIntent", .setupIntent(setupIntent)),
                ("Deferred SetupIntent - client side confirmation", makeDeferredIntent(deferredCSC)),
                ("Deferred SetupIntent - server side confirmation", makeDeferredIntent(deferredSSC)),
            ]
        }
        for (description, intent) in intents {
            // Make the form
            let formFactory = PaymentSheetFormFactory(intent: intent, configuration: .paymentSheet(configuration), paymentMethod: paymentMethodType)
            let paymentMethodForm = formFactory.make()
            let view = UIView(frame: CGRect(x: 0, y: 0, width: 320, height: 1000))
            view.addAndPinSubview(paymentMethodForm.view)

            // Fill out the form
            sendEventToSubviews(.viewDidAppear, from: paymentMethodForm.view) // Simulate view appearance. This makes SimpleMandateElement mark its mandate as having been displayed.
            formCompleter(paymentMethodForm)

            // Generate params from the form
            guard let intentConfirmParams = paymentMethodForm.updateParams(params: IntentConfirmParams(type: paymentMethodType)) else {
                XCTFail("Form failed to create params. Validation state: \(paymentMethodForm.validationState)")
                return
            }
            let e = expectation(description: "Confirm")
            let paymentHandler = STPPaymentHandler(apiClient: apiClient, formSpecPaymentHandler: PaymentSheetFormSpecPaymentHandler())
            var redirectShimCalled = false
            paymentHandler._redirectShim = { _, _, _ in
                // This gets called instead of the PaymentSheet.confirm callback if the Intent is successfully confirmed and requires next actions.
                print("✅ \(description): Successfully confirmed the intent and saw a redirect attempt.")
                paymentHandler._handleWillForegroundNotification()
                redirectShimCalled = true
            }
            
            // Confirm the intent with the form details
            PaymentSheet.confirm(
                configuration: configuration,
                authenticationContext: self,
                intent: intent,
                paymentOption: .new(confirmParams: intentConfirmParams),
                paymentHandler: paymentHandler
            ) { result, _  in
                switch result {
                case .failed(error: let error):
                    XCTFail("❌ \(description): PaymentSheet.confirm failed - \(error)")
                case .canceled:
                    XCTAssertTrue(redirectShimCalled, "❌ \(description): PaymentSheet.confirm canceled")
                case .completed:
                    print("✅ \(description): PaymentSheet.confirm completed")
                }
                e.fulfill()
            }
            await fulfillment(of: [e], timeout: 5)
        }
    }
}

extension PaymentSheet_LPM_ConfirmFlowTests: STPAuthenticationContext {
    func authenticationPresentingViewController() -> UIViewController {
        return UIViewController()
    }
}<|MERGE_RESOLUTION|>--- conflicted
+++ resolved
@@ -28,11 +28,8 @@
         case SG = "sg"
         case MY = "my"
         case BE = "be"
-<<<<<<< HEAD
         case GB = "gb"
-=======
         case MX = "mex"  // The CI Backend uses "mex" instead of "mx"
->>>>>>> 7a7c05f9
 
         var publishableKey: String {
             switch self {
@@ -44,13 +41,10 @@
                 return STPTestingMYPublishableKey
             case .BE:
                 return STPTestingBEPublishableKey
-<<<<<<< HEAD
             case .GB:
                 return STPTestingGBPublishableKey
-=======
             case .MX:
                 return STPTestingMEXPublishableKey
->>>>>>> 7a7c05f9
             }
         }
     }
