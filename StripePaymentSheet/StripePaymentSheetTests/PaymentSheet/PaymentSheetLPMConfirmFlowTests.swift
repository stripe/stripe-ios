--- conflicted
+++ resolved
@@ -21,12 +21,7 @@
 /// They can also test the presence/absence of particular fields for a payment method form e.g. the SEPA test asserts that there's a mandate element.
 /// 👀  See `testIdealConfirmFlows` for an example with comments.
 @MainActor
-<<<<<<< HEAD
 final class PaymentSheet_LPM_ConfirmFlowTests: STPNetworkStubbingTestCase {
-
-=======
-final class PaymentSheet_LPM_ConfirmFlowTests: XCTestCase {
->>>>>>> e94b5ff1
     enum MerchantCountry: String {
         case US = "us"
         case SG = "sg"
