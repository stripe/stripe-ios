//
//  PaymentSheet+LPMConfirmFlowTests.swift
//  StripeiOSTests
//
//  Created by Yuki Tokuhiro on 7/18/23.
//

import SafariServices
@testable@_spi(STP) import StripeCore
import StripeCoreTestUtils
@testable@_spi(STP) import StripePayments
@testable @_spi(STP) import StripePaymentSheet
@testable@_spi(STP) import StripePaymentsTestUtils
@testable@_spi(STP) import StripeUICore
import SwiftUI
import XCTest

/// These tests exercise 9 different confirm flows based on the combination of:
/// - The Stripe Intent: PaymentIntent or PaymentIntent+SFU or SetupIntent
/// - The confirmation type: "Normal" intent-first client-side confirmation or "Deferred" client-side confirmation or "Deferred" server-side confirmation
/// They can also test the presence/absence of particular fields for a payment method form e.g. the SEPA test asserts that there's a mandate element.
/// 👀  See `testIdealConfirmFlows` for an example with comments.
@MainActor
final class PaymentSheet_LPM_ConfirmFlowTests: STPNetworkStubbingTestCase {
    let window: UIWindow = UIWindow(frame: .init(x: 0, y: 0, width: 428, height: 926))

    enum MerchantCountry: String {
        case US = "us"
        case SG = "sg"
        case MY = "my"
        case BE = "be"
        case GB = "gb"
        case MX = "mex"  // The CI Backend uses "mex" instead of "mx"
        case AU = "au"
        case JP = "jp"
        case BR = "br"
        case FR = "fr"
        case TH = "th"

        var publishableKey: String {
            switch self {
            case .US:
                return STPTestingDefaultPublishableKey
            case .SG:
                return STPTestingSGPublishableKey
            case .MY:
                return STPTestingMYPublishableKey
            case .BE:
                return STPTestingBEPublishableKey
            case .GB:
                return STPTestingGBPublishableKey
            case .MX:
                return STPTestingMEXPublishableKey
            case .AU:
                return STPTestingAUPublishableKey
            case .JP:
                return STPTestingJPPublishableKey
            case .BR:
                return STPTestingBRPublishableKey
            case .FR:
                return STPTestingFRPublishableKey
            case .TH:
                return STPTestingTHPublishableKey
            }
        }
    }

    override func setUp() async throws {
        await PaymentSheetLoader.loadMiscellaneousSingletons()
        // Don't follow redirects for this specific tests, as we want to record
        // the body of the redirect request for UnredirectableSessionDelegate.
        self.followRedirects = false
    }

    func testSEPADebitConfirmFlows() async throws {
        try await _testConfirm(intentKinds: [.paymentIntent, .paymentIntentWithSetupFutureUsage, .setupIntent], currency: "EUR", paymentMethodType: .SEPADebit) { form in
            form.getTextFieldElement("Full name").setText("Foo")
            form.getTextFieldElement("Email").setText("f@z.c")
            form.getTextFieldElement("IBAN").setText("DE89370400440532013000")
            form.getTextFieldElement("Address line 1").setText("asdf")
            form.getTextFieldElement("City").setText("asdf")
            form.getTextFieldElement("ZIP").setText("12345")
            XCTAssertNotNil(form.getMandateElement())
            XCTAssertEqual(form.getAllUnwrappedSubElements().count, 17)
        }
    }

    func testAUBecsDebitConfirmFlows() async throws {
        try await _testConfirm(intentKinds: [.paymentIntent, .paymentIntentWithSetupFutureUsage, .setupIntent], currency: "AUD", paymentMethodType: .AUBECSDebit, merchantCountry: .AU) { form in
            form.getTextFieldElement("Name on account").setText("Tester McTesterface")
            form.getTextFieldElement("Email").setText("example@link.com")
            form.getTextFieldElement("BSB number").setText("000000")
            form.getTextFieldElement("Account number").setText("000123456")
            XCTAssertNotNil(form.getAUBECSMandateElement())
            XCTAssertEqual(form.getAllUnwrappedSubElements().count, 10)
        }
    }

    func testBancontactConfirmFlows() async throws {
        try await _testConfirm(intentKinds: [.paymentIntent], currency: "EUR", paymentMethodType: .bancontact) { form in
            form.getTextFieldElement("Full name").setText("Foo")
            XCTAssertNil(form.getMandateElement())
            XCTAssertNil(form.getTextFieldElement("Email"))
            XCTAssertEqual(form.getAllUnwrappedSubElements().count, 3)
        }

        try await _testConfirm(intentKinds: [.paymentIntentWithSetupFutureUsage, .setupIntent], currency: "EUR", paymentMethodType: .bancontact) { form in
            form.getTextFieldElement("Full name").setText("Foo")
            form.getTextFieldElement("Email").setText("f@z.c")
            XCTAssertNotNil(form.getMandateElement())
            XCTAssertEqual(form.getAllUnwrappedSubElements().count, 5)
        }
    }

    func testSofortConfirmFlows() async throws {
        try await _testConfirm(intentKinds: [.paymentIntent], currency: "EUR", paymentMethodType: .sofort, defaultCountry: "AT") { form in
            XCTAssertNotNil(form.getDropdownFieldElement("Country or region"))
            XCTAssertNil(form.getTextFieldElement("Full name"))
            XCTAssertNil(form.getTextFieldElement("Email"))
            XCTAssertNil(form.getMandateElement())
            XCTAssertEqual(form.getAllUnwrappedSubElements().count, 3)
        }

        try await _testConfirm(intentKinds: [.paymentIntentWithSetupFutureUsage, .setupIntent], currency: "EUR", paymentMethodType: .sofort, defaultCountry: "AT") { form in
            XCTAssertNotNil(form.getDropdownFieldElement("Country or region"))
            form.getTextFieldElement("Full name").setText("Foo")
            form.getTextFieldElement("Email").setText("f@z.c")
            XCTAssertNotNil(form.getMandateElement())
            XCTAssertEqual(form.getAllUnwrappedSubElements().count, 7)
        }
    }

    func testGrabPayConfirmFlows() async throws {
        try await _testConfirm(intentKinds: [.paymentIntent],
                               currency: "SGD",
                               paymentMethodType: .grabPay,
                               merchantCountry: .SG) { form in
            // GrabPay has no input fields
            XCTAssertEqual(form.getAllUnwrappedSubElements().count, 1)
        }
    }

    func testFPXConfirmFlows() async throws {
        try await _testConfirm(intentKinds: [.paymentIntent],
                               currency: "MYR",
                               paymentMethodType: .FPX,
                               merchantCountry: .MY) { form in
            XCTAssertNotNil(form.getDropdownFieldElement("FPX Bank"))
            XCTAssertEqual(form.getAllUnwrappedSubElements().count, 3)
        }
    }

    func testBLIKConfirmFlows() async throws {
        try await _testConfirm(intentKinds: [.paymentIntent], currency: "PLN", paymentMethodType: .blik, merchantCountry: .BE) { form in
            form.getTextFieldElement("BLIK code").setText("123456")
            XCTAssertEqual(form.getAllUnwrappedSubElements().count, 3)
        }
    }

    func testBacsDDConfirmFlows() async throws {
        try await _testConfirm(intentKinds: [.paymentIntent, .paymentIntentWithSetupFutureUsage], currency: "GBP", paymentMethodType: .bacsDebit, merchantCountry: .GB) { form in
            form.getTextFieldElement("Full name").setText("Foo")
            form.getTextFieldElement("Email").setText("f@z.c")
            form.getTextFieldElement("Sort code").setText("108800")
            form.getTextFieldElement("Account number").setText("00012345")
            form.getTextFieldElement("Address line 1").setText("asdf")
            form.getTextFieldElement("City").setText("asdf")
            form.getTextFieldElement("ZIP").setText("12345")
            form.getCheckboxElement(startingWith: "I understand that Stripe will be collecting Direct Debits")!.isSelected = true
        }
    }

    func testAmazonPayConfirmFlows() async throws {
        try await _testConfirm(intentKinds: [.paymentIntent],
                               currency: "USD",
                               paymentMethodType: .amazonPay,
                               merchantCountry: .US) { form in
            // AmazonPay has no input fields
            XCTAssertEqual(form.getAllUnwrappedSubElements().count, 1)
        }
    }

    func testAlmaConfirmFlows() async throws {
        try await _testConfirm(intentKinds: [.paymentIntent],
                               currency: "EUR",
                               paymentMethodType: .alma,
                               merchantCountry: .FR) { form in
            // Alma has no input fields
            XCTAssertEqual(form.getAllUnwrappedSubElements().count, 1)
        }
    }

    func testSunbitConfirmFlows() async throws {
        try await _testConfirm(intentKinds: [.paymentIntent],
                               currency: "USD",
                               amount: 100000,
                               paymentMethodType: .sunbit,
                               merchantCountry: .US) { form in
            // Sunbit has no input fields
            XCTAssertEqual(form.getAllUnwrappedSubElements().count, 1)
        }
    }

    func testAlipayConfirmFlows() async throws {
        try await _testConfirm(intentKinds: [.paymentIntent],
                               currency: "USD",
                               paymentMethodType: .alipay,
                               merchantCountry: .US) { form in
            // Alipay has no input fields
            XCTAssertEqual(form.getAllUnwrappedSubElements().count, 1)
        }
    }

    func testOXXOConfirmFlows() async throws {
        try await _testConfirm(intentKinds: [.paymentIntent],
                               currency: "MXN",
                               paymentMethodType: .OXXO,
                               merchantCountry: .MX) { form in
            form.getTextFieldElement("Full name").setText("Jane Doe")
            form.getTextFieldElement("Email").setText("foo@bar.com")
            XCTAssertEqual(form.getAllUnwrappedSubElements().count, 4)
        }
    }

    func testKonbiniConfirmFlows() async throws {
        try await _testConfirm(intentKinds: [.paymentIntent],
                               currency: "JPY",
                               paymentMethodType: .konbini,
                               merchantCountry: .JP) { form in
            form.getTextFieldElement("Full name").setText("Jane Doe")
            form.getTextFieldElement("Email").setText("foo@bar.com")
            XCTAssertEqual(form.getAllUnwrappedSubElements().count, 6)
        }
    }

    func testPayNowConfirmFlows() async throws {
        try await _testConfirm(intentKinds: [.paymentIntent],
                               currency: "SGD",
                               paymentMethodType: .paynow,
                               merchantCountry: .SG) { form in
            // PayNow has no input fields
            XCTAssertEqual(form.getAllUnwrappedSubElements().count, 1)
        }
    }

    func testBoletoConfirmFlows() async throws {
        try await _testConfirm(
            intentKinds: [.paymentIntent, .paymentIntentWithSetupFutureUsage, .setupIntent],
            currency: "BRL",
            paymentMethodType: .boleto,
            merchantCountry: .BR,
            defaultCountry: "BR"
        ) { form in
            form.getTextFieldElement("Full name").setText("Jane Doe")
            form.getTextFieldElement("Email").setText("foo@bar.com")
            form.getTextFieldElement("CPF/CPNJ").setText("00000000000")
            form.getTextFieldElement("Address line 1").setText("123 fake st")
            form.getTextFieldElement("City").setText("City")
            form.getTextFieldElement("State").setText("AC")  // Valid Brazilian state code
            form.getTextFieldElement("Postal code").setText("11111111")
            XCTAssertEqual(form.getAllUnwrappedSubElements().count, 15)
        }
    }

    func testPromptPayConfirmFlows() async throws {
        try await _testConfirm(intentKinds: [.paymentIntent],
                               currency: "THB",
                               paymentMethodType: .promptPay,
                               merchantCountry: .TH) { form in
            form.getTextFieldElement("Email").setText("foo@bar.com")
            XCTAssertEqual(form.getAllUnwrappedSubElements().count, 3)
        }
    }

    func testSwishConfirmFlows() async throws {
        try await _testConfirm(
            intentKinds: [.paymentIntent],
            currency: "SEK",
            paymentMethodType: .swish,
            merchantCountry: .FR
        ) { form in
            // Swish has no input fields
            XCTAssertEqual(form.getAllUnwrappedSubElements().count, 1)
        }
    }

    func testMobilePayConfirmFlows() async throws {
        try await _testConfirm(
            intentKinds: [.paymentIntent],
            currency: "DKK",
            paymentMethodType: .mobilePay,
            merchantCountry: .FR
        ) { form in
            // MobilePay has no input fields
            XCTAssertEqual(form.getAllUnwrappedSubElements().count, 1)
        }
    }

    func testTwintConfirmFlows() async throws {
        try await _testConfirm(intentKinds: [.paymentIntent],
                               currency: "CHF",
                               paymentMethodType: .twint,
                               merchantCountry: .GB) { form in
            // Twint has no input fields
            XCTAssertEqual(form.getAllUnwrappedSubElements().count, 1)
        }
    }

    func testSavedSEPA() async throws {
        let customer = "cus_OaMPphpKbeixCz"  // A hardcoded customer on acct_1G6m1pFY0qyl6XeW
        let savedSepaPM = STPPaymentMethod.decodedObject(fromAPIResponse: [
            "id": "pm_1NnBnhFY0qyl6XeW9ThDjAvw", // A hardcoded SEPA PM for the ^ customer
            "type": "sepa_debit",
        ])!

        // Update the API client based on the merchant country
        let apiClient = STPAPIClient(publishableKey: MerchantCountry.US.publishableKey)
        let configuration: PaymentSheet.Configuration = {
            var config = PaymentSheet.Configuration()
            config.apiClient = apiClient
            config.allowsDelayedPaymentMethods = true
            config.returnURL = "https://foo.com"
            return config
        }()

        // Confirm saved SEPA with every confirm variation
        for intentKind in IntentKind.allCases {
            for (description, intent) in try await makeTestIntents(intentKind: intentKind, currency: "eur", paymentMethod: .SEPADebit, merchantCountry: .US, customer: customer, apiClient: apiClient) {
                let e = expectation(description: "")
                // Confirm the intent with the form details
                let paymentHandler = STPPaymentHandler(apiClient: apiClient)
                PaymentSheet.confirm(
                    configuration: configuration,
                    authenticationContext: self,
                    intent: intent,
                    elementsSession: ._testValue(intent: intent),
                    paymentOption: .saved(paymentMethod: savedSepaPM, confirmParams: nil),
                    paymentHandler: paymentHandler
                ) { result, _  in
                    e.fulfill()
                    switch result {
                    case .failed(error: let error):
                        XCTFail("❌ \(description): PaymentSheet.confirm failed - \(error.nonGenericDescription)")
                    case .canceled:
                        XCTFail()
                    case .completed:
                        print("✅ \(description): PaymentSheet.confirm completed")
                    }
                }
                await fulfillment(of: [e], timeout: 10)
            }
        }
    }

    func testKlarnaConfirmFlows() async throws {
        for intentKind in IntentKind.allCases {
            try await _testConfirm(intentKinds: [intentKind],
                                   currency: "USD",
                                   paymentMethodType: .klarna,
                                   merchantCountry: .US) { form in
                form.getTextFieldElement("Email").setText("foo@bar.com")
                switch intentKind {
                case .paymentIntent:
                    XCTAssertNil(form.getMandateElement())
                    XCTAssertEqual(form.getAllUnwrappedSubElements().count, 6)
                case .paymentIntentWithSetupFutureUsage, .setupIntent:
                    XCTAssertNotNil(form.getMandateElement())
                    XCTAssertEqual(form.getAllUnwrappedSubElements().count, 7)
                }
            }
        }
    }

    func testMultibancoConfirmFlows() async throws {
        try await _testConfirm(intentKinds: [.paymentIntent],
                               currency: "EUR",
                               paymentMethodType: .multibanco,
                               merchantCountry: .US) { form in
            form.getTextFieldElement("Email").setText("foo@bar.com")
            XCTAssertEqual(form.getAllUnwrappedSubElements().count, 3)
        }
    }

    func testRevolutPayConfirmFlows() async throws {
        try await _testConfirm(intentKinds: [.paymentIntent],
                               currency: "GBP",
                               paymentMethodType: .revolutPay,
                               merchantCountry: .GB) { form in
            XCTAssertEqual(form.getAllUnwrappedSubElements().count, 1)
        }
    }

    func testPayPalConfirmFlows() async throws {
        try await _testConfirm(intentKinds: [.paymentIntent],
                               currency: "EUR",
                               paymentMethodType: .payPal,
                               merchantCountry: .FR) { form in
            XCTAssertEqual(form.getAllUnwrappedSubElements().count, 1)
        }
    }

    func testCashAppConfirmFlows() async throws {
        try await _testConfirm(intentKinds: [.paymentIntent],
                               currency: "USD",
                               paymentMethodType: .cashApp,
                               merchantCountry: .US) { form in
            XCTAssertEqual(form.getAllUnwrappedSubElements().count, 1)
        }
    }

    // MARK: Add tests above this line
    // MARK: - 👋 👨‍🏫  Look at this test to understand how to write your own tests in this file
    func testiDEALConfirmFlows() async throws {
        try await _testConfirm(intentKinds: [.paymentIntent], currency: "EUR", paymentMethodType: .iDEAL) { form in
            // Fill out your payment method form in here.
            // Note: Each required field you fill out implicitly tests that the field exists; if the field doesn't exist, the test will fail because the form is incomplete.
            form.getTextFieldElement("Full name").setText("Foo")
            XCTAssertNotNil(form.getDropdownFieldElement("iDEAL Bank"))
            // You can also explicitly assert for the existence/absence of certain elements.
            // e.g. iDEAL shouldn't show a mandate or email field for a vanilla payment
            XCTAssertNil(form.getMandateElement())
            XCTAssertNil(form.getTextFieldElement("Email"))
            // Asserting the total number of elements prevents accidentally adding more elements to this form
            XCTAssertEqual(form.getAllUnwrappedSubElements().count, 5)
            // Tip: To help you debug, run `po form` in the debug console or `call debugPrint(form)`
        }

        // If your payment method shows different fields depending on the kind of intent, you can call `_testConfirm` multiple times with different intents.
        // e.g. iDEAL should show an email field and mandate for PI+SFU and SIs, so we test those separately here:
        try await _testConfirm(intentKinds: [.paymentIntentWithSetupFutureUsage, .setupIntent], currency: "EUR", paymentMethodType: .iDEAL) { form in
            form.getTextFieldElement("Full name").setText("Foo")
            form.getTextFieldElement("Email").setText("f@z.c")
            XCTAssertNotNil(form.getDropdownFieldElement("iDEAL Bank"))
            XCTAssertNotNil(form.getMandateElement())
            XCTAssertEqual(form.getAllUnwrappedSubElements().count, 7)
        }
    }
}

// MARK: - Billing detail configuration tests
extension PaymentSheet_LPM_ConfirmFlowTests {
    func testCard_OnlyCardInfo_WithDefaults() async throws {
        var configuration = PaymentSheet.Configuration()
        configuration.billingDetailsCollectionConfiguration.address = .never
        configuration.billingDetailsCollectionConfiguration.phone = .never
        configuration.billingDetailsCollectionConfiguration.email = .never
        configuration.billingDetailsCollectionConfiguration.name = .never

        try await _testConfirm(
            intentKinds: [.paymentIntent, .paymentIntentWithSetupFutureUsage, .setupIntent],
            currency: "USD",
            paymentMethodType: .card,
            configuration: configuration
        ) { form in
            form.getCardSection().panElement.setText("4242424242424242")
            form.getCardSection().expiryElement.setText("1228")
            form.getCardSection().cvcElement.setText("123")
            // No ZIP or country fields
            XCTAssertNil(form.getTextFieldElement("ZIP"))
            XCTAssertNil(form.getDropdownFieldElement("Country or region"))
        }
    }

    func testCard_AllFields_WithDefaults() async throws {
        var configuration = PaymentSheet.Configuration()
        configuration.billingDetailsCollectionConfiguration.address = .full
        configuration.billingDetailsCollectionConfiguration.phone = .always
        configuration.billingDetailsCollectionConfiguration.email = .always
        configuration.billingDetailsCollectionConfiguration.name = .always
        configuration.billingDetailsCollectionConfiguration.attachDefaultsToPaymentMethod = true
        configuration.defaultBillingDetails.name = "Jane Doe"
        configuration.defaultBillingDetails.email = "foo@bar.com"
        configuration.defaultBillingDetails.phone = "(310) 555-1234"
        configuration.defaultBillingDetails.address.line1 = "123 Main Street"
        configuration.defaultBillingDetails.address.line2 = "line 2"
        configuration.defaultBillingDetails.address.city = "San Francisco"
        configuration.defaultBillingDetails.address.state = "California"
        configuration.defaultBillingDetails.address.country = "US"
        configuration.defaultBillingDetails.address.postalCode = "12345"

        try await _testConfirm(
            intentKinds: [.paymentIntent, .paymentIntentWithSetupFutureUsage, .setupIntent],
            currency: "USD",
            paymentMethodType: .card,
            configuration: configuration
        ) { form in
            form.getCardSection().panElement.setText("4242424242424242")
            form.getCardSection().expiryElement.setText("1228")
            form.getCardSection().cvcElement.setText("123")

            // Check billing details
            XCTAssertEqual(form.getTextFieldElement("Name on card").text, "Jane Doe")
            XCTAssertEqual(form.getPhoneNumberElement().phoneNumber, .fromE164("+13105551234"))
            XCTAssertEqual(form.getTextFieldElement("Email").text, "foo@bar.com")
            XCTAssertEqual(form.getTextFieldElement("Address line 1").text, "123 Main Street")
            XCTAssertEqual(form.getTextFieldElement("Address line 2").text, "line 2")
            XCTAssertEqual(form.getTextFieldElement("City").text, "San Francisco")
            XCTAssertEqual(form.getDropdownFieldElement("State").rawData, "CA")
            XCTAssertEqual(form.getDropdownFieldElement("Country or region").rawData, "US")
            XCTAssertEqual(form.getTextFieldElement("ZIP").text, "12345")
        }
    }
}

// MARK: - Helper methods
extension PaymentSheet_LPM_ConfirmFlowTests {
    enum IntentKind: CaseIterable {
        case paymentIntent
        case paymentIntentWithSetupFutureUsage
        case setupIntent
    }

    func _testConfirm(
        intentKinds: [IntentKind],
        currency: String,
        amount: Int? = nil,
        paymentMethodType: STPPaymentMethodType,
        merchantCountry: MerchantCountry = .US,
        configuration: PaymentSheet.Configuration? = nil,
        defaultCountry: String = "US",
        formCompleter: (PaymentMethodElement) -> Void
    ) async throws {
        for intentKind in intentKinds {
            try await _testConfirm(
                intentKind: intentKind,
                currency: currency,
                amount: amount,
                paymentMethodType: paymentMethodType,
                merchantCountry: merchantCountry,
                configuration: configuration,
                defaultCountry: defaultCountry,
                formCompleter: formCompleter
            )
        }
    }

    /// A helper method that creates a form for the given `paymentMethodType` and tests three confirmation flows successfully complete:
    /// 1. normal" client-side confirmation
    /// 2. deferred client-side confirmation
    /// 3. deferred server-side
    /// - Parameter intentKind: Which kind of Intent you want to test.
    /// - Parameter currency: A valid currency for the payment method you're testing
    /// - Parameter merchantCountry: An enum representing the merchant's country
    /// - Parameter paymentMethodType: The payment method type you're testing
    /// - Parameter formCompleter: A closure that takes the form for your payment method. Your implementaiton should fill in the form's textfields etc. You can also perform additional checks e.g. to ensure certain fields are shown/hidden.
    @MainActor
    func _testConfirm(
        intentKind: IntentKind,
        currency: String,
        amount: Int? = nil,
        paymentMethodType: STPPaymentMethodType,
        merchantCountry: MerchantCountry = .US,
        configuration: PaymentSheet.Configuration? = nil,
        defaultCountry: String,
        formCompleter: (PaymentMethodElement) -> Void
    ) async throws {
        // Initialize PaymentSheet at least once to set the correct payment_user_agent for this process:
        let ic = PaymentSheet.IntentConfiguration(mode: .setup(), confirmHandler: { _, _, _ in })
        _ = PaymentSheet(mode: .deferredIntent(ic), configuration: PaymentSheet.Configuration())

        // Update the API client based on the merchant country
        let apiClient = STPAPIClient(publishableKey: merchantCountry.publishableKey)

        var configuration: PaymentSheet.Configuration = {
            // Use argument if non-nil, otherwise create a default
            if let configuration {
                return configuration
            }
            var config = PaymentSheet.Configuration()
            config.allowsDelayedPaymentMethods = true
            config.returnURL = "https://foo.com"
            config.allowsPaymentMethodsRequiringShippingAddress = true
            return config
        }()
        configuration.apiClient = apiClient

        let intents = try await makeTestIntents(intentKind: intentKind, currency: currency, amount: amount, paymentMethod: paymentMethodType, merchantCountry: merchantCountry, apiClient: apiClient)

        // Check that the form respects billingDetailsCollection
        verifyFormRespectsBillingDetailsCollectionConfiguration(paymentMethodType: paymentMethodType, defaultCountry: defaultCountry)

        for (description, intent) in intents {
            // Make the form
<<<<<<< HEAD
            let formVC = PaymentMethodFormViewController(type: .stripe(paymentMethodType), intent: intent, elementsSession: ._testValue(intent: intent), previousCustomerInput: nil, formCache: .init(), configuration: configuration, isLinkEnabled: false, headerView: nil, delegate: self)
            let paymentMethodForm = formVC.form

            // Add to window to avoid layout errors due to zero size and presentation errors
            window.rootViewController = formVC

            // Simulate view appearance. This makes SimpleMandateElement mark its mandate as having been displayed.
            formVC.viewDidAppear(false)
=======
            PaymentMethodFormViewController.clearFormCache()
            let formVC = PaymentMethodFormViewController(type: .stripe(paymentMethodType), intent: intent, elementsSession: ._testValue(intent: intent), previousCustomerInput: nil, configuration: configuration, isLinkEnabled: false, headerView: nil, delegate: self)
            let paymentMethodForm = formVC.form

            // Add to window to avoid layout errors due to zero size and presentation errors
            window.rootViewController = formVC
            formVC.viewDidAppear(true)
>>>>>>> 354e83af

            // Fill out the form
            formCompleter(paymentMethodForm)

            // Generate params from the form
            guard let intentConfirmParams = paymentMethodForm.updateParams(params: IntentConfirmParams(type: .stripe(paymentMethodType))) else {
                XCTFail("Form failed to create params. Validation state: \(paymentMethodForm.validationState)")
                return
            }
            let e = expectation(description: "Confirm")
            let paymentHandler = STPPaymentHandler(apiClient: apiClient)
            var redirectShimCalled = false
            paymentHandler._redirectShim = { _, _, _ in
                // This gets called instead of the PaymentSheet.confirm callback if the Intent is successfully confirmed and requires next actions.
                print("✅ \(description): Successfully confirmed the intent and saw a redirect attempt.")
                paymentHandler._handleWillForegroundNotification()
                redirectShimCalled = true
            }

            // Hack to PaymentSheet-specific local actions that happen before control is handed over to STPPaymentHandler.
            PaymentSheet._preconfirmShim = { viewController in
                if paymentMethodType == .bacsDebit {
                    ((viewController as! UIHostingController<BacsDDMandateView>).rootView).confirmAction()
                }
            }

            // Confirm the intent with the form details
            PaymentSheet.confirm(
                configuration: configuration,
                authenticationContext: self,
                intent: intent,
                elementsSession: ._testValue(intent: intent),
                paymentOption: .new(confirmParams: intentConfirmParams),
                paymentHandler: paymentHandler
            ) { result, _  in
                switch result {
                case .failed(error: let error):
                    XCTFail("❌ \(description): PaymentSheet.confirm failed - \(error.nonGenericDescription)")
                case .canceled:
                    XCTAssertTrue(redirectShimCalled, "❌ \(description): PaymentSheet.confirm canceled")
                case .completed:
                    print("✅ \(description): PaymentSheet.confirm completed")
                }
                e.fulfill()
            }
            await fulfillment(of: [e], timeout: 25)
        }
    }

    func makeTestIntents(
        intentKind: IntentKind,
        currency: String,
        amount: Int? = nil,
        paymentMethod: STPPaymentMethodType,
        merchantCountry: MerchantCountry,
        customer: String? = nil,
        apiClient: STPAPIClient
    ) async throws -> [(String, Intent)] {
        let paramsForServerSideConfirmation: [String: Any] = [ // We require merchants to set some extra parameters themselves for server-side confirmation
            "return_url": "foo://bar",
            "mandate_data": [
                "customer_acceptance": [
                    "type": "online",
                    "online": [
                        "user_agent": "123",
                        "ip_address": "172.18.117.125",
                    ],
                ] as [String: Any],
            ],
        ]
        func makeDeferredIntent(_ intentConfig: PaymentSheet.IntentConfiguration) -> Intent {
            return .deferredIntent(intentConfig: intentConfig)
        }

        var intents: [(String, Intent)]
        let paymentMethodTypes = [paymentMethod.identifier].compactMap { $0 }
        switch intentKind {
        case .paymentIntent:
            let paymentIntent: STPPaymentIntent = try await {
                let clientSecret = try await STPTestingAPIClient.shared.fetchPaymentIntent(
                    types: paymentMethodTypes,
                    currency: currency,
                    amount: amount,
                    merchantCountry: merchantCountry.rawValue,
                    customerID: customer
                )
                return try await apiClient.retrievePaymentIntent(clientSecret: clientSecret)
            }()

            let deferredCSC = PaymentSheet.IntentConfiguration(mode: .payment(amount: amount ?? 1099, currency: currency)) { _, _ in
                return try await STPTestingAPIClient.shared.fetchPaymentIntent(
                    types: paymentMethodTypes,
                    currency: currency,
                    amount: amount,
                    merchantCountry: merchantCountry.rawValue,
                    customerID: customer
                )
            }

            intents = [
                ("PaymentIntent", .paymentIntent(paymentIntent)),
                ("Deferred PaymentIntent - client side confirmation", makeDeferredIntent(deferredCSC)),
            ]
            guard paymentMethod != .blik else {
                // Blik doesn't support server-side confirmation
                return intents
            }
            let deferredSSC = PaymentSheet.IntentConfiguration(mode: .payment(amount: amount ?? 1099, currency: currency)) { paymentMethod, _ in
                return try await STPTestingAPIClient.shared.fetchPaymentIntent(
                    types: paymentMethodTypes,
                    currency: currency,
                    amount: amount,
                    merchantCountry: merchantCountry.rawValue,
                    paymentMethodID: paymentMethod.stripeId,
                    customerID: customer,
                    confirm: true,
                    otherParams: paramsForServerSideConfirmation
                )
            }

            intents += [
                ("Deferred PaymentIntent - server side confirmation", makeDeferredIntent(deferredSSC)),
            ]

            return intents
        case .paymentIntentWithSetupFutureUsage:
            let paymentIntent: STPPaymentIntent = try await {
                let clientSecret = try await STPTestingAPIClient.shared.fetchPaymentIntent(
                    types: paymentMethodTypes,
                    currency: currency,
                    amount: amount,
                    merchantCountry: merchantCountry.rawValue,
                    customerID: customer,
                    otherParams: ["setup_future_usage": "off_session"]
                )
                return try await apiClient.retrievePaymentIntent(clientSecret: clientSecret)
            }()
            let deferredCSC = PaymentSheet.IntentConfiguration(mode: .payment(amount: amount ?? 1099, currency: currency, setupFutureUsage: .offSession)) { _, _ in
                return try await STPTestingAPIClient.shared.fetchPaymentIntent(
                    types: paymentMethodTypes,
                    currency: currency,
                    amount: amount,
                    merchantCountry: merchantCountry.rawValue,
                    customerID: customer,
                    otherParams: ["setup_future_usage": "off_session"]
                )
            }
            let deferredSSC = PaymentSheet.IntentConfiguration(mode: .payment(amount: amount ?? 1099, currency: currency, setupFutureUsage: .offSession)) { paymentMethod, _ in
                let otherParams = [
                    "setup_future_usage": "off_session",
                ].merging(paramsForServerSideConfirmation) { _, b in b }
                return try await STPTestingAPIClient.shared.fetchPaymentIntent(
                    types: paymentMethodTypes,
                    currency: currency,
                    amount: amount,
                    merchantCountry: merchantCountry.rawValue,
                    paymentMethodID: paymentMethod.stripeId,
                    customerID: customer,
                    confirm: true,
                    otherParams: otherParams
                )
            }
            return [
                ("PaymentIntent w/ setup_future_usage", .paymentIntent(paymentIntent)),
                ("Deferred PaymentIntent w/ setup_future_usage - client side confirmation", makeDeferredIntent(deferredCSC)),
                ("Deferred PaymentIntent w/ setup_future_usage - server side confirmation", makeDeferredIntent(deferredSSC)),
            ]
        case .setupIntent:
            let setupIntent: STPSetupIntent = try await {
                let clientSecret = try await STPTestingAPIClient.shared.fetchSetupIntent(types: paymentMethodTypes, merchantCountry: merchantCountry.rawValue, customerID: customer)
                return try await apiClient.retrieveSetupIntent(clientSecret: clientSecret)
            }()
            let deferredCSC = PaymentSheet.IntentConfiguration(mode: .setup(setupFutureUsage: .offSession)) { _, _ in
                return try await STPTestingAPIClient.shared.fetchSetupIntent(types: paymentMethodTypes, merchantCountry: merchantCountry.rawValue, customerID: customer)
            }
            let deferredSSC = PaymentSheet.IntentConfiguration(mode: .setup(setupFutureUsage: .offSession)) { paymentMethod, _ in
                return try await STPTestingAPIClient.shared.fetchSetupIntent(types: paymentMethodTypes, merchantCountry: merchantCountry.rawValue, paymentMethodID: paymentMethod.stripeId, customerID: customer, confirm: true, otherParams: paramsForServerSideConfirmation)
            }
            return [
                ("SetupIntent", .setupIntent(setupIntent)),
                ("Deferred SetupIntent - client side confirmation", makeDeferredIntent(deferredCSC)),
                ("Deferred SetupIntent - server side confirmation", makeDeferredIntent(deferredSSC)),
            ]
        }
    }

    func verifyFormRespectsBillingDetailsCollectionConfiguration(paymentMethodType: STPPaymentMethodType, defaultCountry: String) {
        let addressSpec = AddressSpecProvider.shared.addressSpec(for: defaultCountry)
        func getName(from form: PaymentMethodElement) -> TextFieldElement? {
            switch paymentMethodType {
            case .card:
                return form.getTextFieldElement("Name on card")
            case .AUBECSDebit:
                return form.getTextFieldElement("Name on account")
            default:
                return form.getTextFieldElement("Full name")
            }
        }

        func getState(from form: PaymentMethodElement) -> TextOrDropdownElement? {
            let label = addressSpec.stateNameType.localizedLabel // e.g. "State", "Province"
            // Most countries use a text field for state but some (e.g. US) use a dropdown
            return form.getTextFieldElement(label) ?? form.getDropdownFieldElement(label)
        }

        // When set to .never, should not show any billing fields
        var noFieldsConfig = PaymentSheet.Configuration()
        noFieldsConfig.billingDetailsCollectionConfiguration.name = .never
        noFieldsConfig.billingDetailsCollectionConfiguration.email = .never
        noFieldsConfig.billingDetailsCollectionConfiguration.phone = .never
        noFieldsConfig.billingDetailsCollectionConfiguration.address = .never
        var form = PaymentSheetFormFactory(intent: ._testPaymentIntent(paymentMethodTypes: [paymentMethodType]), elementsSession: .emptyElementsSession, configuration: .paymentSheet(noFieldsConfig), paymentMethod: .stripe(paymentMethodType)).make()

        XCTAssertNil(getName(from: form))
        XCTAssertNil(form.getTextFieldElement("Email"))
        XCTAssertNil(form.getPhoneNumberElement())
        XCTAssertNil(form.getTextFieldElement("Address line 1"))
        XCTAssertNil(form.getTextFieldElement("Address line 2"))
        XCTAssertNil(form.getTextFieldElement(addressSpec.cityNameType.localizedLabel))
        XCTAssertNil(getState(from: form))
        // Klarna and Sofort have a bug where the country is still shown; rather than change this and potentially break integrations,
        // we'll preserve existing behavior until the next major version
        if ![.klarna, .sofort].contains(paymentMethodType) {
            XCTAssertNil(form.getDropdownFieldElement("Country or region"))
        }
        XCTAssertNil(form.getTextFieldElement(addressSpec.zipNameType.localizedLabel))

        // When set to .always, should show all billing fields
        var allFieldsConfig = PaymentSheet.Configuration()
        allFieldsConfig.billingDetailsCollectionConfiguration.name = .always
        allFieldsConfig.billingDetailsCollectionConfiguration.email = .always
        allFieldsConfig.billingDetailsCollectionConfiguration.phone = .always
        allFieldsConfig.billingDetailsCollectionConfiguration.address = .full
        form = PaymentSheetFormFactory(intent: ._testPaymentIntent(paymentMethodTypes: [paymentMethodType]), elementsSession: .emptyElementsSession, configuration: .paymentSheet(allFieldsConfig), paymentMethod: .stripe(paymentMethodType)).make()
        XCTAssertNotNil(getName(from: form))
        XCTAssertNotNil(form.getTextFieldElement("Email"))
        XCTAssertNotNil(form.getPhoneNumberElement())
        XCTAssertNotNil(form.getTextFieldElement("Address line 1"))
        XCTAssertNotNil(form.getTextFieldElement("Address line 2"))
        XCTAssertNotNil(form.getTextFieldElement(addressSpec.cityNameType.localizedLabel))
        // Some countries don't have states/provinces
        if addressSpec.fieldOrdering.contains(.state) {
            XCTAssertNotNil(getState(from: form))
        }
        XCTAssertNotNil(form.getDropdownFieldElement("Country or region"))
        XCTAssertNotNil(form.getTextFieldElement(addressSpec.zipNameType.localizedLabel))
    }
}

extension PaymentSheet_LPM_ConfirmFlowTests: PaymentSheetAuthenticationContext {
    func authenticationPresentingViewController() -> UIViewController {
        return window.rootViewController!
    }

    func present(_ authenticationViewController: UIViewController, completion: @escaping () -> Void) {
        // no-op
    }

    func dismiss(_ authenticationViewController: UIViewController, completion: (() -> Void)?) {
        completion?()
    }

    func presentPollingVCForAction(action: STPPaymentHandlerPaymentIntentActionParams, type: STPPaymentMethodType, safariViewController: SFSafariViewController?) {
        // Simulate that the intent transitioned to succeeded
        // If we don't update the status to succeeded, completing the action with .succeeded may fail due to invalid state
        action.paymentIntent = STPFixtures.paymentIntent(paymentMethodTypes: [type.identifier], status: .succeeded)
        action.complete(with: .succeeded, error: nil)
    }
}

extension PaymentSheet_LPM_ConfirmFlowTests: PaymentMethodFormViewControllerDelegate {
    nonisolated func didUpdate(_ viewController: StripePaymentSheet.PaymentMethodFormViewController) {
    }

    nonisolated func updateErrorLabel(for error: (any Error)?) {
    }
}<|MERGE_RESOLUTION|>--- conflicted
+++ resolved
@@ -581,7 +581,6 @@
 
         for (description, intent) in intents {
             // Make the form
-<<<<<<< HEAD
             let formVC = PaymentMethodFormViewController(type: .stripe(paymentMethodType), intent: intent, elementsSession: ._testValue(intent: intent), previousCustomerInput: nil, formCache: .init(), configuration: configuration, isLinkEnabled: false, headerView: nil, delegate: self)
             let paymentMethodForm = formVC.form
 
@@ -590,15 +589,6 @@
 
             // Simulate view appearance. This makes SimpleMandateElement mark its mandate as having been displayed.
             formVC.viewDidAppear(false)
-=======
-            PaymentMethodFormViewController.clearFormCache()
-            let formVC = PaymentMethodFormViewController(type: .stripe(paymentMethodType), intent: intent, elementsSession: ._testValue(intent: intent), previousCustomerInput: nil, configuration: configuration, isLinkEnabled: false, headerView: nil, delegate: self)
-            let paymentMethodForm = formVC.form
-
-            // Add to window to avoid layout errors due to zero size and presentation errors
-            window.rootViewController = formVC
-            formVC.viewDidAppear(true)
->>>>>>> 354e83af
 
             // Fill out the form
             formCompleter(paymentMethodForm)
