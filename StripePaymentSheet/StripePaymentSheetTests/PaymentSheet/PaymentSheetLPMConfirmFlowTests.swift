//
//  PaymentSheet+LPMConfirmFlowTests.swift
//  StripeiOSTests
//
//  Created by Yuki Tokuhiro on 7/18/23.
//

import StripeCoreTestUtils
import XCTest

import SafariServices
@testable@_spi(STP) import StripeCore
@testable@_spi(STP) import StripePayments
@testable@_spi(ExternalPaymentMethodsPrivateBeta) import StripePaymentSheet
@testable@_spi(STP) import StripePaymentSheet
@testable@_spi(STP) import StripePaymentsTestUtils
@testable@_spi(STP) import StripeUICore

/// These tests exercise 9 different confirm flows based on the combination of:
/// - The Stripe Intent: PaymentIntent or PaymentIntent+SFU or SetupIntent
/// - The confirmation type: "Normal" intent-first client-side confirmation or "Deferred" client-side confirmation or "Deferred" server-side confirmation
/// They can also test the presence/absence of particular fields for a payment method form e.g. the SEPA test asserts that there's a mandate element.
/// 👀  See `testIdealConfirmFlows` for an example with comments.
@MainActor
final class PaymentSheet_LPM_ConfirmFlowTests: XCTestCase {

    enum MerchantCountry: String {
        case US = "us"
        case SG = "sg"
        case MY = "my"
        case BE = "be"
        case GB = "gb"
        case MX = "mex"  // The CI Backend uses "mex" instead of "mx"
        case AU = "au"
        case JP = "jp"
        case BR = "br"
        case FR = "fr"
        case TH = "th"

        var publishableKey: String {
            switch self {
            case .US:
                return STPTestingDefaultPublishableKey
            case .SG:
                return STPTestingSGPublishableKey
            case .MY:
                return STPTestingMYPublishableKey
            case .BE:
                return STPTestingBEPublishableKey
            case .GB:
                return STPTestingGBPublishableKey
            case .MX:
                return STPTestingMEXPublishableKey
            case .AU:
                return STPTestingAUPublishableKey
            case .JP:
                return STPTestingJPPublishableKey
            case .BR:
                return STPTestingBRPublishableKey
            case .FR:
                return STPTestingFRPublishableKey
            case .TH:
                return STPTestingTHPublishableKey
            }
        }
    }

    override func setUp() async throws {
        await PaymentSheetLoader.loadMiscellaneousSingletons()
    }

    /// 👋 👨‍🏫  Look at this test to understand how to write your own tests in this file
    func testiDEALConfirmFlows() async throws {
        try await _testConfirm(intentKinds: [.paymentIntent], currency: "EUR", paymentMethodType: .dynamic("ideal")) { form in
            // Fill out your payment method form in here.
            // Note: Each required field you fill out implicitly tests that the field exists; if the field doesn't exist, the test will fail because the form is incomplete.
            form.getTextFieldElement("Full name")?.setText("Foo")
            XCTAssertNotNil(form.getDropdownFieldElement("iDEAL Bank"))
            // You can also explicitly assert for the existence/absence of certain elements.
            // e.g. iDEAL shouldn't show a mandate or email field for a vanilla payment
            XCTAssertNil(form.getMandateElement())
            XCTAssertNil(form.getTextFieldElement("Email"))
            // Tip: To help you debug, print out `form.getAllUnwrappedSubElements()`
        }

        // If your payment method shows different fields depending on the kind of intent, you can call `_testConfirm` multiple times with different intents.
        // e.g. iDEAL should show an email field and mandate for PI+SFU and SIs, so we test those separately here:
        try await _testConfirm(intentKinds: [.paymentIntentWithSetupFutureUsage, .setupIntent], currency: "EUR", paymentMethodType: .dynamic("ideal")) { form in
            form.getTextFieldElement("Full name")?.setText("Foo")
            form.getTextFieldElement("Email")?.setText("f@z.c")
            XCTAssertNotNil(form.getDropdownFieldElement("iDEAL Bank"))
            XCTAssertNotNil(form.getMandateElement())
        }
    }

    func testSEPADebitConfirmFlows() async throws {
        try await _testConfirm(intentKinds: [.paymentIntent, .paymentIntentWithSetupFutureUsage, .setupIntent], currency: "EUR", paymentMethodType: .dynamic("sepa_debit")) { form in
            form.getTextFieldElement("Full name")?.setText("Foo")
            form.getTextFieldElement("Email")?.setText("f@z.c")
            form.getTextFieldElement("IBAN")?.setText("DE89370400440532013000")
            form.getTextFieldElement("Address line 1")?.setText("asdf")
            form.getTextFieldElement("City")?.setText("asdf")
            form.getTextFieldElement("ZIP")?.setText("12345")
            XCTAssertNotNil(form.getMandateElement())
        }
    }

    func testAUBecsDebitConfirmFlows() async throws {
        try await _testConfirm(intentKinds: [.paymentIntent, .paymentIntentWithSetupFutureUsage, .setupIntent], currency: "AUD", paymentMethodType: .dynamic("au_becs_debit"), merchantCountry: .AU) { form in
            form.getTextFieldElement("Name on account")?.setText("Tester McTesterface")
            form.getTextFieldElement("Email")?.setText("example@link.com")
            form.getTextFieldElement("BSB number")?.setText("000000")
            form.getTextFieldElement("Account number")?.setText("000123456")
            XCTAssertNotNil(form.getAUBECSMandateElement())
        }
    }

    func testBancontactConfirmFlows() async throws {
        try await _testConfirm(intentKinds: [.paymentIntent], currency: "EUR", paymentMethodType: .dynamic("bancontact")) { form in
            form.getTextFieldElement("Full name")?.setText("Foo")
            XCTAssertNil(form.getMandateElement())
            XCTAssertNil(form.getTextFieldElement("Email"))
        }

        try await _testConfirm(intentKinds: [.paymentIntentWithSetupFutureUsage, .setupIntent], currency: "EUR", paymentMethodType: .dynamic("bancontact")) { form in
            form.getTextFieldElement("Full name")?.setText("Foo")
            form.getTextFieldElement("Email")?.setText("f@z.c")
            XCTAssertNotNil(form.getMandateElement())
        }
    }

    func testSofortConfirmFlows() async throws {
        try await _testConfirm(intentKinds: [.paymentIntent], currency: "EUR", paymentMethodType: .dynamic("sofort")) { form in
            XCTAssertNotNil(form.getDropdownFieldElement("Country or region"))
            XCTAssertNil(form.getTextFieldElement("Full name"))
            XCTAssertNil(form.getTextFieldElement("Email"))
            XCTAssertNil(form.getMandateElement())
        }

        try await _testConfirm(intentKinds: [.paymentIntentWithSetupFutureUsage, .setupIntent], currency: "EUR", paymentMethodType: .dynamic("sofort")) { form in
            XCTAssertNotNil(form.getDropdownFieldElement("Country or region"))
            form.getTextFieldElement("Full name")?.setText("Foo")
            form.getTextFieldElement("Email")?.setText("f@z.c")
            XCTAssertNotNil(form.getMandateElement())
        }
    }

    func testGrabPayConfirmFlows() async throws {
        // GrabPay has no input fields
        try await _testConfirm(intentKinds: [.paymentIntent],
                               currency: "SGD",
                               paymentMethodType: .dynamic("grabpay"),
                               merchantCountry: .SG) { _ in
        }
    }

    func testFPXConfirmFlows() async throws {
        try await _testConfirm(intentKinds: [.paymentIntent],
                               currency: "MYR",
                               paymentMethodType: .dynamic("fpx"),
                               merchantCountry: .MY) { form in
            XCTAssertNotNil(form.getDropdownFieldElement("FPX Bank"))
        }
    }

    func testBLIKConfirmFlows() async throws {
        try await _testConfirm(intentKinds: [.paymentIntent], currency: "PLN", paymentMethodType: .dynamic("blik"), merchantCountry: .BE) { form in
            form.getTextFieldElement("BLIK code")?.setText("123456")
        }
    }
<<<<<<< HEAD

    func testBacsDDConfirmFlows() async throws {
        try await _testConfirm(intentKinds: [.paymentIntent, .paymentIntentWithSetupFutureUsage], currency: "GBP", paymentMethodType: .dynamic("bacs_debit"), merchantCountry: .GB) { form in
            form.getTextFieldElement("Full name")!.setText("Foo")
            form.getTextFieldElement("Email")!.setText("f@z.c")
            form.getTextFieldElement("Sort code")!.setText("108800")
            form.getTextFieldElement("Account number")!.setText("00012345")
            form.getTextFieldElement("Address line 1")!.setText("asdf")
            form.getTextFieldElement("City")!.setText("asdf")
            form.getTextFieldElement("ZIP")!.setText("12345")
            form.getCheckboxElement(startingWith: "I understand that Stripe will be collecting Direct Debits")!.isSelected = true
        }
    }

=======
/* TODO: @lisaliu -- TODO: (9/15/2023) Uncomment this when amazon test mode becomes stable
>>>>>>> 2fe7f864
    func testAmazonPayConfirmFlows() async throws {
        try await _testConfirm(intentKinds: [.paymentIntent],
                               currency: "USD",
                               paymentMethodType: .dynamic("amazon_pay"),
                               merchantCountry: .US) { form in
            // AmazonPay has no input fields
            XCTAssertEqual(form.getAllSubElements().count, 1)
        }
    }
*/
    func testAlmaConfirmFlows() async throws {
        try await _testConfirm(intentKinds: [.paymentIntent],
                               currency: "EUR",
                               paymentMethodType: .dynamic("alma"),
                               merchantCountry: .FR) { form in
            // Alma has no input fields
            XCTAssertEqual(form.getAllSubElements().count, 1)
        }
    }

    func testAlipayConfirmFlows() async throws {
        try await _testConfirm(intentKinds: [.paymentIntent],
                               currency: "USD",
                               paymentMethodType: .dynamic("alipay"),
                               merchantCountry: .US) { form in
            // Alipay has no input fields
            XCTAssertEqual(form.getAllSubElements().count, 1)
        }
    }

    func testOXXOConfirmFlows() async throws {
        try await _testConfirm(intentKinds: [.paymentIntent],
                               currency: "MXN",
                               paymentMethodType: .dynamic("oxxo"),
                               merchantCountry: .MX) { form in
            form.getTextFieldElement("Full name")?.setText("Jane Doe")
            form.getTextFieldElement("Email")?.setText("foo@bar.com")
        }
    }

    func testKonbiniConfirmFlows() async throws {
        try await _testConfirm(intentKinds: [.paymentIntent],
                               currency: "JPY",
                               paymentMethodType: .dynamic("konbini"),
                               merchantCountry: .JP) { form in
            form.getTextFieldElement("Full name")?.setText("Jane Doe")
            form.getTextFieldElement("Email")?.setText("foo@bar.com")
        }
    }

    func testPayNowConfirmFlows() async throws {
        try await _testConfirm(intentKinds: [.paymentIntent],
                               currency: "SGD",
                               paymentMethodType: .dynamic("paynow"),
                               merchantCountry: .SG) { form in
            // PayNow has no input fields
            XCTAssertEqual(form.getAllSubElements().count, 1)
        }
    }

    func testBoletoConfirmFlows() async throws {
        try await _testConfirm(
            intentKinds: [.paymentIntent, .paymentIntentWithSetupFutureUsage, .setupIntent],
            currency: "BRL",
            paymentMethodType: .dynamic("boleto"),
            merchantCountry: .BR
        ) { form in
            form.getTextFieldElement("Full name")?.setText("Jane Doe")
            form.getTextFieldElement("Email")?.setText("foo@bar.com")
            form.getTextFieldElement("CPF/CPNJ")?.setText("00000000000")
            form.getTextFieldElement("Address line 1")?.setText("123 fake st")
            form.getTextFieldElement("City")?.setText("City")
            form.getTextFieldElement("State")?.setText("AC")  // Valid Brazilian state code
            form.getTextFieldElement("Postal code")?.setText("11111111")
        }
    }

    func testPromptPayConfirmFlows() async throws {
        try await _testConfirm(intentKinds: [.paymentIntent],
                               currency: "THB",
                               paymentMethodType: .dynamic("promptpay"),
                               merchantCountry: .TH) { form in
            form.getTextFieldElement("Email")?.setText("foo@bar.com")
        }
    }

    func testSwishConfirmFlows() async throws {
        try await _testConfirm(
            intentKinds: [.paymentIntent],
            currency: "SEK",
            paymentMethodType: .dynamic("swish"),
            merchantCountry: .FR
        ) { form in
            // Swish has no input fields
            XCTAssertEqual(form.getAllSubElements().count, 1)
        }
    }
}

// MARK: - Helper methods
extension PaymentSheet_LPM_ConfirmFlowTests {
    enum IntentKind: CaseIterable {
        case paymentIntent
        case paymentIntentWithSetupFutureUsage
        case setupIntent
    }

    func _testConfirm(intentKinds: [IntentKind], currency: String, paymentMethodType: PaymentSheet.PaymentMethodType, merchantCountry: MerchantCountry = .US, formCompleter: (PaymentMethodElement) -> Void) async throws {
        for intentKind in intentKinds {
            try await _testConfirm(intentKind: intentKind,
                                   currency: currency,
                                   paymentMethodType: paymentMethodType,
                                   merchantCountry: merchantCountry,
                                   formCompleter: formCompleter)
        }
    }

    /// A helper method that creates a form for the given `paymentMethodType` and tests three confirmation flows successfully complete:
    /// 1. normal" client-side confirmation
    /// 2. deferred client-side confirmation
    /// 3. deferred server-side
    /// - Parameter intentKind: Which kind of Intent you want to test.
    /// - Parameter currency: A valid currency for the payment method you're testing
    /// - Parameter merchantCountry: An enum representing the merchant's country
    /// - Parameter paymentMethodType: The payment method type you're testing
    /// - Parameter formCompleter: A closure that takes the form for your payment method. Your implementaiton should fill in the form's textfields etc. You can also perform additional checks e.g. to ensure certain fields are shown/hidden.
    @MainActor
    func _testConfirm(intentKind: IntentKind,
                      currency: String,
                      paymentMethodType: PaymentSheet.PaymentMethodType,
                      merchantCountry: MerchantCountry = .US,
                      formCompleter: (PaymentMethodElement) -> Void) async throws {
        // Initialize PaymentSheet at least once to set the correct payment_user_agent for this process:
        let ic = PaymentSheet.IntentConfiguration(mode: .setup(), confirmHandler: { _, _, _ in })
        _ = PaymentSheet(mode: .deferredIntent(ic), configuration: PaymentSheet.Configuration())

        func makeDeferredIntent(_ intentConfig: PaymentSheet.IntentConfiguration) -> Intent {
            return .deferredIntent(elementsSession: ._testCardValue(), intentConfig: intentConfig)
        }
        let paymentMethodTypes = [PaymentSheet.PaymentMethodType.string(from: paymentMethodType)].compactMap { $0 }
        var intents: [(String, Intent)]
        let paramsForServerSideConfirmation: [String: Any] = [ // We require merchants to set some extra parameters themselves for server-side confirmation
            "return_url": "foo://bar",
            "mandate_data": [
                "customer_acceptance": [
                    "type": "online",
                    "online": [
                        "user_agent": "123",
                        "ip_address": "172.18.117.125",
                    ],
                ] as [String: Any],
            ],
        ]

        // Update the API client based on the merchant country
        let apiClient = STPAPIClient(publishableKey: merchantCountry.publishableKey)
        let configuration: PaymentSheet.Configuration = {
            var config = PaymentSheet.Configuration()
            config.apiClient = apiClient
            config.allowsDelayedPaymentMethods = true
            config.returnURL = "https://foo.com"
            config.allowsPaymentMethodsRequiringShippingAddress = true
            return config
        }()

        switch intentKind {
        case .paymentIntent:
            let paymentIntent: STPPaymentIntent = try await {
                let clientSecret = try await STPTestingAPIClient.shared.fetchPaymentIntent(types: paymentMethodTypes,
                                                                                           currency: currency,
                                                                                           merchantCountry: merchantCountry.rawValue)
                return try await apiClient.retrievePaymentIntent(clientSecret: clientSecret)
            }()

            let deferredCSC = PaymentSheet.IntentConfiguration(mode: .payment(amount: 1099, currency: currency)) { _, _ in
                return try await STPTestingAPIClient.shared.fetchPaymentIntent(types: paymentMethodTypes,
                                                                               currency: currency,
                                                                               merchantCountry: merchantCountry.rawValue)
            }

            intents = [
                ("PaymentIntent", .paymentIntent(paymentIntent)),
                ("Deferred PaymentIntent - client side confirmation", makeDeferredIntent(deferredCSC)),
            ]

            guard paymentMethodType != .dynamic("blik") else {
                // Blik doesn't support server-side confirmation
                break
            }

            let deferredSSC = PaymentSheet.IntentConfiguration(mode: .payment(amount: 1099, currency: currency)) { paymentMethod, _ in
                return try await STPTestingAPIClient.shared.fetchPaymentIntent(types: paymentMethodTypes, currency: currency,
                                                                               merchantCountry: merchantCountry.rawValue,
                                                                               paymentMethodID: paymentMethod.stripeId,
                                                                               confirm: true,
                                                                               otherParams: paramsForServerSideConfirmation)
            }

            intents += [
                ("Deferred PaymentIntent - server side confirmation", makeDeferredIntent(deferredSSC)),
            ]

        case .paymentIntentWithSetupFutureUsage:
            let paymentIntent: STPPaymentIntent = try await {
                let clientSecret = try await STPTestingAPIClient.shared.fetchPaymentIntent(types: paymentMethodTypes, currency: currency, merchantCountry: merchantCountry.rawValue, otherParams: ["setup_future_usage": "off_session"])
                return try await apiClient.retrievePaymentIntent(clientSecret: clientSecret)
            }()
            let deferredCSC = PaymentSheet.IntentConfiguration(mode: .payment(amount: 1099, currency: currency, setupFutureUsage: .offSession)) { _, _ in
                return try await STPTestingAPIClient.shared.fetchPaymentIntent(types: paymentMethodTypes, currency: currency, merchantCountry: merchantCountry.rawValue, otherParams: ["setup_future_usage": "off_session"])
            }
            let deferredSSC = PaymentSheet.IntentConfiguration(mode: .payment(amount: 1099, currency: currency, setupFutureUsage: .offSession)) { paymentMethod, _ in
                let otherParams = [
                    "setup_future_usage": "off_session",
                ].merging(paramsForServerSideConfirmation) { _, b in b }
                return try await STPTestingAPIClient.shared.fetchPaymentIntent(types: paymentMethodTypes, currency: currency, merchantCountry: merchantCountry.rawValue, paymentMethodID: paymentMethod.stripeId, confirm: true, otherParams: otherParams)
            }
            intents = [
                ("PaymentIntent", .paymentIntent(paymentIntent)),
                ("Deferred PaymentIntent w/ setup_future_usage - client side confirmation", makeDeferredIntent(deferredCSC)),
                ("Deferred PaymentIntent w/ setup_future_usage - server side confirmation", makeDeferredIntent(deferredSSC)),
            ]
        case .setupIntent:
            let setupIntent: STPSetupIntent = try await {
                let clientSecret = try await STPTestingAPIClient.shared.fetchSetupIntent(types: paymentMethodTypes, merchantCountry: merchantCountry.rawValue)
                return try await apiClient.retrieveSetupIntent(clientSecret: clientSecret)
            }()
            let deferredCSC = PaymentSheet.IntentConfiguration(mode: .setup(setupFutureUsage: .offSession)) { _, _ in
                return try await STPTestingAPIClient.shared.fetchSetupIntent(types: paymentMethodTypes, merchantCountry: merchantCountry.rawValue)
            }
            let deferredSSC = PaymentSheet.IntentConfiguration(mode: .setup(setupFutureUsage: .offSession)) { paymentMethod, _ in
                return try await STPTestingAPIClient.shared.fetchSetupIntent(types: paymentMethodTypes, merchantCountry: merchantCountry.rawValue, paymentMethodID: paymentMethod.stripeId, confirm: true, otherParams: paramsForServerSideConfirmation)
            }
            intents = [
                ("SetupIntent", .setupIntent(setupIntent)),
                ("Deferred SetupIntent - client side confirmation", makeDeferredIntent(deferredCSC)),
                ("Deferred SetupIntent - server side confirmation", makeDeferredIntent(deferredSSC)),
            ]
        }
        for (description, intent) in intents {
            // Make the form
            let formFactory = PaymentSheetFormFactory(intent: intent, configuration: .paymentSheet(configuration), paymentMethod: paymentMethodType)
            let paymentMethodForm = formFactory.make()
            let view = UIView(frame: CGRect(x: 0, y: 0, width: 320, height: 1000))
            view.addAndPinSubview(paymentMethodForm.view)

            // Fill out the form
            sendEventToSubviews(.viewDidAppear, from: paymentMethodForm.view) // Simulate view appearance. This makes SimpleMandateElement mark its mandate as having been displayed.
            formCompleter(paymentMethodForm)

            // Generate params from the form
            guard let intentConfirmParams = paymentMethodForm.updateParams(params: IntentConfirmParams(type: paymentMethodType)) else {
                XCTFail("Form failed to create params. Validation state: \(paymentMethodForm.validationState)")
                return
            }
            let e = expectation(description: "Confirm")
            let paymentHandler = STPPaymentHandler(apiClient: apiClient, formSpecPaymentHandler: PaymentSheetFormSpecPaymentHandler())
            var redirectShimCalled = false
            paymentHandler._redirectShim = { _, _, _ in
                // This gets called instead of the PaymentSheet.confirm callback if the Intent is successfully confirmed and requires next actions.
                print("✅ \(description): Successfully confirmed the intent and saw a redirect attempt.")
                paymentHandler._handleWillForegroundNotification()
                redirectShimCalled = true
            }

            // Confirm the intent with the form details
            PaymentSheet.confirm(
                configuration: configuration,
                authenticationContext: self,
                intent: intent,
                paymentOption: .new(confirmParams: intentConfirmParams),
                paymentHandler: paymentHandler
            ) { result, _  in
                switch result {
                case .failed(error: let error):
                    XCTFail("❌ \(description): PaymentSheet.confirm failed - \(error)")
                case .canceled:
                    XCTAssertTrue(redirectShimCalled, "❌ \(description): PaymentSheet.confirm canceled")
                case .completed:
                    print("✅ \(description): PaymentSheet.confirm completed")
                }
                e.fulfill()
            }
            await fulfillment(of: [e], timeout: 10)
        }
    }
}

extension PaymentSheet_LPM_ConfirmFlowTests: PaymentSheetAuthenticationContext {
    func authenticationPresentingViewController() -> UIViewController {
        return UIViewController()
    }

    func present(_ authenticationViewController: UIViewController, completion: @escaping () -> Void) {
        // no-op
    }

    func dismiss(_ authenticationViewController: UIViewController, completion: (() -> Void)?) {
        completion?()
    }

    func presentPollingVCForAction(action: STPPaymentHandlerActionParams, type: STPPaymentMethodType, safariViewController: SFSafariViewController?) {
        guard let currentAction = action as? STPPaymentHandlerPaymentIntentActionParams else { return }
        // Simulate that the intent transitioned to succeeded
        // If we don't update the status to succeeded, completing the action with .succeeded may fail due to invalid state
        currentAction.paymentIntent = STPFixtures.paymentIntent(paymentMethodTypes: [type.identifier], status: .succeeded)
        currentAction.complete(with: .succeeded, error: nil)
    }
}<|MERGE_RESOLUTION|>--- conflicted
+++ resolved
@@ -168,7 +168,6 @@
             form.getTextFieldElement("BLIK code")?.setText("123456")
         }
     }
-<<<<<<< HEAD
 
     func testBacsDDConfirmFlows() async throws {
         try await _testConfirm(intentKinds: [.paymentIntent, .paymentIntentWithSetupFutureUsage], currency: "GBP", paymentMethodType: .dynamic("bacs_debit"), merchantCountry: .GB) { form in
@@ -183,9 +182,7 @@
         }
     }
 
-=======
 /* TODO: @lisaliu -- TODO: (9/15/2023) Uncomment this when amazon test mode becomes stable
->>>>>>> 2fe7f864
     func testAmazonPayConfirmFlows() async throws {
         try await _testConfirm(intentKinds: [.paymentIntent],
                                currency: "USD",
