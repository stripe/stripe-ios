--- conflicted
+++ resolved
@@ -105,15 +105,9 @@
         let viewController = VerticalSavedPaymentMethodsViewController(configuration: configuration,
                                                                        selectedPaymentMethod: singlePaymentMethods.first,
                                                                        paymentMethods: singlePaymentMethods,
-<<<<<<< HEAD
-                                                                       intent: ._testPaymentIntent(paymentMethodTypes: [.card]))
-        XCTAssertTrue(viewController.canEdit)
-=======
-                                                                       paymentMethodRemove: true,
-                                                                       isCBCEligible: false)
+                                                                       intent: ._testPaymentIntent(paymentMethodTypes: [.card]))
         XCTAssertFalse(viewController.canEdit) // Can't edit, merchant is not eligible for CBC
         XCTAssertTrue(viewController.isRemoveOnlyMode) // Only operation we can make with a single payment method in this case is remove
->>>>>>> 5af414ed
     }
 
     func testCanEdit_singlePaymentMethod_disallowsLastRemoval_returnsFalse() {
