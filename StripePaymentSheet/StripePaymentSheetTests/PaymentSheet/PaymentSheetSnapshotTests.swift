--- conflicted
+++ resolved
@@ -429,7 +429,6 @@
         verify(paymentSheet.bottomSheetViewController.view!)
     }
 
-<<<<<<< HEAD
     func testPaymentSheetCustomSheetCornerRadius() {
         stubReturningCustomerResponse()
 
@@ -450,13 +449,21 @@
 
         var appearance = PaymentSheet.Appearance()
         appearance.sheetCornerRadius = 24.0
-=======
+
+        preparePaymentSheet(
+            customer: "snapshot",
+            appearance: appearance,
+            applePayEnabled: false
+        )
+        presentPaymentSheet(darkMode: false)
+        verify(paymentSheet.bottomSheetViewController.view!)
+    }
+
     func testPaymentSheetCustomSectionSpacing() {
         stubReturningCustomerResponse()
 
         var appearance = PaymentSheet.Appearance()
         appearance.sectionSpacing = 40.0
->>>>>>> c9d924f5
 
         preparePaymentSheet(
             customer: "snapshot",
