//
//  PaymentSheetSnapshotTests.swift
//  PaymentSheetUITest
//
//  Created by Nick Porter on 2/25/22.
//  Copyright © 2022 stripe-ios. All rights reserved.
//

import OHHTTPStubs
import OHHTTPStubsSwift
import StripeCoreTestUtils
import UIKit
import XCTest

@_spi(STP)@testable import StripeCore
@_spi(AppearanceAPIAdditionsPreview) @testable import StripePaymentSheet
@_spi(STP)@testable import StripeUICore

class PaymentSheetSnapshotTests: STPSnapshotTestCase {

    private let backendCheckoutUrl = URL(
        string: "https://stripe-mobile-payment-sheet-test-playground-v6.glitch.me/checkout"
    )!

    private var paymentSheet: PaymentSheet!

    private var window: UIWindow {
        let window = UIWindow(frame: CGRect(x: 0, y: 0, width: 428, height: 1026))
        window.isHidden = false
        return window
    }

    private var configuration = PaymentSheet.Configuration()

    // Change this to true to hit the real glitch backend. This may be required
    // to capture data for new use cases
    var runAgainstLiveService: Bool = false
    override func setUp() {
        super.setUp()
//        recordMode = true

        configuration = PaymentSheet.Configuration()
        configuration.merchantDisplayName = "Example, Inc."
        configuration.applePay = .init(
            merchantId: "com.foo.example",
            merchantCountryCode: "US"
        )
        configuration.allowsDelayedPaymentMethods = true
        configuration.returnURL = "mockReturnUrl"
        configuration.paymentMethodLayout = .horizontal

//                self.runAgainstLiveService = true
        if !self.runAgainstLiveService {
            APIStubbedTestCase.stubAllOutgoingRequests()
        }
        stubAllImageRequests()
        PaymentSheet.resetCustomer()
    }

    public override func tearDown() {
        super.tearDown()
        HTTPStubs.removeAllStubs()
        configuration = PaymentSheet.Configuration()
        PaymentSheet.resetCustomer()
    }

    private func stubbedAPIClient() -> STPAPIClient {
        return APIStubbedTestCase.stubbedAPIClient()
    }

    func testPaymentSheet() {
        stubNewCustomerResponse()

        preparePaymentSheet()
        presentPaymentSheet(darkMode: false)
        verify(paymentSheet.bottomSheetViewController.view!)
    }

    func testPaymentSheetDarkMode() {
        stubNewCustomerResponse()

        preparePaymentSheet()
        presentPaymentSheet(darkMode: true)
        verify(paymentSheet.bottomSheetViewController.view!)
    }

    func testPaymentSheetAppearance() {
        stubNewCustomerResponse()

        preparePaymentSheet(appearance: .snapshotTestTheme)
        presentPaymentSheet(darkMode: false)
        verify(paymentSheet.bottomSheetViewController.view!)
    }

    func testPaymentSheetPrimaryButtonAppearance() {
        stubNewCustomerResponse()

        preparePaymentSheet(appearance: .snapshotPrimaryButtonTestTheme)
        presentPaymentSheet(darkMode: false)
        verify(paymentSheet.bottomSheetViewController.view!)
    }

    func testPaymentSheetDynamicType() {
        stubNewCustomerResponse()

        preparePaymentSheet()
        presentPaymentSheet(darkMode: false, preferredContentSizeCategory: .extraExtraLarge)
        verify(paymentSheet.bottomSheetViewController.view!)
    }

    func testPaymentSheetNilShadows() {
        stubNewCustomerResponse()

        var appearance = PaymentSheet.Appearance()
        appearance.shadow = .disabled
        appearance.borderWidth = 0.0
        preparePaymentSheet(appearance: appearance)
        presentPaymentSheet(darkMode: false, preferredContentSizeCategory: .extraExtraLarge)
        verify(paymentSheet.bottomSheetViewController.view!)
    }

    func testPaymentSheetShadow() {
        stubNewCustomerResponse()

        var appearance = PaymentSheet.Appearance()
        appearance.shadow = PaymentSheet.Appearance.Shadow(
            color: .systemRed,
            opacity: 0.5,
            offset: CGSize(width: 0, height: 2),
            radius: 6
        )
        preparePaymentSheet(appearance: appearance)
        presentPaymentSheet(darkMode: false, preferredContentSizeCategory: .extraExtraLarge)
        verify(paymentSheet.bottomSheetViewController.view!)
    }

    func testPaymentSheetShadowRoundsCorners() {
        stubNewCustomerResponse()

        var appearance = PaymentSheet.Appearance()
        appearance.shadow = PaymentSheet.Appearance.Shadow(
            color: .systemBlue,
            opacity: 1.0,
            offset: CGSize(width: 6, height: 6),
            radius: 0
        )
        preparePaymentSheet(appearance: appearance)
        presentPaymentSheet(darkMode: false, preferredContentSizeCategory: .extraExtraLarge)
        verify(paymentSheet.bottomSheetViewController.view!)
    }

    func testPaymentSheetFont() {
        stubNewCustomerResponse()

        var appearance = PaymentSheet.Appearance()
        appearance.font.sizeScaleFactor = 1.15
        appearance.font.base = UIFont(name: "AvenirNext-Regular", size: UIFont.labelFontSize)!

        preparePaymentSheet(appearance: appearance)
        presentPaymentSheet(darkMode: false)
        verify(paymentSheet.bottomSheetViewController.view!)
    }

    func testPaymentSheetColors() {
        stubNewCustomerResponse()

        var appearance = PaymentSheet.Appearance()
        appearance.colors.primary = .red
        appearance.colors.background = .lightGray
        appearance.colors.componentBackground = .black
        appearance.colors.componentBorder = .yellow
        appearance.colors.componentDivider = .green
        appearance.colors.text = .blue
        appearance.colors.textSecondary = .purple
        appearance.colors.componentText = .cyan
        appearance.colors.componentPlaceholderText = .white
        appearance.colors.icon = .orange
        appearance.colors.danger = .cyan

        preparePaymentSheet(appearance: appearance)
        presentPaymentSheet(darkMode: false)
        verify(paymentSheet.bottomSheetViewController.view!)
    }

    func testPaymentSheetPrimaryButton() {
        stubNewCustomerResponse()

        var appearance = PaymentSheet.Appearance()
        appearance.primaryButton.backgroundColor = .red
        appearance.primaryButton.textColor = .blue
        appearance.primaryButton.cornerRadius = 0.0
        appearance.primaryButton.borderColor = .cyan
        appearance.primaryButton.borderWidth = 2.0
        appearance.primaryButton.font = UIFont(name: "AvenirNext-Regular", size: 50)!
        appearance.primaryButton.shadow = PaymentSheet.Appearance.Shadow(
            color: .yellow,
            opacity: 0.5,
            offset: CGSize(width: 0, height: 2),
            radius: 6
        )

        preparePaymentSheet(appearance: appearance)
        presentPaymentSheet(darkMode: false)
        verify(paymentSheet.bottomSheetViewController.view!)
    }

    func testPaymentSheetCornerRadius() {
        stubNewCustomerResponse()

        var appearance = PaymentSheet.Appearance()
        appearance.cornerRadius = 0.0

        preparePaymentSheet(appearance: appearance)
        presentPaymentSheet(darkMode: false)
        verify(paymentSheet.bottomSheetViewController.view!)
    }

    func testPaymentSheetBorderWidth() {
        stubNewCustomerResponse()

        var appearance = PaymentSheet.Appearance()
        appearance.borderWidth = 2.0

        preparePaymentSheet(appearance: appearance)
        presentPaymentSheet(darkMode: false)
        verify(paymentSheet.bottomSheetViewController.view!)
    }

    func testPaymentSheetTextFieldInsets() {
        stubNewCustomerResponse()

        var appearance = PaymentSheet.Appearance()
        appearance.textFieldInsets = NSDirectionalEdgeInsets(top: 20, leading: 30, bottom: 20, trailing: 30)

        preparePaymentSheet(appearance: appearance)
        presentPaymentSheet(darkMode: false)
        verify(paymentSheet.bottomSheetViewController.view!)
    }

    func testPaymentSheetCustom() {
        stubReturningCustomerResponse()

        preparePaymentSheet(customer: "snapshot")
        presentPaymentSheet(darkMode: false)
        verify(paymentSheet.bottomSheetViewController.view!)
    }

    func testPaymentSheetCustomDarkMode() {
        stubReturningCustomerResponse()

        preparePaymentSheet(customer: "snapshot")
        presentPaymentSheet(darkMode: true)
        verify(paymentSheet.bottomSheetViewController.view!)
    }

    func testPaymentSheetCustomAppearance() {
        stubReturningCustomerResponse()

        preparePaymentSheet(
            customer: "snapshot",
            appearance: .snapshotTestTheme
        )
        presentPaymentSheet(darkMode: true)
        verify(paymentSheet.bottomSheetViewController.view!)
    }

    func testPaymentSheetCustomDynamicType() {
        stubReturningCustomerResponse()

        preparePaymentSheet(customer: "snapshot")
        presentPaymentSheet(darkMode: false, preferredContentSizeCategory: .extraExtraLarge)
        verify(paymentSheet.bottomSheetViewController.view!)
    }

    func testPaymentSheetCustomNilShadows() {
        stubReturningCustomerResponse()

        var appearance = PaymentSheet.Appearance()
        appearance.shadow = .disabled
        appearance.borderWidth = 0.0
        preparePaymentSheet(
            customer: "snapshot",
            appearance: appearance
        )
        presentPaymentSheet(darkMode: false)
        verify(paymentSheet.bottomSheetViewController.view!)
    }

    func testPaymentSheetCustomShadow() {
        stubReturningCustomerResponse()

        var appearance = PaymentSheet.Appearance()
        appearance.shadow = PaymentSheet.Appearance.Shadow(
            color: .systemRed,
            opacity: 0.5,
            offset: CGSize(width: 0, height: 2),
            radius: 6
        )
        preparePaymentSheet(
            customer: "snapshot",
            appearance: appearance
        )
        presentPaymentSheet(darkMode: false)
        verify(paymentSheet.bottomSheetViewController.view!)
    }

    func testPaymentSheetCustomFont() {
        stubReturningCustomerResponse()

        var appearance = PaymentSheet.Appearance()
        appearance.font.sizeScaleFactor = 1.15
        appearance.font.base = UIFont(name: "AvenirNext-Regular", size: UIFont.labelFontSize)!

        preparePaymentSheet(
            customer: "snapshot",
            appearance: appearance,
            applePayEnabled: false
        )
        presentPaymentSheet(darkMode: false)
        verify(paymentSheet.bottomSheetViewController.view!)
    }

    func testPaymentSheetNewCustomHeadlineFont() {
        stubReturningCustomerResponse()

        var appearance = PaymentSheet.Appearance()
        appearance.font.custom.headline = UIFont(name: "AvenirNext-Bold", size: 128)!

        preparePaymentSheet(customer: "snapshot", appearance: appearance, applePayEnabled: false)
        presentPaymentSheet(darkMode: false)
        verify(paymentSheet.bottomSheetViewController.view!)
    }

    func testPaymentSheetCustomColors() {
        stubReturningCustomerResponse()

        var appearance = PaymentSheet.Appearance()
        appearance.colors.primary = .red
        appearance.colors.background = .lightGray
        appearance.colors.componentBackground = .black
        appearance.colors.componentBorder = .yellow
        appearance.colors.componentDivider = .green
        appearance.colors.text = .blue
        appearance.colors.textSecondary = .purple
        appearance.colors.componentText = .cyan
        appearance.colors.componentPlaceholderText = .white
        appearance.colors.icon = .orange
        appearance.colors.danger = .cyan

        preparePaymentSheet(
            customer: "snapshot",
            appearance: appearance,
            applePayEnabled: false
        )
        presentPaymentSheet(darkMode: false)
        verify(paymentSheet.bottomSheetViewController.view!)
    }

    func testPaymentSheetCustomPrimaryButton() {
        stubReturningCustomerResponse()

        var appearance = PaymentSheet.Appearance()
        appearance.primaryButton.backgroundColor = .red
        appearance.primaryButton.textColor = .blue
        appearance.primaryButton.cornerRadius = 0.0
        appearance.primaryButton.borderColor = .cyan
        appearance.primaryButton.borderWidth = 2.0
        appearance.primaryButton.font = UIFont(name: "AvenirNext-Regular", size: UIFont.labelFontSize)!
        appearance.primaryButton.shadow = PaymentSheet.Appearance.Shadow(
            color: .yellow,
            opacity: 0.5,
            offset: CGSize(width: 0, height: 2),
            radius: 6
        )

        preparePaymentSheet(
            customer: "snapshot",
            appearance: appearance,
            applePayEnabled: false
        )
        presentPaymentSheet(darkMode: false)
        verify(paymentSheet.bottomSheetViewController.view!)
    }

    func testPaymentSheetCustomPrimaryButtonLabel() {
        stubNewCustomerResponse()

        configuration.primaryButtonLabel = "Donate"

        preparePaymentSheet()
        presentPaymentSheet(darkMode: false)
        verify(paymentSheet.bottomSheetViewController.view!)
    }

    func testPaymentSheetCustomApplePayCta() {
        stubNewCustomerResponse()

        configuration.applePay = .init(
            merchantId: "com.foo.example",
            merchantCountryCode: "US",
            buttonType: .donate
        )

        preparePaymentSheet(applePayEnabled: true)
        presentPaymentSheet(darkMode: false)
        verify(paymentSheet.bottomSheetViewController.view!)
    }

    func testPaymentSheetCustomPrimaryButtonAndApplePayCta() {
        stubNewCustomerResponse()

        configuration.primaryButtonLabel = "Donate"
        configuration.applePay = .init(
            merchantId: "com.foo.example",
            merchantCountryCode: "US",
            buttonType: .donate
        )

        preparePaymentSheet(applePayEnabled: true)
        presentPaymentSheet(darkMode: false)
        verify(paymentSheet.bottomSheetViewController.view!)
    }

    func testPaymentSheetCustomCornerRadius() {
        stubReturningCustomerResponse()

        var appearance = PaymentSheet.Appearance()
        appearance.cornerRadius = 0.0

        preparePaymentSheet(
            customer: "snapshot",
            appearance: appearance,
            applePayEnabled: false
        )
        presentPaymentSheet(darkMode: false)
        verify(paymentSheet.bottomSheetViewController.view!)
    }

    func testPaymentSheetCustomBorderWidth() {
        stubReturningCustomerResponse()

        var appearance = PaymentSheet.Appearance()
        appearance.borderWidth = 2.0

        preparePaymentSheet(
            customer: "snapshot",
            appearance: appearance,
            applePayEnabled: false
        )
        presentPaymentSheet(darkMode: false)
        verify(paymentSheet.bottomSheetViewController.view!)
    }

    func testPaymentSheetCustomSectionSpacing() {
        stubReturningCustomerResponse()

        var appearance = PaymentSheet.Appearance()
        appearance.sectionSpacing = 40.0

        preparePaymentSheet(
            customer: "snapshot",
            appearance: appearance,
            applePayEnabled: false
        )
        presentPaymentSheet(darkMode: false)
        verify(paymentSheet.bottomSheetViewController.view!)
    }

    func testPaymentSheetCVCRecollection() {
        stubReturningCustomerResponse()

        let intentConfig = PaymentSheet.IntentConfiguration(mode: .payment(amount: 1000, currency: "USD", setupFutureUsage: .offSession),
                                                            confirmHandler: confirmHandler(_:_:_:),
                                                            requireCVCRecollection: true)

        preparePaymentSheet(
            customer: "snapshot",
            applePayEnabled: false,
            intentConfig: intentConfig
        )
        presentPaymentSheet(darkMode: false)
        sleepInBackground(numSeconds: 1)
        verify(paymentSheet.bottomSheetViewController.view!)
    }

    func testPaymentSheetWithLinkSignupDisabled() {
        stubSessions(fileMock: .elementsSessions_link_signup_disabled_200)
        stubPaymentMethods(fileMock: .saved_payment_methods_200)
        stubCustomers()

        preparePaymentSheet(
            customer: "guest",
            automaticPaymentMethods: false,
            useLink: true
        )
        presentPaymentSheet(darkMode: false)
        verify(paymentSheet.bottomSheetViewController.view!)
    }

    func testPaymentSheetWithLinkDarkMode() {
        stubSessions(fileMock: .elementsSessionsPaymentMethod_link_200)
        stubPaymentMethods(fileMock: .saved_payment_methods_200)
        stubCustomers()

        preparePaymentSheet(
            customer: "guest",
            automaticPaymentMethods: false,
            useLink: true
        )
        presentPaymentSheet(darkMode: true)
        verify(paymentSheet.bottomSheetViewController.view!)
    }

    func testPaymentSheetWithLinkAppearance() {
        stubSessions(fileMock: .elementsSessionsPaymentMethod_link_200)
        stubPaymentMethods(fileMock: .saved_payment_methods_200)
        stubCustomers()

        preparePaymentSheet(
            customer: "guest",
            appearance: .snapshotTestTheme,
            automaticPaymentMethods: false,
            useLink: true
        )
        presentPaymentSheet(darkMode: true)
        verify(paymentSheet.bottomSheetViewController.view!)
    }

    func testPaymentSheetWithLink() {
        stubSessions(fileMock: .elementsSessionsPaymentMethod_link_200)
        stubPaymentMethods(fileMock: .saved_payment_methods_200)
        stubCustomers()

        preparePaymentSheet(
            customer: "guest",
            automaticPaymentMethods: false,
            useLink: true
        )
        presentPaymentSheet(darkMode: false)
        verify(paymentSheet.bottomSheetViewController.view!)
    }

    func testPaymentSheetWithLinkExistingCustomer() {
        stubSessions(fileMock: .elementsSessionsPaymentMethod_link_200)
        stubPaymentMethods(fileMock: .saved_payment_methods_200)
        stubCustomers()
        stubConsumerSession()

        preparePaymentSheet(
            customer: "snapshot",
            automaticPaymentMethods: false,
            useLink: true
        )
        presentPaymentSheet(darkMode: false)
        verify(paymentSheet.bottomSheetViewController.view!)
    }

    func testPaymentSheetWithLinkHiddenBorders() {
        stubSessions(fileMock: .elementsSessionsPaymentMethod_link_200)
        stubPaymentMethods(fileMock: .saved_payment_methods_200)
        stubCustomers()

        var appearance = PaymentSheet.Appearance.default
        appearance.colors.componentBackground = UIColor(red: 0.95, green: 0.95, blue: 0.95, alpha: 1.00)
        appearance.borderWidth = 0.0
        preparePaymentSheet(
            customer: "guest",
            appearance: appearance,
            automaticPaymentMethods: false,
            useLink: true
        )
        presentPaymentSheet(darkMode: false)
        verify(paymentSheet.bottomSheetViewController.view!)
    }

    func testPaymentMethodLayoutVertical() {
        configuration.paymentMethodLayout = .vertical
        stubNewCustomerResponse()
        preparePaymentSheet()
        presentPaymentSheet(darkMode: false)
        verify(paymentSheet.bottomSheetViewController.view!)
    }

    func testPaymentMethodLayoutAutomatic() {
        configuration.paymentMethodLayout = .automatic
        stubNewCustomerResponse()
        preparePaymentSheet()
        presentPaymentSheet(darkMode: false)
        verify(paymentSheet.bottomSheetViewController.view!)
    }

    // MARK: Deferred intent tests

    func testPaymentSheet_deferredIntent() {
        stubNewCustomerResponse()

        let intentConfig = PaymentSheet.IntentConfiguration(mode: .payment(amount: 1000, currency: "USD", setupFutureUsage: .offSession),
                                                            confirmHandler: confirmHandler(_:_:_:))

        preparePaymentSheet(intentConfig: intentConfig)
        presentPaymentSheet(darkMode: false)
        verify(paymentSheet.bottomSheetViewController.view!)
    }

    func testPaymentSheetWithLink_deferredIntent() {
        stubSessions(fileMock: .elementsSessionsPaymentMethod_link_200)
        stubPaymentMethods(fileMock: .saved_payment_methods_200)
        stubCustomers()
        stubConsumerSession()

        let intentConfig = PaymentSheet.IntentConfiguration(mode: .payment(amount: 1000, currency: "USD", setupFutureUsage: .onSession),
                                                            confirmHandler: confirmHandler(_:_:_:))

        preparePaymentSheet(
            automaticPaymentMethods: false,
            intentConfig: intentConfig
        )
        presentPaymentSheet(darkMode: false)
        verify(paymentSheet.bottomSheetViewController.view!)
    }

    // MARK: LPMS

    func testPaymentSheet_LPM_Affirm_only() {
        stubSessions(
            fileMock: .elementsSessionsPaymentMethod_200,
            responseCallback: { data in
                return self.updatePaymentMethodDetail(
                    data: data,
                    variables: [
                        "<paymentMethods>": "\"affirm\"",
                        "<currency>": "\"usd\"",
                    ]
                )
            }
        )
        stubPaymentMethods(fileMock: .saved_payment_methods_200)
        stubCustomers()
        stubConsumerSession()

        preparePaymentSheet(
            override_payment_methods_types: ["affirm"],
            automaticPaymentMethods: false,
            useLink: false
        )
        presentPaymentSheet(darkMode: false)
        verify(paymentSheet.bottomSheetViewController.view!)
    }

    func testPaymentSheet_LPM_AfterpayClearpay_only() {
        stubSessions(
            fileMock: .elementsSessionsPaymentMethod_GB_200,
            responseCallback: { data in
                return self.updatePaymentMethodDetail(
                    data: data,
                    variables: [
                        "<paymentMethods>": "\"afterpay_clearpay\"",
                        "<currency>": "\"gbp\"",
                    ]
                )
            }
        )
        stubPaymentMethods(fileMock: .saved_payment_methods_200)
        stubCustomers()
        stubConsumerSession()

        preparePaymentSheet(
            override_payment_methods_types: ["afterpay_clearpay"],
            automaticPaymentMethods: false,
            useLink: false
        )
        presentPaymentSheet(darkMode: false)
        verify(paymentSheet.bottomSheetViewController.view!)
    }

    func testPaymentSheet_LPM_CashAppAfterpay_only() {
        stubSessions(
            fileMock: .elementsSessionsPaymentMethod_200,
            responseCallback: { data in
                return self.updatePaymentMethodDetail(
                    data: data,
                    variables: [
                        "<paymentMethods>": "\"afterpay_clearpay\"",
                        "<currency>": "\"usd\"",
                    ]
                )
            }
        )
        stubPaymentMethods(fileMock: .saved_payment_methods_200)
        stubCustomers()
        stubConsumerSession()

        preparePaymentSheet(
            override_payment_methods_types: ["afterpay_clearpay"],
            automaticPaymentMethods: false,
            useLink: false
        )
        presentPaymentSheet(darkMode: false)
        verify(paymentSheet.bottomSheetViewController.view!)
    }

    func testPaymentSheet_LPM_Afterpay_only() {
        stubSessions(
            fileMock: .elementsSessionsPaymentMethod_IT_200,
            responseCallback: { data in
                return self.updatePaymentMethodDetail(
                    data: data,
                    variables: [
                        "<paymentMethods>": "\"afterpay_clearpay\"",
                        "<currency>": "\"eur\"",
                    ]
                )
            }
        )
        stubPaymentMethods(fileMock: .saved_payment_methods_200)
        stubCustomers()
        stubConsumerSession()

        preparePaymentSheet(
            override_payment_methods_types: ["afterpay_clearpay"],
            automaticPaymentMethods: false,
            useLink: false
        )
        presentPaymentSheet(darkMode: false)
        verify(paymentSheet.bottomSheetViewController.view!)
    }

    func testPaymentSheet_LPM_klarna_only() {
        stubSessions(
            fileMock: .elementsSessionsPaymentMethod_200,
            responseCallback: { data in
                return self.updatePaymentMethodDetail(
                    data: data,
                    variables: [
                        "<paymentMethods>": "\"klarna\"",
                        "<currency>": "\"usd\"",
                    ]
                )
            }
        )
        stubPaymentMethods(fileMock: .saved_payment_methods_200)
        stubCustomers()
        stubConsumerSession()

        preparePaymentSheet(
            override_payment_methods_types: ["klarna"],
            automaticPaymentMethods: false,
            useLink: false
        )
        presentPaymentSheet(darkMode: false)
        verify(paymentSheet.bottomSheetViewController.view!)
    }

    func testPaymentSheet_LPM_cashapp_only() {
        stubSessions(
            fileMock: .elementsSessionsPaymentMethod_200,
            responseCallback: { data in
                return self.updatePaymentMethodDetail(
                    data: data,
                    variables: [
                        "<paymentMethods>": "\"cashapp\"",
                        "<currency>": "\"usd\"",
                    ]
                )
            }
        )
        stubPaymentMethods(fileMock: .saved_payment_methods_200)
        stubCustomers()
        stubConsumerSession()

        preparePaymentSheet(
            override_payment_methods_types: ["cashapp"],
            automaticPaymentMethods: false,
            useLink: false
        )
        presentPaymentSheet(darkMode: false)
        verify(paymentSheet.bottomSheetViewController.view!)
    }

    func testPaymentSheet_LPM_cashapp_only_applePayDisabled() {
        stubSessions(
            fileMock: .elementsSessionsPaymentMethod_200,
            responseCallback: { data in
                return self.updatePaymentMethodDetail(
                    data: data,
                    variables: [
                        "<paymentMethods>": "\"cashapp\"",
                        "<currency>": "\"usd\"",
                    ]
                )
            }
        )
        stubPaymentMethods(fileMock: .saved_payment_methods_200)
        stubCustomers()
        stubConsumerSession()

        preparePaymentSheet(
            override_payment_methods_types: ["cashapp"],
            automaticPaymentMethods: false,
            useLink: false,
            applePayEnabled: false
        )
        presentPaymentSheet(darkMode: false)
        verify(paymentSheet.bottomSheetViewController.view!)
    }

    func testPaymentSheet_LPM_iDeal_only() {
        stubSessions(
            fileMock: .elementsSessionsPaymentMethod_200,
            responseCallback: { data in
                return self.updatePaymentMethodDetail(
                    data: data,
                    variables: [
                        "<paymentMethods>": "\"ideal\"",
                        "<currency>": "\"eur\"",
                    ]
                )
            }
        )
        stubPaymentMethods(fileMock: .saved_payment_methods_200)
        stubCustomers()
        stubConsumerSession()

        preparePaymentSheet(
            currency: "eur",
            override_payment_methods_types: ["ideal"],
            automaticPaymentMethods: false,
            useLink: false
        )
        presentPaymentSheet(darkMode: false)
        verify(paymentSheet.bottomSheetViewController.view!)
    }
    func testPaymentSheet_LPM_iDeal_setupIntent_customerSession() {
        stubSessions(
            fileMock: .elementsSessions_customerSessionsMobilePaymentElement_setupIntent_200,
            responseCallback: { data in
                return self.updatePaymentMethodDetail(
                    data: data,
                    variables: [
                        "<paymentMethods>": "\"ideal\"",
                        "<currency>": "\"eur\"",
                    ]
                )
            }
        )
        stubCustomers()
        stubConsumerSession()
        let intentConfig = PaymentSheet.IntentConfiguration(mode: .setup(currency: "eur", setupFutureUsage: .offSession),
                                                            paymentMethodTypes: ["ideal"],
                                                            confirmHandler: confirmHandler(_:_:_:),
                                                            requireCVCRecollection: false)
        preparePaymentSheet(
            currency: "eur",
            override_payment_methods_types: ["ideal"],
            automaticPaymentMethods: false,
            useLink: false,
            intentConfig: intentConfig
        )
        presentPaymentSheet(darkMode: false)
        verify(paymentSheet.bottomSheetViewController.view!)
    }
    func testPaymentSheet_LPM_bancontact_only() {
        stubSessions(
            fileMock: .elementsSessionsPaymentMethod_200,
            responseCallback: { data in
                return self.updatePaymentMethodDetail(
                    data: data,
                    variables: [
                        "<paymentMethods>": "\"bancontact\"",
                        "<currency>": "\"eur\"",
                    ]
                )
            }
        )
        stubPaymentMethods(fileMock: .saved_payment_methods_200)
        stubCustomers()
        stubConsumerSession()

        preparePaymentSheet(
            currency: "eur",
            override_payment_methods_types: ["bancontact"],
            automaticPaymentMethods: false,
            useLink: false
        )
        presentPaymentSheet(darkMode: false)
        verify(paymentSheet.bottomSheetViewController.view!)
    }

    func testPaymentSheet_LPM_sofort_only() {
        stubSessions(
            fileMock: .elementsSessionsPaymentMethod_200,
            responseCallback: { data in
                return self.updatePaymentMethodDetail(
                    data: data,
                    variables: [
                        "<paymentMethods>": "\"sofort\"",
                        "<currency>": "\"eur\"",
                    ]
                )
            }
        )
        stubPaymentMethods(fileMock: .saved_payment_methods_200)
        stubCustomers()
        stubConsumerSession()

        preparePaymentSheet(
            currency: "eur",
            override_payment_methods_types: ["sofort"],
            automaticPaymentMethods: false,
            useLink: false
        )
        presentPaymentSheet(darkMode: false)
        verify(paymentSheet.bottomSheetViewController.view!)
    }

    func testPaymentSheet_LPM_sofort_setupIntent_customerSession() {
        stubSessions(
            fileMock: .elementsSessions_customerSessionsMobilePaymentElement_setupIntent_200,
            responseCallback: { data in
                return self.updatePaymentMethodDetail(
                    data: data,
                    variables: [
                        "<paymentMethods>": "\"sofort\"",
                        "<currency>": "\"eur\"",
                    ]
                )
            }
        )
        stubCustomers()
        stubConsumerSession()
        let intentConfig = PaymentSheet.IntentConfiguration(mode: .setup(currency: "eur", setupFutureUsage: .offSession),
                                                            paymentMethodTypes: ["sofort"],
                                                            confirmHandler: confirmHandler(_:_:_:),
                                                            requireCVCRecollection: false)
        preparePaymentSheet(
            currency: "eur",
            override_payment_methods_types: ["sofort"],
            automaticPaymentMethods: false,
            useLink: false,
            intentConfig: intentConfig
        )
        presentPaymentSheet(darkMode: false)
        verify(paymentSheet.bottomSheetViewController.view!)
    }

    func testPaymentSheet_LPM_sepaDebit_paymentIntent_customerSession() {
        stubSessions(
            fileMock: .elementsSessions_customerSessionsMobilePaymentElement_200,
            responseCallback: { data in
                return self.updatePaymentMethodDetail(
                    data: data,
                    variables: [
                        "<paymentMethods>": "\"sepa_debit\"",
                        "<currency>": "\"eur\"",
                    ]
                )
            }
        )
        stubCustomers()
        stubConsumerSession()
        preparePaymentSheet(
            currency: "eur",
            override_payment_methods_types: ["sepa_debit"],
            automaticPaymentMethods: false,
            useLink: false
        )
        presentPaymentSheet(darkMode: false)
        verify(paymentSheet.bottomSheetViewController.view!)
    }

    func testPaymentSheet_LPM_sepaDebit_setupIntent_customerSession() {
        stubSessions(
            fileMock: .elementsSessions_customerSessionsMobilePaymentElement_setupIntent_200,
            responseCallback: { data in
                return self.updatePaymentMethodDetail(
                    data: data,
                    variables: [
                        "<paymentMethods>": "\"sepa_debit\"",
                        "<currency>": "\"eur\"",
                    ]
                )
            }
        )
        stubCustomers()
        stubConsumerSession()
        let intentConfig = PaymentSheet.IntentConfiguration(mode: .setup(currency: "eur", setupFutureUsage: .offSession),
                                                            paymentMethodTypes: ["sepa_debit"],
                                                            confirmHandler: confirmHandler(_:_:_:),
                                                            requireCVCRecollection: false)
        preparePaymentSheet(
            currency: "eur",
            override_payment_methods_types: ["sepa_debit"],
            automaticPaymentMethods: false,
            useLink: false,
            intentConfig: intentConfig
        )
        presentPaymentSheet(darkMode: false)
        verify(paymentSheet.bottomSheetViewController.view!)
    }

    func testPaymentSheet_LPM_sepaDebit_only() {
        stubSessions(
            fileMock: .elementsSessionsPaymentMethod_200,
            responseCallback: { data in
                return self.updatePaymentMethodDetail(
                    data: data,
                    variables: [
                        "<paymentMethods>": "\"sepa_debit\"",
                        "<currency>": "\"eur\"",
                    ]
                )
            }
        )
        stubPaymentMethods(fileMock: .saved_payment_methods_200)
        stubCustomers()
        stubConsumerSession()

        preparePaymentSheet(
            currency: "eur",
            override_payment_methods_types: ["sepa_debit"],
            automaticPaymentMethods: false,
            useLink: false
        )
        presentPaymentSheet(darkMode: false)
        verify(paymentSheet.bottomSheetViewController.view!)
    }

    func testPaymentSheet_LPM_eps_only() {
        stubSessions(
            fileMock: .elementsSessionsPaymentMethod_200,
            responseCallback: { data in
                return self.updatePaymentMethodDetail(
                    data: data,
                    variables: [
                        "<paymentMethods>": "\"eps\"",
                        "<currency>": "\"eur\"",
                    ]
                )
            }
        )
        stubPaymentMethods(fileMock: .saved_payment_methods_200)
        stubCustomers()
        stubConsumerSession()

        preparePaymentSheet(
            currency: "eur",
            override_payment_methods_types: ["eps"],
            automaticPaymentMethods: false,
            useLink: false
        )
        presentPaymentSheet(darkMode: false)
        verify(paymentSheet.bottomSheetViewController.view!)
    }

    func testPaymentSheet_LPM_giropay_only() {
        stubSessions(
            fileMock: .elementsSessionsPaymentMethod_200,
            responseCallback: { data in
                return self.updatePaymentMethodDetail(
                    data: data,
                    variables: [
                        "<paymentMethods>": "\"giropay\"",
                        "<currency>": "\"eur\"",
                    ]
                )
            }
        )
        stubPaymentMethods(fileMock: .saved_payment_methods_200)
        stubCustomers()
        stubConsumerSession()

        preparePaymentSheet(
            currency: "eur",
            override_payment_methods_types: ["giropay"],
            automaticPaymentMethods: false,
            useLink: false
        )
        presentPaymentSheet(darkMode: false)
        verify(paymentSheet.bottomSheetViewController.view!)
    }

    func testPaymentSheet_LPM_p24_only() {
        stubSessions(
            fileMock: .elementsSessionsPaymentMethod_200,
            responseCallback: { data in
                return self.updatePaymentMethodDetail(
                    data: data,
                    variables: [
                        "<paymentMethods>": "\"p24\"",
                        "<currency>": "\"eur\"",
                    ]
                )
            }
        )
        stubPaymentMethods(stubRequestCallback: nil, fileMock: .saved_payment_methods_200)
        stubCustomers()
        stubConsumerSession()

        preparePaymentSheet(
            currency: "eur",
            override_payment_methods_types: ["p24"],
            automaticPaymentMethods: false,
            useLink: false
        )
        presentPaymentSheet(darkMode: false)
        verify(paymentSheet.bottomSheetViewController.view!)
    }

    func testPaymentSheet_LPM_aubecs_only() {
        stubSessions(
            fileMock: .elementsSessionsPaymentMethod_200,
            responseCallback: { data in
                return self.updatePaymentMethodDetail(
                    data: data,
                    variables: [
                        "<paymentMethods>": "\"au_becs_debit\"",
                        "<currency>": "\"aud\"",
                    ]
                )
            }
        )
        stubPaymentMethods(stubRequestCallback: nil, fileMock: .saved_payment_methods_200)
        stubCustomers()
        stubConsumerSession()

        preparePaymentSheet(
            currency: "aud",
            override_payment_methods_types: ["au_becs_debit"],
            automaticPaymentMethods: false,
            useLink: false
        )
        presentPaymentSheet(darkMode: false)
        verify(paymentSheet.bottomSheetViewController.view!)
    }

    func testPaymentSheet_LPM_paypal_only() {
        stubSessions(
            fileMock: .elementsSessionsPaymentMethod_200,
            responseCallback: { data in
                return self.updatePaymentMethodDetail(
                    data: data,
                    variables: [
                        "<paymentMethods>": "\"paypal\"",
                        "<currency>": "\"GBP\"",
                    ]
                )
            }
        )
        stubPaymentMethods(stubRequestCallback: nil, fileMock: .saved_payment_methods_200)
        stubCustomers()
        stubConsumerSession()

        preparePaymentSheet(
            currency: "gbp",
            override_payment_methods_types: ["paypal"],
            automaticPaymentMethods: false,
            useLink: false
        )
        presentPaymentSheet(darkMode: false)
        verify(paymentSheet.bottomSheetViewController.view!)
    }

    func testPaymentSheet_LPM_InstantDebits_only_promotion() {
        UserDefaults.standard.setValue(true, forKey: "FINANCIAL_CONNECTIONS_INSTANT_DEBITS_INCENTIVES")
        stubSessions(
            fileMock: .elementsSessionsPaymentMethod_200,
            responseCallback: { data in
                return self.updatePaymentMethodDetail(
                    data: data,
                    variables: [
                        "<paymentMethods>": "\"link\"",
                        "<currency>": "\"USD\"",
                    ]
                )
            }
        )
        stubPaymentMethods(stubRequestCallback: nil, fileMock: .saved_payment_methods_200)
        stubCustomers()
        stubConsumerSession()

        preparePaymentSheet(
            currency: "usd",
            override_payment_methods_types: ["link"],
            automaticPaymentMethods: false,
            useLink: false
        )
        presentPaymentSheet(darkMode: false)
        verify(paymentSheet.bottomSheetViewController.view!)
    }

    func testPaymentSheet_LPM_upi_only() {
        stubSessions(
            fileMock: .elementsSessionsPaymentMethod_200,
            responseCallback: { data in
                return self.updatePaymentMethodDetail(
                    data: data,
                    variables: [
                        "<paymentMethods>": "\"upi\"",
                        "<currency>": "\"inr\"",
                    ]
                )
            }
        )
        stubPaymentMethods(stubRequestCallback: nil, fileMock: .saved_payment_methods_200)
        stubCustomers()
        stubConsumerSession()

        preparePaymentSheet(
            currency: "inr",
            override_payment_methods_types: ["upi"],
            automaticPaymentMethods: false,
            useLink: false
        )
        presentPaymentSheet(darkMode: false)
        verify(paymentSheet.bottomSheetViewController.view!)

    }

<<<<<<< HEAD
    func testPaymentSheetCustomTextFieldInsets() {
        stubReturningCustomerResponse()

        var appearance = PaymentSheet.Appearance()
        appearance.textFieldInsets = NSDirectionalEdgeInsets(top: 20, leading: 30, bottom: 20, trailing: 30)

        preparePaymentSheet(
            customer: "snapshot",
            appearance: appearance,
            applePayEnabled: false
        )
        presentPaymentSheet(darkMode: false)
        verify(paymentSheet.bottomSheetViewController.view!)
    }

    func testPaymentSheetTextFieldInsetsZero() {
        stubNewCustomerResponse()

        var appearance = PaymentSheet.Appearance()
        appearance.textFieldInsets = NSDirectionalEdgeInsets(top: 0, leading: 0, bottom: 0, trailing: 0)

        preparePaymentSheet(appearance: appearance)
        presentPaymentSheet(darkMode: false)
        verify(paymentSheet.bottomSheetViewController.view!)
    }

    func testPaymentSheetTextFieldInsetsAsymmetric() {
        stubNewCustomerResponse()

        var appearance = PaymentSheet.Appearance()
        // Test asymmetric insets: large top, small leading, medium bottom, large trailing
        appearance.textFieldInsets = NSDirectionalEdgeInsets(top: 25, leading: 5, bottom: 15, trailing: 40)

        preparePaymentSheet(appearance: appearance)
        presentPaymentSheet(darkMode: false)
        verify(paymentSheet.bottomSheetViewController.view!)
    }

    func testPaymentSheetTextFieldInsetsLarge() {
        stubNewCustomerResponse()

        var appearance = PaymentSheet.Appearance()
        // Test large insets to ensure they work properly
        appearance.textFieldInsets = NSDirectionalEdgeInsets(top: 50, leading: 60, bottom: 50, trailing: 60)

        preparePaymentSheet(appearance: appearance)
        presentPaymentSheet(darkMode: false)
        verify(paymentSheet.bottomSheetViewController.view!)
    }

    func testPaymentSheetCustomTextFieldInsetsAsymmetric() {
        stubReturningCustomerResponse()

        var appearance = PaymentSheet.Appearance()
        // Test asymmetric insets with returning customer
        appearance.textFieldInsets = NSDirectionalEdgeInsets(top: 10, leading: 25, bottom: 35, trailing: 15)

        preparePaymentSheet(
            customer: "snapshot",
            appearance: appearance,
            applePayEnabled: false
        )
        presentPaymentSheet(darkMode: false)
        verify(paymentSheet.bottomSheetViewController.view!)
    }

    func testPaymentSheetTextFieldInsetsDarkMode() {
        stubNewCustomerResponse()

        var appearance = PaymentSheet.Appearance()
        appearance.textFieldInsets = NSDirectionalEdgeInsets(top: 20, leading: 30, bottom: 20, trailing: 30)

        preparePaymentSheet(appearance: appearance)
        presentPaymentSheet(darkMode: true)
        verify(paymentSheet.bottomSheetViewController.view!)
    }

    func testPaymentSheetTextFieldInsetsDynamicType() {
        stubNewCustomerResponse()

        var appearance = PaymentSheet.Appearance()
        appearance.textFieldInsets = NSDirectionalEdgeInsets(top: 20, leading: 30, bottom: 20, trailing: 30)

        preparePaymentSheet(appearance: appearance)
        presentPaymentSheet(darkMode: false, preferredContentSizeCategory: .extraExtraLarge)
        verify(paymentSheet.bottomSheetViewController.view!)
    }

    func testPaymentSheetTextFieldInsetsWithColors() {
        stubNewCustomerResponse()

        var appearance = PaymentSheet.Appearance()
        appearance.textFieldInsets = NSDirectionalEdgeInsets(top: 25, leading: 35, bottom: 25, trailing: 35)

        // Add contrasting colors to make the insets more visible
        appearance.colors.componentBackground = .lightGray
        appearance.colors.componentBorder = .red
        appearance.colors.background = .white
        appearance.borderWidth = 2.0

        preparePaymentSheet(appearance: appearance)
        presentPaymentSheet(darkMode: false)
        verify(paymentSheet.bottomSheetViewController.view!)
    }

    func testPaymentSheetTextFieldInsetsWithShadow() {
        stubNewCustomerResponse()

        var appearance = PaymentSheet.Appearance()
        appearance.textFieldInsets = NSDirectionalEdgeInsets(top: 20, leading: 30, bottom: 20, trailing: 30)

        // Add shadow to test interaction with text field insets
        appearance.shadow = PaymentSheet.Appearance.Shadow(
            color: .systemBlue,
            opacity: 0.5,
            offset: CGSize(width: 2, height: 2),
            radius: 4
        )

        preparePaymentSheet(appearance: appearance)
        presentPaymentSheet(darkMode: false)
        verify(paymentSheet.bottomSheetViewController.view!)
    }

    func testPaymentSheetTextFieldInsetsWithFormInsets() {
        stubNewCustomerResponse()

        var appearance = PaymentSheet.Appearance()
        appearance.textFieldInsets = NSDirectionalEdgeInsets(top: 15, leading: 20, bottom: 15, trailing: 20)
        // Test interaction with form insets
        appearance.formInsets = NSDirectionalEdgeInsets(top: 20, leading: 25, bottom: 20, trailing: 25)

        preparePaymentSheet(appearance: appearance)
        presentPaymentSheet(darkMode: false)
        verify(paymentSheet.bottomSheetViewController.view!)
    }

    func testPaymentSheetCustomTextFieldInsetsWithThemedAppearance() {
        stubReturningCustomerResponse()

        var appearance = PaymentSheet.Appearance.snapshotTestTheme
        // Override textFieldInsets in the themed appearance
        appearance.textFieldInsets = NSDirectionalEdgeInsets(top: 18, leading: 25, bottom: 18, trailing: 25)
=======
    func testPaymentSheetCustomFontsWithSizeScaleFactor() {
        stubReturningCustomerResponse()

        var appearance = PaymentSheet.Appearance()
        appearance.font.sizeScaleFactor = 1.3
        appearance.font.custom.headline = UIFont(name: "AvenirNext-Bold", size: 8)! // This should not be scaled
        // Other fonts should be scaled by sizeScaleFactor
>>>>>>> 08179f74

        preparePaymentSheet(
            customer: "snapshot",
            appearance: appearance,
            applePayEnabled: false
        )
        presentPaymentSheet(darkMode: false)
        verify(paymentSheet.bottomSheetViewController.view!)
    }

    private func updatePaymentMethodDetail(data: Data, variables: [String: String]) -> Data {
        var template = String(decoding: data, as: UTF8.self)
        for (templateKey, templateValue) in variables {
            let translated = template.replacingOccurrences(of: templateKey, with: templateValue)
            template = translated
        }
        return template.data(using: .utf8)!
    }

    private func stubPaymentMethods(
        stubRequestCallback: ((URLRequest) -> Bool?)? = nil,
        fileMock: FileMock
    ) {
        guard !runAgainstLiveService else {
            return
        }
        stub { urlRequest in
            if let shouldStub = stubRequestCallback?(urlRequest) {
                return shouldStub
            }
            return urlRequest.url?.absoluteString.contains("/v1/payment_methods") ?? false
        } response: { _ in
            let mockResponseData = try! fileMock.data()
            return HTTPStubsResponse(data: mockResponseData, statusCode: 200, headers: nil)
        }
    }

    private func stubCustomers() {
        guard !runAgainstLiveService else {
            return
        }
        stub { urlRequest in
            return urlRequest.url?.absoluteString.contains("/v1/customers") ?? false
        } response: { _ in
            let mockResponseData = try! FileMock.customers_200.data()
            return HTTPStubsResponse(data: mockResponseData, statusCode: 200, headers: nil)
        }
    }

    private func stubConsumerSession() {
        guard !runAgainstLiveService else {
            return
        }
        stub { urlRequest in
            return urlRequest.url?.absoluteString.contains("consumers/sessions/lookup") ?? false
        } response: { _ in
            let mockResponseData = try! FileMock.consumers_lookup_200.data()
            return HTTPStubsResponse(data: mockResponseData, statusCode: 200, headers: nil)
        }
    }

    private func stubSessions(fileMock: FileMock, responseCallback: ((Data) -> Data)? = nil) {
        guard !runAgainstLiveService else {
            return
        }
        stub { urlRequest in
            return urlRequest.url?.absoluteString.contains("/v1/elements/sessions") ?? false
        } response: { _ in
            let mockResponseData = try! fileMock.data()
            let data = responseCallback?(mockResponseData) ?? mockResponseData
            return HTTPStubsResponse(data: data, statusCode: 200, headers: nil)
        }
    }

    private func preparePaymentSheet(
        customer: String = "new",
        currency: String = "usd",
        appearance: PaymentSheet.Appearance = .default,
        override_payment_methods_types: [String]? = nil,
        automaticPaymentMethods: Bool = true,
        useLink: Bool = false,
        applePayEnabled: Bool = true,
        intentConfig: PaymentSheet.IntentConfiguration? = nil
    ) {
        if runAgainstLiveService {
            prepareLiveModePaymentSheet(
                customer: customer,
                currency: currency,
                appearance: appearance,
                override_payment_methods_types: override_payment_methods_types,
                automaticPaymentMethods: automaticPaymentMethods,
                useLink: useLink,
                applePayEnabled: applePayEnabled
            )
        } else {
            prepareMockPaymentSheet(appearance: appearance,
                                    customer: customer,
                                    applePayEnabled: applePayEnabled,
                                    intentConfig: intentConfig)
        }
    }

    private func prepareLiveModePaymentSheet(
        customer: String,
        currency: String,
        appearance: PaymentSheet.Appearance,
        override_payment_methods_types: [String]?,
        automaticPaymentMethods: Bool,
        useLink: Bool,
        applePayEnabled: Bool
    ) {
        let requestExpectation = XCTestExpectation(description: "request expectation")
        let session = URLSession.shared
        let url = backendCheckoutUrl

        var body =
            [
                "customer": customer,
                "currency": currency,
                "mode": "payment",
                "set_shipping_address": "false",
                "automatic_payment_methods": automaticPaymentMethods,
                "use_link": useLink,
            ] as [String: Any]

        if let override_payment_methods_types = override_payment_methods_types {
            body["override_payment_methods_types"] = override_payment_methods_types
        }

        let json = try! JSONSerialization.data(withJSONObject: body, options: [])
        var urlRequest = URLRequest(url: url)
        urlRequest.httpMethod = "POST"
        urlRequest.httpBody = json
        urlRequest.setValue("application/json", forHTTPHeaderField: "Content-type")
        let task = session.dataTask(with: urlRequest) { data, _, error in
            guard
                error == nil,
                let data = data,
                let json = try? JSONDecoder().decode([String: String].self, from: data),
                let customerId = json["customerId"],
                let customerEphemeralKeySecret = json["customerEphemeralKeySecret"],
                let paymentIntentClientSecret = json["intentClientSecret"],
                let publishableKey = json["publishableKey"]
            else {
                XCTFail("Failed to parse response")
                return
            }

            StripeAPI.defaultPublishableKey = publishableKey

            var config = self.configuration
            if customer != "guest" {
                config.customer = .init(id: customerId, ephemeralKeySecret: customerEphemeralKeySecret)
            }
            config.appearance = appearance

            if !applePayEnabled {
                config.applePay = nil
            }
            self.paymentSheet = PaymentSheet(
                paymentIntentClientSecret: paymentIntentClientSecret,
                configuration: config
            )

            requestExpectation.fulfill()

        }

        task.resume()
        wait(for: [requestExpectation], timeout: 12.0)
    }

    private func prepareMockPaymentSheet(appearance: PaymentSheet.Appearance,
                                         customer: String,
                                         applePayEnabled: Bool = true,
                                         intentConfig: PaymentSheet.IntentConfiguration? = nil) {
        var config = self.configuration
        if customer != "guest" {
            config.customer = .init(id: "nobody", ephemeralKeySecret: "test")
        }
        config.appearance = appearance
        config.apiClient = stubbedAPIClient()
        if !applePayEnabled {
            config.applePay = nil
        }
        StripeAPI.defaultPublishableKey = "pk_test_123456789"

        var mode: PaymentSheet.InitializationMode = .paymentIntentClientSecret("pi_111111_secret_000000")
        if let intentConfig = intentConfig {
            mode = .deferredIntent(intentConfig)
        }

        self.paymentSheet = PaymentSheet(mode: mode, configuration: config)
    }

    private func presentPaymentSheet(darkMode: Bool, preferredContentSizeCategory: UIContentSizeCategory = .large) {
        let vc = UIViewController()
        let navController = UINavigationController(rootViewController: vc)
        let testWindow = self.window
        if darkMode {
            testWindow.overrideUserInterfaceStyle = .dark
        }
        testWindow.rootViewController = navController
        // Wait a turn of the runloop for the RVC to attach to the window, then present PaymentSheet
        DispatchQueue.main.async {
            self.paymentSheet.present(from: vc) { result in
                if case let .failed(error) = result {
                    XCTFail("Presentation failed: \(error)")
                }
            }
        }

        // Payment sheet usually takes anywhere between 50ms-200ms (but once in a while 2-3 seconds).
        // to present with the expected content. When the sheet is presented, it initially shows a loading screen,
        // and when it is done loading, the loading screen is replaced with the expected content.
        // Therefore, the following code polls every 0.1 seconds to check if the LoadingViewController
        // has been removed. If the LoadingViewController is not there (or we reach the maximum number of times to poll),
        // we assume the content has been loaded and continue.
        let loadFinishedExpectation = XCTestExpectation(description: "Load finished")
        func pollForLoadingFinished() {
            if !(paymentSheet.bottomSheetViewController.contentStack.first is LoadingViewController) {
                loadFinishedExpectation.fulfill()
            } else {
                DispatchQueue.main.asyncAfter(deadline: .now() + 0.1) { [weak self] in
                    guard self != nil else { return }
                    pollForLoadingFinished()
                }
            }
        }
        pollForLoadingFinished()
        wait(for: [loadFinishedExpectation], timeout: 5)

        paymentSheet.bottomSheetViewController.presentationController!.overrideTraitCollection = UITraitCollection(
            preferredContentSizeCategory: preferredContentSizeCategory
        )
    }

    private func sleepInBackground(numSeconds: TimeInterval) {
        let waitExpectation = XCTestExpectation(description: "Waiting in background")
        DispatchQueue.main.asyncAfter(deadline: .now() + numSeconds) {
            waitExpectation.fulfill()
        }
        wait(for: [waitExpectation])
    }

    func verify(
        _ view: UIView,
        identifier: String? = nil,
        file: StaticString = #filePath,
        line: UInt = #line
    ) {
        STPSnapshotVerifyView(
            view,
            identifier: identifier,
            file: file,
            line: line
        )
    }

    private func stubAllImageRequests() {
        // Just fail all image requests so that these snapshot tests only use hardcoded image assets
        stub { urlRequest in
            return urlRequest.url?.absoluteString.contains("/v3/fingerprinted/img/payment-methods") ?? false
        } response: { _ in
            return HTTPStubsResponse(data: Data(), statusCode: 404, headers: nil)
        }
    }

    private func stubNewCustomerResponse() {
        stubSessions(fileMock: .elementsSessionsPaymentMethod_savedPM_200)
        stubPaymentMethods(fileMock: .saved_payment_methods_200)
        stubCustomers()
        stubConsumerSession()
    }

    private func stubReturningCustomerResponse() {
        stubSessions(fileMock: .elementsSessionsPaymentMethod_savedPM_200)
        stubPaymentMethods(
            stubRequestCallback: { urlRequest in
                return urlRequest.url?.absoluteString.contains("/v1/payment_methods") ?? false
                    && urlRequest.url?.absoluteString.contains("type=card") ?? false
            },
            fileMock: .saved_payment_methods_withCard_200
        )
        stubPaymentMethods(
            stubRequestCallback: { urlRequest in
                return urlRequest.url?.absoluteString.contains("/v1/payment_methods") ?? false
                    && urlRequest.url?.absoluteString.contains("type=us_bank_account") ?? false
            },
            fileMock: .saved_payment_methods_200
        )
        stubPaymentMethods(
            stubRequestCallback: { urlRequest in
                return urlRequest.url?.absoluteString.contains("/v1/payment_methods") ?? false
                    && urlRequest.url?.absoluteString.contains("type=sepa_debit") ?? false
            },
            fileMock: .saved_payment_methods_200
        )
        stubCustomers()
        stubConsumerSession()
    }

    func confirmHandler(_ paymentMethod: STPPaymentMethod,
                        _ shouldSavePaymentMethod: Bool,
                        _ intentCreationCallback: (Result<String, Error>) -> Void) {
        // no-op
    }

}

fileprivate extension PaymentSheet.Appearance {
    static var snapshotTestTheme: PaymentSheet.Appearance {
        var appearance = PaymentSheet.Appearance()

        // Customize the font
        var font = PaymentSheet.Appearance.Font()
        font.sizeScaleFactor = 0.85
        font.base = UIFont(name: "AvenirNext-Regular", size: 12)!

        appearance.cornerRadius = 0.0
        appearance.borderWidth = 2.0
        appearance.shadow = PaymentSheet.Appearance.Shadow(
            color: .orange,
            opacity: 0.5,
            offset: CGSize(width: 0, height: 2),
            radius: 4
        )
        appearance.formInsets = NSDirectionalEdgeInsets(top: 30, leading: 50, bottom: 70, trailing: 10)

        // Customize the colors
        var colors = PaymentSheet.Appearance.Colors()
        colors.primary = .systemOrange
        colors.background = .cyan
        colors.componentBackground = .yellow
        colors.componentBorder = .systemRed
        colors.componentDivider = .black
        colors.text = .red
        colors.textSecondary = .orange
        colors.componentText = .red
        colors.componentPlaceholderText = .systemBlue
        colors.icon = .green
        colors.danger = .purple

        appearance.font = font
        appearance.colors = colors

        return appearance
    }

    static var snapshotPrimaryButtonTestTheme: PaymentSheet.Appearance {
        var appearance = PaymentSheet.Appearance.snapshotTestTheme

        var button = PaymentSheet.Appearance.PrimaryButton()
        button.backgroundColor = .purple
        button.textColor = .red
        button.borderColor = .blue
        button.cornerRadius = 15
        button.borderWidth = 3
        button.font = UIFont(name: "AmericanTypewriter", size: 16)
        button.shadow = PaymentSheet.Appearance.Shadow(
            color: .blue,
            opacity: 0.5,
            offset: CGSize(width: 0, height: 2),
            radius: 4
        )

        appearance.primaryButton = button

        return appearance
    }
}<|MERGE_RESOLUTION|>--- conflicted
+++ resolved
@@ -1216,7 +1216,6 @@
 
     }
 
-<<<<<<< HEAD
     func testPaymentSheetCustomTextFieldInsets() {
         stubReturningCustomerResponse()
 
@@ -1360,7 +1359,16 @@
         var appearance = PaymentSheet.Appearance.snapshotTestTheme
         // Override textFieldInsets in the themed appearance
         appearance.textFieldInsets = NSDirectionalEdgeInsets(top: 18, leading: 25, bottom: 18, trailing: 25)
-=======
+
+        preparePaymentSheet(
+            customer: "snapshot",
+            appearance: appearance,
+            applePayEnabled: false
+        )
+        presentPaymentSheet(darkMode: false)
+        verify(paymentSheet.bottomSheetViewController.view!)
+    }
+
     func testPaymentSheetCustomFontsWithSizeScaleFactor() {
         stubReturningCustomerResponse()
 
@@ -1368,7 +1376,6 @@
         appearance.font.sizeScaleFactor = 1.3
         appearance.font.custom.headline = UIFont(name: "AvenirNext-Bold", size: 8)! // This should not be scaled
         // Other fonts should be scaled by sizeScaleFactor
->>>>>>> 08179f74
 
         preparePaymentSheet(
             customer: "snapshot",
