--- conflicted
+++ resolved
@@ -827,24 +827,6 @@
         verify(paymentSheet.bottomSheetViewController.view!)
     }
 
-<<<<<<< HEAD
-    func testPaymentSheet_LPM_p24_only() {
-        stubSessions(
-            fileMock: .elementsSessionsPaymentMethod_200,
-            responseCallback: { data in
-                return self.updatePaymentMethodDetail(
-                    data: data,
-                    variables: [
-                        "<paymentMethods>": "\"p24\"",
-                        "<currency>": "\"eur\"",
-                    ]
-                )
-            }
-        )
-        stubPaymentMethods(stubRequestCallback: nil, fileMock: .saved_payment_methods_200)
-        stubCustomers()
-        stubConsumerSession()
-=======
     func testPaymentSheetTextFieldInsetsWithColors() {
         stubNewCustomerResponse()
 
@@ -864,7 +846,6 @@
 
     func testPaymentSheetTextFieldInsetsWithShadow() {
         stubNewCustomerResponse()
->>>>>>> a68599b2
 
         var appearance = PaymentSheet.Appearance()
         appearance.textFieldInsets = NSDirectionalEdgeInsets(top: 20, leading: 30, bottom: 20, trailing: 30)
