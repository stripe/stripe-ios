//
//  PaymentSheetSnapshotTests.swift
//  PaymentSheetUITest
//
//  Created by Nick Porter on 2/25/22.
//  Copyright © 2022 stripe-ios. All rights reserved.
//

import OHHTTPStubs
import OHHTTPStubsSwift
import StripeCoreTestUtils
import UIKit
import XCTest

@_spi(STP)@testable import StripeCore
@_spi(AppearanceAPIAdditionsPreview) @testable import StripePaymentSheet
@_spi(STP)@testable import StripeUICore

class PaymentSheetSnapshotTests: STPSnapshotTestCase {

    private let backendCheckoutUrl = URL(
        string: "https://stripe-mobile-test-playground-v6.stripedemos.com/checkout"
    )!

    var paymentSheet: PaymentSheet!

    private var configuration = PaymentSheet.Configuration()

    // Change this to true to hit the real glitch backend. This may be required
    // to capture data for new use cases
    var runAgainstLiveService: Bool = false
    override func setUp() {
        super.setUp()
//        recordMode = true

        configuration = PaymentSheet.Configuration()
        configuration.merchantDisplayName = "Example, Inc."
        configuration.applePay = .init(
            merchantId: "com.foo.example",
            merchantCountryCode: "US"
        )
        configuration.allowsDelayedPaymentMethods = true
        configuration.returnURL = "mockReturnUrl"
        configuration.paymentMethodLayout = .horizontal

//                self.runAgainstLiveService = true
        if !self.runAgainstLiveService {
            APIStubbedTestCase.stubAllOutgoingRequests()
        }
        stubAllImageRequests()
        PaymentSheet.resetCustomer()
    }

    public override func tearDown() {
        super.tearDown()
        HTTPStubs.removeAllStubs()
        configuration = PaymentSheet.Configuration()
        PaymentSheet.resetCustomer()
    }

    private func stubbedAPIClient() -> STPAPIClient {
        return APIStubbedTestCase.stubbedAPIClient()
    }

    func testPaymentSheet() {
        stubNewCustomerResponse()

        preparePaymentSheet()
        presentPaymentSheet(darkMode: false)
        verify(paymentSheet.bottomSheetViewController.view!)
    }

    func testPaymentSheetDarkMode() {
        stubNewCustomerResponse()

        preparePaymentSheet()
        presentPaymentSheet(darkMode: true)
        verify(paymentSheet.bottomSheetViewController.view!)
    }

    func testPaymentSheetAppearance() {
        stubNewCustomerResponse()

        preparePaymentSheet(appearance: .snapshotTestTheme)
        presentPaymentSheet(darkMode: false)
        verify(paymentSheet.bottomSheetViewController.view!)
    }

    func testPaymentSheetPrimaryButtonAppearance() {
        stubNewCustomerResponse()

        preparePaymentSheet(appearance: .snapshotPrimaryButtonTestTheme)
        presentPaymentSheet(darkMode: false)
        verify(paymentSheet.bottomSheetViewController.view!)
    }

    func testPaymentSheetDynamicType() {
        stubNewCustomerResponse()

        preparePaymentSheet()
        presentPaymentSheet(darkMode: false, preferredContentSizeCategory: .extraExtraLarge)
        verify(paymentSheet.bottomSheetViewController.view!)
    }

    func testPaymentSheetNilShadows() {
        stubNewCustomerResponse()

        var appearance = PaymentSheet.Appearance()
        appearance.shadow = .disabled
        appearance.borderWidth = 0.0
        preparePaymentSheet(appearance: appearance)
        presentPaymentSheet(darkMode: false, preferredContentSizeCategory: .extraExtraLarge)
        verify(paymentSheet.bottomSheetViewController.view!)
    }

    func testPaymentSheetShadow() {
        stubNewCustomerResponse()

        var appearance = PaymentSheet.Appearance()
        appearance.shadow = PaymentSheet.Appearance.Shadow(
            color: .systemRed,
            opacity: 0.5,
            offset: CGSize(width: 0, height: 2),
            radius: 6
        )
        preparePaymentSheet(appearance: appearance)
        presentPaymentSheet(darkMode: false, preferredContentSizeCategory: .extraExtraLarge)
        verify(paymentSheet.bottomSheetViewController.view!)
    }

    func testPaymentSheetShadowRoundsCorners() {
        stubNewCustomerResponse()

        var appearance = PaymentSheet.Appearance()
        appearance.shadow = PaymentSheet.Appearance.Shadow(
            color: .systemBlue,
            opacity: 1.0,
            offset: CGSize(width: 6, height: 6),
            radius: 0
        )
        preparePaymentSheet(appearance: appearance)
        presentPaymentSheet(darkMode: false, preferredContentSizeCategory: .extraExtraLarge)
        verify(paymentSheet.bottomSheetViewController.view!)
    }

    func testPaymentSheetFont() {
        stubNewCustomerResponse()

        var appearance = PaymentSheet.Appearance()
        appearance.font.sizeScaleFactor = 1.15
        appearance.font.base = UIFont(name: "AvenirNext-Regular", size: UIFont.labelFontSize)!

        preparePaymentSheet(appearance: appearance)
        presentPaymentSheet(darkMode: false)
        verify(paymentSheet.bottomSheetViewController.view!)
    }

    func testPaymentSheetColors() {
        stubNewCustomerResponse()

        var appearance = PaymentSheet.Appearance()
        appearance.colors.primary = .red
        appearance.colors.background = .lightGray
        appearance.colors.componentBackground = .black
        appearance.colors.componentBorder = .yellow
        appearance.colors.componentDivider = .green
        appearance.colors.text = .blue
        appearance.colors.textSecondary = .purple
        appearance.colors.componentText = .cyan
        appearance.colors.componentPlaceholderText = .white
        appearance.colors.icon = .orange
        appearance.colors.danger = .cyan

        preparePaymentSheet(appearance: appearance)
        presentPaymentSheet(darkMode: false)
        verify(paymentSheet.bottomSheetViewController.view!)
    }

    func testPaymentSheetPrimaryButton() {
        stubNewCustomerResponse()

        var appearance = PaymentSheet.Appearance()
        appearance.primaryButton.backgroundColor = .red
        appearance.primaryButton.textColor = .blue
        appearance.primaryButton.cornerRadius = 0.0
        appearance.primaryButton.borderColor = .cyan
        appearance.primaryButton.borderWidth = 2.0
        appearance.primaryButton.font = UIFont(name: "AvenirNext-Regular", size: 50)!
        appearance.primaryButton.shadow = PaymentSheet.Appearance.Shadow(
            color: .yellow,
            opacity: 0.5,
            offset: CGSize(width: 0, height: 2),
            radius: 6
        )

        preparePaymentSheet(appearance: appearance)
        presentPaymentSheet(darkMode: false)
        verify(paymentSheet.bottomSheetViewController.view!)
    }

    func testPaymentSheetCornerRadius() {
        stubNewCustomerResponse()

        var appearance = PaymentSheet.Appearance()
        appearance.cornerRadius = 0.0

        preparePaymentSheet(appearance: appearance)
        presentPaymentSheet(darkMode: false)
        verify(paymentSheet.bottomSheetViewController.view!)
    }

    func testPaymentSheetBorderWidth() {
        stubNewCustomerResponse()

        var appearance = PaymentSheet.Appearance()
        appearance.borderWidth = 2.0

        preparePaymentSheet(appearance: appearance)
        presentPaymentSheet(darkMode: false)
        verify(paymentSheet.bottomSheetViewController.view!)
    }

    func testPaymentSheetTextFieldInsets() {
        stubNewCustomerResponse()

        var appearance = PaymentSheet.Appearance()
        appearance.textFieldInsets = NSDirectionalEdgeInsets(top: 20, leading: 30, bottom: 20, trailing: 30)

        preparePaymentSheet(appearance: appearance)
        presentPaymentSheet(darkMode: false)
        verify(paymentSheet.bottomSheetViewController.view!)
    }

    func testPaymentSheetCustom() {
        stubReturningCustomerResponse()

        preparePaymentSheet(customer: "snapshot")
        presentPaymentSheet(darkMode: false)
        verify(paymentSheet.bottomSheetViewController.view!)
    }

    func testPaymentSheetCustomDarkMode() {
        stubReturningCustomerResponse()

        preparePaymentSheet(customer: "snapshot")
        presentPaymentSheet(darkMode: true)
        verify(paymentSheet.bottomSheetViewController.view!)
    }

    func testPaymentSheetCustomAppearance() {
        stubReturningCustomerResponse()

        preparePaymentSheet(
            customer: "snapshot",
            appearance: .snapshotTestTheme
        )
        presentPaymentSheet(darkMode: true)
        verify(paymentSheet.bottomSheetViewController.view!)
    }

    func testPaymentSheetCustomDynamicType() {
        stubReturningCustomerResponse()

        preparePaymentSheet(customer: "snapshot")
        presentPaymentSheet(darkMode: false, preferredContentSizeCategory: .extraExtraLarge)
        verify(paymentSheet.bottomSheetViewController.view!)
    }

    func testPaymentSheetCustomNilShadows() {
        stubReturningCustomerResponse()

        var appearance = PaymentSheet.Appearance()
        appearance.shadow = .disabled
        appearance.borderWidth = 0.0
        preparePaymentSheet(
            customer: "snapshot",
            appearance: appearance
        )
        presentPaymentSheet(darkMode: false)
        verify(paymentSheet.bottomSheetViewController.view!)
    }

    func testPaymentSheetCustomShadow() {
        stubReturningCustomerResponse()

        var appearance = PaymentSheet.Appearance()
        appearance.shadow = PaymentSheet.Appearance.Shadow(
            color: .systemRed,
            opacity: 0.5,
            offset: CGSize(width: 0, height: 2),
            radius: 6
        )
        preparePaymentSheet(
            customer: "snapshot",
            appearance: appearance
        )
        presentPaymentSheet(darkMode: false)
        verify(paymentSheet.bottomSheetViewController.view!)
    }

    func testPaymentSheetCustomFont() {
        stubReturningCustomerResponse()

        var appearance = PaymentSheet.Appearance()
        appearance.font.sizeScaleFactor = 1.15
        appearance.font.base = UIFont(name: "AvenirNext-Regular", size: UIFont.labelFontSize)!

        preparePaymentSheet(
            customer: "snapshot",
            appearance: appearance,
            applePayEnabled: false
        )
        presentPaymentSheet(darkMode: false)
        verify(paymentSheet.bottomSheetViewController.view!)
    }

    func testPaymentSheetNewCustomHeadlineFont() {
        stubReturningCustomerResponse()

        var appearance = PaymentSheet.Appearance()
        appearance.font.custom.headline = UIFont(name: "AvenirNext-Bold", size: 128)!

        preparePaymentSheet(customer: "snapshot", appearance: appearance, applePayEnabled: false)
        presentPaymentSheet(darkMode: false)
        verify(paymentSheet.bottomSheetViewController.view!)
    }

    func testPaymentSheetCustomColors() {
        stubReturningCustomerResponse()

        var appearance = PaymentSheet.Appearance()
        appearance.colors.primary = .red
        appearance.colors.background = .lightGray
        appearance.colors.componentBackground = .black
        appearance.colors.componentBorder = .yellow
        appearance.colors.componentDivider = .green
        appearance.colors.text = .blue
        appearance.colors.textSecondary = .purple
        appearance.colors.componentText = .cyan
        appearance.colors.componentPlaceholderText = .white
        appearance.colors.icon = .orange
        appearance.colors.danger = .cyan

        preparePaymentSheet(
            customer: "snapshot",
            appearance: appearance,
            applePayEnabled: false
        )
        presentPaymentSheet(darkMode: false)
        verify(paymentSheet.bottomSheetViewController.view!)
    }

    func testPaymentSheetCustomPrimaryButton() {
        stubReturningCustomerResponse()

        var appearance = PaymentSheet.Appearance()
        appearance.primaryButton.backgroundColor = .red
        appearance.primaryButton.textColor = .blue
        appearance.primaryButton.cornerRadius = 0.0
        appearance.primaryButton.borderColor = .cyan
        appearance.primaryButton.borderWidth = 2.0
        appearance.primaryButton.font = UIFont(name: "AvenirNext-Regular", size: UIFont.labelFontSize)!
        appearance.primaryButton.shadow = PaymentSheet.Appearance.Shadow(
            color: .yellow,
            opacity: 0.5,
            offset: CGSize(width: 0, height: 2),
            radius: 6
        )

        preparePaymentSheet(
            customer: "snapshot",
            appearance: appearance,
            applePayEnabled: false
        )
        presentPaymentSheet(darkMode: false)
        verify(paymentSheet.bottomSheetViewController.view!)
    }

    func testPaymentSheetCustomPrimaryButtonLabel() {
        stubNewCustomerResponse()

        configuration.primaryButtonLabel = "Donate"

        preparePaymentSheet()
        presentPaymentSheet(darkMode: false)
        verify(paymentSheet.bottomSheetViewController.view!)
    }

    func testPaymentSheetCustomApplePayCta() {
        stubNewCustomerResponse()

        configuration.applePay = .init(
            merchantId: "com.foo.example",
            merchantCountryCode: "US",
            buttonType: .donate
        )

        preparePaymentSheet(applePayEnabled: true)
        presentPaymentSheet(darkMode: false)
        verify(paymentSheet.bottomSheetViewController.view!)
    }

    func testPaymentSheetCustomPrimaryButtonAndApplePayCta() {
        stubNewCustomerResponse()

        configuration.primaryButtonLabel = "Donate"
        configuration.applePay = .init(
            merchantId: "com.foo.example",
            merchantCountryCode: "US",
            buttonType: .donate
        )

        preparePaymentSheet(applePayEnabled: true)
        presentPaymentSheet(darkMode: false)
        verify(paymentSheet.bottomSheetViewController.view!)
    }

    func testPaymentSheetCustomCornerRadius() {
        stubReturningCustomerResponse()

        var appearance = PaymentSheet.Appearance()
        appearance.cornerRadius = 0.0

        preparePaymentSheet(
            customer: "snapshot",
            appearance: appearance,
            applePayEnabled: false
        )
        presentPaymentSheet(darkMode: false)
        verify(paymentSheet.bottomSheetViewController.view!)
    }

    func testPaymentSheetCustomBorderWidth() {
        stubReturningCustomerResponse()

        var appearance = PaymentSheet.Appearance()
        appearance.borderWidth = 2.0

        preparePaymentSheet(
            customer: "snapshot",
            appearance: appearance,
            applePayEnabled: false
        )
        presentPaymentSheet(darkMode: false)
        verify(paymentSheet.bottomSheetViewController.view!)
    }

    func testPaymentSheetCustomSheetCornerRadius() {
        stubReturningCustomerResponse()

        var appearance = PaymentSheet.Appearance()
        appearance.sheetCornerRadius = 0.0

        preparePaymentSheet(
            customer: "snapshot",
            appearance: appearance,
            applePayEnabled: false
        )
        presentPaymentSheet(darkMode: false)
        verify(paymentSheet.bottomSheetViewController.view!)
    }

    func testPaymentSheetCustomSheetCornerRadiusLarge() {
        stubReturningCustomerResponse()

        var appearance = PaymentSheet.Appearance()
        appearance.sheetCornerRadius = 24.0

        preparePaymentSheet(
            customer: "snapshot",
            appearance: appearance,
            applePayEnabled: false
        )
        presentPaymentSheet(darkMode: false)
        verify(paymentSheet.bottomSheetViewController.view!)
    }

    func testPaymentSheetCustomSectionSpacing() {
        stubReturningCustomerResponse()

        var appearance = PaymentSheet.Appearance()
        appearance.sectionSpacing = 40.0

        preparePaymentSheet(
            customer: "snapshot",
            appearance: appearance,
            applePayEnabled: false
        )
        presentPaymentSheet(darkMode: false)
        verify(paymentSheet.bottomSheetViewController.view!)
    }

    func testPaymentSheetCVCRecollection() {
        stubReturningCustomerResponse()

        let intentConfig = PaymentSheet.IntentConfiguration(mode: .payment(amount: 1000, currency: "USD", setupFutureUsage: .offSession),
                                                            confirmHandler: confirmHandler(_:_:),
                                                            requireCVCRecollection: true)

        preparePaymentSheet(
            customer: "snapshot",
            applePayEnabled: false,
            intentConfig: intentConfig
        )
        presentPaymentSheet(darkMode: false)
        sleepInBackground(numSeconds: 1)
        verify(paymentSheet.bottomSheetViewController.view!)
    }

    func testPaymentSheetWithLinkSignupDisabled() {
        stubSessions(fileMock: .elementsSessions_link_signup_disabled_200)
        stubPaymentMethods(fileMock: .saved_payment_methods_200)
        stubCustomers()

        preparePaymentSheet(
            customer: "guest",
            automaticPaymentMethods: false,
            useLink: true
        )
        presentPaymentSheet(darkMode: false)
        verify(paymentSheet.bottomSheetViewController.view!)
    }

    func testPaymentSheetWithLinkDarkMode() {
        stubSessions(fileMock: .elementsSessionsPaymentMethod_link_200)
        stubPaymentMethods(fileMock: .saved_payment_methods_200)
        stubCustomers()

        preparePaymentSheet(
            customer: "guest",
            automaticPaymentMethods: false,
            useLink: true
        )
        presentPaymentSheet(darkMode: true)
        verify(paymentSheet.bottomSheetViewController.view!)
    }

    func testPaymentSheetWithLinkAppearance() {
        stubSessions(fileMock: .elementsSessionsPaymentMethod_link_200)
        stubPaymentMethods(fileMock: .saved_payment_methods_200)
        stubCustomers()

        preparePaymentSheet(
            customer: "guest",
            appearance: .snapshotTestTheme,
            automaticPaymentMethods: false,
            useLink: true
        )
        presentPaymentSheet(darkMode: true)
        verify(paymentSheet.bottomSheetViewController.view!)
    }

    func testPaymentSheetWithLink() {
        stubSessions(fileMock: .elementsSessionsPaymentMethod_link_200)
        stubPaymentMethods(fileMock: .saved_payment_methods_200)
        stubCustomers()

        preparePaymentSheet(
            customer: "guest",
            automaticPaymentMethods: false,
            useLink: true
        )
        presentPaymentSheet(darkMode: false)
        verify(paymentSheet.bottomSheetViewController.view!)
    }

    func testPaymentSheetWithLinkExistingCustomer() {
        stubSessions(fileMock: .elementsSessionsPaymentMethod_link_200)
        stubPaymentMethods(fileMock: .saved_payment_methods_200)
        stubCustomers()
        stubConsumerSession()

        preparePaymentSheet(
            customer: "snapshot",
            automaticPaymentMethods: false,
            useLink: true
        )
        presentPaymentSheet(darkMode: false)
        verify(paymentSheet.bottomSheetViewController.view!)
    }

    func testPaymentSheetWithLinkHiddenBorders() {
        stubSessions(fileMock: .elementsSessionsPaymentMethod_link_200)
        stubPaymentMethods(fileMock: .saved_payment_methods_200)
        stubCustomers()

        var appearance = PaymentSheet.Appearance.default
        appearance.colors.componentBackground = UIColor(red: 0.95, green: 0.95, blue: 0.95, alpha: 1.00)
        appearance.borderWidth = 0.0
        preparePaymentSheet(
            customer: "guest",
            appearance: appearance,
            automaticPaymentMethods: false,
            useLink: true
        )
        presentPaymentSheet(darkMode: false)
        verify(paymentSheet.bottomSheetViewController.view!)
    }

    func testPaymentMethodLayoutVertical() {
        configuration.paymentMethodLayout = .vertical
        stubNewCustomerResponse()
        preparePaymentSheet()
        presentPaymentSheet(darkMode: false)
        verify(paymentSheet.bottomSheetViewController.view!)
    }

    func testPaymentMethodLayoutAutomatic() {
        configuration.paymentMethodLayout = .automatic
        stubNewCustomerResponse()
        preparePaymentSheet()
        presentPaymentSheet(darkMode: false)
        verify(paymentSheet.bottomSheetViewController.view!)
    }

<<<<<<< HEAD
    // MARK: Deferred intent tests

    func testPaymentSheet_deferredIntent() {
        stubNewCustomerResponse()

        let intentConfig = PaymentSheet.IntentConfiguration(mode: .payment(amount: 1000, currency: "USD", setupFutureUsage: .offSession),
                                                            confirmHandler: confirmHandler(_:_:))

        preparePaymentSheet(intentConfig: intentConfig)
        presentPaymentSheet(darkMode: false)
        verify(paymentSheet.bottomSheetViewController.view!)
    }

    func testPaymentSheetWithLink_deferredIntent() {
        stubSessions(fileMock: .elementsSessionsPaymentMethod_link_200)
        stubPaymentMethods(fileMock: .saved_payment_methods_200)
        stubCustomers()
        stubConsumerSession()

        let intentConfig = PaymentSheet.IntentConfiguration(mode: .payment(amount: 1000, currency: "USD", setupFutureUsage: .onSession),
                                                            confirmHandler: confirmHandler(_:_:))

        preparePaymentSheet(
            automaticPaymentMethods: false,
            intentConfig: intentConfig
        )
        presentPaymentSheet(darkMode: false)
        verify(paymentSheet.bottomSheetViewController.view!)
    }

    // MARK: LPMS

    func testPaymentSheet_LPM_Affirm_only() {
        stubSessions(
            fileMock: .elementsSessionsPaymentMethod_200,
            responseCallback: { data in
                return self.updatePaymentMethodDetail(
                    data: data,
                    variables: [
                        "<paymentMethods>": "\"affirm\"",
                        "<currency>": "\"usd\"",
                    ]
                )
            }
        )
        stubPaymentMethods(fileMock: .saved_payment_methods_200)
        stubCustomers()

        preparePaymentSheet(
            override_payment_methods_types: ["affirm"],
            automaticPaymentMethods: false,
            useLink: false
        )
        presentPaymentSheet(darkMode: false)
        verify(paymentSheet.bottomSheetViewController.view!)
    }

    func testPaymentSheet_LPM_AfterpayClearpay_only() {
        stubSessions(
            fileMock: .elementsSessionsPaymentMethod_200,
            responseCallback: { data in
                return self.updatePaymentMethodDetail(
                    data: data,
                    variables: [
                        "<paymentMethods>": "\"afterpay_clearpay\"",
                        "<currency>": "\"usd\"",
                    ]
                )
            }
        )
        stubPaymentMethods(fileMock: .saved_payment_methods_200)
        stubCustomers()

        preparePaymentSheet(
            override_payment_methods_types: ["afterpay_clearpay"],
            automaticPaymentMethods: false,
            useLink: false
        )
        presentPaymentSheet(darkMode: false)
        verify(paymentSheet.bottomSheetViewController.view!)
    }
=======
    // MARK: - Special LPM tests
>>>>>>> e5ad3405

    func testPaymentSheet_LPM_InstantDebits_only_promotion() {
        UserDefaults.standard.setValue(true, forKey: "FINANCIAL_CONNECTIONS_INSTANT_DEBITS_INCENTIVES")
        stubSessions(
            fileMock: .elementsSessionsPaymentMethod_200,
            responseCallback: { data in
                return self.updatePaymentMethodDetail(
                    data: data,
                    variables: [
                        "<paymentMethods>": "\"link\"",
                        "<currency>": "\"USD\"",
                    ]
                )
            }
        )
        stubPaymentMethods(stubRequestCallback: nil, fileMock: .saved_payment_methods_200)
        stubCustomers()
        stubConsumerSession()

        preparePaymentSheet(
            currency: "usd",
            override_payment_methods_types: ["link"],
            automaticPaymentMethods: false,
            useLink: false
        )
        presentPaymentSheet(darkMode: false)
        verify(paymentSheet.bottomSheetViewController.view!)
    }

    func testPaymentSheetSingleLPM() {
        stubSessions(
            fileMock: .elementsSessionsPaymentMethod_200,
            responseCallback: { data in
                return self.updatePaymentMethodDetail(
                    data: data,
                    variables: [
                        "<paymentMethods>": "\"cashapp\"",
                        "<currency>": "\"usd\"",
                    ]
                )
            }
        )
        stubPaymentMethods(fileMock: .saved_payment_methods_200)
        stubCustomers()
        stubConsumerSession()

        preparePaymentSheet(
            override_payment_methods_types: ["cashapp"],
            automaticPaymentMethods: false,
            useLink: false
        )
        presentPaymentSheet(darkMode: false)
        verify(paymentSheet.bottomSheetViewController.view!)
    }

    func testPaymentSheetSingleLPM_noApplePay() {
        stubSessions(
            fileMock: .elementsSessionsPaymentMethod_200,
            responseCallback: { data in
                return self.updatePaymentMethodDetail(
                    data: data,
                    variables: [
                        "<paymentMethods>": "\"cashapp\"",
                        "<currency>": "\"usd\"",
                    ]
                )
            }
        )
        stubPaymentMethods(fileMock: .saved_payment_methods_200)
        stubCustomers()
        stubConsumerSession()

        preparePaymentSheet(
            override_payment_methods_types: ["cashapp"],
            automaticPaymentMethods: false,
            useLink: false,
            applePayEnabled: false
        )
        presentPaymentSheet(darkMode: false)
        verify(paymentSheet.bottomSheetViewController.view!)
    }

    // MARK: Deferred intent tests

    func testPaymentSheet_deferredIntent() {
        stubNewCustomerResponse()

        let intentConfig = PaymentSheet.IntentConfiguration(mode: .payment(amount: 1000, currency: "USD", setupFutureUsage: .offSession),
                                                            confirmHandler: confirmHandler(_:_:_:))

        preparePaymentSheet(intentConfig: intentConfig)
        presentPaymentSheet(darkMode: false)
        verify(paymentSheet.bottomSheetViewController.view!)
    }
<<<<<<< HEAD
    func testPaymentSheet_LPM_iDeal_setupIntent_customerSession() {
        stubSessions(
            fileMock: .elementsSessions_customerSessionsMobilePaymentElement_setupIntent_200,
            responseCallback: { data in
                return self.updatePaymentMethodDetail(
                    data: data,
                    variables: [
                        "<paymentMethods>": "\"ideal\"",
                        "<currency>": "\"eur\"",
                    ]
                )
            }
        )
        let intentConfig = PaymentSheet.IntentConfiguration(mode: .setup(currency: "eur", setupFutureUsage: .offSession),
                                                            paymentMethodTypes: ["ideal"],
                                                            confirmHandler: confirmHandler(_:_:),
                                                            requireCVCRecollection: false)
        preparePaymentSheet(
            currency: "eur",
            override_payment_methods_types: ["ideal"],
            automaticPaymentMethods: false,
            useLink: false,
            intentConfig: intentConfig
        )
=======

    func testPaymentSheet_disableTerms_deferredIntent() {
        stubNewCustomerResponse()

        let intentConfig = PaymentSheet.IntentConfiguration(mode: .payment(amount: 1000, currency: "USD", setupFutureUsage: .offSession),
                                                            confirmHandler: confirmHandler(_:_:_:))
        self.configuration.termsDisplay = [.card: .never]
        preparePaymentSheet(intentConfig: intentConfig)
>>>>>>> e5ad3405
        presentPaymentSheet(darkMode: false)
        verify(paymentSheet.bottomSheetViewController.view!)
    }

    func testPaymentSheetWithLink_deferredIntent() {
        stubSessions(fileMock: .elementsSessionsPaymentMethod_link_200)
        stubPaymentMethods(fileMock: .saved_payment_methods_200)
        stubCustomers()
        stubConsumerSession()

        let intentConfig = PaymentSheet.IntentConfiguration(mode: .payment(amount: 1000, currency: "USD", setupFutureUsage: .onSession),
                                                            confirmHandler: confirmHandler(_:_:_:))

        preparePaymentSheet(
            automaticPaymentMethods: false,
            intentConfig: intentConfig
        )
        presentPaymentSheet(darkMode: false)
        verify(paymentSheet.bottomSheetViewController.view!)
    }

    // MARK: - More appearance tests

    func testPaymentSheetCustomTextFieldInsets() {
        stubReturningCustomerResponse()

        var appearance = PaymentSheet.Appearance()
        appearance.textFieldInsets = NSDirectionalEdgeInsets(top: 20, leading: 30, bottom: 20, trailing: 30)

        preparePaymentSheet(
            customer: "snapshot",
            appearance: appearance,
            applePayEnabled: false
        )
        presentPaymentSheet(darkMode: false)
        verify(paymentSheet.bottomSheetViewController.view!)
    }

<<<<<<< HEAD
    func testPaymentSheet_LPM_sofort_setupIntent_customerSession() {
        stubSessions(
            fileMock: .elementsSessions_customerSessionsMobilePaymentElement_setupIntent_200,
            responseCallback: { data in
                return self.updatePaymentMethodDetail(
                    data: data,
                    variables: [
                        "<paymentMethods>": "\"sofort\"",
                        "<currency>": "\"eur\"",
                    ]
                )
            }
        )
        let intentConfig = PaymentSheet.IntentConfiguration(mode: .setup(currency: "eur", setupFutureUsage: .offSession),
                                                            paymentMethodTypes: ["sofort"],
                                                            confirmHandler: confirmHandler(_:_:),
                                                            requireCVCRecollection: false)
        preparePaymentSheet(
            currency: "eur",
            override_payment_methods_types: ["sofort"],
            automaticPaymentMethods: false,
            useLink: false,
            intentConfig: intentConfig
        )
=======
    func testPaymentSheetTextFieldInsetsZero() {
        stubNewCustomerResponse()

        var appearance = PaymentSheet.Appearance()
        appearance.textFieldInsets = NSDirectionalEdgeInsets(top: 0, leading: 0, bottom: 0, trailing: 0)

        preparePaymentSheet(appearance: appearance)
>>>>>>> e5ad3405
        presentPaymentSheet(darkMode: false)
        verify(paymentSheet.bottomSheetViewController.view!)
    }

    func testPaymentSheetTextFieldInsetsAsymmetric() {
        stubNewCustomerResponse()

        var appearance = PaymentSheet.Appearance()
        // Test asymmetric insets: large top, small leading, medium bottom, large trailing
        appearance.textFieldInsets = NSDirectionalEdgeInsets(top: 25, leading: 5, bottom: 15, trailing: 40)

        preparePaymentSheet(appearance: appearance)
        presentPaymentSheet(darkMode: false)
        verify(paymentSheet.bottomSheetViewController.view!)
    }

<<<<<<< HEAD
    func testPaymentSheet_LPM_sepaDebit_setupIntent_customerSession() {
        stubSessions(
            fileMock: .elementsSessions_customerSessionsMobilePaymentElement_setupIntent_200,
            responseCallback: { data in
                return self.updatePaymentMethodDetail(
                    data: data,
                    variables: [
                        "<paymentMethods>": "\"sepa_debit\"",
                        "<currency>": "\"eur\"",
                    ]
                )
            }
        )
        let intentConfig = PaymentSheet.IntentConfiguration(mode: .setup(currency: "eur", setupFutureUsage: .offSession),
                                                            paymentMethodTypes: ["sepa_debit"],
                                                            confirmHandler: confirmHandler(_:_:),
                                                            requireCVCRecollection: false)
        preparePaymentSheet(
            currency: "eur",
            override_payment_methods_types: ["sepa_debit"],
            automaticPaymentMethods: false,
            useLink: false,
            intentConfig: intentConfig
        )
=======
    func testPaymentSheetTextFieldInsetsLarge() {
        stubNewCustomerResponse()

        var appearance = PaymentSheet.Appearance()
        // Test large insets to ensure they work properly
        appearance.textFieldInsets = NSDirectionalEdgeInsets(top: 50, leading: 60, bottom: 50, trailing: 60)

        preparePaymentSheet(appearance: appearance)
>>>>>>> e5ad3405
        presentPaymentSheet(darkMode: false)
        verify(paymentSheet.bottomSheetViewController.view!)
    }

    func testPaymentSheetCustomTextFieldInsetsAsymmetric() {
        stubReturningCustomerResponse()

        var appearance = PaymentSheet.Appearance()
        // Test asymmetric insets with returning customer
        appearance.textFieldInsets = NSDirectionalEdgeInsets(top: 10, leading: 25, bottom: 35, trailing: 15)

        preparePaymentSheet(
            customer: "snapshot",
            appearance: appearance,
            applePayEnabled: false
        )
        presentPaymentSheet(darkMode: false)
        verify(paymentSheet.bottomSheetViewController.view!)
    }

    func testPaymentSheetTextFieldInsetsDarkMode() {
        stubNewCustomerResponse()

        var appearance = PaymentSheet.Appearance()
        appearance.textFieldInsets = NSDirectionalEdgeInsets(top: 20, leading: 30, bottom: 20, trailing: 30)

        preparePaymentSheet(appearance: appearance)
        presentPaymentSheet(darkMode: true)
        verify(paymentSheet.bottomSheetViewController.view!)
    }

    func testPaymentSheetTextFieldInsetsDynamicType() {
        stubNewCustomerResponse()

        var appearance = PaymentSheet.Appearance()
        appearance.textFieldInsets = NSDirectionalEdgeInsets(top: 20, leading: 30, bottom: 20, trailing: 30)

        preparePaymentSheet(appearance: appearance)
        presentPaymentSheet(darkMode: false, preferredContentSizeCategory: .extraExtraLarge)
        verify(paymentSheet.bottomSheetViewController.view!)
    }

    func testPaymentSheetTextFieldInsetsWithColors() {
        stubNewCustomerResponse()

        var appearance = PaymentSheet.Appearance()
        appearance.textFieldInsets = NSDirectionalEdgeInsets(top: 25, leading: 35, bottom: 25, trailing: 35)

        // Add contrasting colors to make the insets more visible
        appearance.colors.componentBackground = .lightGray
        appearance.colors.componentBorder = .red
        appearance.colors.background = .white
        appearance.borderWidth = 2.0

        preparePaymentSheet(appearance: appearance)
        presentPaymentSheet(darkMode: false)
        verify(paymentSheet.bottomSheetViewController.view!)
    }

    func testPaymentSheetTextFieldInsetsWithShadow() {
        stubNewCustomerResponse()

        var appearance = PaymentSheet.Appearance()
        appearance.textFieldInsets = NSDirectionalEdgeInsets(top: 20, leading: 30, bottom: 20, trailing: 30)

        // Add shadow to test interaction with text field insets
        appearance.shadow = PaymentSheet.Appearance.Shadow(
            color: .systemBlue,
            opacity: 0.5,
            offset: CGSize(width: 2, height: 2),
            radius: 4
        )

        preparePaymentSheet(appearance: appearance)
        presentPaymentSheet(darkMode: false)
        verify(paymentSheet.bottomSheetViewController.view!)
    }

    func testPaymentSheetTextFieldInsetsWithFormInsets() {
        stubNewCustomerResponse()

        var appearance = PaymentSheet.Appearance()
        appearance.textFieldInsets = NSDirectionalEdgeInsets(top: 15, leading: 20, bottom: 15, trailing: 20)
        // Test interaction with form insets
        appearance.formInsets = NSDirectionalEdgeInsets(top: 20, leading: 25, bottom: 20, trailing: 25)

        preparePaymentSheet(appearance: appearance)
        presentPaymentSheet(darkMode: false)
        verify(paymentSheet.bottomSheetViewController.view!)
    }

    func testPaymentSheetCustomTextFieldInsetsWithThemedAppearance() {
        stubNewCustomerResponse()

        var appearance = PaymentSheet.Appearance.snapshotTestTheme
        // Override textFieldInsets in the themed appearance
        appearance.textFieldInsets = NSDirectionalEdgeInsets(top: 18, leading: 25, bottom: 18, trailing: 25)

        preparePaymentSheet(
            customer: "snapshot",
            appearance: appearance,
            applePayEnabled: false
        )
        presentPaymentSheet(darkMode: false)
        verify(paymentSheet.bottomSheetViewController.view!)
    }

    func testPaymentSheetCustomFontsWithSizeScaleFactor() {
        stubReturningCustomerResponse()

        var appearance = PaymentSheet.Appearance()
        appearance.font.sizeScaleFactor = 1.3
        appearance.font.custom.headline = UIFont(name: "AvenirNext-Bold", size: 8)! // This should not be scaled
        // Other fonts should be scaled by sizeScaleFactor

        preparePaymentSheet(
            customer: "snapshot",
            appearance: appearance,
            applePayEnabled: false
        )
        presentPaymentSheet(darkMode: false)
        verify(paymentSheet.bottomSheetViewController.view!)
    }

    func testPaymentSheetIconStyleOutlined() {
         stubNewCustomerResponse()

         var appearance = PaymentSheet.Appearance()
         appearance.iconStyle = .outlined

         preparePaymentSheet(
             customer: "snapshot",
             appearance: appearance,
             applePayEnabled: false
         )
         presentPaymentSheet(darkMode: false)
         verify(paymentSheet.bottomSheetViewController.view!)
     }

    func testPaymentSheetIconStyleOutlined_vertical() {
        configuration.paymentMethodLayout = .vertical
        stubNewCustomerResponse()

        var appearance = PaymentSheet.Appearance()
        appearance.iconStyle = .outlined

         preparePaymentSheet(
             customer: "snapshot",
             appearance: appearance,
             applePayEnabled: false
         )
         presentPaymentSheet(darkMode: false)
         verify(paymentSheet.bottomSheetViewController.view!)
     }

    func updatePaymentMethodDetail(data: Data, variables: [String: String]) -> Data {
        var template = String(data: data, encoding: .utf8)!
        for (templateKey, templateValue) in variables {
            let translated = template.replacingOccurrences(of: templateKey, with: templateValue)
            template = translated
        }
        return template.data(using: .utf8)!
    }

    func stubPaymentMethods(
        stubRequestCallback: ((URLRequest) -> Bool?)? = nil,
        fileMock: FileMock
    ) {
        guard !runAgainstLiveService else {
            return
        }
        stub { urlRequest in
            if let shouldStub = stubRequestCallback?(urlRequest) {
                return shouldStub
            }
            return urlRequest.url?.absoluteString.contains("/v1/payment_methods") ?? false
        } response: { _ in
            let mockResponseData = try! fileMock.data()
            return HTTPStubsResponse(data: mockResponseData, statusCode: 200, headers: nil)
        }
    }

    func stubCustomers() {
        guard !runAgainstLiveService else {
            return
        }
        stub { urlRequest in
            return urlRequest.url?.absoluteString.contains("/v1/customers") ?? false
        } response: { _ in
            let mockResponseData = try! FileMock.customers_200.data()
            return HTTPStubsResponse(data: mockResponseData, statusCode: 200, headers: nil)
        }
    }

    func stubConsumerSession() {
        guard !runAgainstLiveService else {
            return
        }
        stub { urlRequest in
            return urlRequest.url?.absoluteString.contains("consumers/sessions/lookup") ?? false
        } response: { _ in
            let mockResponseData = try! FileMock.consumers_lookup_200.data()
            return HTTPStubsResponse(data: mockResponseData, statusCode: 200, headers: nil)
        }
    }

    func stubSessions(fileMock: FileMock, responseCallback: ((Data) -> Data)? = nil) {
        guard !runAgainstLiveService else {
            return
        }
        stub { urlRequest in
            return urlRequest.url?.absoluteString.contains("/v1/elements/sessions") ?? false
        } response: { _ in
            let mockResponseData = try! fileMock.data()
            let data = responseCallback?(mockResponseData) ?? mockResponseData
            return HTTPStubsResponse(data: data, statusCode: 200, headers: nil)
        }
    }

    func preparePaymentSheet(
        customer: String = "new",
        currency: String = "usd",
        appearance: PaymentSheet.Appearance = .default,
        override_payment_methods_types: [String]? = nil,
        automaticPaymentMethods: Bool = true,
        useLink: Bool = false,
        applePayEnabled: Bool = true,
        intentConfig: PaymentSheet.IntentConfiguration? = nil
    ) {
        if runAgainstLiveService {
            prepareLiveModePaymentSheet(
                customer: customer,
                currency: currency,
                appearance: appearance,
                override_payment_methods_types: override_payment_methods_types,
                automaticPaymentMethods: automaticPaymentMethods,
                useLink: useLink,
                applePayEnabled: applePayEnabled
            )
        } else {
            prepareMockPaymentSheet(appearance: appearance,
                                    customer: customer,
                                    applePayEnabled: applePayEnabled,
                                    intentConfig: intentConfig)
        }
    }

    func prepareLiveModePaymentSheet(
        customer: String,
        currency: String,
        appearance: PaymentSheet.Appearance,
        override_payment_methods_types: [String]?,
        automaticPaymentMethods: Bool,
        useLink: Bool,
        applePayEnabled: Bool
    ) {
        let requestExpectation = XCTestExpectation(description: "request expectation")
        let session = URLSession.shared
        let url = backendCheckoutUrl

        var body =
            [
                "customer": customer,
                "currency": currency,
                "mode": "payment",
                "set_shipping_address": "false",
                "automatic_payment_methods": automaticPaymentMethods,
                "use_link": useLink,
            ] as [String: Any]

        if let override_payment_methods_types = override_payment_methods_types {
            body["override_payment_methods_types"] = override_payment_methods_types
        }

        let json = try! JSONSerialization.data(withJSONObject: body, options: [])
        var urlRequest = URLRequest(url: url)
        urlRequest.httpMethod = "POST"
        urlRequest.httpBody = json
        urlRequest.setValue("application/json", forHTTPHeaderField: "Content-type")
        let task = session.dataTask(with: urlRequest) { data, _, error in
            guard
                error == nil,
                let data = data,
                let json = try? JSONDecoder().decode([String: String].self, from: data),
                let customerId = json["customerId"],
                let customerEphemeralKeySecret = json["customerEphemeralKeySecret"],
                let paymentIntentClientSecret = json["intentClientSecret"],
                let publishableKey = json["publishableKey"]
            else {
                XCTFail("Failed to parse response")
                return
            }

            StripeAPI.defaultPublishableKey = publishableKey

            var config = self.configuration
            if customer != "guest" {
                config.customer = .init(id: customerId, ephemeralKeySecret: customerEphemeralKeySecret)
            }
            config.appearance = appearance

            if !applePayEnabled {
                config.applePay = nil
            }
            self.paymentSheet = PaymentSheet(
                paymentIntentClientSecret: paymentIntentClientSecret,
                configuration: config
            )

            requestExpectation.fulfill()

        }

        task.resume()
        wait(for: [requestExpectation], timeout: 12.0)
    }

    private func prepareMockPaymentSheet(appearance: PaymentSheet.Appearance,
                                         customer: String,
                                         applePayEnabled: Bool = true,
                                         intentConfig: PaymentSheet.IntentConfiguration? = nil) {
        var config = self.configuration
        if customer != "guest" {
            config.customer = .init(id: "nobody", ephemeralKeySecret: "test")
        }
        config.appearance = appearance
        config.apiClient = stubbedAPIClient()
        if !applePayEnabled {
            config.applePay = nil
        }
        StripeAPI.defaultPublishableKey = "pk_test_123456789"

        var mode: PaymentSheet.InitializationMode = .paymentIntentClientSecret("pi_111111_secret_000000")
        if let intentConfig = intentConfig {
            mode = .deferredIntent(intentConfig)
        }

        self.paymentSheet = PaymentSheet(mode: mode, configuration: config)
    }

    func presentPaymentSheet(darkMode: Bool, preferredContentSizeCategory: UIContentSizeCategory = .large) {
        let vc = UIViewController()
        let navController = UINavigationController(rootViewController: vc)
        let window = UIWindow(frame: CGRect(x: 0, y: 0, width: 428, height: 1026))
        window.isHidden = false // Without this line PaymentSheet is rendered too tall; unclear why since `false` is the default
        if darkMode {
            window.overrideUserInterfaceStyle = .dark
        }
        window.rootViewController = navController
        window.layoutIfNeeded() // unclear why but w/o this vc.view.window is nil

        // Wait a turn of the runloop for the RVC to attach to the window, then present PaymentSheet
        DispatchQueue.main.async {
            self.paymentSheet.present(from: vc) { result in
                if case let .failed(error) = result {
                    XCTFail("Presentation failed: \(error)")
                }
            }
        }

        // Payment sheet usually takes anywhere between 50ms-200ms (but once in a while 2-3 seconds).
        // to present with the expected content. When the sheet is presented, it initially shows a loading screen,
        // and when it is done loading, the loading screen is replaced with the expected content.
        // Therefore, the following code polls every 0.1 seconds to check if the LoadingViewController
        // has been removed. If the LoadingViewController is not there (or we reach the maximum number of times to poll),
        // we assume the content has been loaded and continue.
        let loadFinishedExpectation = XCTestExpectation(description: "Load finished")
        func pollForLoadingFinished() {
            if !(paymentSheet.bottomSheetViewController.contentStack.first is LoadingViewController) {
                loadFinishedExpectation.fulfill()
            } else {
                DispatchQueue.main.asyncAfter(deadline: .now() + 0.1) { [weak self] in
                    guard self != nil else { return }
                    pollForLoadingFinished()
                }
            }
        }
        pollForLoadingFinished()
        wait(for: [loadFinishedExpectation], timeout: 5)
        paymentSheet.bottomSheetViewController.presentationController!.overrideTraitCollection = UITraitCollection(
            preferredContentSizeCategory: preferredContentSizeCategory
        )
    }

    private func sleepInBackground(numSeconds: TimeInterval) {
        let waitExpectation = XCTestExpectation(description: "Waiting in background")
        DispatchQueue.main.asyncAfter(deadline: .now() + numSeconds) {
            waitExpectation.fulfill()
        }
        wait(for: [waitExpectation])
    }

    func verify(
        _ view: UIView,
        identifier: String? = nil,
        file: StaticString = #filePath,
        line: UInt = #line
    ) {
        STPSnapshotVerifyView(
            view,
            identifier: identifier,
            overallTolerance: 0.01, // unfortunately on iOS 26 w/ XCode beta 7 there are *sometimes* differences as large as ~0.003%.
            file: file,
            line: line
        )
    }

    private func stubAllImageRequests() {
        // Just fail all image requests so that these snapshot tests only use hardcoded image assets
        stub { urlRequest in
            return urlRequest.url?.absoluteString.contains("/v3/fingerprinted/img/payment-methods") ?? false
        } response: { _ in
            return HTTPStubsResponse(data: Data(), statusCode: 404, headers: nil)
        }
    }

    private func stubNewCustomerResponse() {
        stubSessions(fileMock: .elementsSessionsPaymentMethod_savedPM_200)
        stubPaymentMethods(fileMock: .saved_payment_methods_200)
        stubCustomers()
        stubConsumerSession()
    }

    private func stubReturningCustomerResponse() {
        stubSessions(fileMock: .elementsSessionsPaymentMethod_savedPM_200)
        stubPaymentMethods(
            stubRequestCallback: { urlRequest in
                return urlRequest.url?.absoluteString.contains("/v1/payment_methods") ?? false
                    && urlRequest.url?.absoluteString.contains("type=card") ?? false
            },
            fileMock: .saved_payment_methods_withCard_200
        )
        stubPaymentMethods(
            stubRequestCallback: { urlRequest in
                return urlRequest.url?.absoluteString.contains("/v1/payment_methods") ?? false
                    && urlRequest.url?.absoluteString.contains("type=us_bank_account") ?? false
            },
            fileMock: .saved_payment_methods_200
        )
        stubPaymentMethods(
            stubRequestCallback: { urlRequest in
                return urlRequest.url?.absoluteString.contains("/v1/payment_methods") ?? false
                    && urlRequest.url?.absoluteString.contains("type=sepa_debit") ?? false
            },
            fileMock: .saved_payment_methods_200
        )
        stubCustomers()
        stubConsumerSession()
    }

    func confirmHandler(_ paymentMethod: STPPaymentMethod,
                        _ shouldSavePaymentMethod: Bool) async -> String {
        // no-op
        return ""
    }
}

fileprivate extension PaymentSheet.Appearance {
    static var snapshotTestTheme: PaymentSheet.Appearance {
        var appearance = PaymentSheet.Appearance()

        // Customize the font
        var font = PaymentSheet.Appearance.Font()
        font.sizeScaleFactor = 0.85
        font.base = UIFont(name: "AvenirNext-Regular", size: 12)!

        appearance.cornerRadius = 0.0
        appearance.borderWidth = 2.0
        appearance.sheetCornerRadius = 20.0
        appearance.shadow = PaymentSheet.Appearance.Shadow(
            color: .orange,
            opacity: 0.5,
            offset: CGSize(width: 0, height: 2),
            radius: 4
        )
        appearance.formInsets = NSDirectionalEdgeInsets(top: 30, leading: 50, bottom: 70, trailing: 10)

        // Customize the colors
        var colors = PaymentSheet.Appearance.Colors()
        colors.primary = .systemOrange
        colors.background = .cyan
        colors.componentBackground = .yellow
        colors.componentBorder = .systemRed
        colors.componentDivider = .black
        colors.text = .red
        colors.textSecondary = .orange
        colors.componentText = .red
        colors.componentPlaceholderText = .systemBlue
        colors.icon = .green
        colors.danger = .purple

        appearance.font = font
        appearance.colors = colors

        return appearance
    }

    static var snapshotPrimaryButtonTestTheme: PaymentSheet.Appearance {
        var appearance = PaymentSheet.Appearance.snapshotTestTheme

        var button = PaymentSheet.Appearance.PrimaryButton()
        button.backgroundColor = .purple
        button.textColor = .red
        button.borderColor = .blue
        button.cornerRadius = 15
        button.borderWidth = 3
        button.font = UIFont(name: "AmericanTypewriter", size: 16)
        button.shadow = PaymentSheet.Appearance.Shadow(
            color: .blue,
            opacity: 0.5,
            offset: CGSize(width: 0, height: 2),
            radius: 4
        )

        appearance.primaryButton = button

        return appearance
    }
}<|MERGE_RESOLUTION|>--- conflicted
+++ resolved
@@ -494,7 +494,7 @@
         stubReturningCustomerResponse()
 
         let intentConfig = PaymentSheet.IntentConfiguration(mode: .payment(amount: 1000, currency: "USD", setupFutureUsage: .offSession),
-                                                            confirmHandler: confirmHandler(_:_:),
+                                                            confirmHandler: confirmHandler,
                                                             requireCVCRecollection: true)
 
         preparePaymentSheet(
@@ -613,91 +613,7 @@
         verify(paymentSheet.bottomSheetViewController.view!)
     }
 
-<<<<<<< HEAD
-    // MARK: Deferred intent tests
-
-    func testPaymentSheet_deferredIntent() {
-        stubNewCustomerResponse()
-
-        let intentConfig = PaymentSheet.IntentConfiguration(mode: .payment(amount: 1000, currency: "USD", setupFutureUsage: .offSession),
-                                                            confirmHandler: confirmHandler(_:_:))
-
-        preparePaymentSheet(intentConfig: intentConfig)
-        presentPaymentSheet(darkMode: false)
-        verify(paymentSheet.bottomSheetViewController.view!)
-    }
-
-    func testPaymentSheetWithLink_deferredIntent() {
-        stubSessions(fileMock: .elementsSessionsPaymentMethod_link_200)
-        stubPaymentMethods(fileMock: .saved_payment_methods_200)
-        stubCustomers()
-        stubConsumerSession()
-
-        let intentConfig = PaymentSheet.IntentConfiguration(mode: .payment(amount: 1000, currency: "USD", setupFutureUsage: .onSession),
-                                                            confirmHandler: confirmHandler(_:_:))
-
-        preparePaymentSheet(
-            automaticPaymentMethods: false,
-            intentConfig: intentConfig
-        )
-        presentPaymentSheet(darkMode: false)
-        verify(paymentSheet.bottomSheetViewController.view!)
-    }
-
-    // MARK: LPMS
-
-    func testPaymentSheet_LPM_Affirm_only() {
-        stubSessions(
-            fileMock: .elementsSessionsPaymentMethod_200,
-            responseCallback: { data in
-                return self.updatePaymentMethodDetail(
-                    data: data,
-                    variables: [
-                        "<paymentMethods>": "\"affirm\"",
-                        "<currency>": "\"usd\"",
-                    ]
-                )
-            }
-        )
-        stubPaymentMethods(fileMock: .saved_payment_methods_200)
-        stubCustomers()
-
-        preparePaymentSheet(
-            override_payment_methods_types: ["affirm"],
-            automaticPaymentMethods: false,
-            useLink: false
-        )
-        presentPaymentSheet(darkMode: false)
-        verify(paymentSheet.bottomSheetViewController.view!)
-    }
-
-    func testPaymentSheet_LPM_AfterpayClearpay_only() {
-        stubSessions(
-            fileMock: .elementsSessionsPaymentMethod_200,
-            responseCallback: { data in
-                return self.updatePaymentMethodDetail(
-                    data: data,
-                    variables: [
-                        "<paymentMethods>": "\"afterpay_clearpay\"",
-                        "<currency>": "\"usd\"",
-                    ]
-                )
-            }
-        )
-        stubPaymentMethods(fileMock: .saved_payment_methods_200)
-        stubCustomers()
-
-        preparePaymentSheet(
-            override_payment_methods_types: ["afterpay_clearpay"],
-            automaticPaymentMethods: false,
-            useLink: false
-        )
-        presentPaymentSheet(darkMode: false)
-        verify(paymentSheet.bottomSheetViewController.view!)
-    }
-=======
     // MARK: - Special LPM tests
->>>>>>> e5ad3405
 
     func testPaymentSheet_LPM_InstantDebits_only_promotion() {
         UserDefaults.standard.setValue(true, forKey: "FINANCIAL_CONNECTIONS_INSTANT_DEBITS_INCENTIVES")
@@ -786,47 +702,20 @@
         stubNewCustomerResponse()
 
         let intentConfig = PaymentSheet.IntentConfiguration(mode: .payment(amount: 1000, currency: "USD", setupFutureUsage: .offSession),
-                                                            confirmHandler: confirmHandler(_:_:_:))
+                                                            confirmHandler: confirmHandler)
 
         preparePaymentSheet(intentConfig: intentConfig)
         presentPaymentSheet(darkMode: false)
         verify(paymentSheet.bottomSheetViewController.view!)
     }
-<<<<<<< HEAD
-    func testPaymentSheet_LPM_iDeal_setupIntent_customerSession() {
-        stubSessions(
-            fileMock: .elementsSessions_customerSessionsMobilePaymentElement_setupIntent_200,
-            responseCallback: { data in
-                return self.updatePaymentMethodDetail(
-                    data: data,
-                    variables: [
-                        "<paymentMethods>": "\"ideal\"",
-                        "<currency>": "\"eur\"",
-                    ]
-                )
-            }
-        )
-        let intentConfig = PaymentSheet.IntentConfiguration(mode: .setup(currency: "eur", setupFutureUsage: .offSession),
-                                                            paymentMethodTypes: ["ideal"],
-                                                            confirmHandler: confirmHandler(_:_:),
-                                                            requireCVCRecollection: false)
-        preparePaymentSheet(
-            currency: "eur",
-            override_payment_methods_types: ["ideal"],
-            automaticPaymentMethods: false,
-            useLink: false,
-            intentConfig: intentConfig
-        )
-=======
 
     func testPaymentSheet_disableTerms_deferredIntent() {
         stubNewCustomerResponse()
 
         let intentConfig = PaymentSheet.IntentConfiguration(mode: .payment(amount: 1000, currency: "USD", setupFutureUsage: .offSession),
-                                                            confirmHandler: confirmHandler(_:_:_:))
+                                                            confirmHandler: confirmHandler)
         self.configuration.termsDisplay = [.card: .never]
         preparePaymentSheet(intentConfig: intentConfig)
->>>>>>> e5ad3405
         presentPaymentSheet(darkMode: false)
         verify(paymentSheet.bottomSheetViewController.view!)
     }
@@ -838,7 +727,7 @@
         stubConsumerSession()
 
         let intentConfig = PaymentSheet.IntentConfiguration(mode: .payment(amount: 1000, currency: "USD", setupFutureUsage: .onSession),
-                                                            confirmHandler: confirmHandler(_:_:_:))
+                                                            confirmHandler: confirmHandler)
 
         preparePaymentSheet(
             automaticPaymentMethods: false,
@@ -865,32 +754,6 @@
         verify(paymentSheet.bottomSheetViewController.view!)
     }
 
-<<<<<<< HEAD
-    func testPaymentSheet_LPM_sofort_setupIntent_customerSession() {
-        stubSessions(
-            fileMock: .elementsSessions_customerSessionsMobilePaymentElement_setupIntent_200,
-            responseCallback: { data in
-                return self.updatePaymentMethodDetail(
-                    data: data,
-                    variables: [
-                        "<paymentMethods>": "\"sofort\"",
-                        "<currency>": "\"eur\"",
-                    ]
-                )
-            }
-        )
-        let intentConfig = PaymentSheet.IntentConfiguration(mode: .setup(currency: "eur", setupFutureUsage: .offSession),
-                                                            paymentMethodTypes: ["sofort"],
-                                                            confirmHandler: confirmHandler(_:_:),
-                                                            requireCVCRecollection: false)
-        preparePaymentSheet(
-            currency: "eur",
-            override_payment_methods_types: ["sofort"],
-            automaticPaymentMethods: false,
-            useLink: false,
-            intentConfig: intentConfig
-        )
-=======
     func testPaymentSheetTextFieldInsetsZero() {
         stubNewCustomerResponse()
 
@@ -898,7 +761,6 @@
         appearance.textFieldInsets = NSDirectionalEdgeInsets(top: 0, leading: 0, bottom: 0, trailing: 0)
 
         preparePaymentSheet(appearance: appearance)
->>>>>>> e5ad3405
         presentPaymentSheet(darkMode: false)
         verify(paymentSheet.bottomSheetViewController.view!)
     }
@@ -915,32 +777,6 @@
         verify(paymentSheet.bottomSheetViewController.view!)
     }
 
-<<<<<<< HEAD
-    func testPaymentSheet_LPM_sepaDebit_setupIntent_customerSession() {
-        stubSessions(
-            fileMock: .elementsSessions_customerSessionsMobilePaymentElement_setupIntent_200,
-            responseCallback: { data in
-                return self.updatePaymentMethodDetail(
-                    data: data,
-                    variables: [
-                        "<paymentMethods>": "\"sepa_debit\"",
-                        "<currency>": "\"eur\"",
-                    ]
-                )
-            }
-        )
-        let intentConfig = PaymentSheet.IntentConfiguration(mode: .setup(currency: "eur", setupFutureUsage: .offSession),
-                                                            paymentMethodTypes: ["sepa_debit"],
-                                                            confirmHandler: confirmHandler(_:_:),
-                                                            requireCVCRecollection: false)
-        preparePaymentSheet(
-            currency: "eur",
-            override_payment_methods_types: ["sepa_debit"],
-            automaticPaymentMethods: false,
-            useLink: false,
-            intentConfig: intentConfig
-        )
-=======
     func testPaymentSheetTextFieldInsetsLarge() {
         stubNewCustomerResponse()
 
@@ -949,7 +785,6 @@
         appearance.textFieldInsets = NSDirectionalEdgeInsets(top: 50, leading: 60, bottom: 50, trailing: 60)
 
         preparePaymentSheet(appearance: appearance)
->>>>>>> e5ad3405
         presentPaymentSheet(darkMode: false)
         verify(paymentSheet.bottomSheetViewController.view!)
     }
@@ -1400,11 +1235,7 @@
         stubConsumerSession()
     }
 
-    func confirmHandler(_ paymentMethod: STPPaymentMethod,
-                        _ shouldSavePaymentMethod: Bool) async -> String {
-        // no-op
-        return ""
-    }
+    let confirmHandler: PaymentSheet.IntentConfiguration.ConfirmHandler = { _, _ in return "" }
 }
 
 fileprivate extension PaymentSheet.Appearance {
