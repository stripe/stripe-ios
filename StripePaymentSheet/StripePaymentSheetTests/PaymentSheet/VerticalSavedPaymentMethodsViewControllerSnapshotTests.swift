//
//  VerticalSavedPaymentMethodsViewControllerSnapshotTests.swift
//  StripePaymentSheet
//
//  Created by Nick Porter on 5/7/24.
//

import StripeCoreTestUtils
@_spi(STP) @_spi(EmbeddedPaymentElementPrivateBeta) @testable import StripePaymentSheet
@testable import StripePaymentsTestUtils
import XCTest

final class VerticalSavedPaymentMethodsViewControllerSnapshotTests: STPSnapshotTestCase {

    func test_VerticalSavedPaymentOptionsViewControllerSnapshotTestsDarkMode() {
        _test_VerticalSavedPaymentMethodsViewControllerSnapshotTests(darkMode: true)
    }

    func test_VerticalSavedPaymentMethodsViewControllerSnapshotTestsLightMode() {
        _test_VerticalSavedPaymentMethodsViewControllerSnapshotTests(darkMode: false)
    }

    func test_VerticalSavedPaymentMethodsViewControllerSnapshotTestsAppearance() {
        _test_VerticalSavedPaymentMethodsViewControllerSnapshotTests(darkMode: false, appearance: ._testMSPaintTheme)
    }

    func test_Embedded_VerticalSavedPaymentOptionsViewControllerSnapshotTestsDarkMode() {
        _test_VerticalSavedPaymentMethodsViewControllerSnapshotTests(darkMode: true, isEmbedded: true)
    }

    func test_Embedded_VerticalSavedPaymentMethodsViewControllerSnapshotTestsLightMode() {
        _test_VerticalSavedPaymentMethodsViewControllerSnapshotTests(darkMode: false, isEmbedded: true)
    }

    func test_Embedded_VerticalSavedPaymentMethodsViewControllerSnapshotTestsAppearance() {
        _test_VerticalSavedPaymentMethodsViewControllerSnapshotTests(darkMode: false, appearance: ._testMSPaintTheme, isEmbedded: true)
    }

<<<<<<< HEAD
    func test_Embedded_VerticalSavedPaymentMethodsViewControllerSnapshotTestsRemoveOnlyMode() {
        _test_VerticalSavedPaymentMethodsViewControllerSnapshotTests(darkMode: false, isEmbedded: true, isRemoveOnlyMode: true)
    }

    func test_VerticalSavedPaymentOptionsViewControllerSnapshotTestsDefaultBadge() {
        _test_VerticalSavedPaymentMethodsViewControllerSnapshotTests(darkMode: false, showDefaultPMBadge: true)
    }

    func _test_VerticalSavedPaymentMethodsViewControllerSnapshotTests(darkMode: Bool, appearance: PaymentSheet.Appearance = .default, isEmbedded: Bool = false, isRemoveOnlyMode: Bool = false, showDefaultPMBadge: Bool = false) {
        var configuration = PaymentSheet.Configuration()
        configuration.appearance = appearance
        if showDefaultPMBadge {
            configuration.allowsSetAsDefaultPM = true
        }
        let paymentMethods = isRemoveOnlyMode ? [STPPaymentMethod._testCardAmex()] : generatePaymentMethods()
=======
    func _test_VerticalSavedPaymentMethodsViewControllerSnapshotTests(darkMode: Bool, appearance: PaymentSheet.Appearance = .default, isEmbedded: Bool = false) {
        var configuration = PaymentSheet.Configuration()
        configuration.appearance = appearance
        let paymentMethods = generatePaymentMethods()
>>>>>>> 05407cc1

        let sut = VerticalSavedPaymentMethodsViewController(configuration: configuration,
                                                            selectedPaymentMethod: paymentMethods.first,
                                                            paymentMethods: paymentMethods,
                                                            elementsSession: showDefaultPMBadge ? ._testDefaultCardValue(defaultPaymentMethod: paymentMethods.first ?? STPPaymentMethod._testCard()) : ._testCardValue(),
                                                            analyticsHelper: ._testValue()
        )
        let bottomSheet: BottomSheetViewController
        if isEmbedded {
            // In embedded, VerticalSavedPaymentMethodsViewController is the only contentViewController
            bottomSheet = BottomSheetViewController(contentViewController: sut, appearance: appearance, isTestMode: true, didCancelNative3DS2: {})
        } else {
            // In vertical mode, VerticalSavedPaymentMethodsViewController pushed onto the contentStack after PaymentSheetVerticalViewController
            // Use StubBottomSheetContentViewController as a convenience to rather than instantiating PaymentSheetVerticalViewController
            let stubViewController = StubBottomSheetContentViewController()
            bottomSheet = BottomSheetViewController(contentViewController: stubViewController, appearance: appearance, isTestMode: true, didCancelNative3DS2: {})
            bottomSheet.pushContentViewController(sut)
        }
        bottomSheet.view.autosizeHeight(width: 375)

        let testWindow = UIWindow(frame: CGRect(x: 0,
                                                y: 0,
                                                width: 375,
                                                height: bottomSheet.view.frame.size.height + sut.view.frame.size.height))
        testWindow.isHidden = false
        if darkMode {
            testWindow.overrideUserInterfaceStyle = .dark
        }
        testWindow.rootViewController = bottomSheet
        STPSnapshotVerifyView(bottomSheet.view)
    }

    private func generatePaymentMethods() -> [STPPaymentMethod] {
        let card = STPPaymentMethod._testCard()
        return [card,
                STPFixtures.paymentMethod(),
                STPFixtures.usBankAccountPaymentMethod(),
                STPFixtures.usBankAccountPaymentMethod(bankName: "BANK OF AMERICA"),
                STPFixtures.usBankAccountPaymentMethod(bankName: "STRIPE"),
                STPFixtures.sepaDebitPaymentMethod(), ]
    }
}

final class StubBottomSheetContentViewController: UIViewController, BottomSheetContentViewController {
    lazy var navigationBar: SheetNavigationBar = {
        let navBar = SheetNavigationBar(isTestMode: false, appearance: .default)
        navBar.setStyle(.close(showAdditionalButton: false))
        return navBar
    }()

    var requiresFullScreen: Bool {
        return false
    }

    func didTapOrSwipeToDismiss() {
        // noop
    }
}<|MERGE_RESOLUTION|>--- conflicted
+++ resolved
@@ -36,28 +36,13 @@
         _test_VerticalSavedPaymentMethodsViewControllerSnapshotTests(darkMode: false, appearance: ._testMSPaintTheme, isEmbedded: true)
     }
 
-<<<<<<< HEAD
-    func test_Embedded_VerticalSavedPaymentMethodsViewControllerSnapshotTestsRemoveOnlyMode() {
-        _test_VerticalSavedPaymentMethodsViewControllerSnapshotTests(darkMode: false, isEmbedded: true, isRemoveOnlyMode: true)
-    }
-
-    func test_VerticalSavedPaymentOptionsViewControllerSnapshotTestsDefaultBadge() {
-        _test_VerticalSavedPaymentMethodsViewControllerSnapshotTests(darkMode: false, showDefaultPMBadge: true)
-    }
-
-    func _test_VerticalSavedPaymentMethodsViewControllerSnapshotTests(darkMode: Bool, appearance: PaymentSheet.Appearance = .default, isEmbedded: Bool = false, isRemoveOnlyMode: Bool = false, showDefaultPMBadge: Bool = false) {
+    func _test_VerticalSavedPaymentMethodsViewControllerSnapshotTests(darkMode: Bool, appearance: PaymentSheet.Appearance = .default, isEmbedded: Bool = false, showDefaultPMBadge: Bool = false) {
         var configuration = PaymentSheet.Configuration()
         configuration.appearance = appearance
         if showDefaultPMBadge {
             configuration.allowsSetAsDefaultPM = true
         }
-        let paymentMethods = isRemoveOnlyMode ? [STPPaymentMethod._testCardAmex()] : generatePaymentMethods()
-=======
-    func _test_VerticalSavedPaymentMethodsViewControllerSnapshotTests(darkMode: Bool, appearance: PaymentSheet.Appearance = .default, isEmbedded: Bool = false) {
-        var configuration = PaymentSheet.Configuration()
-        configuration.appearance = appearance
         let paymentMethods = generatePaymentMethods()
->>>>>>> 05407cc1
 
         let sut = VerticalSavedPaymentMethodsViewController(configuration: configuration,
                                                             selectedPaymentMethod: paymentMethods.first,
