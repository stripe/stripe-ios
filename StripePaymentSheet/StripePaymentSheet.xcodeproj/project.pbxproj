// !$*UTF8*$!
{
	archiveVersion = 1;
	classes = {
	};
	objectVersion = 55;
	objects = {

/* Begin PBXBuildFile section */
		00A3805F91E6F903FA677393 /* SimpleMandateElement.swift in Sources */ = {isa = PBXBuildFile; fileRef = 6CCB22C60E716A575DA8180A /* SimpleMandateElement.swift */; };
		01D46644D87983FC4387B92C /* InstantDebitsOnlyFinancialConnectionsAuthManager.swift in Sources */ = {isa = PBXBuildFile; fileRef = 68C3318ED094D63626740234 /* InstantDebitsOnlyFinancialConnectionsAuthManager.swift */; };
		041E3F2DFDFD8FA7D3353CDB /* PaymentSheetSnapshotTests.swift in Sources */ = {isa = PBXBuildFile; fileRef = 7E2803AA0D975AF78D787757 /* PaymentSheetSnapshotTests.swift */; };
		04FEA90F2D0CB9D1C2029D21 /* CardSectionWithScannerView.swift in Sources */ = {isa = PBXBuildFile; fileRef = 32BDC53A88FB17F378C6B413 /* CardSectionWithScannerView.swift */; };
		057A899F4123F3716F2AC0FA /* USBankAccountPaymentMethodElement.swift in Sources */ = {isa = PBXBuildFile; fileRef = D3F8B6F8B253A009E6216478 /* USBankAccountPaymentMethodElement.swift */; };
		05B61641310A9775D40C1775 /* String+Localized.swift in Sources */ = {isa = PBXBuildFile; fileRef = B51F9A38D82C20E576DEF098 /* String+Localized.swift */; };
		06976DDC67A61176FC54AA76 /* Data+SHA256.swift in Sources */ = {isa = PBXBuildFile; fileRef = 22D82B65B5500E1E7B230A16 /* Data+SHA256.swift */; };
		07F6593974558290598467E5 /* StripePaymentSheet.xcassets in Resources */ = {isa = PBXBuildFile; fileRef = D7942A35A08E27B0950B054D /* StripePaymentSheet.xcassets */; };
		0B142FE21B861925B513143D /* STPApplePayContext+PaymentSheet.swift in Sources */ = {isa = PBXBuildFile; fileRef = 446E3BBF316178C04343B193 /* STPApplePayContext+PaymentSheet.swift */; };
		0C22490240EB2D9642DC2A17 /* PaymentSheetExternalPaymentMethodTests.swift in Sources */ = {isa = PBXBuildFile; fileRef = 35853BC78F9E64F5729EAE1E /* PaymentSheetExternalPaymentMethodTests.swift */; };
		0E72F76E2B2D28ED72F6A60B /* AddressViewController.swift in Sources */ = {isa = PBXBuildFile; fileRef = BEF72D6FB252D340AF1854FE /* AddressViewController.swift */; };
		0FB52E5B87B1854B28362BF3 /* STPAnalyticsClient+CustomerSheet.swift in Sources */ = {isa = PBXBuildFile; fileRef = 3468D11C30A9552923952FF3 /* STPAnalyticsClient+CustomerSheet.swift */; };
		108846A3D8EFD1D4DCC0DDBC /* NSAttributedString+Stripe.swift in Sources */ = {isa = PBXBuildFile; fileRef = 80FCEDF102C8E6BCABFDF211 /* NSAttributedString+Stripe.swift */; };
		10A336F0F2331F22F1A0AC1B /* LinkStubs.swift in Sources */ = {isa = PBXBuildFile; fileRef = 33B8F21A22FA091BC9D2924B /* LinkStubs.swift */; };
		11C23605F97D2DB6F171843E /* LinkUI.swift in Sources */ = {isa = PBXBuildFile; fileRef = 3FBC7DC1A5EFF76C10D29DD6 /* LinkUI.swift */; };
		1330B53140DE10F641A82099 /* PaymentSheetViewControllerSnapshotTests.swift in Sources */ = {isa = PBXBuildFile; fileRef = E0838F23622121FEF4A15136 /* PaymentSheetViewControllerSnapshotTests.swift */; };
		142C03879DC4CD43BB743022 /* PaymentSheetLoaderStubbedTest.swift in Sources */ = {isa = PBXBuildFile; fileRef = 492B254E43F3BB9F9CEAEA06 /* PaymentSheetLoaderStubbedTest.swift */; };
		183729DB6347CCFC55FE488B /* Assets.xcassets in Resources */ = {isa = PBXBuildFile; fileRef = 73A1779DC086FD3E65B86EF5 /* Assets.xcassets */; };
		18A5870973D314A946B92748 /* SheetNavigationButton.swift in Sources */ = {isa = PBXBuildFile; fileRef = 6193FC5E14E1EC459E31B5F4 /* SheetNavigationButton.swift */; };
		190A1A5A871A82E5B6C09F41 /* BottomSheet3DS2ViewController.swift in Sources */ = {isa = PBXBuildFile; fileRef = 2573C6603DC2201656961A38 /* BottomSheet3DS2ViewController.swift */; };
		19A6D9D9951E13377F305263 /* CircularButton.swift in Sources */ = {isa = PBXBuildFile; fileRef = A68FBE0A16FE56AAAAF4ABBF /* CircularButton.swift */; };
		1AE83AE2EBE8E52C0A86C19B /* BottomSheetPresentationController.swift in Sources */ = {isa = PBXBuildFile; fileRef = 06CA605ED1C2F5469889E9AC /* BottomSheetPresentationController.swift */; };
		1AF3BBA86D643AAF26CD0E2B /* StripePaymentSheet+Exports.swift in Sources */ = {isa = PBXBuildFile; fileRef = 4DA1B1B7662E177725062922 /* StripePaymentSheet+Exports.swift */; };
		1B03C54F5F988C552487C564 /* PaymentSheet+PaymentMethodAvailability.swift in Sources */ = {isa = PBXBuildFile; fileRef = BBB6BEFBCE1116B85B564574 /* PaymentSheet+PaymentMethodAvailability.swift */; };
		1BFC617EED154D32BFCADAE7 /* SeparatorLabel.swift in Sources */ = {isa = PBXBuildFile; fileRef = C784153FF2052C4CF240441C /* SeparatorLabel.swift */; };
		1C70F42915587CBF883E01DD /* PaymentSheetLoaderTest.swift in Sources */ = {isa = PBXBuildFile; fileRef = C90A2636C2A577AF36FB793B /* PaymentSheetLoaderTest.swift */; };
		1ECC1086460E57AE75F18FBF /* OperationDebouncer.swift in Sources */ = {isa = PBXBuildFile; fileRef = 274491B25447ABB37EF29D93 /* OperationDebouncer.swift */; };
		209FF56603EE6FC381BB58F1 /* FormSpec.swift in Sources */ = {isa = PBXBuildFile; fileRef = 25CAEB848B70E2676F9E2D9D /* FormSpec.swift */; };
		229A4A578609A3711F02682E /* STPCardBrandChoice.swift in Sources */ = {isa = PBXBuildFile; fileRef = CC3498CF4AEAA8F169616CDF /* STPCardBrandChoice.swift */; };
		235687C1FBE7417C48F99EE3 /* LinkLegalTermsView.swift in Sources */ = {isa = PBXBuildFile; fileRef = 13FB3274557B85BA4C9FA6C0 /* LinkLegalTermsView.swift */; };
		23FBF09FDCE5C94F9E407458 /* StripeApplePay.framework in Embed Frameworks */ = {isa = PBXBuildFile; fileRef = A8B687BB60CEAEF918ADE498 /* StripeApplePay.framework */; settings = {ATTRIBUTES = (CodeSignOnCopy, RemoveHeadersOnCopy, ); }; };
		247A8FEE5184E5976720599E /* PaymentSheetViewController.swift in Sources */ = {isa = PBXBuildFile; fileRef = 0CACEA8571301D469FF07741 /* PaymentSheetViewController.swift */; };
		253EED99635621AC0E788EBC /* IntentConfirmParams.swift in Sources */ = {isa = PBXBuildFile; fileRef = CCA2B5817236F64A212A8C61 /* IntentConfirmParams.swift */; };
		258A75AF2E5393186C8850CA /* LinkEmailElement.swift in Sources */ = {isa = PBXBuildFile; fileRef = C684CBDA487CC3E78676F52E /* LinkEmailElement.swift */; };
		262850706DA3ECCDC0E5E38F /* LinkMoreInfoView.swift in Sources */ = {isa = PBXBuildFile; fileRef = E5240ECFD40B8605939C4E09 /* LinkMoreInfoView.swift */; };
		294AE0A8838786ACABE6BCF2 /* PaymentSheet+DeferredAPI.swift in Sources */ = {isa = PBXBuildFile; fileRef = 0D447E18D1066195679B7956 /* PaymentSheet+DeferredAPI.swift */; };
		29C91CE046099B86D8DCF310 /* STPAnalyticsClient+Link.swift in Sources */ = {isa = PBXBuildFile; fileRef = FD0EACE5F259BDE586A4A20C /* STPAnalyticsClient+Link.swift */; };
		29C98FB712F3FB987CBE18B0 /* STPFixtures+PaymentSheet.swift in Sources */ = {isa = PBXBuildFile; fileRef = A39F7EBA2E9E3CE55E7AADC9 /* STPFixtures+PaymentSheet.swift */; };
		2A45D3B00BEE9A8D5909CCB1 /* SheetNavigationBar.swift in Sources */ = {isa = PBXBuildFile; fileRef = 6BB97FB5D5730FE4CAB9298D /* SheetNavigationBar.swift */; };
		2BEA2A103AD3EE94D60A06D4 /* ConsumerSession.swift in Sources */ = {isa = PBXBuildFile; fileRef = D0CE026F53D10DA10D7BC4E7 /* ConsumerSession.swift */; };
		2BF4F64B2B73A373C643E55F /* UIViewController+BottomSheet.swift in Sources */ = {isa = PBXBuildFile; fileRef = 75EC3D9394B33C6C432410E9 /* UIViewController+BottomSheet.swift */; };
		2CE83364A23B4E3BAFD447CA /* WalletHeaderView.swift in Sources */ = {isa = PBXBuildFile; fileRef = E32B3AC4CC1C4F2DEEC5F292 /* WalletHeaderView.swift */; };
		2E4C37C73AD202C8A3DD2E4E /* LoadingViewController.swift in Sources */ = {isa = PBXBuildFile; fileRef = 51FF291A25EA43D4D100983B /* LoadingViewController.swift */; };
		2EC9C94DD8D62E4F4EFC8AB8 /* IntentStatusPollerTest.swift in Sources */ = {isa = PBXBuildFile; fileRef = 990304EF35A0EE37DCE20D5B /* IntentStatusPollerTest.swift */; };
		2EDF4115FDC40A5B0672CCFD /* Locale+Link.swift in Sources */ = {isa = PBXBuildFile; fileRef = C5DCF73BEC0CC35D4CE30361 /* Locale+Link.swift */; };
		311AC53D6C76953E9B70148A /* ConsumerSession+PublishableKey.swift in Sources */ = {isa = PBXBuildFile; fileRef = E2D61B52BFA201D25E8F6428 /* ConsumerSession+PublishableKey.swift */; };
		313F5F832B0BE5FD00BD98A9 /* Docs.docc in Sources */ = {isa = PBXBuildFile; fileRef = 313F5F822B0BE5FD00BD98A9 /* Docs.docc */; };
		31699A812BE183B30048677F /* DownloadManager.swift in Sources */ = {isa = PBXBuildFile; fileRef = 31699A802BE183B30048677F /* DownloadManager.swift */; };
		31699A832BE183D40048677F /* DownloadManagerTest.swift in Sources */ = {isa = PBXBuildFile; fileRef = 31699A822BE183D40048677F /* DownloadManagerTest.swift */; };
		316B33122B5F171C0008D2E5 /* UserDefaults+StripePaymentSheetTest.swift in Sources */ = {isa = PBXBuildFile; fileRef = 316B33112B5F171C0008D2E5 /* UserDefaults+StripePaymentSheetTest.swift */; };
		31AD3BE72B0C2D080080C800 /* UIApplication+StripePaymentSheet.swift in Sources */ = {isa = PBXBuildFile; fileRef = 31AD3BE62B0C2D080080C800 /* UIApplication+StripePaymentSheet.swift */; };
		31CDFC362BA8E66200B3DD91 /* PrivacyInfo.xcprivacy in Resources */ = {isa = PBXBuildFile; fileRef = 31CDFC352BA8E66200B3DD91 /* PrivacyInfo.xcprivacy */; };
		335A19D93A5979557DB4CA4D /* PaymentMethodElementWrapper.swift in Sources */ = {isa = PBXBuildFile; fileRef = A5012364ED0F2EEC6EC2AB52 /* PaymentMethodElementWrapper.swift */; };
		34CF08CBC636F596B8BA4C12 /* TextFieldElement+CardTest.swift in Sources */ = {isa = PBXBuildFile; fileRef = D00C7F5905759525C9BF8BD4 /* TextFieldElement+CardTest.swift */; };
		367BB57FA826A82EEF074A70 /* PayWithLinkWebController.swift in Sources */ = {isa = PBXBuildFile; fileRef = 617C44F9338DE2E93E318291 /* PayWithLinkWebController.swift */; };
		37F750E1C99D6257E845A66E /* BacsDDMandateViewSnapshotTests.swift in Sources */ = {isa = PBXBuildFile; fileRef = BE92D55DA4B4D449734B2917 /* BacsDDMandateViewSnapshotTests.swift */; };
		395CFB782E1F93789A260434 /* StripePaymentSheet.framework in Embed Frameworks */ = {isa = PBXBuildFile; fileRef = 2E42F31D392C0AED757D6239 /* StripePaymentSheet.framework */; settings = {ATTRIBUTES = (CodeSignOnCopy, RemoveHeadersOnCopy, ); }; };
		3A52CFA2F9D0E1C677F4EEA4 /* PaymentSheet.swift in Sources */ = {isa = PBXBuildFile; fileRef = 6B680A2FF197F612D065F16C /* PaymentSheet.swift */; };
		3CB64564D5B6F092A2A3A5BE /* STPPaymentMethodParams+PaymentSheet.swift in Sources */ = {isa = PBXBuildFile; fileRef = 103844C9B831A4F01793C304 /* STPPaymentMethodParams+PaymentSheet.swift */; };
		3D3607748436E625FF6CF921 /* PaymentSheet+APITest.swift in Sources */ = {isa = PBXBuildFile; fileRef = 8A0B7F6E25D93C0C0ACE3B3D /* PaymentSheet+APITest.swift */; };
		3D4497A6A1CB151C4B75A68F /* StripeCore.framework in Frameworks */ = {isa = PBXBuildFile; fileRef = E41AA4E90E5BB28D588FDE51 /* StripeCore.framework */; };
		3DE056395324C5B3A5AAABDA /* PayWithLinkButton.swift in Sources */ = {isa = PBXBuildFile; fileRef = 9356711AB2961A5F729F3EAA /* PayWithLinkButton.swift */; };
		3E2279C28944A87EC6472101 /* STPAPIClient+Link.swift in Sources */ = {isa = PBXBuildFile; fileRef = F1E614E8481658A027599A92 /* STPAPIClient+Link.swift */; };
		3EC4378036CBFDB6183E5F3C /* CustomerSavedPaymentMethodsViewController.swift in Sources */ = {isa = PBXBuildFile; fileRef = DE307591CBEE0E28CBBC2A05 /* CustomerSavedPaymentMethodsViewController.swift */; };
		3EDFACA133567159875143C5 /* STPElementsSession.swift in Sources */ = {isa = PBXBuildFile; fileRef = 5CA2D5E6CAA2990D88F64A4D /* STPElementsSession.swift */; };
		401128A8DDC7B6E3CBB4381E /* PaymentSheetFormFactory.swift in Sources */ = {isa = PBXBuildFile; fileRef = 2363DF030555E62FDD3B1D42 /* PaymentSheetFormFactory.swift */; };
		40806EF506CB719299FC90CC /* STPLocalizedString.swift in Sources */ = {isa = PBXBuildFile; fileRef = 96C9F8CED45EA4B66E770E3E /* STPLocalizedString.swift */; };
		429A68EA92C4101C9BC88269 /* TestModeView.swift in Sources */ = {isa = PBXBuildFile; fileRef = 64D658AC15478BF1E0A76B9D /* TestModeView.swift */; };
		4313D6635F10EC460D2ED21E /* SavedPaymentMethodCollectionView.swift in Sources */ = {isa = PBXBuildFile; fileRef = 5AA26FF00FD57F6AA1A7CB83 /* SavedPaymentMethodCollectionView.swift */; };
		436A212E364FD78C3745DDA3 /* CardScanningView.swift in Sources */ = {isa = PBXBuildFile; fileRef = D34B92439E9DC6E36D498312 /* CardScanningView.swift */; };
		44D0F92C4AA2DF0C9DC4C9B4 /* PaymentSheetLPMConfirmFlowTests.swift in Sources */ = {isa = PBXBuildFile; fileRef = C47D00B9DE812D0801B4E33F /* PaymentSheetLPMConfirmFlowTests.swift */; };
		45D9849E9B36C56E15EAAE0A /* SavedPaymentOptionsViewControllerSnapshotTests.swift in Sources */ = {isa = PBXBuildFile; fileRef = C1AED4473AD4C07D461E9E48 /* SavedPaymentOptionsViewControllerSnapshotTests.swift */; };
		45F8109B55B9013945ACB2C6 /* PaymentSheetFlowController.swift in Sources */ = {isa = PBXBuildFile; fileRef = 58A85D630BDEA7408391EB8B /* PaymentSheetFlowController.swift */; };
		466755A0F05CB0EF281E9FAF /* UserDefaults+StripePaymentSheet.swift in Sources */ = {isa = PBXBuildFile; fileRef = 59AFB0C25AC6EA341465D966 /* UserDefaults+StripePaymentSheet.swift */; };
		46DB5D39B3B76C08AE2C83C8 /* PaymentMethodElement.swift in Sources */ = {isa = PBXBuildFile; fileRef = 71C3DCEBA31263AFE89ABD57 /* PaymentMethodElement.swift */; };
		47AD56A9889DF5EFBBA9CEFB /* PollingViewTests.swift in Sources */ = {isa = PBXBuildFile; fileRef = 1ADE49E72DD5EDA448D12D88 /* PollingViewTests.swift */; };
		47B19F96CCEA290541E3B988 /* CardSectionElement.swift in Sources */ = {isa = PBXBuildFile; fileRef = 8D03000A6807B09BFD8E6CB1 /* CardSectionElement.swift */; };
		48DA2EFE0944E737B0F197B0 /* OHHTTPStubs in Frameworks */ = {isa = PBXBuildFile; productRef = B2AFFAD776D5F21DF837F1BD /* OHHTTPStubs */; };
		49803444CD948F1ED28FF021 /* PaymentSheetFormFactory+FormSpec.swift in Sources */ = {isa = PBXBuildFile; fileRef = FD7A1EFF100C589FDFF4D516 /* PaymentSheetFormFactory+FormSpec.swift */; };
		49F62EDF394F18E5BB201D53 /* StripePaymentSheet.h in Headers */ = {isa = PBXBuildFile; fileRef = 7AA6166F234C3A2129CBD573 /* StripePaymentSheet.h */; settings = {ATTRIBUTES = (Public, ); }; };
		4A1A0A542B824C830A200BE0 /* StubbedBackend.swift in Sources */ = {isa = PBXBuildFile; fileRef = BBF8498CCD12A5190F9267CD /* StubbedBackend.swift */; };
		4A8C7B2AFB290567C961DAB0 /* StripePaymentsUI.framework in Frameworks */ = {isa = PBXBuildFile; fileRef = F22354BD25171B8DC2B922D2 /* StripePaymentsUI.framework */; };
		4D9D6DD01C7FACE61D459AFB /* BottomSheetTransitioningDelegate.swift in Sources */ = {isa = PBXBuildFile; fileRef = 5FD715F32B61017198E9F952 /* BottomSheetTransitioningDelegate.swift */; };
		4DDECA1F7EC6B624C00D549E /* PollingViewController.swift in Sources */ = {isa = PBXBuildFile; fileRef = 101DFBD8D19B7B182CDD8882 /* PollingViewController.swift */; };
		4E5A3324BBD882A780925E2B /* STPAnalyticsClient+Address.swift in Sources */ = {isa = PBXBuildFile; fileRef = AF8380C1DAA262CD5EFDBB8C /* STPAnalyticsClient+Address.swift */; };
		4FF15C6F7AF22F55B2F2BEA8 /* CustomerSheetSnapshotTests.swift in Sources */ = {isa = PBXBuildFile; fileRef = 989C2E3E03E42DA64A2FAE0D /* CustomerSheetSnapshotTests.swift */; };
		50C68C68B007A926BE99B2B8 /* CustomerSheet+PaymentMethodAvailability.swift in Sources */ = {isa = PBXBuildFile; fileRef = C9726902C985C99F69E6880C /* CustomerSheet+PaymentMethodAvailability.swift */; };
		52B734BA0B91706F37025523 /* STPAnalyticsClient+PaymentSheetTests.swift in Sources */ = {isa = PBXBuildFile; fileRef = 7D8FE374BAAD0EDA9FEEF550 /* STPAnalyticsClient+PaymentSheetTests.swift */; };
		56BB7C81AB3A24D3AD88A904 /* LinkInlineSignupView-CheckboxElement.swift in Sources */ = {isa = PBXBuildFile; fileRef = 70F6CF58AECE26DA8F1FFED6 /* LinkInlineSignupView-CheckboxElement.swift */; };
		573E3DB554058AC1E34E34B6 /* AddPaymentMethodViewController.swift in Sources */ = {isa = PBXBuildFile; fileRef = 3C8E4153CAFF4EC9AC960182 /* AddPaymentMethodViewController.swift */; };
		5867A512E488F5325CF38DD2 /* PaymentSheetDeferredValidator.swift in Sources */ = {isa = PBXBuildFile; fileRef = 0DF4D51EEAB1092637BE144E /* PaymentSheetDeferredValidator.swift */; };
		5943CD64F4F85071B16A76AC /* LinkPopupURLParser.swift in Sources */ = {isa = PBXBuildFile; fileRef = 790527588C37B2E2CE0DE3CF /* LinkPopupURLParser.swift */; };
		599337DB99E9E7017EF47BCE /* STPCardScanner.swift in Sources */ = {isa = PBXBuildFile; fileRef = 59BA69FF6D49A3A865469ED0 /* STPCardScanner.swift */; };
		59BE39C4C3992DBB6A698390 /* PollingViewModel.swift in Sources */ = {isa = PBXBuildFile; fileRef = 26C092533C67D8C7FDE12742 /* PollingViewModel.swift */; };
		5AD73D80CB804EC3E20AE464 /* ViewController.swift in Sources */ = {isa = PBXBuildFile; fileRef = 11E117C348836EF631BD2DB8 /* ViewController.swift */; };
		5C047CFEA91C1A04EAEC0CFF /* StripeUICore.framework in Embed Frameworks */ = {isa = PBXBuildFile; fileRef = 35BFC60D1945087E74B6BD89 /* StripeUICore.framework */; settings = {ATTRIBUTES = (CodeSignOnCopy, RemoveHeadersOnCopy, ); }; };
		5C0D1B932954D0EF3F3A679F /* ManualEntryButton.swift in Sources */ = {isa = PBXBuildFile; fileRef = 95BDADF560DB0B1ED175EF50 /* ManualEntryButton.swift */; };
		5E00512CDFBC1C93781E20AB /* PaymentSheetLoader.swift in Sources */ = {isa = PBXBuildFile; fileRef = 88DBDEE23A856CE8D3B49861 /* PaymentSheetLoader.swift */; };
		6103F2BC2BE45990002D67F8 /* SavedPaymentMethodManager.swift in Sources */ = {isa = PBXBuildFile; fileRef = 6103F2BB2BE45990002D67F8 /* SavedPaymentMethodManager.swift */; };
		610EAAF02C0F5D9400124AB2 /* FormHeaderView.swift in Sources */ = {isa = PBXBuildFile; fileRef = 610EAAEF2C0F5D9400124AB2 /* FormHeaderView.swift */; };
		612F957D2CA4618E00A3B960 /* CardBrandFilter.swift in Sources */ = {isa = PBXBuildFile; fileRef = 612F957C2CA4618E00A3B960 /* CardBrandFilter.swift */; };
		612F95802CA461B600A3B960 /* CardBrandFilterTests.swift in Sources */ = {isa = PBXBuildFile; fileRef = 612F957E2CA461AA00A3B960 /* CardBrandFilterTests.swift */; };
		6141C5072C0A47A700E81735 /* RightAccessoryButtonTest.swift in Sources */ = {isa = PBXBuildFile; fileRef = 6141C5062C0A47A700E81735 /* RightAccessoryButtonTest.swift */; };
		614A8AE72BE53C6900E8688B /* SavedPaymentMethodManagerTest.swift in Sources */ = {isa = PBXBuildFile; fileRef = 6103F2BD2BE53737002D67F8 /* SavedPaymentMethodManagerTest.swift */; };
		6151DDC02B14FDCF00ED4F7E /* UpdateCardViewControllerSnapshotTests.swift in Sources */ = {isa = PBXBuildFile; fileRef = 6151DDBF2B14FDCF00ED4F7E /* UpdateCardViewControllerSnapshotTests.swift */; };
		6180A5C12C8222A9009D1536 /* EmbeddedPaymentMethodsView.swift in Sources */ = {isa = PBXBuildFile; fileRef = 6180A5C02C8222A9009D1536 /* EmbeddedPaymentMethodsView.swift */; };
		6180A5C72C824377009D1536 /* RadioButton.swift in Sources */ = {isa = PBXBuildFile; fileRef = 6180A5C62C824377009D1536 /* RadioButton.swift */; };
		6180A5CB2C8249D2009D1536 /* UIStackView+Separator.swift in Sources */ = {isa = PBXBuildFile; fileRef = 6180A5CA2C8249D2009D1536 /* UIStackView+Separator.swift */; };
		6198AA6E2BED1C5A00F39D3E /* SavedPaymentMethodRowButton.swift in Sources */ = {isa = PBXBuildFile; fileRef = 6198AA6D2BED1C5A00F39D3E /* SavedPaymentMethodRowButton.swift */; };
		619AF0852BF56C5E00D1C981 /* PaymentMethodRowButtonSnapshotTests.swift in Sources */ = {isa = PBXBuildFile; fileRef = 619AF0842BF56C5E00D1C981 /* PaymentMethodRowButtonSnapshotTests.swift */; };
		619AF08A2BF56FC000D1C981 /* VerticalSavedPaymentMethodsViewControllerTests.swift in Sources */ = {isa = PBXBuildFile; fileRef = 619AF0882BF56F9100D1C981 /* VerticalSavedPaymentMethodsViewControllerTests.swift */; };
		61C0D3B8C63EB4558AB74A7E /* StripePayments.framework in Frameworks */ = {isa = PBXBuildFile; fileRef = 5A1C7CFA5C9C1A8A73CFA1C0 /* StripePayments.framework */; };
		61CB0BD02BED985100E24A4C /* VerticalSavedPaymentMethodsViewControllerSnapshotTests.swift in Sources */ = {isa = PBXBuildFile; fileRef = 61CBE6672BED97EE005F7FEB /* VerticalSavedPaymentMethodsViewControllerSnapshotTests.swift */; };
		61CBE6662BED9749005F7FEB /* VerticalSavedPaymentMethodsViewController.swift in Sources */ = {isa = PBXBuildFile; fileRef = 61CBE6652BED9749005F7FEB /* VerticalSavedPaymentMethodsViewController.swift */; };
		61D842892CADE4B9009D2D51 /* PaymentElementConfiguration.swift in Sources */ = {isa = PBXBuildFile; fileRef = 61D842882CADE4B9009D2D51 /* PaymentElementConfiguration.swift */; };
		61D8688E2C06553E001FAD84 /* RightAccessoryButton.swift in Sources */ = {isa = PBXBuildFile; fileRef = 61D8688D2C06553E001FAD84 /* RightAccessoryButton.swift */; };
		61FB6BCD2C8901B200F8E074 /* EmbeddedPaymentMethodsViewSnapshotTests.swift in Sources */ = {isa = PBXBuildFile; fileRef = 61FB6BCC2C8901B200F8E074 /* EmbeddedPaymentMethodsViewSnapshotTests.swift */; };
		623C2D9F87929D6DA9C09E23 /* STPCameraView.swift in Sources */ = {isa = PBXBuildFile; fileRef = D39B31D0B890A4F8E4819B15 /* STPCameraView.swift */; };
		630A3B22BC5C176928538511 /* Main.storyboard in Resources */ = {isa = PBXBuildFile; fileRef = B7188D37BDE69B56D8223046 /* Main.storyboard */; };
		648FDD85FD6ECDA1BBC71D45 /* CustomerSheet.swift in Sources */ = {isa = PBXBuildFile; fileRef = 83FA9C54257694EC0F205A5C /* CustomerSheet.swift */; };
		64DE5688E4FBE92E1F49810C /* ExternalPaymentMethod.swift in Sources */ = {isa = PBXBuildFile; fileRef = 2BFA5FA03C7093654EC6926F /* ExternalPaymentMethod.swift */; };
		68E3CF21A7E1525CA05BA260 /* ConnectionsElement.swift in Sources */ = {isa = PBXBuildFile; fileRef = 7908AA934EC34644090431D5 /* ConnectionsElement.swift */; };
		68F13446778AF2CAA631ACDE /* PaymentSheet+DeferredAPITest.swift in Sources */ = {isa = PBXBuildFile; fileRef = AA8F7F2824DFC78268ED6459 /* PaymentSheet+DeferredAPITest.swift */; };
		694A3B36AC19FC1F87EF0CB1 /* CustomerSheetPaymentMethodAvailabilityTests.swift in Sources */ = {isa = PBXBuildFile; fileRef = F42DA5892E8E4C28D434AEA7 /* CustomerSheetPaymentMethodAvailabilityTests.swift */; };
		6A529F76ECB33C9154314C1F /* STPAnalyticsClient+LUXE.swift in Sources */ = {isa = PBXBuildFile; fileRef = 83B5AAA4347A6918EC267210 /* STPAnalyticsClient+LUXE.swift */; };
		6A5997192BC88E28002A44CB /* InstantDebitsPaymentMethodElement.swift in Sources */ = {isa = PBXBuildFile; fileRef = 6A5997182BC88E28002A44CB /* InstantDebitsPaymentMethodElement.swift */; };
		6B0E5AE72C08F4B5008AAFBE /* IntentConfirmParamsTest.swift in Sources */ = {isa = PBXBuildFile; fileRef = 6B0E5AE62C08F4B5008AAFBE /* IntentConfirmParamsTest.swift */; };
		6B28A6B62BE9494500B47DBF /* CustomerSheetDataSource.swift in Sources */ = {isa = PBXBuildFile; fileRef = 6B28A6B52BE9494500B47DBF /* CustomerSheetDataSource.swift */; };
		6B28A6B92BE9712500B47DBF /* CustomerSessionAdapter.swift in Sources */ = {isa = PBXBuildFile; fileRef = 6B28A6B82BE9712500B47DBF /* CustomerSessionAdapter.swift */; };
		6B31B9B82B9019730064E210 /* ElementsCustomer.swift in Sources */ = {isa = PBXBuildFile; fileRef = 6B31B9B72B9019730064E210 /* ElementsCustomer.swift */; };
		6B31B9BA2B90FCE60064E210 /* CustomerSession.swift in Sources */ = {isa = PBXBuildFile; fileRef = 6B31B9B92B90FCE60064E210 /* CustomerSession.swift */; };
		6B50BCEE2C29EE1F009702FB /* SavedPaymentOptionsViewControllerTests.swift in Sources */ = {isa = PBXBuildFile; fileRef = 6B50BCED2C29EE1F009702FB /* SavedPaymentOptionsViewControllerTests.swift */; };
		6B50BCF02C29F888009702FB /* CustomerSavedPaymentMethodsCollectionViewControllerTests.swift in Sources */ = {isa = PBXBuildFile; fileRef = 6B50BCEF2C29F888009702FB /* CustomerSavedPaymentMethodsCollectionViewControllerTests.swift */; };
		6B76DBD12C530B6C0037CD63 /* PaymentSheetGDPRConfirmFlowTests.swift in Sources */ = {isa = PBXBuildFile; fileRef = 6B76DBD02C530B6C0037CD63 /* PaymentSheetGDPRConfirmFlowTests.swift */; };
		6B7E675071649AE3047D388C /* PaymentSheetFormFactoryConfig.swift in Sources */ = {isa = PBXBuildFile; fileRef = 5A21CC86104388EFE07CB37D /* PaymentSheetFormFactoryConfig.swift */; };
		6BA8D3342B0C1F79008C51FF /* CVCRecollectionElement.swift in Sources */ = {isa = PBXBuildFile; fileRef = 6BA8D3332B0C1F79008C51FF /* CVCRecollectionElement.swift */; };
		6BA8D3362B0C1F9B008C51FF /* CVCReconfirmationViewController.swift in Sources */ = {isa = PBXBuildFile; fileRef = 6BA8D3352B0C1F9B008C51FF /* CVCReconfirmationViewController.swift */; };
		6BA8D33A2B0C1FBF008C51FF /* CVCPaymentMethodInformationView.swift in Sources */ = {isa = PBXBuildFile; fileRef = 6BA8D3392B0C1FBF008C51FF /* CVCPaymentMethodInformationView.swift */; };
		6BC1594C2C4EDA4E00BDDF4B /* CustomerSheet_ConfirmFlowTests.swift in Sources */ = {isa = PBXBuildFile; fileRef = 6BC1594B2C4EDA4E00BDDF4B /* CustomerSheet_ConfirmFlowTests.swift */; };
		6BC19CCC2B16C4B2008E00C4 /* CVCRecollectionView.swift in Sources */ = {isa = PBXBuildFile; fileRef = 6BC19CCB2B16C4B2008E00C4 /* CVCRecollectionView.swift */; };
		707F242EECB9A305E04C5B3C /* StripePaymentsObjcTestUtils.framework in Frameworks */ = {isa = PBXBuildFile; fileRef = 40EDF386A07E1196FB043798 /* StripePaymentsObjcTestUtils.framework */; };
		70FEF1703F45F8A90F687E51 /* SimpleMandateTextView.swift in Sources */ = {isa = PBXBuildFile; fileRef = B8A49995CE949176F7A8C71F /* SimpleMandateTextView.swift */; };
		71132CE036C3EE0655ECD2DB /* STPStringUtils.swift in Sources */ = {isa = PBXBuildFile; fileRef = 4BEFE8C0CFEAE73F9FD736D3 /* STPStringUtils.swift */; };
		714FBCA75296C291FDB3B345 /* STPCardBrandChoiceTest.swift in Sources */ = {isa = PBXBuildFile; fileRef = E09C073021CE89593466548C /* STPCardBrandChoiceTest.swift */; };
		727874C468C0E1CD3653C91A /* PaymentSheetError.swift in Sources */ = {isa = PBXBuildFile; fileRef = E6DDBBAAC2892467CED23402 /* PaymentSheetError.swift */; };
		72C6B023885988459FF47166 /* Stripe3DS2.framework in Embed Frameworks */ = {isa = PBXBuildFile; fileRef = 9300105117D75EDBB229C14F /* Stripe3DS2.framework */; settings = {ATTRIBUTES = (CodeSignOnCopy, RemoveHeadersOnCopy, ); }; };
		731DA57DAF9979D11AA5A0F6 /* PaymentSheetDeferredValidatorTests.swift in Sources */ = {isa = PBXBuildFile; fileRef = 357B9EB0751819566843117E /* PaymentSheetDeferredValidatorTests.swift */; };
		73EE441CF71707651109CE19 /* ConsumerSession+LookupResponse.swift in Sources */ = {isa = PBXBuildFile; fileRef = 4208AD2E0A737F5E0F00DE48 /* ConsumerSession+LookupResponse.swift */; };
		73F3E8DCF2314972A162B2A3 /* StripePaymentSheetBundleLocator.swift in Sources */ = {isa = PBXBuildFile; fileRef = 70ED08B0F303B7C2334602C3 /* StripePaymentSheetBundleLocator.swift */; };
		7479F814D1BC58A6B19F054C /* LinkInlineSignupView.swift in Sources */ = {isa = PBXBuildFile; fileRef = 539BC5317DB9A13B247DC576 /* LinkInlineSignupView.swift */; };
		74E6A1F5A9D91201C47F723D /* MockFiles in Resources */ = {isa = PBXBuildFile; fileRef = 746D332462477C6D99BEA4F2 /* MockFiles */; };
		7B730323DC024AB253FD972C /* iOSSnapshotTestCase in Frameworks */ = {isa = PBXBuildFile; platformFilters = (ios, maccatalyst, ); productRef = DD4EE7CCBF04DA81A0181AD3 /* iOSSnapshotTestCase */; };
		7F9545AB83E3836A85AE714F /* PaymentSheetUIKitAdditions.swift in Sources */ = {isa = PBXBuildFile; fileRef = 383EA30FC9C862DF2217F96D /* PaymentSheetUIKitAdditions.swift */; };
		8180BC3615767F896E2F9355 /* AddressViewControllerSnapshotTests.swift in Sources */ = {isa = PBXBuildFile; fileRef = EF60B1F629F82621D9911C07 /* AddressViewControllerSnapshotTests.swift */; };
		820C3EDE61ADBFE4DA1E9A98 /* PaymentSheet+API.swift in Sources */ = {isa = PBXBuildFile; fileRef = 5CD1A451B238C1D1ADAA72EC /* PaymentSheet+API.swift */; };
		82EA15D695BB070F2336CCAB /* BottomSheetPresentable.swift in Sources */ = {isa = PBXBuildFile; fileRef = A8F7582743930881FEB8C206 /* BottomSheetPresentable.swift */; };
		83031AF789D0C08E7B2BABB1 /* Localizable.strings in Resources */ = {isa = PBXBuildFile; fileRef = 8AEEBDAABA19784ABD2024DA /* Localizable.strings */; };
		830DB7F3A2D341445BDB600F /* PaymentSheetAddressTests.swift in Sources */ = {isa = PBXBuildFile; fileRef = 135B7354260E0E7CADCF3426 /* PaymentSheetAddressTests.swift */; };
		8374038BC253875B7AFFFD4A /* StripePaymentsTestUtils.framework in Embed Frameworks */ = {isa = PBXBuildFile; fileRef = 15854DCE06F859BB426E9C9A /* StripePaymentsTestUtils.framework */; settings = {ATTRIBUTES = (CodeSignOnCopy, RemoveHeadersOnCopy, ); }; };
		88BA38BE8949815F4DB79509 /* PayWithLinkController.swift in Sources */ = {isa = PBXBuildFile; fileRef = 5DCFBC65AF58423E0E8DD04A /* PayWithLinkController.swift */; };
		8A420C567E5EF4CC2AE3193D /* PaymentSheetFlowControllerViewControllerSnapshotTests.swift in Sources */ = {isa = PBXBuildFile; fileRef = EACC9F3AE667BDD05D6A0561 /* PaymentSheetFlowControllerViewControllerSnapshotTests.swift */; };
		8B1D7A7CE7D50382E9FA77E3 /* Images.swift in Sources */ = {isa = PBXBuildFile; fileRef = 01962303408EBBFD6477D215 /* Images.swift */; };
		8C91277A8FEFD0B914CC6564 /* PaymentSheet-LinkConfirmOption.swift in Sources */ = {isa = PBXBuildFile; fileRef = B41560E0599A68A84F5C76D2 /* PaymentSheet-LinkConfirmOption.swift */; };
		8CFF112D4CA7DC217CC36FF7 /* StripePaymentSheet.framework in Frameworks */ = {isa = PBXBuildFile; fileRef = 2E42F31D392C0AED757D6239 /* StripePaymentSheet.framework */; };
		8D4951AE0D793D01528F352D /* PaymentMethodTypeCollectionView.swift in Sources */ = {isa = PBXBuildFile; fileRef = 6B9A346A7A4290BAA7BCA1A2 /* PaymentMethodTypeCollectionView.swift */; };
		8D9F4E66B82C4B65550DB1B4 /* StripeCoreTestUtils.framework in Frameworks */ = {isa = PBXBuildFile; fileRef = 169C7CCB7A003FEDEA598095 /* StripeCoreTestUtils.framework */; };
		8F5898F194B19409E9E90190 /* AppDelegate.swift in Sources */ = {isa = PBXBuildFile; fileRef = F8A3A76BD737F195578558CA /* AppDelegate.swift */; };
		9326393E775D29F8C661624B /* STPAPIClient+PaymentSheet.swift in Sources */ = {isa = PBXBuildFile; fileRef = BD113E607DF094670BD5852D /* STPAPIClient+PaymentSheet.swift */; };
		935E8F18F1468A215A06ED29 /* XCTest.framework in Frameworks */ = {isa = PBXBuildFile; fileRef = 776297331889259F5EB95E9D /* XCTest.framework */; };
		93FB7933528A45350593D3EC /* UIColor+Link.swift in Sources */ = {isa = PBXBuildFile; fileRef = AE95456617FEEDDAC0CE5231 /* UIColor+Link.swift */; };
		96575C19CD0FE05ADA0B0094 /* PaymentSheetErrorTest.swift in Sources */ = {isa = PBXBuildFile; fileRef = 5F884F7A5FF4FC6D0E24E6FC /* PaymentSheetErrorTest.swift */; };
		96B1DCBDA1923BF5E7F990B8 /* StripeUICore.framework in Frameworks */ = {isa = PBXBuildFile; fileRef = 35BFC60D1945087E74B6BD89 /* StripeUICore.framework */; };
		96B31ABDA593F9C7FC3DBF79 /* PaymentSheetPaymentMethodTypeTest.swift in Sources */ = {isa = PBXBuildFile; fileRef = D926018024823367971A8907 /* PaymentSheetPaymentMethodTypeTest.swift */; };
		96C307CDEE7028B12D9CB69B /* PaymentSheetLinkAccount.swift in Sources */ = {isa = PBXBuildFile; fileRef = 522DD1811A1B84ABAE35ADB5 /* PaymentSheetLinkAccount.swift */; };
		9750C45BC44F4D0F3207A795 /* CustomerSavedPaymentMethodsCollectionViewController.swift in Sources */ = {isa = PBXBuildFile; fileRef = 2104325BE960EC8152D48235 /* CustomerSavedPaymentMethodsCollectionViewController.swift */; };
		9787A622B527C1AD96A73827 /* SepaMandateViewControllerSnapshotTest.swift in Sources */ = {isa = PBXBuildFile; fileRef = BA3902DA8D647E934686CB5C /* SepaMandateViewControllerSnapshotTest.swift */; };
		9806232CE48077E35B04FF98 /* PaymentSheetFormFactory+UPI.swift in Sources */ = {isa = PBXBuildFile; fileRef = 86D228B38C83AA4A2F614F92 /* PaymentSheetFormFactory+UPI.swift */; };
		985DAA770BC0289D24A5999C /* AddressSearchResult.swift in Sources */ = {isa = PBXBuildFile; fileRef = FBA0007525BF2610569B5B7D /* AddressSearchResult.swift */; };
		98F1E3C5FA699C0C14938125 /* StripePayments.framework in Embed Frameworks */ = {isa = PBXBuildFile; fileRef = 5A1C7CFA5C9C1A8A73CFA1C0 /* StripePayments.framework */; settings = {ATTRIBUTES = (CodeSignOnCopy, RemoveHeadersOnCopy, ); }; };
		999D46841AFC73E411A91037 /* StripeApplePay.framework in Frameworks */ = {isa = PBXBuildFile; fileRef = A8B687BB60CEAEF918ADE498 /* StripeApplePay.framework */; };
		99B171DC60405D4822819E0E /* PaymentMethodType.swift in Sources */ = {isa = PBXBuildFile; fileRef = 9A0D887C5AC6EFFAFE1AFD77 /* PaymentMethodType.swift */; };
		99B9F22868B1FAF2CA834995 /* StripePaymentsObjcTestUtils.framework in Embed Frameworks */ = {isa = PBXBuildFile; fileRef = 40EDF386A07E1196FB043798 /* StripePaymentsObjcTestUtils.framework */; settings = {ATTRIBUTES = (CodeSignOnCopy, RemoveHeadersOnCopy, ); }; };
		9A1D214DA26BAB676EFA0FFF /* PaymentSheetFormFactorySnapshotTest.swift in Sources */ = {isa = PBXBuildFile; fileRef = 4D595AA033BC84CB4E1C277F /* PaymentSheetFormFactorySnapshotTest.swift */; };
		9BFC22175CF85F58B8B8792A /* AfterpayPriceBreakdownView.swift in Sources */ = {isa = PBXBuildFile; fileRef = B2021DBBBC100334FFD0647F /* AfterpayPriceBreakdownView.swift */; };
		9C42A106FF30A22CFBB38AE8 /* Elements+TestHelpers.swift in Sources */ = {isa = PBXBuildFile; fileRef = 73FB30705EC36BD0868904A2 /* Elements+TestHelpers.swift */; };
		9DEDA3E0FFF73F9275F5F8F0 /* AutoCompleteViewController.swift in Sources */ = {isa = PBXBuildFile; fileRef = EDDECF0A74497EE887DFCB46 /* AutoCompleteViewController.swift */; };
		9E77F1E9F801AE970F1A5BE1 /* CustomerSheetConfiguration.swift in Sources */ = {isa = PBXBuildFile; fileRef = D7768E4377A7D7495A02655D /* CustomerSheetConfiguration.swift */; };
		9F750611C4E8EAABE9F0B460 /* CustomerSheetTests.swift in Sources */ = {isa = PBXBuildFile; fileRef = ED7ABCE56539213DCE501C54 /* CustomerSheetTests.swift */; };
		A1AC7034E778F81B8758A653 /* OHHTTPStubsSwift in Frameworks */ = {isa = PBXBuildFile; productRef = 20076FBD56C42E259EF62F2B /* OHHTTPStubsSwift */; };
		A4CD99B2032CBFA7F957B1B8 /* String+AutoComplete.swift in Sources */ = {isa = PBXBuildFile; fileRef = 982014B36F49D902CD04AF5C /* String+AutoComplete.swift */; };
		A4FF52567582E9774AE13348 /* PaymentDetails.swift in Sources */ = {isa = PBXBuildFile; fileRef = 981F958E99945A0318D47BBF /* PaymentDetails.swift */; };
		A59432E765A72CEE2C36E0EF /* PaymentSheetFormFactory+Card.swift in Sources */ = {isa = PBXBuildFile; fileRef = 1CF41D601B198DC37337940C /* PaymentSheetFormFactory+Card.swift */; };
		A8ECBDF889E258F03B86BC2E /* PaymentSheetFlowControllerViewController.swift in Sources */ = {isa = PBXBuildFile; fileRef = 107DAAB4492531735377AA7C /* PaymentSheetFlowControllerViewController.swift */; };
		A8FC75044392659E39677C01 /* PaymentSheetIntentConfiguration.swift in Sources */ = {isa = PBXBuildFile; fileRef = 32332E0DB0AE12377EBDDEF1 /* PaymentSheetIntentConfiguration.swift */; };
		AA3A96D74B1659CB5725E95F /* CardExpiryDate.swift in Sources */ = {isa = PBXBuildFile; fileRef = 5125D0E3E87AA25ACFB04558 /* CardExpiryDate.swift */; };
		AAF2AFF4B9A935B2A3FD52EA /* String+StripePaymentSheet.swift in Sources */ = {isa = PBXBuildFile; fileRef = 202580B7CC72E2F26F013F34 /* String+StripePaymentSheet.swift */; };
		AB40D7549CDA2E01793CC5D1 /* LinkAccountService.swift in Sources */ = {isa = PBXBuildFile; fileRef = 45B6DC9BD9183495E5649369 /* LinkAccountService.swift */; };
		AB8E1556F008083257A99E91 /* CustomerSheetError.swift in Sources */ = {isa = PBXBuildFile; fileRef = 8FF44D69B2A917BF700496C9 /* CustomerSheetError.swift */; };
		ABC3A7CF6D5B21D0C9684A09 /* LinkPopupURLParserTests.swift in Sources */ = {isa = PBXBuildFile; fileRef = 22E4212F4A865B5AB5D72F99 /* LinkPopupURLParserTests.swift */; };
		ABE13E65678673EC4DE14EF4 /* PaymentSheetLinkAccountTests.swift in Sources */ = {isa = PBXBuildFile; fileRef = 0901281208BEB220D0B491A8 /* PaymentSheetLinkAccountTests.swift */; };
		AE8EF3966E7BABDFC3B426ED /* PaymentSheet+DashboardConfirmParamsTest.swift in Sources */ = {isa = PBXBuildFile; fileRef = 82C21D5722BDEB8BAA71F69F /* PaymentSheet+DashboardConfirmParamsTest.swift */; };
		AF0D609C28A8B0ECD11FD539 /* UpdateCardViewController.swift in Sources */ = {isa = PBXBuildFile; fileRef = BF0E71D9DEA93036E4C87CEC /* UpdateCardViewController.swift */; };
		B2979A0740F8730FC14DFEC1 /* BottomSheetViewController.swift in Sources */ = {isa = PBXBuildFile; fileRef = 73853A55045C53AF2BBB8489 /* BottomSheetViewController.swift */; };
		B306EA3F66D07CCABF17CB9C /* LinkInlineSignupViewModel.swift in Sources */ = {isa = PBXBuildFile; fileRef = 7910B57E6FD99F2AFCA4DAC2 /* LinkInlineSignupViewModel.swift */; };
		B4679C9095BCD53CCC2C7D25 /* StripeCore.framework in Embed Frameworks */ = {isa = PBXBuildFile; fileRef = E41AA4E90E5BB28D588FDE51 /* StripeCore.framework */; settings = {ATTRIBUTES = (CodeSignOnCopy, RemoveHeadersOnCopy, ); }; };
		B55EFA2557B5BE39CC12E357 /* STPPaymentMethod+PaymentSheet.swift in Sources */ = {isa = PBXBuildFile; fileRef = 813E88EE408666654EF835E2 /* STPPaymentMethod+PaymentSheet.swift */; };
		B615E8712CA4CBEE007D684C /* EmbeddedPaymentElement.swift in Sources */ = {isa = PBXBuildFile; fileRef = B615E8702CA4CBEE007D684C /* EmbeddedPaymentElement.swift */; };
		B615E8732CA4CC04007D684C /* EmbeddedPaymentElementConfiguration.swift in Sources */ = {isa = PBXBuildFile; fileRef = B615E8722CA4CC04007D684C /* EmbeddedPaymentElementConfiguration.swift */; };
		B615E8752CA4CC38007D684C /* EmbeddedPaymentElementDelegate.swift in Sources */ = {isa = PBXBuildFile; fileRef = B615E8742CA4CC38007D684C /* EmbeddedPaymentElementDelegate.swift */; };
		B61E2C202C5C44FE0045B5CF /* PaymentSheetAnalyticsHelper.swift in Sources */ = {isa = PBXBuildFile; fileRef = B61E2C1F2C5C44FE0045B5CF /* PaymentSheetAnalyticsHelper.swift */; };
		B626EE932BF2872200B05B05 /* PaymentMethodTypeImageView.swift in Sources */ = {isa = PBXBuildFile; fileRef = B626EE922BF2872200B05B05 /* PaymentMethodTypeImageView.swift */; };
		B63B2CF12BF8313D003810F3 /* VerticalPaymentMethodListViewControllerTest.swift in Sources */ = {isa = PBXBuildFile; fileRef = B63B2CF02BF8313D003810F3 /* VerticalPaymentMethodListViewControllerTest.swift */; };
		B63B2CF32BFBEE7B003810F3 /* VerticalPaymentMethodListViewController.swift in Sources */ = {isa = PBXBuildFile; fileRef = B63B2CF22BFBEE7B003810F3 /* VerticalPaymentMethodListViewController.swift */; };
		B63B2CF52BFBEEAD003810F3 /* PaymentMethodFormViewController.swift in Sources */ = {isa = PBXBuildFile; fileRef = B63B2CF42BFBEEAD003810F3 /* PaymentMethodFormViewController.swift */; };
		B63B2CF72BFC116A003810F3 /* PaymentSheetVerticalViewControllerSnapshotTest.swift in Sources */ = {isa = PBXBuildFile; fileRef = B63B2CF62BFC116A003810F3 /* PaymentSheetVerticalViewControllerSnapshotTest.swift */; };
		B64FEF122C0FAC1E00F7CA26 /* PaymentSheetVerticalViewControllerTest.swift in Sources */ = {isa = PBXBuildFile; fileRef = B64FEF112C0FAC1E00F7CA26 /* PaymentSheetVerticalViewControllerTest.swift */; };
		B65B42972C013DED00EC565D /* PaymentMethodFormViewControllerTest.swift in Sources */ = {isa = PBXBuildFile; fileRef = B65B42962C013DED00EC565D /* PaymentMethodFormViewControllerTest.swift */; };
		B65FE7092BED33EA009A73FC /* VerticalPaymentMethodListViewControllerSnapshotTest.swift in Sources */ = {isa = PBXBuildFile; fileRef = B65FE7082BED33EA009A73FC /* VerticalPaymentMethodListViewControllerSnapshotTest.swift */; };
		B662953E2C63F6C2007B6B14 /* PaymentDetailsShareResponse.swift in Sources */ = {isa = PBXBuildFile; fileRef = B662953D2C63F6C2007B6B14 /* PaymentDetailsShareResponse.swift */; };
		B667BF0B2BF2B7C60050EFD8 /* RowButton.swift in Sources */ = {isa = PBXBuildFile; fileRef = B667BF0A2BF2B7C60050EFD8 /* RowButton.swift */; };
		B66D70FA2C54086600DECB3D /* HostedSurface.swift in Sources */ = {isa = PBXBuildFile; fileRef = B66D70F92C54086600DECB3D /* HostedSurface.swift */; };
		B67D01B62C46FE9900ED8172 /* CVCReconfirmationVerticalViewController.swift in Sources */ = {isa = PBXBuildFile; fileRef = B67D01B52C46FE9900ED8172 /* CVCReconfirmationVerticalViewController.swift */; };
		B6859A882BE54CD30018E06C /* PaymentSheetVerticalViewController.swift in Sources */ = {isa = PBXBuildFile; fileRef = B6859A872BE54CD30018E06C /* PaymentSheetVerticalViewController.swift */; };
		B68CB9632B0D2169006ACDB1 /* STPAPIClient+PaymentSheetTest.swift in Sources */ = {isa = PBXBuildFile; fileRef = B68CB9622B0D2169006ACDB1 /* STPAPIClient+PaymentSheetTest.swift */; };
		B6B3481CBA798CF22EE8411A /* TextFieldElement+IBAN.swift in Sources */ = {isa = PBXBuildFile; fileRef = 570931B897DCCAC0F55FB6E3 /* TextFieldElement+IBAN.swift */; };
		B6BF12392C2F2E790033601E /* PaymentSheetImageTests.swift in Sources */ = {isa = PBXBuildFile; fileRef = B6BF12382C2F2E780033601E /* PaymentSheetImageTests.swift */; };
		B6D1B3662C5DFCE800A9E0D7 /* PaymentSheetAnalyticsHelperTest.swift in Sources */ = {isa = PBXBuildFile; fileRef = B6D1B3652C5DFCE800A9E0D7 /* PaymentSheetAnalyticsHelperTest.swift */; };
		B6E8C7FB2C184A0300B977B2 /* PaymentSheetFormFactory+Mandates.swift in Sources */ = {isa = PBXBuildFile; fileRef = B6E8C7FA2C184A0300B977B2 /* PaymentSheetFormFactory+Mandates.swift */; };
		B6F4C5F82CADB0CB00AF3767 /* USBankAccountPaymentMethodElementTest.swift in Sources */ = {isa = PBXBuildFile; fileRef = B6F4C5F72CADB0CB00AF3767 /* USBankAccountPaymentMethodElementTest.swift */; };
		B8A217F26AAEC592B9B0D2E1 /* CardScanButton.swift in Sources */ = {isa = PBXBuildFile; fileRef = 24AB1D50F770A8A035EF31DF /* CardScanButton.swift */; };
		B8A7575878C5124CF5482097 /* VerificationSession.swift in Sources */ = {isa = PBXBuildFile; fileRef = 441C3414745D483C9A47ED0B /* VerificationSession.swift */; };
		B99DA5A48A9EF5E352DDA872 /* PaymentSheetFormFactory+Boleto.swift in Sources */ = {isa = PBXBuildFile; fileRef = 38FA13D5E18B38C4E475FB5A /* PaymentSheetFormFactory+Boleto.swift */; };
		BB73C2D2DB79BFC0A3186711 /* LinkPaymentController.swift in Sources */ = {isa = PBXBuildFile; fileRef = 52185F7315D3C4089D3465BD /* LinkPaymentController.swift */; };
		BB869A08090AD54575B88888 /* LaunchScreen.storyboard in Resources */ = {isa = PBXBuildFile; fileRef = 70C2D6443D3474A4849EF688 /* LaunchScreen.storyboard */; };
		BBA94A936D05C7DA2721F557 /* BacsDDMandateView.swift in Sources */ = {isa = PBXBuildFile; fileRef = FA76F51B5E433A83B410B276 /* BacsDDMandateView.swift */; };
		C113FE145760C5CE94536872 /* CustomerPaymentOption.swift in Sources */ = {isa = PBXBuildFile; fileRef = 926A26F7B0C8469E610C5ED8 /* CustomerPaymentOption.swift */; };
		C28450436BDA52BE9BE3BDC3 /* PaymentSheetConfigurationTests.swift in Sources */ = {isa = PBXBuildFile; fileRef = E83494558F0C93C5B05A1DFB /* PaymentSheetConfigurationTests.swift */; };
		C346B534D57A952D4415ADFD /* Intent+Link.swift in Sources */ = {isa = PBXBuildFile; fileRef = 04C8047FD8994D3FAA3D1A7A /* Intent+Link.swift */; };
		C5E3750BBCA700CF364F7578 /* PaymentSheetFormFactory+OXXO.swift in Sources */ = {isa = PBXBuildFile; fileRef = F20379AE078D68A0AC83A6C5 /* PaymentSheetFormFactory+OXXO.swift */; };
		CD19725E26DBDB9960D828CB /* BottomSheetPresentationAnimator.swift in Sources */ = {isa = PBXBuildFile; fileRef = E8F09CF961C943E36D76860F /* BottomSheetPresentationAnimator.swift */; };
		CF2AD2C7F761C46AE559E563 /* SavedPaymentOptionsViewController.swift in Sources */ = {isa = PBXBuildFile; fileRef = 2B3ECDF6CF9AABD573F86CA2 /* SavedPaymentOptionsViewController.swift */; };
		D0B9FBCB359A7D774B98D19E /* LinkCookieKey.swift in Sources */ = {isa = PBXBuildFile; fileRef = A1928BE9DFF116368B1A19DC /* LinkCookieKey.swift */; };
		D14478CFCABDF7455DA7472A /* PaymentMethodMessagingViewSnapshotTests.swift in Sources */ = {isa = PBXBuildFile; fileRef = 5BA7BFC43DB3EFD38A460EB9 /* PaymentMethodMessagingViewSnapshotTests.swift */; };
		D203D701AF400680AF0F82F8 /* AUBECSMandate.swift in Sources */ = {isa = PBXBuildFile; fileRef = 6139AA50F07A1E2AC7E9827F /* AUBECSMandate.swift */; };
		D39475E63F8372FFDB0F06EA /* PaymentSheetFormFactory+BLIK.swift in Sources */ = {isa = PBXBuildFile; fileRef = E5189D848E2F33291680E5E2 /* PaymentSheetFormFactory+BLIK.swift */; };
		D3CC2489468E3288FD34C160 /* IntentStatusPoller.swift in Sources */ = {isa = PBXBuildFile; fileRef = 3ABC9ED6F9F77E753272B449 /* IntentStatusPoller.swift */; };
		D442C49095DDEC2C6ADAF392 /* FlowControllerStateTests.swift in Sources */ = {isa = PBXBuildFile; fileRef = 64C8F350CDB5A29F62E86592 /* FlowControllerStateTests.swift */; };
		D592BEF7679F39A4DE26E5AF /* FormSpecProvider.swift in Sources */ = {isa = PBXBuildFile; fileRef = C94104A367EAF6C8785C17A1 /* FormSpecProvider.swift */; };
		D77514C28C9A031908E99CA1 /* PaymentMethodMessagingViewFunctionalTest.swift in Sources */ = {isa = PBXBuildFile; fileRef = C830FEC205E7162FF4D414BE /* PaymentMethodMessagingViewFunctionalTest.swift */; };
		D792BA37B04E5A3AD30E37CF /* AffirmCopyLabel.swift in Sources */ = {isa = PBXBuildFile; fileRef = 62CE362B80042827F47ABC3F /* AffirmCopyLabel.swift */; };
		DB8A4C5FC11D0EED55E8C975 /* CustomerSheet+SwiftUI.swift in Sources */ = {isa = PBXBuildFile; fileRef = 84B9F7D1AF32BA2370546446 /* CustomerSheet+SwiftUI.swift */; };
		DE6A86725BC219EF19EF29AC /* form_specs.json in Resources */ = {isa = PBXBuildFile; fileRef = 67A8D073B075B32BECCD905A /* form_specs.json */; };
		DFA10770E494AFB895BA4EE2 /* TextFieldElement+Card.swift in Sources */ = {isa = PBXBuildFile; fileRef = 47C5DB8C01BA7137369C8B4D /* TextFieldElement+Card.swift */; };
		E0E47773D3C0B432E26AA457 /* STPElementsSessionTest.swift in Sources */ = {isa = PBXBuildFile; fileRef = E198795E4D8677B6ECFCEEDC /* STPElementsSessionTest.swift */; };
		E236FE31A51D130F93F9299B /* LinkAccountContext.swift in Sources */ = {isa = PBXBuildFile; fileRef = B02DD1BA93CC92A187051B2F /* LinkAccountContext.swift */; };
		E5571A970EB9DFC4B690636F /* STPAnalyticsClient+PaymentSheet.swift in Sources */ = {isa = PBXBuildFile; fileRef = 966339C092711FED8EFE98FB /* STPAnalyticsClient+PaymentSheet.swift */; };
		E5C7667A08EA85C0FF12523D /* AddPaymentMethodViewControllerSnapshotTests.swift in Sources */ = {isa = PBXBuildFile; fileRef = 3F70E5F0FE6218715432D55A /* AddPaymentMethodViewControllerSnapshotTests.swift */; };
		E672F7F306C9D2BC941AE8C9 /* PaymentSheetConfiguration.swift in Sources */ = {isa = PBXBuildFile; fileRef = C46CB5AB992F8EEFE4E5460A /* PaymentSheetConfiguration.swift */; };
		E6D9F6C7D768F76B7A84BC91 /* StripeCoreTestUtils.framework in Embed Frameworks */ = {isa = PBXBuildFile; fileRef = 169C7CCB7A003FEDEA598095 /* StripeCoreTestUtils.framework */; settings = {ATTRIBUTES = (CodeSignOnCopy, RemoveHeadersOnCopy, ); }; };
		E792B9597C67C5E6EA70E81A /* StripePaymentsTestUtils.framework in Frameworks */ = {isa = PBXBuildFile; fileRef = 15854DCE06F859BB426E9C9A /* StripePaymentsTestUtils.framework */; };
		EA712D67C03385B9AD80288C /* Appearance+FontScaling.swift in Sources */ = {isa = PBXBuildFile; fileRef = CD0150C1C20FD33EA024096A /* Appearance+FontScaling.swift */; };
		EAE876E2E023C88D2EFCE3CD /* StripePaymentsUI.framework in Embed Frameworks */ = {isa = PBXBuildFile; fileRef = F22354BD25171B8DC2B922D2 /* StripePaymentsUI.framework */; settings = {ATTRIBUTES = (CodeSignOnCopy, RemoveHeadersOnCopy, ); }; };
		EB190E908B567CD90D5B0645 /* STPImageLibrary.swift in Sources */ = {isa = PBXBuildFile; fileRef = 553CFE0FCC9D265742F8AF2D /* STPImageLibrary.swift */; };
		ED75C8F47475E4BE5D496C93 /* STPPaymentIntentShippingDetailsParams+PaymentSheet.swift in Sources */ = {isa = PBXBuildFile; fileRef = 2C59FD8C17CA1D740BCAFA4D /* STPPaymentIntentShippingDetailsParams+PaymentSheet.swift */; };
		EDE71E0BEDD94FB1101F3C10 /* FormElement+Link.swift in Sources */ = {isa = PBXBuildFile; fileRef = EFDE97D76542848E7821BA43 /* FormElement+Link.swift */; };
		EEC6283DB21D04AD5B77F9D2 /* STPApplePayContext+PaymentSheetTest.swift in Sources */ = {isa = PBXBuildFile; fileRef = D16926577504D37992F8917E /* STPApplePayContext+PaymentSheetTest.swift */; };
		F003E2D0185F1FC4FEC7D126 /* PaymentSheetAppearance.swift in Sources */ = {isa = PBXBuildFile; fileRef = B61FFE76D0960C7F1E34B405 /* PaymentSheetAppearance.swift */; };
		F0D8CE0D86F703C995608BFC /* RotatingCardBrandsView.swift in Sources */ = {isa = PBXBuildFile; fileRef = AF8355E00EC53A8B0C864167 /* RotatingCardBrandsView.swift */; };
		F1A350D67665949CF91A0C02 /* CustomerSheetConfigurationTests.swift in Sources */ = {isa = PBXBuildFile; fileRef = D7D7F7F19F4C2E89B8F9DF65 /* CustomerSheetConfigurationTests.swift */; };
		F29DF2AD08718147C299D2C3 /* PaymentOption+Images.swift in Sources */ = {isa = PBXBuildFile; fileRef = 2A19DBD87D0EBC7FA3DFB2A7 /* PaymentOption+Images.swift */; };
		F3738B13E3A7C82543B75579 /* ShadowedRoundedRectangleView.swift in Sources */ = {isa = PBXBuildFile; fileRef = 3556971CA13C767092BE7A34 /* ShadowedRoundedRectangleView.swift */; };
		F3A34AD1CC2CBB899738C9D7 /* LinkInlineSignupElement.swift in Sources */ = {isa = PBXBuildFile; fileRef = A5E8DD8761B4C52B143038C4 /* LinkInlineSignupElement.swift */; };
		F42DEC1850964E75ACAC29AB /* CustomerSheet+API.swift in Sources */ = {isa = PBXBuildFile; fileRef = FDCB8C12DBBD4CC909EF3A4F /* CustomerSheet+API.swift */; };
		F4EA474D60D0889E7D48E1CF /* BankAccountInfoView.swift in Sources */ = {isa = PBXBuildFile; fileRef = 3595F1786387A6B562FA472F /* BankAccountInfoView.swift */; };
		F70BCDEECB5863244085F12F /* BoolReference.swift in Sources */ = {isa = PBXBuildFile; fileRef = EB812081AFBCE283C1EB6130 /* BoolReference.swift */; };
		F79DBDF42E5C0ED6B6DDC246 /* ConfirmButton.swift in Sources */ = {isa = PBXBuildFile; fileRef = EFD640EBCE4B4224773DDF45 /* ConfirmButton.swift */; };
		F7BCE78B8F782979FD5EE323 /* SepaMandateViewController.swift in Sources */ = {isa = PBXBuildFile; fileRef = BBB56BACEB0ADD42882632CB /* SepaMandateViewController.swift */; };
		F8411A9B28F2E2D927ABAE7C /* CustomerAdapter.swift in Sources */ = {isa = PBXBuildFile; fileRef = 8A1D1B8BFBA136BAE1D74194 /* CustomerAdapter.swift */; };
		F90B7028426261188B66C834 /* Error+PaymentSheet.swift in Sources */ = {isa = PBXBuildFile; fileRef = 0EA56C3880C50858583CE468 /* Error+PaymentSheet.swift */; };
		F94F6A157CEB937896B682D4 /* LinkURLGeneratorTests.swift in Sources */ = {isa = PBXBuildFile; fileRef = 9872CF28C8CA1D2C5499B8C5 /* LinkURLGeneratorTests.swift */; };
		FA32A3732505CC037CDE64D7 /* LinkURLGenerator.swift in Sources */ = {isa = PBXBuildFile; fileRef = F69E543E007B4361C7929FF5 /* LinkURLGenerator.swift */; };
		FA565C353EAD9D94B39CFE16 /* AddressViewController+Configuration.swift in Sources */ = {isa = PBXBuildFile; fileRef = 88F07B4F8F79F5A01F830180 /* AddressViewController+Configuration.swift */; };
		FAB721318163CB8DF4EA2286 /* Stripe3DS2.framework in Frameworks */ = {isa = PBXBuildFile; fileRef = 9300105117D75EDBB229C14F /* Stripe3DS2.framework */; };
		FAEB5ABECF32197709B2B19E /* PaymentSheet+SwiftUI.swift in Sources */ = {isa = PBXBuildFile; fileRef = B9A9FDAE66ADA08D85D74E19 /* PaymentSheet+SwiftUI.swift */; };
		FB653AA92B68F73344835A50 /* Intent.swift in Sources */ = {isa = PBXBuildFile; fileRef = 22552CD237A259249CD0C592 /* Intent.swift */; };
		FBAC012322FE99046A484E65 /* PaymentSheetFormFactoryTest.swift in Sources */ = {isa = PBXBuildFile; fileRef = A6C0EC1D4DC96A6917A2DFBA /* PaymentSheetFormFactoryTest.swift */; };
		FC72575C4CCAF5E317C5D299 /* CustomerAddPaymentMethodViewController.swift in Sources */ = {isa = PBXBuildFile; fileRef = 89AF849256FE487114A36726 /* CustomerAddPaymentMethodViewController.swift */; };
/* End PBXBuildFile section */

/* Begin PBXContainerItemProxy section */
		F2E33B1C2E6E0AD982A1886A /* PBXContainerItemProxy */ = {
			isa = PBXContainerItemProxy;
			containerPortal = 803994135025BA7DC77E3F4A /* Project object */;
			proxyType = 1;
			remoteGlobalIDString = 5C0541371224106CAB88F547;
			remoteInfo = StripePaymentSheetTestHostApp;
		};
		FAB8DDD92EEAC2D2D0479997 /* PBXContainerItemProxy */ = {
			isa = PBXContainerItemProxy;
			containerPortal = 803994135025BA7DC77E3F4A /* Project object */;
			proxyType = 1;
			remoteGlobalIDString = A74928FD0171C3213676E29C;
			remoteInfo = StripePaymentSheet;
		};
/* End PBXContainerItemProxy section */

/* Begin PBXCopyFilesBuildPhase section */
		08DF8C76678BD9FF9FFDE47D /* Embed Frameworks */ = {
			isa = PBXCopyFilesBuildPhase;
			buildActionMask = 2147483647;
			dstPath = "";
			dstSubfolderSpec = 10;
			files = (
			);
			name = "Embed Frameworks";
			runOnlyForDeploymentPostprocessing = 0;
		};
		303B0537512CCFCDD5C4B03D /* Embed Frameworks */ = {
			isa = PBXCopyFilesBuildPhase;
			buildActionMask = 2147483647;
			dstPath = "";
			dstSubfolderSpec = 10;
			files = (
			);
			name = "Embed Frameworks";
			runOnlyForDeploymentPostprocessing = 0;
		};
		E0E4C4EE000A66EDEC3C8252 /* Embed Frameworks */ = {
			isa = PBXCopyFilesBuildPhase;
			buildActionMask = 2147483647;
			dstPath = "";
			dstSubfolderSpec = 10;
			files = (
				72C6B023885988459FF47166 /* Stripe3DS2.framework in Embed Frameworks */,
				23FBF09FDCE5C94F9E407458 /* StripeApplePay.framework in Embed Frameworks */,
				B4679C9095BCD53CCC2C7D25 /* StripeCore.framework in Embed Frameworks */,
				E6D9F6C7D768F76B7A84BC91 /* StripeCoreTestUtils.framework in Embed Frameworks */,
				395CFB782E1F93789A260434 /* StripePaymentSheet.framework in Embed Frameworks */,
				98F1E3C5FA699C0C14938125 /* StripePayments.framework in Embed Frameworks */,
				99B9F22868B1FAF2CA834995 /* StripePaymentsObjcTestUtils.framework in Embed Frameworks */,
				8374038BC253875B7AFFFD4A /* StripePaymentsTestUtils.framework in Embed Frameworks */,
				EAE876E2E023C88D2EFCE3CD /* StripePaymentsUI.framework in Embed Frameworks */,
				5C047CFEA91C1A04EAEC0CFF /* StripeUICore.framework in Embed Frameworks */,
			);
			name = "Embed Frameworks";
			runOnlyForDeploymentPostprocessing = 0;
		};
/* End PBXCopyFilesBuildPhase section */

/* Begin PBXFileReference section */
		01962303408EBBFD6477D215 /* Images.swift */ = {isa = PBXFileReference; lastKnownFileType = sourcecode.swift; path = Images.swift; sourceTree = "<group>"; };
		04C8047FD8994D3FAA3D1A7A /* Intent+Link.swift */ = {isa = PBXFileReference; lastKnownFileType = sourcecode.swift; path = "Intent+Link.swift"; sourceTree = "<group>"; };
		05E8F0B8BD5BCF1B32AC9B08 /* lt-LT */ = {isa = PBXFileReference; lastKnownFileType = text.plist.strings; name = "lt-LT"; path = "lt-LT.lproj/Localizable.strings"; sourceTree = "<group>"; };
		06CA605ED1C2F5469889E9AC /* BottomSheetPresentationController.swift */ = {isa = PBXFileReference; lastKnownFileType = sourcecode.swift; path = BottomSheetPresentationController.swift; sourceTree = "<group>"; };
		08B1723A7F578FB52BD6077A /* pt-PT */ = {isa = PBXFileReference; lastKnownFileType = text.plist.strings; name = "pt-PT"; path = "pt-PT.lproj/Localizable.strings"; sourceTree = "<group>"; };
		0901281208BEB220D0B491A8 /* PaymentSheetLinkAccountTests.swift */ = {isa = PBXFileReference; lastKnownFileType = sourcecode.swift; path = PaymentSheetLinkAccountTests.swift; sourceTree = "<group>"; };
		0CACEA8571301D469FF07741 /* PaymentSheetViewController.swift */ = {isa = PBXFileReference; lastKnownFileType = sourcecode.swift; path = PaymentSheetViewController.swift; sourceTree = "<group>"; };
		0D447E18D1066195679B7956 /* PaymentSheet+DeferredAPI.swift */ = {isa = PBXFileReference; lastKnownFileType = sourcecode.swift; path = "PaymentSheet+DeferredAPI.swift"; sourceTree = "<group>"; };
		0DF4D51EEAB1092637BE144E /* PaymentSheetDeferredValidator.swift */ = {isa = PBXFileReference; lastKnownFileType = sourcecode.swift; path = PaymentSheetDeferredValidator.swift; sourceTree = "<group>"; };
		0EA56C3880C50858583CE468 /* Error+PaymentSheet.swift */ = {isa = PBXFileReference; lastKnownFileType = sourcecode.swift; path = "Error+PaymentSheet.swift"; sourceTree = "<group>"; };
		101DFBD8D19B7B182CDD8882 /* PollingViewController.swift */ = {isa = PBXFileReference; lastKnownFileType = sourcecode.swift; path = PollingViewController.swift; sourceTree = "<group>"; };
		102C5FA371A7917110E8B27F /* zh-Hant */ = {isa = PBXFileReference; lastKnownFileType = text.plist.strings; name = "zh-Hant"; path = "zh-Hant.lproj/Localizable.strings"; sourceTree = "<group>"; };
		103844C9B831A4F01793C304 /* STPPaymentMethodParams+PaymentSheet.swift */ = {isa = PBXFileReference; lastKnownFileType = sourcecode.swift; path = "STPPaymentMethodParams+PaymentSheet.swift"; sourceTree = "<group>"; };
		107DAAB4492531735377AA7C /* PaymentSheetFlowControllerViewController.swift */ = {isa = PBXFileReference; lastKnownFileType = sourcecode.swift; path = PaymentSheetFlowControllerViewController.swift; sourceTree = "<group>"; };
		11E117C348836EF631BD2DB8 /* ViewController.swift */ = {isa = PBXFileReference; lastKnownFileType = sourcecode.swift; path = ViewController.swift; sourceTree = "<group>"; };
		135B7354260E0E7CADCF3426 /* PaymentSheetAddressTests.swift */ = {isa = PBXFileReference; lastKnownFileType = sourcecode.swift; path = PaymentSheetAddressTests.swift; sourceTree = "<group>"; };
		13FB3274557B85BA4C9FA6C0 /* LinkLegalTermsView.swift */ = {isa = PBXFileReference; lastKnownFileType = sourcecode.swift; path = LinkLegalTermsView.swift; sourceTree = "<group>"; };
		15854DCE06F859BB426E9C9A /* StripePaymentsTestUtils.framework */ = {isa = PBXFileReference; explicitFileType = wrapper.framework; includeInIndex = 0; path = StripePaymentsTestUtils.framework; sourceTree = BUILT_PRODUCTS_DIR; };
		169C7CCB7A003FEDEA598095 /* StripeCoreTestUtils.framework */ = {isa = PBXFileReference; explicitFileType = wrapper.framework; includeInIndex = 0; path = StripeCoreTestUtils.framework; sourceTree = BUILT_PRODUCTS_DIR; };
		1ADE49E72DD5EDA448D12D88 /* PollingViewTests.swift */ = {isa = PBXFileReference; lastKnownFileType = sourcecode.swift; path = PollingViewTests.swift; sourceTree = "<group>"; };
		1CF41D601B198DC37337940C /* PaymentSheetFormFactory+Card.swift */ = {isa = PBXFileReference; lastKnownFileType = sourcecode.swift; path = "PaymentSheetFormFactory+Card.swift"; sourceTree = "<group>"; };
		202580B7CC72E2F26F013F34 /* String+StripePaymentSheet.swift */ = {isa = PBXFileReference; lastKnownFileType = sourcecode.swift; path = "String+StripePaymentSheet.swift"; sourceTree = "<group>"; };
		2104325BE960EC8152D48235 /* CustomerSavedPaymentMethodsCollectionViewController.swift */ = {isa = PBXFileReference; lastKnownFileType = sourcecode.swift; path = CustomerSavedPaymentMethodsCollectionViewController.swift; sourceTree = "<group>"; };
		2147396728E60365E39CBFD0 /* sk-SK */ = {isa = PBXFileReference; lastKnownFileType = text.plist.strings; name = "sk-SK"; path = "sk-SK.lproj/Localizable.strings"; sourceTree = "<group>"; };
		22552CD237A259249CD0C592 /* Intent.swift */ = {isa = PBXFileReference; lastKnownFileType = sourcecode.swift; path = Intent.swift; sourceTree = "<group>"; };
		22D82B65B5500E1E7B230A16 /* Data+SHA256.swift */ = {isa = PBXFileReference; lastKnownFileType = sourcecode.swift; path = "Data+SHA256.swift"; sourceTree = "<group>"; };
		22E4212F4A865B5AB5D72F99 /* LinkPopupURLParserTests.swift */ = {isa = PBXFileReference; lastKnownFileType = sourcecode.swift; path = LinkPopupURLParserTests.swift; sourceTree = "<group>"; };
		2363DF030555E62FDD3B1D42 /* PaymentSheetFormFactory.swift */ = {isa = PBXFileReference; lastKnownFileType = sourcecode.swift; path = PaymentSheetFormFactory.swift; sourceTree = "<group>"; };
		24AB1D50F770A8A035EF31DF /* CardScanButton.swift */ = {isa = PBXFileReference; lastKnownFileType = sourcecode.swift; path = CardScanButton.swift; sourceTree = "<group>"; };
		2573C6603DC2201656961A38 /* BottomSheet3DS2ViewController.swift */ = {isa = PBXFileReference; lastKnownFileType = sourcecode.swift; path = BottomSheet3DS2ViewController.swift; sourceTree = "<group>"; };
		25CAEB848B70E2676F9E2D9D /* FormSpec.swift */ = {isa = PBXFileReference; lastKnownFileType = sourcecode.swift; path = FormSpec.swift; sourceTree = "<group>"; };
		26C092533C67D8C7FDE12742 /* PollingViewModel.swift */ = {isa = PBXFileReference; lastKnownFileType = sourcecode.swift; path = PollingViewModel.swift; sourceTree = "<group>"; };
		274491B25447ABB37EF29D93 /* OperationDebouncer.swift */ = {isa = PBXFileReference; lastKnownFileType = sourcecode.swift; path = OperationDebouncer.swift; sourceTree = "<group>"; };
		2A19DBD87D0EBC7FA3DFB2A7 /* PaymentOption+Images.swift */ = {isa = PBXFileReference; lastKnownFileType = sourcecode.swift; path = "PaymentOption+Images.swift"; sourceTree = "<group>"; };
		2B3ECDF6CF9AABD573F86CA2 /* SavedPaymentOptionsViewController.swift */ = {isa = PBXFileReference; lastKnownFileType = sourcecode.swift; path = SavedPaymentOptionsViewController.swift; sourceTree = "<group>"; };
		2B5D30A0D993C9543E0993C3 /* ko */ = {isa = PBXFileReference; lastKnownFileType = text.plist.strings; name = ko; path = ko.lproj/Localizable.strings; sourceTree = "<group>"; };
		2B84310D9A9A390EDB8FC9BB /* pt-BR */ = {isa = PBXFileReference; lastKnownFileType = text.plist.strings; name = "pt-BR"; path = "pt-BR.lproj/Localizable.strings"; sourceTree = "<group>"; };
		2BFA5FA03C7093654EC6926F /* ExternalPaymentMethod.swift */ = {isa = PBXFileReference; lastKnownFileType = sourcecode.swift; path = ExternalPaymentMethod.swift; sourceTree = "<group>"; };
		2C59FD8C17CA1D740BCAFA4D /* STPPaymentIntentShippingDetailsParams+PaymentSheet.swift */ = {isa = PBXFileReference; lastKnownFileType = sourcecode.swift; path = "STPPaymentIntentShippingDetailsParams+PaymentSheet.swift"; sourceTree = "<group>"; };
		2C9ABA7E1C1848A07E5649E8 /* nb */ = {isa = PBXFileReference; lastKnownFileType = text.plist.strings; name = nb; path = nb.lproj/Localizable.strings; sourceTree = "<group>"; };
		2D2EF842B7B716847CFC8CF3 /* tk */ = {isa = PBXFileReference; lastKnownFileType = text.plist.strings; name = tk; path = tk.lproj/Localizable.strings; sourceTree = "<group>"; };
		2DF75FD35820E7556EC34D15 /* hu */ = {isa = PBXFileReference; lastKnownFileType = text.plist.strings; name = hu; path = hu.lproj/Localizable.strings; sourceTree = "<group>"; };
		2E2B99961C09E31383C9FCE9 /* mt */ = {isa = PBXFileReference; lastKnownFileType = text.plist.strings; name = mt; path = mt.lproj/Localizable.strings; sourceTree = "<group>"; };
		2E42F31D392C0AED757D6239 /* StripePaymentSheet.framework */ = {isa = PBXFileReference; explicitFileType = wrapper.framework; includeInIndex = 0; path = StripePaymentSheet.framework; sourceTree = BUILT_PRODUCTS_DIR; };
		313F5F822B0BE5FD00BD98A9 /* Docs.docc */ = {isa = PBXFileReference; lastKnownFileType = folder.documentationcatalog; path = Docs.docc; sourceTree = "<group>"; };
		3168698F2C61B0F5EC1240FE /* sl-SI */ = {isa = PBXFileReference; lastKnownFileType = text.plist.strings; name = "sl-SI"; path = "sl-SI.lproj/Localizable.strings"; sourceTree = "<group>"; };
		31699A802BE183B30048677F /* DownloadManager.swift */ = {isa = PBXFileReference; lastKnownFileType = sourcecode.swift; path = DownloadManager.swift; sourceTree = "<group>"; };
		31699A822BE183D40048677F /* DownloadManagerTest.swift */ = {isa = PBXFileReference; lastKnownFileType = sourcecode.swift; path = DownloadManagerTest.swift; sourceTree = "<group>"; };
		316B33112B5F171C0008D2E5 /* UserDefaults+StripePaymentSheetTest.swift */ = {isa = PBXFileReference; lastKnownFileType = sourcecode.swift; path = "UserDefaults+StripePaymentSheetTest.swift"; sourceTree = "<group>"; };
		31AD3BE62B0C2D080080C800 /* UIApplication+StripePaymentSheet.swift */ = {isa = PBXFileReference; lastKnownFileType = sourcecode.swift; name = "UIApplication+StripePaymentSheet.swift"; path = "StripePaymentSheet/Source/Categories/UIApplication+StripePaymentSheet.swift"; sourceTree = "<group>"; };
		31CDFC352BA8E66200B3DD91 /* PrivacyInfo.xcprivacy */ = {isa = PBXFileReference; lastKnownFileType = text.xml; path = PrivacyInfo.xcprivacy; sourceTree = "<group>"; };
		32332E0DB0AE12377EBDDEF1 /* PaymentSheetIntentConfiguration.swift */ = {isa = PBXFileReference; lastKnownFileType = sourcecode.swift; path = PaymentSheetIntentConfiguration.swift; sourceTree = "<group>"; };
		32BDC53A88FB17F378C6B413 /* CardSectionWithScannerView.swift */ = {isa = PBXFileReference; lastKnownFileType = sourcecode.swift; path = CardSectionWithScannerView.swift; sourceTree = "<group>"; };
		33B8F21A22FA091BC9D2924B /* LinkStubs.swift */ = {isa = PBXFileReference; lastKnownFileType = sourcecode.swift; path = LinkStubs.swift; sourceTree = "<group>"; };
		3468D11C30A9552923952FF3 /* STPAnalyticsClient+CustomerSheet.swift */ = {isa = PBXFileReference; lastKnownFileType = sourcecode.swift; path = "STPAnalyticsClient+CustomerSheet.swift"; sourceTree = "<group>"; };
		3556971CA13C767092BE7A34 /* ShadowedRoundedRectangleView.swift */ = {isa = PBXFileReference; lastKnownFileType = sourcecode.swift; path = ShadowedRoundedRectangleView.swift; sourceTree = "<group>"; };
		357B9EB0751819566843117E /* PaymentSheetDeferredValidatorTests.swift */ = {isa = PBXFileReference; lastKnownFileType = sourcecode.swift; path = PaymentSheetDeferredValidatorTests.swift; sourceTree = "<group>"; };
		35853BC78F9E64F5729EAE1E /* PaymentSheetExternalPaymentMethodTests.swift */ = {isa = PBXFileReference; lastKnownFileType = sourcecode.swift; path = PaymentSheetExternalPaymentMethodTests.swift; sourceTree = "<group>"; };
		3595F1786387A6B562FA472F /* BankAccountInfoView.swift */ = {isa = PBXFileReference; lastKnownFileType = sourcecode.swift; path = BankAccountInfoView.swift; sourceTree = "<group>"; };
		35BFC60D1945087E74B6BD89 /* StripeUICore.framework */ = {isa = PBXFileReference; explicitFileType = wrapper.framework; includeInIndex = 0; path = StripeUICore.framework; sourceTree = BUILT_PRODUCTS_DIR; };
		36AAEA8E481F9A63FA28E982 /* de */ = {isa = PBXFileReference; lastKnownFileType = text.plist.strings; name = de; path = de.lproj/Localizable.strings; sourceTree = "<group>"; };
		383EA30FC9C862DF2217F96D /* PaymentSheetUIKitAdditions.swift */ = {isa = PBXFileReference; lastKnownFileType = sourcecode.swift; path = PaymentSheetUIKitAdditions.swift; sourceTree = "<group>"; };
		38FA13D5E18B38C4E475FB5A /* PaymentSheetFormFactory+Boleto.swift */ = {isa = PBXFileReference; lastKnownFileType = sourcecode.swift; path = "PaymentSheetFormFactory+Boleto.swift"; sourceTree = "<group>"; };
		39CACBC680B9BE62FDADA139 /* da */ = {isa = PBXFileReference; lastKnownFileType = text.plist.strings; name = da; path = da.lproj/Localizable.strings; sourceTree = "<group>"; };
		3ABC9ED6F9F77E753272B449 /* IntentStatusPoller.swift */ = {isa = PBXFileReference; lastKnownFileType = sourcecode.swift; path = IntentStatusPoller.swift; sourceTree = "<group>"; };
		3C8E4153CAFF4EC9AC960182 /* AddPaymentMethodViewController.swift */ = {isa = PBXFileReference; lastKnownFileType = sourcecode.swift; path = AddPaymentMethodViewController.swift; sourceTree = "<group>"; };
		3DF5226B8505BAFAE7B4D742 /* ms-MY */ = {isa = PBXFileReference; lastKnownFileType = text.plist.strings; name = "ms-MY"; path = "ms-MY.lproj/Localizable.strings"; sourceTree = "<group>"; };
		3F70E5F0FE6218715432D55A /* AddPaymentMethodViewControllerSnapshotTests.swift */ = {isa = PBXFileReference; lastKnownFileType = sourcecode.swift; path = AddPaymentMethodViewControllerSnapshotTests.swift; sourceTree = "<group>"; };
		3FBC7DC1A5EFF76C10D29DD6 /* LinkUI.swift */ = {isa = PBXFileReference; lastKnownFileType = sourcecode.swift; path = LinkUI.swift; sourceTree = "<group>"; };
		40EDF386A07E1196FB043798 /* StripePaymentsObjcTestUtils.framework */ = {isa = PBXFileReference; explicitFileType = wrapper.framework; includeInIndex = 0; path = StripePaymentsObjcTestUtils.framework; sourceTree = BUILT_PRODUCTS_DIR; };
		4208AD2E0A737F5E0F00DE48 /* ConsumerSession+LookupResponse.swift */ = {isa = PBXFileReference; lastKnownFileType = sourcecode.swift; path = "ConsumerSession+LookupResponse.swift"; sourceTree = "<group>"; };
		441C3414745D483C9A47ED0B /* VerificationSession.swift */ = {isa = PBXFileReference; lastKnownFileType = sourcecode.swift; path = VerificationSession.swift; sourceTree = "<group>"; };
		446E3BBF316178C04343B193 /* STPApplePayContext+PaymentSheet.swift */ = {isa = PBXFileReference; lastKnownFileType = sourcecode.swift; path = "STPApplePayContext+PaymentSheet.swift"; sourceTree = "<group>"; };
		45B6DC9BD9183495E5649369 /* LinkAccountService.swift */ = {isa = PBXFileReference; lastKnownFileType = sourcecode.swift; path = LinkAccountService.swift; sourceTree = "<group>"; };
		47C5DB8C01BA7137369C8B4D /* TextFieldElement+Card.swift */ = {isa = PBXFileReference; lastKnownFileType = sourcecode.swift; path = "TextFieldElement+Card.swift"; sourceTree = "<group>"; };
		492B254E43F3BB9F9CEAEA06 /* PaymentSheetLoaderStubbedTest.swift */ = {isa = PBXFileReference; lastKnownFileType = sourcecode.swift; path = PaymentSheetLoaderStubbedTest.swift; sourceTree = "<group>"; };
		4BEFE8C0CFEAE73F9FD736D3 /* STPStringUtils.swift */ = {isa = PBXFileReference; lastKnownFileType = sourcecode.swift; path = STPStringUtils.swift; sourceTree = "<group>"; };
		4C6AA41454A6757B3E26AE67 /* StripePaymentSheetTests.xctest */ = {isa = PBXFileReference; explicitFileType = wrapper.cfbundle; includeInIndex = 0; path = StripePaymentSheetTests.xctest; sourceTree = BUILT_PRODUCTS_DIR; };
		4D595AA033BC84CB4E1C277F /* PaymentSheetFormFactorySnapshotTest.swift */ = {isa = PBXFileReference; lastKnownFileType = sourcecode.swift; path = PaymentSheetFormFactorySnapshotTest.swift; sourceTree = "<group>"; };
		4DA1B1B7662E177725062922 /* StripePaymentSheet+Exports.swift */ = {isa = PBXFileReference; lastKnownFileType = sourcecode.swift; path = "StripePaymentSheet+Exports.swift"; sourceTree = "<group>"; };
		5125D0E3E87AA25ACFB04558 /* CardExpiryDate.swift */ = {isa = PBXFileReference; lastKnownFileType = sourcecode.swift; path = CardExpiryDate.swift; sourceTree = "<group>"; };
		51FF291A25EA43D4D100983B /* LoadingViewController.swift */ = {isa = PBXFileReference; lastKnownFileType = sourcecode.swift; path = LoadingViewController.swift; sourceTree = "<group>"; };
		52185F7315D3C4089D3465BD /* LinkPaymentController.swift */ = {isa = PBXFileReference; lastKnownFileType = sourcecode.swift; path = LinkPaymentController.swift; sourceTree = "<group>"; };
		522DD1811A1B84ABAE35ADB5 /* PaymentSheetLinkAccount.swift */ = {isa = PBXFileReference; lastKnownFileType = sourcecode.swift; path = PaymentSheetLinkAccount.swift; sourceTree = "<group>"; };
		539BC5317DB9A13B247DC576 /* LinkInlineSignupView.swift */ = {isa = PBXFileReference; lastKnownFileType = sourcecode.swift; path = LinkInlineSignupView.swift; sourceTree = "<group>"; };
		553CFE0FCC9D265742F8AF2D /* STPImageLibrary.swift */ = {isa = PBXFileReference; lastKnownFileType = sourcecode.swift; path = STPImageLibrary.swift; sourceTree = "<group>"; };
		570931B897DCCAC0F55FB6E3 /* TextFieldElement+IBAN.swift */ = {isa = PBXFileReference; lastKnownFileType = sourcecode.swift; path = "TextFieldElement+IBAN.swift"; sourceTree = "<group>"; };
		58A85D630BDEA7408391EB8B /* PaymentSheetFlowController.swift */ = {isa = PBXFileReference; lastKnownFileType = sourcecode.swift; path = PaymentSheetFlowController.swift; sourceTree = "<group>"; };
		59AFB0C25AC6EA341465D966 /* UserDefaults+StripePaymentSheet.swift */ = {isa = PBXFileReference; lastKnownFileType = sourcecode.swift; path = "UserDefaults+StripePaymentSheet.swift"; sourceTree = "<group>"; };
		59BA69FF6D49A3A865469ED0 /* STPCardScanner.swift */ = {isa = PBXFileReference; lastKnownFileType = sourcecode.swift; path = STPCardScanner.swift; sourceTree = "<group>"; };
		5A1C7CFA5C9C1A8A73CFA1C0 /* StripePayments.framework */ = {isa = PBXFileReference; explicitFileType = wrapper.framework; includeInIndex = 0; path = StripePayments.framework; sourceTree = BUILT_PRODUCTS_DIR; };
		5A21CC86104388EFE07CB37D /* PaymentSheetFormFactoryConfig.swift */ = {isa = PBXFileReference; lastKnownFileType = sourcecode.swift; path = PaymentSheetFormFactoryConfig.swift; sourceTree = "<group>"; };
		5A5F77645FF720251D13E1AC /* Info.plist */ = {isa = PBXFileReference; lastKnownFileType = text.plist; path = Info.plist; sourceTree = "<group>"; };
		5AA26FF00FD57F6AA1A7CB83 /* SavedPaymentMethodCollectionView.swift */ = {isa = PBXFileReference; lastKnownFileType = sourcecode.swift; path = SavedPaymentMethodCollectionView.swift; sourceTree = "<group>"; };
		5B45D77A7870B3CDFC47AA6B /* StripeiOS Tests-Debug.xcconfig */ = {isa = PBXFileReference; lastKnownFileType = text.xcconfig; path = "StripeiOS Tests-Debug.xcconfig"; sourceTree = "<group>"; };
		5BA7BFC43DB3EFD38A460EB9 /* PaymentMethodMessagingViewSnapshotTests.swift */ = {isa = PBXFileReference; lastKnownFileType = sourcecode.swift; path = PaymentMethodMessagingViewSnapshotTests.swift; sourceTree = "<group>"; };
		5CA2D5E6CAA2990D88F64A4D /* STPElementsSession.swift */ = {isa = PBXFileReference; lastKnownFileType = sourcecode.swift; path = STPElementsSession.swift; sourceTree = "<group>"; };
		5CD1A451B238C1D1ADAA72EC /* PaymentSheet+API.swift */ = {isa = PBXFileReference; lastKnownFileType = sourcecode.swift; path = "PaymentSheet+API.swift"; sourceTree = "<group>"; };
		5DCFBC65AF58423E0E8DD04A /* PayWithLinkController.swift */ = {isa = PBXFileReference; lastKnownFileType = sourcecode.swift; path = PayWithLinkController.swift; sourceTree = "<group>"; };
		5EFCD0B8D104E175C9EFF7A0 /* zh-HK */ = {isa = PBXFileReference; lastKnownFileType = text.plist.strings; name = "zh-HK"; path = "zh-HK.lproj/Localizable.strings"; sourceTree = "<group>"; };
		5F884F7A5FF4FC6D0E24E6FC /* PaymentSheetErrorTest.swift */ = {isa = PBXFileReference; lastKnownFileType = sourcecode.swift; path = PaymentSheetErrorTest.swift; sourceTree = "<group>"; };
		5FD715F32B61017198E9F952 /* BottomSheetTransitioningDelegate.swift */ = {isa = PBXFileReference; lastKnownFileType = sourcecode.swift; path = BottomSheetTransitioningDelegate.swift; sourceTree = "<group>"; };
		6103F2BB2BE45990002D67F8 /* SavedPaymentMethodManager.swift */ = {isa = PBXFileReference; lastKnownFileType = sourcecode.swift; path = SavedPaymentMethodManager.swift; sourceTree = "<group>"; };
		6103F2BD2BE53737002D67F8 /* SavedPaymentMethodManagerTest.swift */ = {isa = PBXFileReference; lastKnownFileType = sourcecode.swift; path = SavedPaymentMethodManagerTest.swift; sourceTree = "<group>"; };
		610EAAEF2C0F5D9400124AB2 /* FormHeaderView.swift */ = {isa = PBXFileReference; lastKnownFileType = sourcecode.swift; path = FormHeaderView.swift; sourceTree = "<group>"; };
		612F957C2CA4618E00A3B960 /* CardBrandFilter.swift */ = {isa = PBXFileReference; fileEncoding = 4; lastKnownFileType = sourcecode.swift; path = CardBrandFilter.swift; sourceTree = "<group>"; };
		612F957E2CA461AA00A3B960 /* CardBrandFilterTests.swift */ = {isa = PBXFileReference; fileEncoding = 4; lastKnownFileType = sourcecode.swift; path = CardBrandFilterTests.swift; sourceTree = "<group>"; };
		6139AA50F07A1E2AC7E9827F /* AUBECSMandate.swift */ = {isa = PBXFileReference; lastKnownFileType = sourcecode.swift; path = AUBECSMandate.swift; sourceTree = "<group>"; };
		6141C5062C0A47A700E81735 /* RightAccessoryButtonTest.swift */ = {isa = PBXFileReference; lastKnownFileType = sourcecode.swift; path = RightAccessoryButtonTest.swift; sourceTree = "<group>"; };
		6151DDBF2B14FDCF00ED4F7E /* UpdateCardViewControllerSnapshotTests.swift */ = {isa = PBXFileReference; lastKnownFileType = sourcecode.swift; path = UpdateCardViewControllerSnapshotTests.swift; sourceTree = "<group>"; };
		617C44F9338DE2E93E318291 /* PayWithLinkWebController.swift */ = {isa = PBXFileReference; lastKnownFileType = sourcecode.swift; path = PayWithLinkWebController.swift; sourceTree = "<group>"; };
		6180A5C02C8222A9009D1536 /* EmbeddedPaymentMethodsView.swift */ = {isa = PBXFileReference; lastKnownFileType = sourcecode.swift; path = EmbeddedPaymentMethodsView.swift; sourceTree = "<group>"; };
		6180A5C62C824377009D1536 /* RadioButton.swift */ = {isa = PBXFileReference; lastKnownFileType = sourcecode.swift; path = RadioButton.swift; sourceTree = "<group>"; };
		6180A5CA2C8249D2009D1536 /* UIStackView+Separator.swift */ = {isa = PBXFileReference; lastKnownFileType = sourcecode.swift; path = "UIStackView+Separator.swift"; sourceTree = "<group>"; };
		6193FC5E14E1EC459E31B5F4 /* SheetNavigationButton.swift */ = {isa = PBXFileReference; lastKnownFileType = sourcecode.swift; path = SheetNavigationButton.swift; sourceTree = "<group>"; };
		6198AA6D2BED1C5A00F39D3E /* SavedPaymentMethodRowButton.swift */ = {isa = PBXFileReference; lastKnownFileType = sourcecode.swift; path = SavedPaymentMethodRowButton.swift; sourceTree = "<group>"; };
		619AF0842BF56C5E00D1C981 /* PaymentMethodRowButtonSnapshotTests.swift */ = {isa = PBXFileReference; lastKnownFileType = sourcecode.swift; path = PaymentMethodRowButtonSnapshotTests.swift; sourceTree = "<group>"; };
		619AF0882BF56F9100D1C981 /* VerticalSavedPaymentMethodsViewControllerTests.swift */ = {isa = PBXFileReference; lastKnownFileType = sourcecode.swift; path = VerticalSavedPaymentMethodsViewControllerTests.swift; sourceTree = "<group>"; };
		61CBE6652BED9749005F7FEB /* VerticalSavedPaymentMethodsViewController.swift */ = {isa = PBXFileReference; fileEncoding = 4; lastKnownFileType = sourcecode.swift; path = VerticalSavedPaymentMethodsViewController.swift; sourceTree = "<group>"; };
		61CBE6672BED97EE005F7FEB /* VerticalSavedPaymentMethodsViewControllerSnapshotTests.swift */ = {isa = PBXFileReference; fileEncoding = 4; lastKnownFileType = sourcecode.swift; path = VerticalSavedPaymentMethodsViewControllerSnapshotTests.swift; sourceTree = "<group>"; };
		61D842882CADE4B9009D2D51 /* PaymentElementConfiguration.swift */ = {isa = PBXFileReference; fileEncoding = 4; lastKnownFileType = sourcecode.swift; path = PaymentElementConfiguration.swift; sourceTree = "<group>"; };
		61D8688D2C06553E001FAD84 /* RightAccessoryButton.swift */ = {isa = PBXFileReference; lastKnownFileType = sourcecode.swift; path = RightAccessoryButton.swift; sourceTree = "<group>"; };
		61FB6BCC2C8901B200F8E074 /* EmbeddedPaymentMethodsViewSnapshotTests.swift */ = {isa = PBXFileReference; lastKnownFileType = sourcecode.swift; path = EmbeddedPaymentMethodsViewSnapshotTests.swift; sourceTree = "<group>"; };
		62CE362B80042827F47ABC3F /* AffirmCopyLabel.swift */ = {isa = PBXFileReference; lastKnownFileType = sourcecode.swift; path = AffirmCopyLabel.swift; sourceTree = "<group>"; };
		64C8F350CDB5A29F62E86592 /* FlowControllerStateTests.swift */ = {isa = PBXFileReference; lastKnownFileType = sourcecode.swift; path = FlowControllerStateTests.swift; sourceTree = "<group>"; };
		64D658AC15478BF1E0A76B9D /* TestModeView.swift */ = {isa = PBXFileReference; lastKnownFileType = sourcecode.swift; path = TestModeView.swift; sourceTree = "<group>"; };
		668A2F2E20F846FDAFEC1217 /* Info.plist */ = {isa = PBXFileReference; lastKnownFileType = text.plist; path = Info.plist; sourceTree = "<group>"; };
		67A8D073B075B32BECCD905A /* form_specs.json */ = {isa = PBXFileReference; lastKnownFileType = text.json; path = form_specs.json; sourceTree = "<group>"; };
		68C3318ED094D63626740234 /* InstantDebitsOnlyFinancialConnectionsAuthManager.swift */ = {isa = PBXFileReference; lastKnownFileType = sourcecode.swift; path = InstantDebitsOnlyFinancialConnectionsAuthManager.swift; sourceTree = "<group>"; };
		6A065CEE8A7BCE60FC9D50BF /* el-GR */ = {isa = PBXFileReference; lastKnownFileType = text.plist.strings; name = "el-GR"; path = "el-GR.lproj/Localizable.strings"; sourceTree = "<group>"; };
		6A5997182BC88E28002A44CB /* InstantDebitsPaymentMethodElement.swift */ = {isa = PBXFileReference; lastKnownFileType = sourcecode.swift; path = InstantDebitsPaymentMethodElement.swift; sourceTree = "<group>"; };
		6B0E5AE62C08F4B5008AAFBE /* IntentConfirmParamsTest.swift */ = {isa = PBXFileReference; lastKnownFileType = sourcecode.swift; path = IntentConfirmParamsTest.swift; sourceTree = "<group>"; };
		6B28A6B52BE9494500B47DBF /* CustomerSheetDataSource.swift */ = {isa = PBXFileReference; lastKnownFileType = sourcecode.swift; path = CustomerSheetDataSource.swift; sourceTree = "<group>"; };
		6B28A6B82BE9712500B47DBF /* CustomerSessionAdapter.swift */ = {isa = PBXFileReference; lastKnownFileType = sourcecode.swift; path = CustomerSessionAdapter.swift; sourceTree = "<group>"; };
		6B31B9B72B9019730064E210 /* ElementsCustomer.swift */ = {isa = PBXFileReference; lastKnownFileType = sourcecode.swift; path = ElementsCustomer.swift; sourceTree = "<group>"; };
		6B31B9B92B90FCE60064E210 /* CustomerSession.swift */ = {isa = PBXFileReference; lastKnownFileType = sourcecode.swift; path = CustomerSession.swift; sourceTree = "<group>"; };
		6B50BCED2C29EE1F009702FB /* SavedPaymentOptionsViewControllerTests.swift */ = {isa = PBXFileReference; lastKnownFileType = sourcecode.swift; path = SavedPaymentOptionsViewControllerTests.swift; sourceTree = "<group>"; };
		6B50BCEF2C29F888009702FB /* CustomerSavedPaymentMethodsCollectionViewControllerTests.swift */ = {isa = PBXFileReference; lastKnownFileType = sourcecode.swift; path = CustomerSavedPaymentMethodsCollectionViewControllerTests.swift; sourceTree = "<group>"; };
		6B680A2FF197F612D065F16C /* PaymentSheet.swift */ = {isa = PBXFileReference; lastKnownFileType = sourcecode.swift; path = PaymentSheet.swift; sourceTree = "<group>"; };
		6B76DBD02C530B6C0037CD63 /* PaymentSheetGDPRConfirmFlowTests.swift */ = {isa = PBXFileReference; lastKnownFileType = sourcecode.swift; path = PaymentSheetGDPRConfirmFlowTests.swift; sourceTree = "<group>"; };
		6B9A346A7A4290BAA7BCA1A2 /* PaymentMethodTypeCollectionView.swift */ = {isa = PBXFileReference; lastKnownFileType = sourcecode.swift; path = PaymentMethodTypeCollectionView.swift; sourceTree = "<group>"; };
		6BA8D3332B0C1F79008C51FF /* CVCRecollectionElement.swift */ = {isa = PBXFileReference; fileEncoding = 4; lastKnownFileType = sourcecode.swift; path = CVCRecollectionElement.swift; sourceTree = "<group>"; };
		6BA8D3352B0C1F9B008C51FF /* CVCReconfirmationViewController.swift */ = {isa = PBXFileReference; fileEncoding = 4; lastKnownFileType = sourcecode.swift; path = CVCReconfirmationViewController.swift; sourceTree = "<group>"; };
		6BA8D3392B0C1FBF008C51FF /* CVCPaymentMethodInformationView.swift */ = {isa = PBXFileReference; fileEncoding = 4; lastKnownFileType = sourcecode.swift; path = CVCPaymentMethodInformationView.swift; sourceTree = "<group>"; };
		6BB97FB5D5730FE4CAB9298D /* SheetNavigationBar.swift */ = {isa = PBXFileReference; lastKnownFileType = sourcecode.swift; path = SheetNavigationBar.swift; sourceTree = "<group>"; };
		6BC1594B2C4EDA4E00BDDF4B /* CustomerSheet_ConfirmFlowTests.swift */ = {isa = PBXFileReference; lastKnownFileType = sourcecode.swift; path = CustomerSheet_ConfirmFlowTests.swift; sourceTree = "<group>"; };
		6BC19CCB2B16C4B2008E00C4 /* CVCRecollectionView.swift */ = {isa = PBXFileReference; lastKnownFileType = sourcecode.swift; path = CVCRecollectionView.swift; sourceTree = "<group>"; };
		6CCB22C60E716A575DA8180A /* SimpleMandateElement.swift */ = {isa = PBXFileReference; lastKnownFileType = sourcecode.swift; path = SimpleMandateElement.swift; sourceTree = "<group>"; };
		6CDF0F248F60A38FE4977428 /* zh-Hans */ = {isa = PBXFileReference; lastKnownFileType = text.plist.strings; name = "zh-Hans"; path = "zh-Hans.lproj/Localizable.strings"; sourceTree = "<group>"; };
		6FDD9018F7142928F32AECEC /* fil */ = {isa = PBXFileReference; lastKnownFileType = text.plist.strings; name = fil; path = fil.lproj/Localizable.strings; sourceTree = "<group>"; };
		70ED08B0F303B7C2334602C3 /* StripePaymentSheetBundleLocator.swift */ = {isa = PBXFileReference; lastKnownFileType = sourcecode.swift; path = StripePaymentSheetBundleLocator.swift; sourceTree = "<group>"; };
		70F6CF58AECE26DA8F1FFED6 /* LinkInlineSignupView-CheckboxElement.swift */ = {isa = PBXFileReference; lastKnownFileType = sourcecode.swift; path = "LinkInlineSignupView-CheckboxElement.swift"; sourceTree = "<group>"; };
		71C3DCEBA31263AFE89ABD57 /* PaymentMethodElement.swift */ = {isa = PBXFileReference; lastKnownFileType = sourcecode.swift; path = PaymentMethodElement.swift; sourceTree = "<group>"; };
		73853A55045C53AF2BBB8489 /* BottomSheetViewController.swift */ = {isa = PBXFileReference; lastKnownFileType = sourcecode.swift; path = BottomSheetViewController.swift; sourceTree = "<group>"; };
		73A1779DC086FD3E65B86EF5 /* Assets.xcassets */ = {isa = PBXFileReference; lastKnownFileType = folder.assetcatalog; path = Assets.xcassets; sourceTree = "<group>"; };
		73FB30705EC36BD0868904A2 /* Elements+TestHelpers.swift */ = {isa = PBXFileReference; lastKnownFileType = sourcecode.swift; path = "Elements+TestHelpers.swift"; sourceTree = "<group>"; };
		7408E9D65164D9EBAB3A5E4C /* Project-Release.xcconfig */ = {isa = PBXFileReference; lastKnownFileType = text.xcconfig; path = "Project-Release.xcconfig"; sourceTree = "<group>"; };
		746D332462477C6D99BEA4F2 /* MockFiles */ = {isa = PBXFileReference; lastKnownFileType = folder; path = MockFiles; sourceTree = "<group>"; };
		75EC3D9394B33C6C432410E9 /* UIViewController+BottomSheet.swift */ = {isa = PBXFileReference; lastKnownFileType = sourcecode.swift; path = "UIViewController+BottomSheet.swift"; sourceTree = "<group>"; };
		776297331889259F5EB95E9D /* XCTest.framework */ = {isa = PBXFileReference; lastKnownFileType = wrapper.framework; name = XCTest.framework; path = Platforms/iPhoneOS.platform/Developer/Library/Frameworks/XCTest.framework; sourceTree = DEVELOPER_DIR; };
		78F350B7BBB240AD67860A7E /* hr */ = {isa = PBXFileReference; lastKnownFileType = text.plist.strings; name = hr; path = hr.lproj/Localizable.strings; sourceTree = "<group>"; };
		790527588C37B2E2CE0DE3CF /* LinkPopupURLParser.swift */ = {isa = PBXFileReference; lastKnownFileType = sourcecode.swift; path = LinkPopupURLParser.swift; sourceTree = "<group>"; };
		7908AA934EC34644090431D5 /* ConnectionsElement.swift */ = {isa = PBXFileReference; lastKnownFileType = sourcecode.swift; path = ConnectionsElement.swift; sourceTree = "<group>"; };
		7910B57E6FD99F2AFCA4DAC2 /* LinkInlineSignupViewModel.swift */ = {isa = PBXFileReference; lastKnownFileType = sourcecode.swift; path = LinkInlineSignupViewModel.swift; sourceTree = "<group>"; };
		7AA6166F234C3A2129CBD573 /* StripePaymentSheet.h */ = {isa = PBXFileReference; lastKnownFileType = sourcecode.c.h; path = StripePaymentSheet.h; sourceTree = "<group>"; };
		7D8FE374BAAD0EDA9FEEF550 /* STPAnalyticsClient+PaymentSheetTests.swift */ = {isa = PBXFileReference; lastKnownFileType = sourcecode.swift; name = "STPAnalyticsClient+PaymentSheetTests.swift"; path = "../STPAnalyticsClient+PaymentSheetTests.swift"; sourceTree = "<group>"; };
		7E2803AA0D975AF78D787757 /* PaymentSheetSnapshotTests.swift */ = {isa = PBXFileReference; lastKnownFileType = sourcecode.swift; path = PaymentSheetSnapshotTests.swift; sourceTree = "<group>"; };
		7EA73C14058E6E8E1573A8BA /* fr */ = {isa = PBXFileReference; lastKnownFileType = text.plist.strings; name = fr; path = fr.lproj/Localizable.strings; sourceTree = "<group>"; };
		80FCEDF102C8E6BCABFDF211 /* NSAttributedString+Stripe.swift */ = {isa = PBXFileReference; lastKnownFileType = sourcecode.swift; path = "NSAttributedString+Stripe.swift"; sourceTree = "<group>"; };
		813E88EE408666654EF835E2 /* STPPaymentMethod+PaymentSheet.swift */ = {isa = PBXFileReference; lastKnownFileType = sourcecode.swift; path = "STPPaymentMethod+PaymentSheet.swift"; sourceTree = "<group>"; };
		82C21D5722BDEB8BAA71F69F /* PaymentSheet+DashboardConfirmParamsTest.swift */ = {isa = PBXFileReference; lastKnownFileType = sourcecode.swift; path = "PaymentSheet+DashboardConfirmParamsTest.swift"; sourceTree = "<group>"; };
		83B5AAA4347A6918EC267210 /* STPAnalyticsClient+LUXE.swift */ = {isa = PBXFileReference; lastKnownFileType = sourcecode.swift; path = "STPAnalyticsClient+LUXE.swift"; sourceTree = "<group>"; };
		83FA9C54257694EC0F205A5C /* CustomerSheet.swift */ = {isa = PBXFileReference; lastKnownFileType = sourcecode.swift; path = CustomerSheet.swift; sourceTree = "<group>"; };
		84B9F7D1AF32BA2370546446 /* CustomerSheet+SwiftUI.swift */ = {isa = PBXFileReference; lastKnownFileType = sourcecode.swift; path = "CustomerSheet+SwiftUI.swift"; sourceTree = "<group>"; };
		86D228B38C83AA4A2F614F92 /* PaymentSheetFormFactory+UPI.swift */ = {isa = PBXFileReference; lastKnownFileType = sourcecode.swift; path = "PaymentSheetFormFactory+UPI.swift"; sourceTree = "<group>"; };
		88DBDEE23A856CE8D3B49861 /* PaymentSheetLoader.swift */ = {isa = PBXFileReference; lastKnownFileType = sourcecode.swift; path = PaymentSheetLoader.swift; sourceTree = "<group>"; };
		88F07B4F8F79F5A01F830180 /* AddressViewController+Configuration.swift */ = {isa = PBXFileReference; lastKnownFileType = sourcecode.swift; path = "AddressViewController+Configuration.swift"; sourceTree = "<group>"; };
		89AF849256FE487114A36726 /* CustomerAddPaymentMethodViewController.swift */ = {isa = PBXFileReference; lastKnownFileType = sourcecode.swift; path = CustomerAddPaymentMethodViewController.swift; sourceTree = "<group>"; };
		8A0B7F6E25D93C0C0ACE3B3D /* PaymentSheet+APITest.swift */ = {isa = PBXFileReference; lastKnownFileType = sourcecode.swift; path = "PaymentSheet+APITest.swift"; sourceTree = "<group>"; };
		8A1D1B8BFBA136BAE1D74194 /* CustomerAdapter.swift */ = {isa = PBXFileReference; lastKnownFileType = sourcecode.swift; path = CustomerAdapter.swift; sourceTree = "<group>"; };
		8D03000A6807B09BFD8E6CB1 /* CardSectionElement.swift */ = {isa = PBXFileReference; lastKnownFileType = sourcecode.swift; path = CardSectionElement.swift; sourceTree = "<group>"; };
		8E73D6AA921C813A243D3CFD /* Project-Debug.xcconfig */ = {isa = PBXFileReference; lastKnownFileType = text.xcconfig; path = "Project-Debug.xcconfig"; sourceTree = "<group>"; };
		8FF44D69B2A917BF700496C9 /* CustomerSheetError.swift */ = {isa = PBXFileReference; lastKnownFileType = sourcecode.swift; path = CustomerSheetError.swift; sourceTree = "<group>"; };
		903DC6133304F3BCEC73F9D6 /* tr */ = {isa = PBXFileReference; lastKnownFileType = text.plist.strings; name = tr; path = tr.lproj/Localizable.strings; sourceTree = "<group>"; };
		926A26F7B0C8469E610C5ED8 /* CustomerPaymentOption.swift */ = {isa = PBXFileReference; lastKnownFileType = sourcecode.swift; path = CustomerPaymentOption.swift; sourceTree = "<group>"; };
		9300105117D75EDBB229C14F /* Stripe3DS2.framework */ = {isa = PBXFileReference; explicitFileType = wrapper.framework; includeInIndex = 0; path = Stripe3DS2.framework; sourceTree = BUILT_PRODUCTS_DIR; };
		9356711AB2961A5F729F3EAA /* PayWithLinkButton.swift */ = {isa = PBXFileReference; lastKnownFileType = sourcecode.swift; path = PayWithLinkButton.swift; sourceTree = "<group>"; };
		95BDADF560DB0B1ED175EF50 /* ManualEntryButton.swift */ = {isa = PBXFileReference; lastKnownFileType = sourcecode.swift; path = ManualEntryButton.swift; sourceTree = "<group>"; };
		966339C092711FED8EFE98FB /* STPAnalyticsClient+PaymentSheet.swift */ = {isa = PBXFileReference; lastKnownFileType = sourcecode.swift; path = "STPAnalyticsClient+PaymentSheet.swift"; sourceTree = "<group>"; };
		96C9F8CED45EA4B66E770E3E /* STPLocalizedString.swift */ = {isa = PBXFileReference; lastKnownFileType = sourcecode.swift; path = STPLocalizedString.swift; sourceTree = "<group>"; };
		97830DBB0A7FB37EEBEE5605 /* StripeiOS-Debug.xcconfig */ = {isa = PBXFileReference; lastKnownFileType = text.xcconfig; path = "StripeiOS-Debug.xcconfig"; sourceTree = "<group>"; };
		981F958E99945A0318D47BBF /* PaymentDetails.swift */ = {isa = PBXFileReference; lastKnownFileType = sourcecode.swift; path = PaymentDetails.swift; sourceTree = "<group>"; };
		982014B36F49D902CD04AF5C /* String+AutoComplete.swift */ = {isa = PBXFileReference; lastKnownFileType = sourcecode.swift; path = "String+AutoComplete.swift"; sourceTree = "<group>"; };
		9872CF28C8CA1D2C5499B8C5 /* LinkURLGeneratorTests.swift */ = {isa = PBXFileReference; lastKnownFileType = sourcecode.swift; path = LinkURLGeneratorTests.swift; sourceTree = "<group>"; };
		989C2E3E03E42DA64A2FAE0D /* CustomerSheetSnapshotTests.swift */ = {isa = PBXFileReference; lastKnownFileType = sourcecode.swift; path = CustomerSheetSnapshotTests.swift; sourceTree = "<group>"; };
		990304EF35A0EE37DCE20D5B /* IntentStatusPollerTest.swift */ = {isa = PBXFileReference; lastKnownFileType = sourcecode.swift; path = IntentStatusPollerTest.swift; sourceTree = "<group>"; };
		9A0BBDBFC37770CF870594B1 /* nl */ = {isa = PBXFileReference; lastKnownFileType = text.plist.strings; name = nl; path = nl.lproj/Localizable.strings; sourceTree = "<group>"; };
		9A0D887C5AC6EFFAFE1AFD77 /* PaymentMethodType.swift */ = {isa = PBXFileReference; lastKnownFileType = sourcecode.swift; path = PaymentMethodType.swift; sourceTree = "<group>"; };
		9E3905FE9F40E82EAEF49CD2 /* ro-RO */ = {isa = PBXFileReference; lastKnownFileType = text.plist.strings; name = "ro-RO"; path = "ro-RO.lproj/Localizable.strings"; sourceTree = "<group>"; };
		A09CCD0ED44336B23450A995 /* en */ = {isa = PBXFileReference; lastKnownFileType = text.plist.strings; name = en; path = en.lproj/Localizable.strings; sourceTree = "<group>"; };
		A1928BE9DFF116368B1A19DC /* LinkCookieKey.swift */ = {isa = PBXFileReference; lastKnownFileType = sourcecode.swift; path = LinkCookieKey.swift; sourceTree = "<group>"; };
		A39F7EBA2E9E3CE55E7AADC9 /* STPFixtures+PaymentSheet.swift */ = {isa = PBXFileReference; lastKnownFileType = sourcecode.swift; path = "STPFixtures+PaymentSheet.swift"; sourceTree = "<group>"; };
		A49D0A50ECFA7A4A5FC40878 /* ca-ES */ = {isa = PBXFileReference; lastKnownFileType = text.plist.strings; name = "ca-ES"; path = "ca-ES.lproj/Localizable.strings"; sourceTree = "<group>"; };
		A5012364ED0F2EEC6EC2AB52 /* PaymentMethodElementWrapper.swift */ = {isa = PBXFileReference; lastKnownFileType = sourcecode.swift; path = PaymentMethodElementWrapper.swift; sourceTree = "<group>"; };
		A5E8DD8761B4C52B143038C4 /* LinkInlineSignupElement.swift */ = {isa = PBXFileReference; lastKnownFileType = sourcecode.swift; path = LinkInlineSignupElement.swift; sourceTree = "<group>"; };
		A68FBE0A16FE56AAAAF4ABBF /* CircularButton.swift */ = {isa = PBXFileReference; lastKnownFileType = sourcecode.swift; path = CircularButton.swift; sourceTree = "<group>"; };
		A6C0EC1D4DC96A6917A2DFBA /* PaymentSheetFormFactoryTest.swift */ = {isa = PBXFileReference; lastKnownFileType = sourcecode.swift; path = PaymentSheetFormFactoryTest.swift; sourceTree = "<group>"; };
		A8B687BB60CEAEF918ADE498 /* StripeApplePay.framework */ = {isa = PBXFileReference; explicitFileType = wrapper.framework; includeInIndex = 0; path = StripeApplePay.framework; sourceTree = BUILT_PRODUCTS_DIR; };
		A8F7582743930881FEB8C206 /* BottomSheetPresentable.swift */ = {isa = PBXFileReference; lastKnownFileType = sourcecode.swift; path = BottomSheetPresentable.swift; sourceTree = "<group>"; };
		AA8F7F2824DFC78268ED6459 /* PaymentSheet+DeferredAPITest.swift */ = {isa = PBXFileReference; lastKnownFileType = sourcecode.swift; path = "PaymentSheet+DeferredAPITest.swift"; sourceTree = "<group>"; };
		AE95456617FEEDDAC0CE5231 /* UIColor+Link.swift */ = {isa = PBXFileReference; lastKnownFileType = sourcecode.swift; path = "UIColor+Link.swift"; sourceTree = "<group>"; };
		AF8355E00EC53A8B0C864167 /* RotatingCardBrandsView.swift */ = {isa = PBXFileReference; lastKnownFileType = sourcecode.swift; path = RotatingCardBrandsView.swift; sourceTree = "<group>"; };
		AF8380C1DAA262CD5EFDBB8C /* STPAnalyticsClient+Address.swift */ = {isa = PBXFileReference; lastKnownFileType = sourcecode.swift; path = "STPAnalyticsClient+Address.swift"; sourceTree = "<group>"; };
		B02DD1BA93CC92A187051B2F /* LinkAccountContext.swift */ = {isa = PBXFileReference; lastKnownFileType = sourcecode.swift; path = LinkAccountContext.swift; sourceTree = "<group>"; };
		B0FB690BBD4339E2FE57245E /* ja */ = {isa = PBXFileReference; lastKnownFileType = text.plist.strings; name = ja; path = ja.lproj/Localizable.strings; sourceTree = "<group>"; };
		B18A7772BDFA8EF3975454B7 /* lv-LV */ = {isa = PBXFileReference; lastKnownFileType = text.plist.strings; name = "lv-LV"; path = "lv-LV.lproj/Localizable.strings"; sourceTree = "<group>"; };
		B2021DBBBC100334FFD0647F /* AfterpayPriceBreakdownView.swift */ = {isa = PBXFileReference; lastKnownFileType = sourcecode.swift; path = AfterpayPriceBreakdownView.swift; sourceTree = "<group>"; };
		B37C0DDF57A72A21F92EC636 /* vi */ = {isa = PBXFileReference; lastKnownFileType = text.plist.strings; name = vi; path = vi.lproj/Localizable.strings; sourceTree = "<group>"; };
		B41560E0599A68A84F5C76D2 /* PaymentSheet-LinkConfirmOption.swift */ = {isa = PBXFileReference; lastKnownFileType = sourcecode.swift; path = "PaymentSheet-LinkConfirmOption.swift"; sourceTree = "<group>"; };
		B424EFD2EE9047E1C9EB8482 /* StripeiOS-Release.xcconfig */ = {isa = PBXFileReference; lastKnownFileType = text.xcconfig; path = "StripeiOS-Release.xcconfig"; sourceTree = "<group>"; };
		B4CD2ADFCF34E3F4A35255DC /* pl-PL */ = {isa = PBXFileReference; lastKnownFileType = text.plist.strings; name = "pl-PL"; path = "pl-PL.lproj/Localizable.strings"; sourceTree = "<group>"; };
		B51F9A38D82C20E576DEF098 /* String+Localized.swift */ = {isa = PBXFileReference; lastKnownFileType = sourcecode.swift; path = "String+Localized.swift"; sourceTree = "<group>"; };
		B54274B9DEB3F1B0906127D1 /* et-EE */ = {isa = PBXFileReference; lastKnownFileType = text.plist.strings; name = "et-EE"; path = "et-EE.lproj/Localizable.strings"; sourceTree = "<group>"; };
		B615E8702CA4CBEE007D684C /* EmbeddedPaymentElement.swift */ = {isa = PBXFileReference; lastKnownFileType = sourcecode.swift; path = EmbeddedPaymentElement.swift; sourceTree = "<group>"; };
		B615E8722CA4CC04007D684C /* EmbeddedPaymentElementConfiguration.swift */ = {isa = PBXFileReference; lastKnownFileType = sourcecode.swift; path = EmbeddedPaymentElementConfiguration.swift; sourceTree = "<group>"; };
		B615E8742CA4CC38007D684C /* EmbeddedPaymentElementDelegate.swift */ = {isa = PBXFileReference; lastKnownFileType = sourcecode.swift; path = EmbeddedPaymentElementDelegate.swift; sourceTree = "<group>"; };
		B61E2C1F2C5C44FE0045B5CF /* PaymentSheetAnalyticsHelper.swift */ = {isa = PBXFileReference; lastKnownFileType = sourcecode.swift; path = PaymentSheetAnalyticsHelper.swift; sourceTree = "<group>"; };
		B61FFE76D0960C7F1E34B405 /* PaymentSheetAppearance.swift */ = {isa = PBXFileReference; lastKnownFileType = sourcecode.swift; path = PaymentSheetAppearance.swift; sourceTree = "<group>"; };
		B626EE922BF2872200B05B05 /* PaymentMethodTypeImageView.swift */ = {isa = PBXFileReference; lastKnownFileType = sourcecode.swift; path = PaymentMethodTypeImageView.swift; sourceTree = "<group>"; };
		B63B2CF02BF8313D003810F3 /* VerticalPaymentMethodListViewControllerTest.swift */ = {isa = PBXFileReference; lastKnownFileType = sourcecode.swift; path = VerticalPaymentMethodListViewControllerTest.swift; sourceTree = "<group>"; };
		B63B2CF22BFBEE7B003810F3 /* VerticalPaymentMethodListViewController.swift */ = {isa = PBXFileReference; lastKnownFileType = sourcecode.swift; path = VerticalPaymentMethodListViewController.swift; sourceTree = "<group>"; };
		B63B2CF42BFBEEAD003810F3 /* PaymentMethodFormViewController.swift */ = {isa = PBXFileReference; fileEncoding = 4; lastKnownFileType = sourcecode.swift; path = PaymentMethodFormViewController.swift; sourceTree = "<group>"; };
		B63B2CF62BFC116A003810F3 /* PaymentSheetVerticalViewControllerSnapshotTest.swift */ = {isa = PBXFileReference; lastKnownFileType = sourcecode.swift; path = PaymentSheetVerticalViewControllerSnapshotTest.swift; sourceTree = "<group>"; };
		B64FEF112C0FAC1E00F7CA26 /* PaymentSheetVerticalViewControllerTest.swift */ = {isa = PBXFileReference; lastKnownFileType = sourcecode.swift; path = PaymentSheetVerticalViewControllerTest.swift; sourceTree = "<group>"; };
		B65B42962C013DED00EC565D /* PaymentMethodFormViewControllerTest.swift */ = {isa = PBXFileReference; lastKnownFileType = sourcecode.swift; path = PaymentMethodFormViewControllerTest.swift; sourceTree = "<group>"; };
		B65FE7082BED33EA009A73FC /* VerticalPaymentMethodListViewControllerSnapshotTest.swift */ = {isa = PBXFileReference; lastKnownFileType = sourcecode.swift; path = VerticalPaymentMethodListViewControllerSnapshotTest.swift; sourceTree = "<group>"; };
		B662953D2C63F6C2007B6B14 /* PaymentDetailsShareResponse.swift */ = {isa = PBXFileReference; lastKnownFileType = sourcecode.swift; path = PaymentDetailsShareResponse.swift; sourceTree = "<group>"; };
		B667BF0A2BF2B7C60050EFD8 /* RowButton.swift */ = {isa = PBXFileReference; lastKnownFileType = sourcecode.swift; path = RowButton.swift; sourceTree = "<group>"; };
		B667E074D30964FABC64B552 /* fi */ = {isa = PBXFileReference; lastKnownFileType = text.plist.strings; name = fi; path = fi.lproj/Localizable.strings; sourceTree = "<group>"; };
		B66D70F92C54086600DECB3D /* HostedSurface.swift */ = {isa = PBXFileReference; fileEncoding = 4; lastKnownFileType = sourcecode.swift; path = HostedSurface.swift; sourceTree = "<group>"; };
		B67D01B52C46FE9900ED8172 /* CVCReconfirmationVerticalViewController.swift */ = {isa = PBXFileReference; lastKnownFileType = sourcecode.swift; path = CVCReconfirmationVerticalViewController.swift; sourceTree = "<group>"; };
		B6859A872BE54CD30018E06C /* PaymentSheetVerticalViewController.swift */ = {isa = PBXFileReference; lastKnownFileType = sourcecode.swift; name = PaymentSheetVerticalViewController.swift; path = ../ViewControllers/PaymentSheetVerticalViewController.swift; sourceTree = "<group>"; };
		B68CB9622B0D2169006ACDB1 /* STPAPIClient+PaymentSheetTest.swift */ = {isa = PBXFileReference; fileEncoding = 4; lastKnownFileType = sourcecode.swift; path = "STPAPIClient+PaymentSheetTest.swift"; sourceTree = "<group>"; };
		B6BF12382C2F2E780033601E /* PaymentSheetImageTests.swift */ = {isa = PBXFileReference; lastKnownFileType = sourcecode.swift; path = PaymentSheetImageTests.swift; sourceTree = "<group>"; };
		B6D1B3652C5DFCE800A9E0D7 /* PaymentSheetAnalyticsHelperTest.swift */ = {isa = PBXFileReference; lastKnownFileType = sourcecode.swift; path = PaymentSheetAnalyticsHelperTest.swift; sourceTree = "<group>"; };
		B6E8C7FA2C184A0300B977B2 /* PaymentSheetFormFactory+Mandates.swift */ = {isa = PBXFileReference; lastKnownFileType = sourcecode.swift; path = "PaymentSheetFormFactory+Mandates.swift"; sourceTree = "<group>"; };
		B6F4C5F72CADB0CB00AF3767 /* USBankAccountPaymentMethodElementTest.swift */ = {isa = PBXFileReference; lastKnownFileType = sourcecode.swift; path = USBankAccountPaymentMethodElementTest.swift; sourceTree = "<group>"; };
		B70D161E50723A8953665C4B /* Base */ = {isa = PBXFileReference; lastKnownFileType = file.storyboard; name = Base; path = Base.lproj/LaunchScreen.storyboard; sourceTree = "<group>"; };
		B829BC7EEE9576F724F7A9B3 /* StripePaymentSheetTestHostApp.app */ = {isa = PBXFileReference; explicitFileType = wrapper.application; includeInIndex = 0; path = StripePaymentSheetTestHostApp.app; sourceTree = BUILT_PRODUCTS_DIR; };
		B8A49995CE949176F7A8C71F /* SimpleMandateTextView.swift */ = {isa = PBXFileReference; lastKnownFileType = sourcecode.swift; path = SimpleMandateTextView.swift; sourceTree = "<group>"; };
		B9A9FDAE66ADA08D85D74E19 /* PaymentSheet+SwiftUI.swift */ = {isa = PBXFileReference; lastKnownFileType = sourcecode.swift; path = "PaymentSheet+SwiftUI.swift"; sourceTree = "<group>"; };
		BA3902DA8D647E934686CB5C /* SepaMandateViewControllerSnapshotTest.swift */ = {isa = PBXFileReference; lastKnownFileType = sourcecode.swift; path = SepaMandateViewControllerSnapshotTest.swift; sourceTree = "<group>"; };
		BA8C71E8C30516BA68F4B43D /* fr-CA */ = {isa = PBXFileReference; lastKnownFileType = text.plist.strings; name = "fr-CA"; path = "fr-CA.lproj/Localizable.strings"; sourceTree = "<group>"; };
		BB48D1FD7CD00B3DF85C5FC1 /* Info.plist */ = {isa = PBXFileReference; lastKnownFileType = text.plist; path = Info.plist; sourceTree = "<group>"; };
		BBB56BACEB0ADD42882632CB /* SepaMandateViewController.swift */ = {isa = PBXFileReference; lastKnownFileType = sourcecode.swift; path = SepaMandateViewController.swift; sourceTree = "<group>"; };
		BBB6BEFBCE1116B85B564574 /* PaymentSheet+PaymentMethodAvailability.swift */ = {isa = PBXFileReference; lastKnownFileType = sourcecode.swift; path = "PaymentSheet+PaymentMethodAvailability.swift"; sourceTree = "<group>"; };
		BBF8498CCD12A5190F9267CD /* StubbedBackend.swift */ = {isa = PBXFileReference; lastKnownFileType = sourcecode.swift; path = StubbedBackend.swift; sourceTree = "<group>"; };
		BD113E607DF094670BD5852D /* STPAPIClient+PaymentSheet.swift */ = {isa = PBXFileReference; lastKnownFileType = sourcecode.swift; path = "STPAPIClient+PaymentSheet.swift"; sourceTree = "<group>"; };
		BE92D55DA4B4D449734B2917 /* BacsDDMandateViewSnapshotTests.swift */ = {isa = PBXFileReference; lastKnownFileType = sourcecode.swift; path = BacsDDMandateViewSnapshotTests.swift; sourceTree = "<group>"; };
		BEF72D6FB252D340AF1854FE /* AddressViewController.swift */ = {isa = PBXFileReference; lastKnownFileType = sourcecode.swift; path = AddressViewController.swift; sourceTree = "<group>"; };
		BF0319C54AA8B74DEB6881F0 /* ru */ = {isa = PBXFileReference; lastKnownFileType = text.plist.strings; name = ru; path = ru.lproj/Localizable.strings; sourceTree = "<group>"; };
		BF0E71D9DEA93036E4C87CEC /* UpdateCardViewController.swift */ = {isa = PBXFileReference; lastKnownFileType = sourcecode.swift; path = UpdateCardViewController.swift; sourceTree = "<group>"; };
		C1AED4473AD4C07D461E9E48 /* SavedPaymentOptionsViewControllerSnapshotTests.swift */ = {isa = PBXFileReference; lastKnownFileType = sourcecode.swift; path = SavedPaymentOptionsViewControllerSnapshotTests.swift; sourceTree = "<group>"; };
		C2224DF2C85F86C680B5078F /* it */ = {isa = PBXFileReference; lastKnownFileType = text.plist.strings; name = it; path = it.lproj/Localizable.strings; sourceTree = "<group>"; };
		C3C1A5F36075EAEA5A413DC5 /* Base */ = {isa = PBXFileReference; lastKnownFileType = file.storyboard; name = Base; path = Base.lproj/Main.storyboard; sourceTree = "<group>"; };
		C46CB5AB992F8EEFE4E5460A /* PaymentSheetConfiguration.swift */ = {isa = PBXFileReference; lastKnownFileType = sourcecode.swift; path = PaymentSheetConfiguration.swift; sourceTree = "<group>"; };
		C47D00B9DE812D0801B4E33F /* PaymentSheetLPMConfirmFlowTests.swift */ = {isa = PBXFileReference; lastKnownFileType = sourcecode.swift; path = PaymentSheetLPMConfirmFlowTests.swift; sourceTree = "<group>"; };
		C5DCF73BEC0CC35D4CE30361 /* Locale+Link.swift */ = {isa = PBXFileReference; lastKnownFileType = sourcecode.swift; path = "Locale+Link.swift"; sourceTree = "<group>"; };
		C684CBDA487CC3E78676F52E /* LinkEmailElement.swift */ = {isa = PBXFileReference; lastKnownFileType = sourcecode.swift; path = LinkEmailElement.swift; sourceTree = "<group>"; };
		C784153FF2052C4CF240441C /* SeparatorLabel.swift */ = {isa = PBXFileReference; lastKnownFileType = sourcecode.swift; path = SeparatorLabel.swift; sourceTree = "<group>"; };
		C830FEC205E7162FF4D414BE /* PaymentMethodMessagingViewFunctionalTest.swift */ = {isa = PBXFileReference; lastKnownFileType = sourcecode.swift; path = PaymentMethodMessagingViewFunctionalTest.swift; sourceTree = "<group>"; };
		C90A2636C2A577AF36FB793B /* PaymentSheetLoaderTest.swift */ = {isa = PBXFileReference; lastKnownFileType = sourcecode.swift; path = PaymentSheetLoaderTest.swift; sourceTree = "<group>"; };
		C94104A367EAF6C8785C17A1 /* FormSpecProvider.swift */ = {isa = PBXFileReference; lastKnownFileType = sourcecode.swift; path = FormSpecProvider.swift; sourceTree = "<group>"; };
		C9726902C985C99F69E6880C /* CustomerSheet+PaymentMethodAvailability.swift */ = {isa = PBXFileReference; lastKnownFileType = sourcecode.swift; path = "CustomerSheet+PaymentMethodAvailability.swift"; sourceTree = "<group>"; };
		CBCFE3D39D670C3C77C59722 /* cs-CZ */ = {isa = PBXFileReference; lastKnownFileType = text.plist.strings; name = "cs-CZ"; path = "cs-CZ.lproj/Localizable.strings"; sourceTree = "<group>"; };
		CC3498CF4AEAA8F169616CDF /* STPCardBrandChoice.swift */ = {isa = PBXFileReference; lastKnownFileType = sourcecode.swift; path = STPCardBrandChoice.swift; sourceTree = "<group>"; };
		CCA2B5817236F64A212A8C61 /* IntentConfirmParams.swift */ = {isa = PBXFileReference; lastKnownFileType = sourcecode.swift; path = IntentConfirmParams.swift; sourceTree = "<group>"; };
		CD0150C1C20FD33EA024096A /* Appearance+FontScaling.swift */ = {isa = PBXFileReference; lastKnownFileType = sourcecode.swift; path = "Appearance+FontScaling.swift"; sourceTree = "<group>"; };
		D00C7F5905759525C9BF8BD4 /* TextFieldElement+CardTest.swift */ = {isa = PBXFileReference; lastKnownFileType = sourcecode.swift; path = "TextFieldElement+CardTest.swift"; sourceTree = "<group>"; };
		D0CE026F53D10DA10D7BC4E7 /* ConsumerSession.swift */ = {isa = PBXFileReference; lastKnownFileType = sourcecode.swift; path = ConsumerSession.swift; sourceTree = "<group>"; };
		D16926577504D37992F8917E /* STPApplePayContext+PaymentSheetTest.swift */ = {isa = PBXFileReference; lastKnownFileType = sourcecode.swift; path = "STPApplePayContext+PaymentSheetTest.swift"; sourceTree = "<group>"; };
		D34B92439E9DC6E36D498312 /* CardScanningView.swift */ = {isa = PBXFileReference; lastKnownFileType = sourcecode.swift; path = CardScanningView.swift; sourceTree = "<group>"; };
		D39B31D0B890A4F8E4819B15 /* STPCameraView.swift */ = {isa = PBXFileReference; lastKnownFileType = sourcecode.swift; path = STPCameraView.swift; sourceTree = "<group>"; };
		D3F8B6F8B253A009E6216478 /* USBankAccountPaymentMethodElement.swift */ = {isa = PBXFileReference; lastKnownFileType = sourcecode.swift; path = USBankAccountPaymentMethodElement.swift; sourceTree = "<group>"; };
		D7768E4377A7D7495A02655D /* CustomerSheetConfiguration.swift */ = {isa = PBXFileReference; lastKnownFileType = sourcecode.swift; path = CustomerSheetConfiguration.swift; sourceTree = "<group>"; };
		D7942A35A08E27B0950B054D /* StripePaymentSheet.xcassets */ = {isa = PBXFileReference; lastKnownFileType = folder.assetcatalog; path = StripePaymentSheet.xcassets; sourceTree = "<group>"; };
		D7D7F7F19F4C2E89B8F9DF65 /* CustomerSheetConfigurationTests.swift */ = {isa = PBXFileReference; lastKnownFileType = sourcecode.swift; path = CustomerSheetConfigurationTests.swift; sourceTree = "<group>"; };
		D926018024823367971A8907 /* PaymentSheetPaymentMethodTypeTest.swift */ = {isa = PBXFileReference; lastKnownFileType = sourcecode.swift; path = PaymentSheetPaymentMethodTypeTest.swift; sourceTree = "<group>"; };
		DB9C233DAAAD8496E7220CEF /* es-419 */ = {isa = PBXFileReference; lastKnownFileType = text.plist.strings; name = "es-419"; path = "es-419.lproj/Localizable.strings"; sourceTree = "<group>"; };
		DE307591CBEE0E28CBBC2A05 /* CustomerSavedPaymentMethodsViewController.swift */ = {isa = PBXFileReference; lastKnownFileType = sourcecode.swift; path = CustomerSavedPaymentMethodsViewController.swift; sourceTree = "<group>"; };
		E0838F23622121FEF4A15136 /* PaymentSheetViewControllerSnapshotTests.swift */ = {isa = PBXFileReference; lastKnownFileType = sourcecode.swift; path = PaymentSheetViewControllerSnapshotTests.swift; sourceTree = "<group>"; };
		E09C073021CE89593466548C /* STPCardBrandChoiceTest.swift */ = {isa = PBXFileReference; lastKnownFileType = sourcecode.swift; path = STPCardBrandChoiceTest.swift; sourceTree = "<group>"; };
		E198795E4D8677B6ECFCEEDC /* STPElementsSessionTest.swift */ = {isa = PBXFileReference; lastKnownFileType = sourcecode.swift; path = STPElementsSessionTest.swift; sourceTree = "<group>"; };
		E2D61B52BFA201D25E8F6428 /* ConsumerSession+PublishableKey.swift */ = {isa = PBXFileReference; lastKnownFileType = sourcecode.swift; path = "ConsumerSession+PublishableKey.swift"; sourceTree = "<group>"; };
		E32B3AC4CC1C4F2DEEC5F292 /* WalletHeaderView.swift */ = {isa = PBXFileReference; lastKnownFileType = sourcecode.swift; path = WalletHeaderView.swift; sourceTree = "<group>"; };
		E41AA4E90E5BB28D588FDE51 /* StripeCore.framework */ = {isa = PBXFileReference; explicitFileType = wrapper.framework; includeInIndex = 0; path = StripeCore.framework; sourceTree = BUILT_PRODUCTS_DIR; };
		E5189D848E2F33291680E5E2 /* PaymentSheetFormFactory+BLIK.swift */ = {isa = PBXFileReference; lastKnownFileType = sourcecode.swift; path = "PaymentSheetFormFactory+BLIK.swift"; sourceTree = "<group>"; };
		E5240ECFD40B8605939C4E09 /* LinkMoreInfoView.swift */ = {isa = PBXFileReference; lastKnownFileType = sourcecode.swift; path = LinkMoreInfoView.swift; sourceTree = "<group>"; };
		E6DDBBAAC2892467CED23402 /* PaymentSheetError.swift */ = {isa = PBXFileReference; lastKnownFileType = sourcecode.swift; path = PaymentSheetError.swift; sourceTree = "<group>"; };
		E80287504EEBBEE85081BFB5 /* id */ = {isa = PBXFileReference; lastKnownFileType = text.plist.strings; name = id; path = id.lproj/Localizable.strings; sourceTree = "<group>"; };
		E83494558F0C93C5B05A1DFB /* PaymentSheetConfigurationTests.swift */ = {isa = PBXFileReference; lastKnownFileType = sourcecode.swift; path = PaymentSheetConfigurationTests.swift; sourceTree = "<group>"; };
		E8F09CF961C943E36D76860F /* BottomSheetPresentationAnimator.swift */ = {isa = PBXFileReference; lastKnownFileType = sourcecode.swift; path = BottomSheetPresentationAnimator.swift; sourceTree = "<group>"; };
		EACC9F3AE667BDD05D6A0561 /* PaymentSheetFlowControllerViewControllerSnapshotTests.swift */ = {isa = PBXFileReference; lastKnownFileType = sourcecode.swift; path = PaymentSheetFlowControllerViewControllerSnapshotTests.swift; sourceTree = "<group>"; };
		EB812081AFBCE283C1EB6130 /* BoolReference.swift */ = {isa = PBXFileReference; lastKnownFileType = sourcecode.swift; path = BoolReference.swift; sourceTree = "<group>"; };
		EB98DA1D622DC572F0894A28 /* StripeiOS Tests-Release.xcconfig */ = {isa = PBXFileReference; lastKnownFileType = text.xcconfig; path = "StripeiOS Tests-Release.xcconfig"; sourceTree = "<group>"; };
		EC6AC82221B18A06DF48E0E0 /* sv */ = {isa = PBXFileReference; lastKnownFileType = text.plist.strings; name = sv; path = sv.lproj/Localizable.strings; sourceTree = "<group>"; };
		ED7ABCE56539213DCE501C54 /* CustomerSheetTests.swift */ = {isa = PBXFileReference; lastKnownFileType = sourcecode.swift; path = CustomerSheetTests.swift; sourceTree = "<group>"; };
		EDDECF0A74497EE887DFCB46 /* AutoCompleteViewController.swift */ = {isa = PBXFileReference; lastKnownFileType = sourcecode.swift; path = AutoCompleteViewController.swift; sourceTree = "<group>"; };
		EF60B1F629F82621D9911C07 /* AddressViewControllerSnapshotTests.swift */ = {isa = PBXFileReference; lastKnownFileType = sourcecode.swift; path = AddressViewControllerSnapshotTests.swift; sourceTree = "<group>"; };
		EFD640EBCE4B4224773DDF45 /* ConfirmButton.swift */ = {isa = PBXFileReference; lastKnownFileType = sourcecode.swift; path = ConfirmButton.swift; sourceTree = "<group>"; };
		EFDE97D76542848E7821BA43 /* FormElement+Link.swift */ = {isa = PBXFileReference; lastKnownFileType = sourcecode.swift; path = "FormElement+Link.swift"; sourceTree = "<group>"; };
		F1E614E8481658A027599A92 /* STPAPIClient+Link.swift */ = {isa = PBXFileReference; lastKnownFileType = sourcecode.swift; path = "STPAPIClient+Link.swift"; sourceTree = "<group>"; };
		F20379AE078D68A0AC83A6C5 /* PaymentSheetFormFactory+OXXO.swift */ = {isa = PBXFileReference; lastKnownFileType = sourcecode.swift; path = "PaymentSheetFormFactory+OXXO.swift"; sourceTree = "<group>"; };
		F22354BD25171B8DC2B922D2 /* StripePaymentsUI.framework */ = {isa = PBXFileReference; explicitFileType = wrapper.framework; includeInIndex = 0; path = StripePaymentsUI.framework; sourceTree = BUILT_PRODUCTS_DIR; };
		F42DA5892E8E4C28D434AEA7 /* CustomerSheetPaymentMethodAvailabilityTests.swift */ = {isa = PBXFileReference; lastKnownFileType = sourcecode.swift; path = CustomerSheetPaymentMethodAvailabilityTests.swift; sourceTree = "<group>"; };
		F69E543E007B4361C7929FF5 /* LinkURLGenerator.swift */ = {isa = PBXFileReference; lastKnownFileType = sourcecode.swift; path = LinkURLGenerator.swift; sourceTree = "<group>"; };
		F6A5556B8D1AE901CC16133B /* es */ = {isa = PBXFileReference; lastKnownFileType = text.plist.strings; name = es; path = es.lproj/Localizable.strings; sourceTree = "<group>"; };
		F78135339DB1893C2DC11AD4 /* bg-BG */ = {isa = PBXFileReference; lastKnownFileType = text.plist.strings; name = "bg-BG"; path = "bg-BG.lproj/Localizable.strings"; sourceTree = "<group>"; };
		F8A04595309632C227482CA0 /* nn-NO */ = {isa = PBXFileReference; lastKnownFileType = text.plist.strings; name = "nn-NO"; path = "nn-NO.lproj/Localizable.strings"; sourceTree = "<group>"; };
		F8A3A76BD737F195578558CA /* AppDelegate.swift */ = {isa = PBXFileReference; lastKnownFileType = sourcecode.swift; path = AppDelegate.swift; sourceTree = "<group>"; };
		FA76F51B5E433A83B410B276 /* BacsDDMandateView.swift */ = {isa = PBXFileReference; lastKnownFileType = sourcecode.swift; path = BacsDDMandateView.swift; sourceTree = "<group>"; };
		FBA0007525BF2610569B5B7D /* AddressSearchResult.swift */ = {isa = PBXFileReference; lastKnownFileType = sourcecode.swift; path = AddressSearchResult.swift; sourceTree = "<group>"; };
		FC5B271BC262C36246335F8C /* en-GB */ = {isa = PBXFileReference; lastKnownFileType = text.plist.strings; name = "en-GB"; path = "en-GB.lproj/Localizable.strings"; sourceTree = "<group>"; };
		FD0EACE5F259BDE586A4A20C /* STPAnalyticsClient+Link.swift */ = {isa = PBXFileReference; lastKnownFileType = sourcecode.swift; path = "STPAnalyticsClient+Link.swift"; sourceTree = "<group>"; };
		FD7A1EFF100C589FDFF4D516 /* PaymentSheetFormFactory+FormSpec.swift */ = {isa = PBXFileReference; lastKnownFileType = sourcecode.swift; path = "PaymentSheetFormFactory+FormSpec.swift"; sourceTree = "<group>"; };
		FDCB8C12DBBD4CC909EF3A4F /* CustomerSheet+API.swift */ = {isa = PBXFileReference; lastKnownFileType = sourcecode.swift; path = "CustomerSheet+API.swift"; sourceTree = "<group>"; };
/* End PBXFileReference section */

/* Begin PBXFrameworksBuildPhase section */
		060D65627F7B2815A4800F3B /* Frameworks */ = {
			isa = PBXFrameworksBuildPhase;
			buildActionMask = 2147483647;
			files = (
				935E8F18F1468A215A06ED29 /* XCTest.framework in Frameworks */,
				8D9F4E66B82C4B65550DB1B4 /* StripeCoreTestUtils.framework in Frameworks */,
				8CFF112D4CA7DC217CC36FF7 /* StripePaymentSheet.framework in Frameworks */,
				707F242EECB9A305E04C5B3C /* StripePaymentsObjcTestUtils.framework in Frameworks */,
				E792B9597C67C5E6EA70E81A /* StripePaymentsTestUtils.framework in Frameworks */,
				7B730323DC024AB253FD972C /* iOSSnapshotTestCase in Frameworks */,
				48DA2EFE0944E737B0F197B0 /* OHHTTPStubs in Frameworks */,
				A1AC7034E778F81B8758A653 /* OHHTTPStubsSwift in Frameworks */,
			);
			runOnlyForDeploymentPostprocessing = 0;
		};
		1226B9510A8E9AE27B9D5F28 /* Frameworks */ = {
			isa = PBXFrameworksBuildPhase;
			buildActionMask = 2147483647;
			files = (
				FAB721318163CB8DF4EA2286 /* Stripe3DS2.framework in Frameworks */,
				999D46841AFC73E411A91037 /* StripeApplePay.framework in Frameworks */,
				3D4497A6A1CB151C4B75A68F /* StripeCore.framework in Frameworks */,
				61C0D3B8C63EB4558AB74A7E /* StripePayments.framework in Frameworks */,
				4A8C7B2AFB290567C961DAB0 /* StripePaymentsUI.framework in Frameworks */,
				96B1DCBDA1923BF5E7F990B8 /* StripeUICore.framework in Frameworks */,
			);
			runOnlyForDeploymentPostprocessing = 0;
		};
		7EB293F2F2EE91F0C33B92E1 /* Frameworks */ = {
			isa = PBXFrameworksBuildPhase;
			buildActionMask = 2147483647;
			files = (
			);
			runOnlyForDeploymentPostprocessing = 0;
		};
/* End PBXFrameworksBuildPhase section */

/* Begin PBXGroup section */
		02C402D5A354EE0595227557 /* TextField */ = {
			isa = PBXGroup;
			children = (
				47C5DB8C01BA7137369C8B4D /* TextFieldElement+Card.swift */,
				570931B897DCCAC0F55FB6E3 /* TextFieldElement+IBAN.swift */,
			);
			path = TextField;
			sourceTree = "<group>";
		};
		0C53358C028E528F0FC626A2 /* CustomerSheet */ = {
			isa = PBXGroup;
			children = (
				F42DA5892E8E4C28D434AEA7 /* CustomerSheetPaymentMethodAvailabilityTests.swift */,
				ED7ABCE56539213DCE501C54 /* CustomerSheetTests.swift */,
				D7D7F7F19F4C2E89B8F9DF65 /* CustomerSheetConfigurationTests.swift */,
				6B50BCEF2C29F888009702FB /* CustomerSavedPaymentMethodsCollectionViewControllerTests.swift */,
				6BC1594B2C4EDA4E00BDDF4B /* CustomerSheet_ConfirmFlowTests.swift */,
			);
			path = CustomerSheet;
			sourceTree = "<group>";
		};
		0DFDF764857516CD54D9A62B /* PaymentSheetFormFactory */ = {
			isa = PBXGroup;
			children = (
				4B88C1E80A7419ED296F1C68 /* FormSpec */,
				2363DF030555E62FDD3B1D42 /* PaymentSheetFormFactory.swift */,
				B6E8C7FA2C184A0300B977B2 /* PaymentSheetFormFactory+Mandates.swift */,
				E5189D848E2F33291680E5E2 /* PaymentSheetFormFactory+BLIK.swift */,
				38FA13D5E18B38C4E475FB5A /* PaymentSheetFormFactory+Boleto.swift */,
				1CF41D601B198DC37337940C /* PaymentSheetFormFactory+Card.swift */,
				FD7A1EFF100C589FDFF4D516 /* PaymentSheetFormFactory+FormSpec.swift */,
				F20379AE078D68A0AC83A6C5 /* PaymentSheetFormFactory+OXXO.swift */,
				86D228B38C83AA4A2F614F92 /* PaymentSheetFormFactory+UPI.swift */,
				5A21CC86104388EFE07CB37D /* PaymentSheetFormFactoryConfig.swift */,
			);
			path = PaymentSheetFormFactory;
			sourceTree = "<group>";
		};
		1B84E8DA16EA02948055C084 /* v1-elements-sessions */ = {
			isa = PBXGroup;
			children = (
				2BFA5FA03C7093654EC6926F /* ExternalPaymentMethod.swift */,
				CC3498CF4AEAA8F169616CDF /* STPCardBrandChoice.swift */,
				5CA2D5E6CAA2990D88F64A4D /* STPElementsSession.swift */,
				6B31B9B72B9019730064E210 /* ElementsCustomer.swift */,
				6B31B9B92B90FCE60064E210 /* CustomerSession.swift */,
			);
			path = "v1-elements-sessions";
			sourceTree = "<group>";
		};
		25AB69CF78A2B13839EB32EC /* AddressViewController */ = {
			isa = PBXGroup;
			children = (
				EF60B1F629F82621D9911C07 /* AddressViewControllerSnapshotTests.swift */,
			);
			path = AddressViewController;
			sourceTree = "<group>";
		};
		319DFD940EAA6EA0A0F4E771 /* Services */ = {
			isa = PBXGroup;
			children = (
				45B6DC9BD9183495E5649369 /* LinkAccountService.swift */,
			);
			path = Services;
			sourceTree = "<group>";
		};
		35C0AFFBC393AF76586DAE4A /* Localizations */ = {
			isa = PBXGroup;
			children = (
				8AEEBDAABA19784ABD2024DA /* Localizable.strings */,
			);
			path = Localizations;
			sourceTree = "<group>";
		};
		36F5B6275B2A259769663304 /* CustomerSheet */ = {
			isa = PBXGroup;
			children = (
				89AF849256FE487114A36726 /* CustomerAddPaymentMethodViewController.swift */,
				6B28A6B52BE9494500B47DBF /* CustomerSheetDataSource.swift */,
				2104325BE960EC8152D48235 /* CustomerSavedPaymentMethodsCollectionViewController.swift */,
				DE307591CBEE0E28CBBC2A05 /* CustomerSavedPaymentMethodsViewController.swift */,
				83FA9C54257694EC0F205A5C /* CustomerSheet.swift */,
				FDCB8C12DBBD4CC909EF3A4F /* CustomerSheet+API.swift */,
				C9726902C985C99F69E6880C /* CustomerSheet+PaymentMethodAvailability.swift */,
				84B9F7D1AF32BA2370546446 /* CustomerSheet+SwiftUI.swift */,
				D7768E4377A7D7495A02655D /* CustomerSheetConfiguration.swift */,
				8FF44D69B2A917BF700496C9 /* CustomerSheetError.swift */,
			);
			path = CustomerSheet;
			sourceTree = "<group>";
		};
		417CC7FB8A8E73B6E1E16FE8 /* PaymentSheet */ = {
			isa = PBXGroup;
			children = (
				6180A5C52C82434A009D1536 /* Embedded */,
				C50EBF7550F6A596EDAF6ABB /* AddressViewController */,
				9A5ACB8060F5CFC60687631B /* BottomSheet */,
				620D4E5B9EE4B529E708F5D9 /* CustomerAdapter */,
				6B28A6B72BE9710C00B47DBF /* CustomerSessionAdapter */,
				36F5B6275B2A259769663304 /* CustomerSheet */,
				7372BD368071A7A023B4D869 /* Elements */,
				DD2A9628CAC1A50896B625C2 /* Link */,
				BC154728146CF9649C655452 /* New Payment Method Screen */,
				0DFDF764857516CD54D9A62B /* PaymentSheetFormFactory */,
				7AA2414EC96415C69E051737 /* Saved Payment Method Screen */,
				B667BF072BF2B7390050EFD8 /* Vertical Main Screen */,
				6107484B2BED198700BC2CD6 /* Vertical Saved Payment Method Screen */,
				EBE5490460E35B8AB14FD461 /* USBankAccount */,
				6A663AB17CD17C68D7329B6B /* ViewControllers */,
				9F9FEA0AE875EE2B104F0599 /* Views */,
				0EA56C3880C50858583CE468 /* Error+PaymentSheet.swift */,
				22552CD237A259249CD0C592 /* Intent.swift */,
				CCA2B5817236F64A212A8C61 /* IntentConfirmParams.swift */,
				9A0D887C5AC6EFFAFE1AFD77 /* PaymentMethodType.swift */,
				2A19DBD87D0EBC7FA3DFB2A7 /* PaymentOption+Images.swift */,
				6B680A2FF197F612D065F16C /* PaymentSheet.swift */,
				5CD1A451B238C1D1ADAA72EC /* PaymentSheet+API.swift */,
				0D447E18D1066195679B7956 /* PaymentSheet+DeferredAPI.swift */,
				BBB6BEFBCE1116B85B564574 /* PaymentSheet+PaymentMethodAvailability.swift */,
				B9A9FDAE66ADA08D85D74E19 /* PaymentSheet+SwiftUI.swift */,
				B61FFE76D0960C7F1E34B405 /* PaymentSheetAppearance.swift */,
				C46CB5AB992F8EEFE4E5460A /* PaymentSheetConfiguration.swift */,
				0DF4D51EEAB1092637BE144E /* PaymentSheetDeferredValidator.swift */,
				E6DDBBAAC2892467CED23402 /* PaymentSheetError.swift */,
				58A85D630BDEA7408391EB8B /* PaymentSheetFlowController.swift */,
				32332E0DB0AE12377EBDDEF1 /* PaymentSheetIntentConfiguration.swift */,
				88DBDEE23A856CE8D3B49861 /* PaymentSheetLoader.swift */,
				966339C092711FED8EFE98FB /* STPAnalyticsClient+PaymentSheet.swift */,
				446E3BBF316178C04343B193 /* STPApplePayContext+PaymentSheet.swift */,
				2C59FD8C17CA1D740BCAFA4D /* STPPaymentIntentShippingDetailsParams+PaymentSheet.swift */,
<<<<<<< HEAD
				612F957C2CA4618E00A3B960 /* CardBrandFilter.swift */,
=======
				61D842882CADE4B9009D2D51 /* PaymentElementConfiguration.swift */,
>>>>>>> f55f1576
			);
			path = PaymentSheet;
			sourceTree = "<group>";
		};
		472ABC949910C340197A4F78 /* Analytics */ = {
			isa = PBXGroup;
			children = (
				AF8380C1DAA262CD5EFDBB8C /* STPAnalyticsClient+Address.swift */,
				B61E2C1F2C5C44FE0045B5CF /* PaymentSheetAnalyticsHelper.swift */,
				3468D11C30A9552923952FF3 /* STPAnalyticsClient+CustomerSheet.swift */,
				83B5AAA4347A6918EC267210 /* STPAnalyticsClient+LUXE.swift */,
			);
			path = Analytics;
			sourceTree = "<group>";
		};
		4B88C1E80A7419ED296F1C68 /* FormSpec */ = {
			isa = PBXGroup;
			children = (
				25CAEB848B70E2676F9E2D9D /* FormSpec.swift */,
				C94104A367EAF6C8785C17A1 /* FormSpecProvider.swift */,
			);
			path = FormSpec;
			sourceTree = "<group>";
		};
		542BE18D619AA9AED8761CD1 /* Resources */ = {
			isa = PBXGroup;
			children = (
				746D332462477C6D99BEA4F2 /* MockFiles */,
			);
			path = Resources;
			sourceTree = "<group>";
		};
		5A3D81E5A62FDBB1DDA44C53 /* Products */ = {
			isa = PBXGroup;
			children = (
				9300105117D75EDBB229C14F /* Stripe3DS2.framework */,
				A8B687BB60CEAEF918ADE498 /* StripeApplePay.framework */,
				E41AA4E90E5BB28D588FDE51 /* StripeCore.framework */,
				169C7CCB7A003FEDEA598095 /* StripeCoreTestUtils.framework */,
				5A1C7CFA5C9C1A8A73CFA1C0 /* StripePayments.framework */,
				2E42F31D392C0AED757D6239 /* StripePaymentSheet.framework */,
				B829BC7EEE9576F724F7A9B3 /* StripePaymentSheetTestHostApp.app */,
				4C6AA41454A6757B3E26AE67 /* StripePaymentSheetTests.xctest */,
				40EDF386A07E1196FB043798 /* StripePaymentsObjcTestUtils.framework */,
				15854DCE06F859BB426E9C9A /* StripePaymentsTestUtils.framework */,
				F22354BD25171B8DC2B922D2 /* StripePaymentsUI.framework */,
				35BFC60D1945087E74B6BD89 /* StripeUICore.framework */,
			);
			name = Products;
			sourceTree = "<group>";
		};
		6107484B2BED198700BC2CD6 /* Vertical Saved Payment Method Screen */ = {
			isa = PBXGroup;
			children = (
				61CBE6652BED9749005F7FEB /* VerticalSavedPaymentMethodsViewController.swift */,
				6198AA6D2BED1C5A00F39D3E /* SavedPaymentMethodRowButton.swift */,
			);
			name = "Vertical Saved Payment Method Screen";
			path = "Saved Payment Method Screen/Vertical Saved Payment Method Screen";
			sourceTree = "<group>";
		};
		6180A5C52C82434A009D1536 /* Embedded */ = {
			isa = PBXGroup;
			children = (
				B615E8702CA4CBEE007D684C /* EmbeddedPaymentElement.swift */,
				B615E8722CA4CC04007D684C /* EmbeddedPaymentElementConfiguration.swift */,
				B615E8742CA4CC38007D684C /* EmbeddedPaymentElementDelegate.swift */,
				6180A5C02C8222A9009D1536 /* EmbeddedPaymentMethodsView.swift */,
				6180A5C62C824377009D1536 /* RadioButton.swift */,
				6180A5CA2C8249D2009D1536 /* UIStackView+Separator.swift */,
			);
			path = Embedded;
			sourceTree = "<group>";
		};
		620D4E5B9EE4B529E708F5D9 /* CustomerAdapter */ = {
			isa = PBXGroup;
			children = (
				8A1D1B8BFBA136BAE1D74194 /* CustomerAdapter.swift */,
				926A26F7B0C8469E610C5ED8 /* CustomerPaymentOption.swift */,
				59AFB0C25AC6EA341465D966 /* UserDefaults+StripePaymentSheet.swift */,
			);
			path = CustomerAdapter;
			sourceTree = "<group>";
		};
		66830FFA95A18B72151D3CA8 /* Resources */ = {
			isa = PBXGroup;
			children = (
				70C2D6443D3474A4849EF688 /* LaunchScreen.storyboard */,
				B7188D37BDE69B56D8223046 /* Main.storyboard */,
				73A1779DC086FD3E65B86EF5 /* Assets.xcassets */,
			);
			path = Resources;
			sourceTree = "<group>";
		};
		6702628D1C9A293C2AA5A3EC /* Link */ = {
			isa = PBXGroup;
			children = (
				D0CE026F53D10DA10D7BC4E7 /* ConsumerSession.swift */,
				4208AD2E0A737F5E0F00DE48 /* ConsumerSession+LookupResponse.swift */,
				E2D61B52BFA201D25E8F6428 /* ConsumerSession+PublishableKey.swift */,
				981F958E99945A0318D47BBF /* PaymentDetails.swift */,
				F1E614E8481658A027599A92 /* STPAPIClient+Link.swift */,
				B662953D2C63F6C2007B6B14 /* PaymentDetailsShareResponse.swift */,
				441C3414745D483C9A47ED0B /* VerificationSession.swift */,
			);
			path = Link;
			sourceTree = "<group>";
		};
		6A663AB17CD17C68D7329B6B /* ViewControllers */ = {
			isa = PBXGroup;
			children = (
				E8B9249F80BDEF392D3D71B1 /* AutoComplete */,
				2573C6603DC2201656961A38 /* BottomSheet3DS2ViewController.swift */,
				73853A55045C53AF2BBB8489 /* BottomSheetViewController.swift */,
				6BA8D3352B0C1F9B008C51FF /* CVCReconfirmationViewController.swift */,
				B67D01B52C46FE9900ED8172 /* CVCReconfirmationVerticalViewController.swift */,
				51FF291A25EA43D4D100983B /* LoadingViewController.swift */,
				B63B2CF42BFBEEAD003810F3 /* PaymentMethodFormViewController.swift */,
				107DAAB4492531735377AA7C /* PaymentSheetFlowControllerViewController.swift */,
				0CACEA8571301D469FF07741 /* PaymentSheetViewController.swift */,
				101DFBD8D19B7B182CDD8882 /* PollingViewController.swift */,
				26C092533C67D8C7FDE12742 /* PollingViewModel.swift */,
				BBB56BACEB0ADD42882632CB /* SepaMandateViewController.swift */,
				BF0E71D9DEA93036E4C87CEC /* UpdateCardViewController.swift */,
			);
			path = ViewControllers;
			sourceTree = "<group>";
		};
		6B28A6B72BE9710C00B47DBF /* CustomerSessionAdapter */ = {
			isa = PBXGroup;
			children = (
				6B28A6B82BE9712500B47DBF /* CustomerSessionAdapter.swift */,
			);
			path = CustomerSessionAdapter;
			sourceTree = "<group>";
		};
		6C261EBDDFB85061A34DAB6B /* Helpers */ = {
			isa = PBXGroup;
			children = (
				EB812081AFBCE283C1EB6130 /* BoolReference.swift */,
				01962303408EBBFD6477D215 /* Images.swift */,
				3ABC9ED6F9F77E753272B449 /* IntentStatusPoller.swift */,
				31699A802BE183B30048677F /* DownloadManager.swift */,
				522DD1811A1B84ABAE35ADB5 /* PaymentSheetLinkAccount.swift */,
				D39B31D0B890A4F8E4819B15 /* STPCameraView.swift */,
				59BA69FF6D49A3A865469ED0 /* STPCardScanner.swift */,
				553CFE0FCC9D265742F8AF2D /* STPImageLibrary.swift */,
				96C9F8CED45EA4B66E770E3E /* STPLocalizedString.swift */,
				4BEFE8C0CFEAE73F9FD736D3 /* STPStringUtils.swift */,
				4DA1B1B7662E177725062922 /* StripePaymentSheet+Exports.swift */,
				70ED08B0F303B7C2334602C3 /* StripePaymentSheetBundleLocator.swift */,
				6103F2BB2BE45990002D67F8 /* SavedPaymentMethodManager.swift */,
			);
			path = Helpers;
			sourceTree = "<group>";
		};
		7372BD368071A7A023B4D869 /* Elements */ = {
			isa = PBXGroup;
			children = (
				81DB58871D2DA344926A46B8 /* CardSection */,
				B4F147A0A9C8DF64A45107D8 /* PaymentMethodElement */,
				02C402D5A354EE0595227557 /* TextField */,
				7908AA934EC34644090431D5 /* ConnectionsElement.swift */,
				6CCB22C60E716A575DA8180A /* SimpleMandateElement.swift */,
			);
			path = Elements;
			sourceTree = "<group>";
		};
		73E4C5AC3CA0DE994AF58C3F /* Utils */ = {
			isa = PBXGroup;
			children = (
				790527588C37B2E2CE0DE3CF /* LinkPopupURLParser.swift */,
				F69E543E007B4361C7929FF5 /* LinkURLGenerator.swift */,
				C5DCF73BEC0CC35D4CE30361 /* Locale+Link.swift */,
				274491B25447ABB37EF29D93 /* OperationDebouncer.swift */,
			);
			path = Utils;
			sourceTree = "<group>";
		};
		78183D4CC0F504761CDED697 /* JSON */ = {
			isa = PBXGroup;
			children = (
				67A8D073B075B32BECCD905A /* form_specs.json */,
			);
			path = JSON;
			sourceTree = "<group>";
		};
		7AA2414EC96415C69E051737 /* Saved Payment Method Screen */ = {
			isa = PBXGroup;
			children = (
				5AA26FF00FD57F6AA1A7CB83 /* SavedPaymentMethodCollectionView.swift */,
				2B3ECDF6CF9AABD573F86CA2 /* SavedPaymentOptionsViewController.swift */,
			);
			path = "Saved Payment Method Screen";
			sourceTree = "<group>";
		};
		81DB58871D2DA344926A46B8 /* CardSection */ = {
			isa = PBXGroup;
			children = (
				8D03000A6807B09BFD8E6CB1 /* CardSectionElement.swift */,
				32BDC53A88FB17F378C6B413 /* CardSectionWithScannerView.swift */,
				6BA8D3332B0C1F79008C51FF /* CVCRecollectionElement.swift */,
				B66D70F92C54086600DECB3D /* HostedSurface.swift */,
			);
			path = CardSection;
			sourceTree = "<group>";
		};
		843180340B5C7406A1117541 /* Views */ = {
			isa = PBXGroup;
			children = (
				13FB3274557B85BA4C9FA6C0 /* LinkLegalTermsView.swift */,
				E5240ECFD40B8605939C4E09 /* LinkMoreInfoView.swift */,
			);
			path = Views;
			sourceTree = "<group>";
		};
		86FB97D65ED6CB44B3E8B66C /* Extensions */ = {
			isa = PBXGroup;
			children = (
				EFDE97D76542848E7821BA43 /* FormElement+Link.swift */,
				04C8047FD8994D3FAA3D1A7A /* Intent+Link.swift */,
				FD0EACE5F259BDE586A4A20C /* STPAnalyticsClient+Link.swift */,
				AE95456617FEEDDAC0CE5231 /* UIColor+Link.swift */,
			);
			path = Extensions;
			sourceTree = "<group>";
		};
		8F8E2209EC8973389BBB0797 /* Resources */ = {
			isa = PBXGroup;
			children = (
				78183D4CC0F504761CDED697 /* JSON */,
				35C0AFFBC393AF76586DAE4A /* Localizations */,
				D7942A35A08E27B0950B054D /* StripePaymentSheet.xcassets */,
			);
			path = Resources;
			sourceTree = "<group>";
		};
		91A7A7D29E019A3A20741E16 /* Internal */ = {
			isa = PBXGroup;
			children = (
				C7E44694D7EC6E2E9DA0EDA4 /* API Bindings */,
				C4811F33338F40284096D4E3 /* Basic UI */,
				CADE5E69E8EEA0B65C5C0201 /* Link */,
			);
			path = Internal;
			sourceTree = "<group>";
		};
		9A5ACB8060F5CFC60687631B /* BottomSheet */ = {
			isa = PBXGroup;
			children = (
				A8F7582743930881FEB8C206 /* BottomSheetPresentable.swift */,
				E8F09CF961C943E36D76860F /* BottomSheetPresentationAnimator.swift */,
				06CA605ED1C2F5469889E9AC /* BottomSheetPresentationController.swift */,
				5FD715F32B61017198E9F952 /* BottomSheetTransitioningDelegate.swift */,
				75EC3D9394B33C6C432410E9 /* UIViewController+BottomSheet.swift */,
			);
			path = BottomSheet;
			sourceTree = "<group>";
		};
		9DC724D623B9D7C0853761B5 /* Verification */ = {
			isa = PBXGroup;
			children = (
				B02DD1BA93CC92A187051B2F /* LinkAccountContext.swift */,
				A1928BE9DFF116368B1A19DC /* LinkCookieKey.swift */,
			);
			path = Verification;
			sourceTree = "<group>";
		};
		9F9FEA0AE875EE2B104F0599 /* Views */ = {
			isa = PBXGroup;
			children = (
				62CE362B80042827F47ABC3F /* AffirmCopyLabel.swift */,
				B2021DBBBC100334FFD0647F /* AfterpayPriceBreakdownView.swift */,
				CD0150C1C20FD33EA024096A /* Appearance+FontScaling.swift */,
				6139AA50F07A1E2AC7E9827F /* AUBECSMandate.swift */,
				FA76F51B5E433A83B410B276 /* BacsDDMandateView.swift */,
				24AB1D50F770A8A035EF31DF /* CardScanButton.swift */,
				D34B92439E9DC6E36D498312 /* CardScanningView.swift */,
				A68FBE0A16FE56AAAAF4ABBF /* CircularButton.swift */,
				EFD640EBCE4B4224773DDF45 /* ConfirmButton.swift */,
				6BA8D3392B0C1FBF008C51FF /* CVCPaymentMethodInformationView.swift */,
				6BC19CCB2B16C4B2008E00C4 /* CVCRecollectionView.swift */,
				95BDADF560DB0B1ED175EF50 /* ManualEntryButton.swift */,
				B626EE922BF2872200B05B05 /* PaymentMethodTypeImageView.swift */,
				383EA30FC9C862DF2217F96D /* PaymentSheetUIKitAdditions.swift */,
				9356711AB2961A5F729F3EAA /* PayWithLinkButton.swift */,
				AF8355E00EC53A8B0C864167 /* RotatingCardBrandsView.swift */,
				3556971CA13C767092BE7A34 /* ShadowedRoundedRectangleView.swift */,
				6BB97FB5D5730FE4CAB9298D /* SheetNavigationBar.swift */,
				6193FC5E14E1EC459E31B5F4 /* SheetNavigationButton.swift */,
				B8A49995CE949176F7A8C71F /* SimpleMandateTextView.swift */,
				64D658AC15478BF1E0A76B9D /* TestModeView.swift */,
			);
			path = Views;
			sourceTree = "<group>";
		};
		A057CF6E22DDD980E2FF024A /* StripePaymentSheetTests */ = {
			isa = PBXGroup;
			children = (
				F8A74FF9A80AC3BCD5856058 /* PaymentSheet */,
				542BE18D619AA9AED8761CD1 /* Resources */,
				BB48D1FD7CD00B3DF85C5FC1 /* Info.plist */,
			);
			path = StripePaymentSheetTests;
			sourceTree = "<group>";
		};
		A29AE77A982276CBB5D1C9FA /* Stripe */ = {
			isa = PBXGroup;
			children = (
				F74F6FE8878CCD683692FA04 /* StripeiOSTestHostApp */,
			);
			name = Stripe;
			path = ../Stripe;
			sourceTree = "<group>";
		};
		A8911824D9D347A10962BA1C /* Frameworks */ = {
			isa = PBXGroup;
			children = (
				776297331889259F5EB95E9D /* XCTest.framework */,
			);
			name = Frameworks;
			sourceTree = "<group>";
		};
		AC0DBA7D63BAD0182695E436 /* Stubbed */ = {
			isa = PBXGroup;
			children = (
				BBF8498CCD12A5190F9267CD /* StubbedBackend.swift */,
			);
			path = Stubbed;
			sourceTree = "<group>";
		};
		AEBF7882CCDBB20F4DF60861 = {
			isa = PBXGroup;
			children = (
				31AD3BE62B0C2D080080C800 /* UIApplication+StripePaymentSheet.swift */,
				CFE75CA95AAD9B6620724AF8 /* Project */,
				A8911824D9D347A10962BA1C /* Frameworks */,
				5A3D81E5A62FDBB1DDA44C53 /* Products */,
			);
			sourceTree = "<group>";
		};
		B4F147A0A9C8DF64A45107D8 /* PaymentMethodElement */ = {
			isa = PBXGroup;
			children = (
				71C3DCEBA31263AFE89ABD57 /* PaymentMethodElement.swift */,
				A5012364ED0F2EEC6EC2AB52 /* PaymentMethodElementWrapper.swift */,
			);
			path = PaymentMethodElement;
			sourceTree = "<group>";
		};
		B667BF072BF2B7390050EFD8 /* Vertical Main Screen */ = {
			isa = PBXGroup;
			children = (
				B6859A872BE54CD30018E06C /* PaymentSheetVerticalViewController.swift */,
				610EAAEF2C0F5D9400124AB2 /* FormHeaderView.swift */,
				B667BF0A2BF2B7C60050EFD8 /* RowButton.swift */,
				B63B2CF22BFBEE7B003810F3 /* VerticalPaymentMethodListViewController.swift */,
				61D8688D2C06553E001FAD84 /* RightAccessoryButton.swift */,
			);
			path = "Vertical Main Screen";
			sourceTree = "<group>";
		};
		BC154728146CF9649C655452 /* New Payment Method Screen */ = {
			isa = PBXGroup;
			children = (
				3C8E4153CAFF4EC9AC960182 /* AddPaymentMethodViewController.swift */,
				6B9A346A7A4290BAA7BCA1A2 /* PaymentMethodTypeCollectionView.swift */,
				E32B3AC4CC1C4F2DEEC5F292 /* WalletHeaderView.swift */,
			);
			path = "New Payment Method Screen";
			sourceTree = "<group>";
		};
		C05D8F23CA45F1C7D8D75674 /* VO */ = {
			isa = PBXGroup;
			children = (
				5125D0E3E87AA25ACFB04558 /* CardExpiryDate.swift */,
			);
			path = VO;
			sourceTree = "<group>";
		};
		C4811F33338F40284096D4E3 /* Basic UI */ = {
			isa = PBXGroup;
			children = (
				C784153FF2052C4CF240441C /* SeparatorLabel.swift */,
			);
			path = "Basic UI";
			sourceTree = "<group>";
		};
		C50EBF7550F6A596EDAF6ABB /* AddressViewController */ = {
			isa = PBXGroup;
			children = (
				BEF72D6FB252D340AF1854FE /* AddressViewController.swift */,
				88F07B4F8F79F5A01F830180 /* AddressViewController+Configuration.swift */,
			);
			path = AddressViewController;
			sourceTree = "<group>";
		};
		C71284B45BF3D3B487C1B99D /* InlineSignup */ = {
			isa = PBXGroup;
			children = (
				A5E8DD8761B4C52B143038C4 /* LinkInlineSignupElement.swift */,
				70F6CF58AECE26DA8F1FFED6 /* LinkInlineSignupView-CheckboxElement.swift */,
				539BC5317DB9A13B247DC576 /* LinkInlineSignupView.swift */,
			);
			path = InlineSignup;
			sourceTree = "<group>";
		};
		C7E44694D7EC6E2E9DA0EDA4 /* API Bindings */ = {
			isa = PBXGroup;
			children = (
				6702628D1C9A293C2AA5A3EC /* Link */,
				1B84E8DA16EA02948055C084 /* v1-elements-sessions */,
				C05D8F23CA45F1C7D8D75674 /* VO */,
				BD113E607DF094670BD5852D /* STPAPIClient+PaymentSheet.swift */,
			);
			path = "API Bindings";
			sourceTree = "<group>";
		};
		CADE5E69E8EEA0B65C5C0201 /* Link */ = {
			isa = PBXGroup;
			children = (
				F8599012936F1A32FC191F06 /* ACH */,
				FD205A472E1B92651A0BB16F /* Controllers */,
				E46EF43F3DC5F4348B844EE7 /* Elements */,
				86FB97D65ED6CB44B3E8B66C /* Extensions */,
				319DFD940EAA6EA0A0F4E771 /* Services */,
				73E4C5AC3CA0DE994AF58C3F /* Utils */,
				9DC724D623B9D7C0853761B5 /* Verification */,
				CC85BBE4A0D121E0D8C0FC52 /* ViewModels */,
				843180340B5C7406A1117541 /* Views */,
				3FBC7DC1A5EFF76C10D29DD6 /* LinkUI.swift */,
			);
			path = Link;
			sourceTree = "<group>";
		};
		CC85BBE4A0D121E0D8C0FC52 /* ViewModels */ = {
			isa = PBXGroup;
			children = (
				7910B57E6FD99F2AFCA4DAC2 /* LinkInlineSignupViewModel.swift */,
			);
			path = ViewModels;
			sourceTree = "<group>";
		};
		CFC90296B8412F6D0E55FD88 /* BuildConfigurations */ = {
			isa = PBXGroup;
			children = (
				8E73D6AA921C813A243D3CFD /* Project-Debug.xcconfig */,
				7408E9D65164D9EBAB3A5E4C /* Project-Release.xcconfig */,
				5B45D77A7870B3CDFC47AA6B /* StripeiOS Tests-Debug.xcconfig */,
				EB98DA1D622DC572F0894A28 /* StripeiOS Tests-Release.xcconfig */,
				97830DBB0A7FB37EEBEE5605 /* StripeiOS-Debug.xcconfig */,
				B424EFD2EE9047E1C9EB8482 /* StripeiOS-Release.xcconfig */,
			);
			name = BuildConfigurations;
			path = ../BuildConfigurations;
			sourceTree = "<group>";
		};
		CFE75CA95AAD9B6620724AF8 /* Project */ = {
			isa = PBXGroup;
			children = (
				CFC90296B8412F6D0E55FD88 /* BuildConfigurations */,
				A29AE77A982276CBB5D1C9FA /* Stripe */,
				F8C690658AEA1F3EFDD45748 /* StripePaymentSheet */,
				A057CF6E22DDD980E2FF024A /* StripePaymentSheetTests */,
			);
			name = Project;
			sourceTree = "<group>";
		};
		D7EDB52CAFCADAE69435C6A9 /* Categories */ = {
			isa = PBXGroup;
			children = (
				22D82B65B5500E1E7B230A16 /* Data+SHA256.swift */,
				80FCEDF102C8E6BCABFDF211 /* NSAttributedString+Stripe.swift */,
				813E88EE408666654EF835E2 /* STPPaymentMethod+PaymentSheet.swift */,
				103844C9B831A4F01793C304 /* STPPaymentMethodParams+PaymentSheet.swift */,
				B51F9A38D82C20E576DEF098 /* String+Localized.swift */,
				202580B7CC72E2F26F013F34 /* String+StripePaymentSheet.swift */,
			);
			path = Categories;
			sourceTree = "<group>";
		};
		DD2A9628CAC1A50896B625C2 /* Link */ = {
			isa = PBXGroup;
			children = (
				52185F7315D3C4089D3465BD /* LinkPaymentController.swift */,
				B41560E0599A68A84F5C76D2 /* PaymentSheet-LinkConfirmOption.swift */,
				5DCFBC65AF58423E0E8DD04A /* PayWithLinkController.swift */,
			);
			path = Link;
			sourceTree = "<group>";
		};
		E3D86510CBD3EEB0652E38C2 /* Source */ = {
			isa = PBXGroup;
			children = (
				472ABC949910C340197A4F78 /* Analytics */,
				D7EDB52CAFCADAE69435C6A9 /* Categories */,
				6C261EBDDFB85061A34DAB6B /* Helpers */,
				91A7A7D29E019A3A20741E16 /* Internal */,
				417CC7FB8A8E73B6E1E16FE8 /* PaymentSheet */,
			);
			path = Source;
			sourceTree = "<group>";
		};
		E46EF43F3DC5F4348B844EE7 /* Elements */ = {
			isa = PBXGroup;
			children = (
				C71284B45BF3D3B487C1B99D /* InlineSignup */,
				C684CBDA487CC3E78676F52E /* LinkEmailElement.swift */,
			);
			path = Elements;
			sourceTree = "<group>";
		};
		E8B9249F80BDEF392D3D71B1 /* AutoComplete */ = {
			isa = PBXGroup;
			children = (
				FBA0007525BF2610569B5B7D /* AddressSearchResult.swift */,
				EDDECF0A74497EE887DFCB46 /* AutoCompleteViewController.swift */,
				982014B36F49D902CD04AF5C /* String+AutoComplete.swift */,
			);
			path = AutoComplete;
			sourceTree = "<group>";
		};
		EBE5490460E35B8AB14FD461 /* USBankAccount */ = {
			isa = PBXGroup;
			children = (
				3595F1786387A6B562FA472F /* BankAccountInfoView.swift */,
				D3F8B6F8B253A009E6216478 /* USBankAccountPaymentMethodElement.swift */,
				6A5997182BC88E28002A44CB /* InstantDebitsPaymentMethodElement.swift */,
			);
			path = USBankAccount;
			sourceTree = "<group>";
		};
		F74F6FE8878CCD683692FA04 /* StripeiOSTestHostApp */ = {
			isa = PBXGroup;
			children = (
				66830FFA95A18B72151D3CA8 /* Resources */,
				F8A3A76BD737F195578558CA /* AppDelegate.swift */,
				5A5F77645FF720251D13E1AC /* Info.plist */,
				11E117C348836EF631BD2DB8 /* ViewController.swift */,
			);
			path = StripeiOSTestHostApp;
			sourceTree = "<group>";
		};
		F8599012936F1A32FC191F06 /* ACH */ = {
			isa = PBXGroup;
			children = (
				68C3318ED094D63626740234 /* InstantDebitsOnlyFinancialConnectionsAuthManager.swift */,
			);
			path = ACH;
			sourceTree = "<group>";
		};
		F8A74FF9A80AC3BCD5856058 /* PaymentSheet */ = {
			isa = PBXGroup;
			children = (
				3F70E5F0FE6218715432D55A /* AddPaymentMethodViewControllerSnapshotTests.swift */,
				25AB69CF78A2B13839EB32EC /* AddressViewController */,
				BE92D55DA4B4D449734B2917 /* BacsDDMandateViewSnapshotTests.swift */,
				0C53358C028E528F0FC626A2 /* CustomerSheet */,
				989C2E3E03E42DA64A2FAE0D /* CustomerSheetSnapshotTests.swift */,
				31699A822BE183D40048677F /* DownloadManagerTest.swift */,
				73FB30705EC36BD0868904A2 /* Elements+TestHelpers.swift */,
				61FB6BCC2C8901B200F8E074 /* EmbeddedPaymentMethodsViewSnapshotTests.swift */,
				64C8F350CDB5A29F62E86592 /* FlowControllerStateTests.swift */,
				6B0E5AE62C08F4B5008AAFBE /* IntentConfirmParamsTest.swift */,
<<<<<<< HEAD
				612F957E2CA461AA00A3B960 /* CardBrandFilterTests.swift */,
=======
				990304EF35A0EE37DCE20D5B /* IntentStatusPollerTest.swift */,
>>>>>>> f55f1576
				FCA28FF8CD5BA829A44CDCE7 /* Link */,
				33B8F21A22FA091BC9D2924B /* LinkStubs.swift */,
				B65B42962C013DED00EC565D /* PaymentMethodFormViewControllerTest.swift */,
				C830FEC205E7162FF4D414BE /* PaymentMethodMessagingViewFunctionalTest.swift */,
				5BA7BFC43DB3EFD38A460EB9 /* PaymentMethodMessagingViewSnapshotTests.swift */,
				619AF0842BF56C5E00D1C981 /* PaymentMethodRowButtonSnapshotTests.swift */,
				8A0B7F6E25D93C0C0ACE3B3D /* PaymentSheet+APITest.swift */,
				82C21D5722BDEB8BAA71F69F /* PaymentSheet+DashboardConfirmParamsTest.swift */,
				AA8F7F2824DFC78268ED6459 /* PaymentSheet+DeferredAPITest.swift */,
				135B7354260E0E7CADCF3426 /* PaymentSheetAddressTests.swift */,
				B6D1B3652C5DFCE800A9E0D7 /* PaymentSheetAnalyticsHelperTest.swift */,
				E83494558F0C93C5B05A1DFB /* PaymentSheetConfigurationTests.swift */,
				357B9EB0751819566843117E /* PaymentSheetDeferredValidatorTests.swift */,
				5F884F7A5FF4FC6D0E24E6FC /* PaymentSheetErrorTest.swift */,
				35853BC78F9E64F5729EAE1E /* PaymentSheetExternalPaymentMethodTests.swift */,
				EACC9F3AE667BDD05D6A0561 /* PaymentSheetFlowControllerViewControllerSnapshotTests.swift */,
				4D595AA033BC84CB4E1C277F /* PaymentSheetFormFactorySnapshotTest.swift */,
				A6C0EC1D4DC96A6917A2DFBA /* PaymentSheetFormFactoryTest.swift */,
				6B76DBD02C530B6C0037CD63 /* PaymentSheetGDPRConfirmFlowTests.swift */,
				B6BF12382C2F2E780033601E /* PaymentSheetImageTests.swift */,
				0901281208BEB220D0B491A8 /* PaymentSheetLinkAccountTests.swift */,
				492B254E43F3BB9F9CEAEA06 /* PaymentSheetLoaderStubbedTest.swift */,
				C90A2636C2A577AF36FB793B /* PaymentSheetLoaderTest.swift */,
				C47D00B9DE812D0801B4E33F /* PaymentSheetLPMConfirmFlowTests.swift */,
				D926018024823367971A8907 /* PaymentSheetPaymentMethodTypeTest.swift */,
				7E2803AA0D975AF78D787757 /* PaymentSheetSnapshotTests.swift */,
				B63B2CF62BFC116A003810F3 /* PaymentSheetVerticalViewControllerSnapshotTest.swift */,
				B64FEF112C0FAC1E00F7CA26 /* PaymentSheetVerticalViewControllerTest.swift */,
				E0838F23622121FEF4A15136 /* PaymentSheetViewControllerSnapshotTests.swift */,
				1ADE49E72DD5EDA448D12D88 /* PollingViewTests.swift */,
				6141C5062C0A47A700E81735 /* RightAccessoryButtonTest.swift */,
				6103F2BD2BE53737002D67F8 /* SavedPaymentMethodManagerTest.swift */,
				C1AED4473AD4C07D461E9E48 /* SavedPaymentOptionsViewControllerSnapshotTests.swift */,
				6B50BCED2C29EE1F009702FB /* SavedPaymentOptionsViewControllerTests.swift */,
				BA3902DA8D647E934686CB5C /* SepaMandateViewControllerSnapshotTest.swift */,
				7D8FE374BAAD0EDA9FEEF550 /* STPAnalyticsClient+PaymentSheetTests.swift */,
				B68CB9622B0D2169006ACDB1 /* STPAPIClient+PaymentSheetTest.swift */,
				D16926577504D37992F8917E /* STPApplePayContext+PaymentSheetTest.swift */,
				E09C073021CE89593466548C /* STPCardBrandChoiceTest.swift */,
				E198795E4D8677B6ECFCEEDC /* STPElementsSessionTest.swift */,
				A39F7EBA2E9E3CE55E7AADC9 /* STPFixtures+PaymentSheet.swift */,
				AC0DBA7D63BAD0182695E436 /* Stubbed */,
				D00C7F5905759525C9BF8BD4 /* TextFieldElement+CardTest.swift */,
				6151DDBF2B14FDCF00ED4F7E /* UpdateCardViewControllerSnapshotTests.swift */,
				B6F4C5F72CADB0CB00AF3767 /* USBankAccountPaymentMethodElementTest.swift */,
				316B33112B5F171C0008D2E5 /* UserDefaults+StripePaymentSheetTest.swift */,
				B65FE7082BED33EA009A73FC /* VerticalPaymentMethodListViewControllerSnapshotTest.swift */,
				B63B2CF02BF8313D003810F3 /* VerticalPaymentMethodListViewControllerTest.swift */,
				61CBE6672BED97EE005F7FEB /* VerticalSavedPaymentMethodsViewControllerSnapshotTests.swift */,
				619AF0882BF56F9100D1C981 /* VerticalSavedPaymentMethodsViewControllerTests.swift */,
			);
			path = PaymentSheet;
			sourceTree = "<group>";
		};
		F8C690658AEA1F3EFDD45748 /* StripePaymentSheet */ = {
			isa = PBXGroup;
			children = (
				313F5F822B0BE5FD00BD98A9 /* Docs.docc */,
				8F8E2209EC8973389BBB0797 /* Resources */,
				E3D86510CBD3EEB0652E38C2 /* Source */,
				668A2F2E20F846FDAFEC1217 /* Info.plist */,
				7AA6166F234C3A2129CBD573 /* StripePaymentSheet.h */,
				31CDFC352BA8E66200B3DD91 /* PrivacyInfo.xcprivacy */,
			);
			path = StripePaymentSheet;
			sourceTree = "<group>";
		};
		FCA28FF8CD5BA829A44CDCE7 /* Link */ = {
			isa = PBXGroup;
			children = (
				22E4212F4A865B5AB5D72F99 /* LinkPopupURLParserTests.swift */,
				9872CF28C8CA1D2C5499B8C5 /* LinkURLGeneratorTests.swift */,
			);
			path = Link;
			sourceTree = "<group>";
		};
		FD205A472E1B92651A0BB16F /* Controllers */ = {
			isa = PBXGroup;
			children = (
				617C44F9338DE2E93E318291 /* PayWithLinkWebController.swift */,
			);
			path = Controllers;
			sourceTree = "<group>";
		};
/* End PBXGroup section */

/* Begin PBXHeadersBuildPhase section */
		6DF51C2A40665C5A43837A01 /* Headers */ = {
			isa = PBXHeadersBuildPhase;
			buildActionMask = 2147483647;
			files = (
				49F62EDF394F18E5BB201D53 /* StripePaymentSheet.h in Headers */,
			);
			runOnlyForDeploymentPostprocessing = 0;
		};
/* End PBXHeadersBuildPhase section */

/* Begin PBXNativeTarget section */
		5C0541371224106CAB88F547 /* StripePaymentSheetTestHostApp */ = {
			isa = PBXNativeTarget;
			buildConfigurationList = BADAE40952AAC0CD25C65689 /* Build configuration list for PBXNativeTarget "StripePaymentSheetTestHostApp" */;
			buildPhases = (
				7BFB0EC97F473CCB65A6406F /* Sources */,
				03351186356BC9B147F3CD2B /* Resources */,
				303B0537512CCFCDD5C4B03D /* Embed Frameworks */,
				7EB293F2F2EE91F0C33B92E1 /* Frameworks */,
			);
			buildRules = (
			);
			dependencies = (
			);
			name = StripePaymentSheetTestHostApp;
			productName = StripePaymentSheetTestHostApp;
			productReference = B829BC7EEE9576F724F7A9B3 /* StripePaymentSheetTestHostApp.app */;
			productType = "com.apple.product-type.application";
		};
		9A93AB1D98A0A1EC6ADEA65D /* StripePaymentSheetTests */ = {
			isa = PBXNativeTarget;
			buildConfigurationList = D2A79D4A0468A855229E9F99 /* Build configuration list for PBXNativeTarget "StripePaymentSheetTests" */;
			buildPhases = (
				1DC20C79284B26FAD01E52FE /* Sources */,
				2281EEB15AE47CB1259149E8 /* Resources */,
				E0E4C4EE000A66EDEC3C8252 /* Embed Frameworks */,
				060D65627F7B2815A4800F3B /* Frameworks */,
			);
			buildRules = (
			);
			dependencies = (
				73532AF26E428E7914BA99B8 /* PBXTargetDependency */,
				C25F874BFBFC1DF8F3CB16E5 /* PBXTargetDependency */,
			);
			name = StripePaymentSheetTests;
			packageProductDependencies = (
				DD4EE7CCBF04DA81A0181AD3 /* iOSSnapshotTestCase */,
				B2AFFAD776D5F21DF837F1BD /* OHHTTPStubs */,
				20076FBD56C42E259EF62F2B /* OHHTTPStubsSwift */,
			);
			productName = StripePaymentSheetTests;
			productReference = 4C6AA41454A6757B3E26AE67 /* StripePaymentSheetTests.xctest */;
			productType = "com.apple.product-type.bundle.unit-test";
		};
		A74928FD0171C3213676E29C /* StripePaymentSheet */ = {
			isa = PBXNativeTarget;
			buildConfigurationList = CF458105EBC2373DE7493F6D /* Build configuration list for PBXNativeTarget "StripePaymentSheet" */;
			buildPhases = (
				6DF51C2A40665C5A43837A01 /* Headers */,
				255F9BDE7719790267659625 /* Sources */,
				EF6E537739300F2AA1D04D39 /* Resources */,
				08DF8C76678BD9FF9FFDE47D /* Embed Frameworks */,
				1226B9510A8E9AE27B9D5F28 /* Frameworks */,
			);
			buildRules = (
			);
			dependencies = (
			);
			name = StripePaymentSheet;
			productName = StripePaymentSheet;
			productReference = 2E42F31D392C0AED757D6239 /* StripePaymentSheet.framework */;
			productType = "com.apple.product-type.framework";
		};
/* End PBXNativeTarget section */

/* Begin PBXProject section */
		803994135025BA7DC77E3F4A /* Project object */ = {
			isa = PBXProject;
			attributes = {
				TargetAttributes = {
					9A93AB1D98A0A1EC6ADEA65D = {
						TestTargetID = 5C0541371224106CAB88F547;
					};
				};
			};
			buildConfigurationList = BE19D1487453B6D5A352FCEC /* Build configuration list for PBXProject "StripePaymentSheet" */;
			compatibilityVersion = "Xcode 13.0";
			developmentRegion = en;
			hasScannedForEncodings = 0;
			knownRegions = (
				Base,
				"bg-BG",
				"ca-ES",
				"cs-CZ",
				da,
				de,
				"el-GR",
				en,
				"en-GB",
				es,
				"es-419",
				"et-EE",
				fi,
				fil,
				fr,
				"fr-CA",
				hr,
				hu,
				id,
				it,
				ja,
				ko,
				"lt-LT",
				"lv-LV",
				"ms-MY",
				mt,
				nb,
				nl,
				"nn-NO",
				"pl-PL",
				"pt-BR",
				"pt-PT",
				"ro-RO",
				ru,
				"sk-SK",
				"sl-SI",
				sv,
				tk,
				tr,
				vi,
				"zh-HK",
				"zh-Hans",
				"zh-Hant",
			);
			mainGroup = AEBF7882CCDBB20F4DF60861;
			packageReferences = (
				02DA558074C345CAEE67EEF7 /* XCRemoteSwiftPackageReference "OHHTTPStubs" */,
				55E28B70932E6C55E38D60D8 /* XCRemoteSwiftPackageReference "ios-snapshot-test-case" */,
			);
			productRefGroup = 5A3D81E5A62FDBB1DDA44C53 /* Products */;
			projectDirPath = "";
			projectRoot = "";
			targets = (
				A74928FD0171C3213676E29C /* StripePaymentSheet */,
				9A93AB1D98A0A1EC6ADEA65D /* StripePaymentSheetTests */,
				5C0541371224106CAB88F547 /* StripePaymentSheetTestHostApp */,
			);
		};
/* End PBXProject section */

/* Begin PBXResourcesBuildPhase section */
		03351186356BC9B147F3CD2B /* Resources */ = {
			isa = PBXResourcesBuildPhase;
			buildActionMask = 2147483647;
			files = (
				183729DB6347CCFC55FE488B /* Assets.xcassets in Resources */,
				BB869A08090AD54575B88888 /* LaunchScreen.storyboard in Resources */,
				630A3B22BC5C176928538511 /* Main.storyboard in Resources */,
			);
			runOnlyForDeploymentPostprocessing = 0;
		};
		2281EEB15AE47CB1259149E8 /* Resources */ = {
			isa = PBXResourcesBuildPhase;
			buildActionMask = 2147483647;
			files = (
				74E6A1F5A9D91201C47F723D /* MockFiles in Resources */,
			);
			runOnlyForDeploymentPostprocessing = 0;
		};
		EF6E537739300F2AA1D04D39 /* Resources */ = {
			isa = PBXResourcesBuildPhase;
			buildActionMask = 2147483647;
			files = (
				DE6A86725BC219EF19EF29AC /* form_specs.json in Resources */,
				83031AF789D0C08E7B2BABB1 /* Localizable.strings in Resources */,
				31CDFC362BA8E66200B3DD91 /* PrivacyInfo.xcprivacy in Resources */,
				07F6593974558290598467E5 /* StripePaymentSheet.xcassets in Resources */,
			);
			runOnlyForDeploymentPostprocessing = 0;
		};
/* End PBXResourcesBuildPhase section */

/* Begin PBXSourcesBuildPhase section */
		1DC20C79284B26FAD01E52FE /* Sources */ = {
			isa = PBXSourcesBuildPhase;
			buildActionMask = 2147483647;
			files = (
				6B0E5AE72C08F4B5008AAFBE /* IntentConfirmParamsTest.swift in Sources */,
				E5C7667A08EA85C0FF12523D /* AddPaymentMethodViewControllerSnapshotTests.swift in Sources */,
				B63B2CF12BF8313D003810F3 /* VerticalPaymentMethodListViewControllerTest.swift in Sources */,
				61CB0BD02BED985100E24A4C /* VerticalSavedPaymentMethodsViewControllerSnapshotTests.swift in Sources */,
				8180BC3615767F896E2F9355 /* AddressViewControllerSnapshotTests.swift in Sources */,
				B65FE7092BED33EA009A73FC /* VerticalPaymentMethodListViewControllerSnapshotTest.swift in Sources */,
				37F750E1C99D6257E845A66E /* BacsDDMandateViewSnapshotTests.swift in Sources */,
				694A3B36AC19FC1F87EF0CB1 /* CustomerSheetPaymentMethodAvailabilityTests.swift in Sources */,
				9F750611C4E8EAABE9F0B460 /* CustomerSheetTests.swift in Sources */,
				4FF15C6F7AF22F55B2F2BEA8 /* CustomerSheetSnapshotTests.swift in Sources */,
				31699A832BE183D40048677F /* DownloadManagerTest.swift in Sources */,
				9C42A106FF30A22CFBB38AE8 /* Elements+TestHelpers.swift in Sources */,
				D442C49095DDEC2C6ADAF392 /* FlowControllerStateTests.swift in Sources */,
				619AF0852BF56C5E00D1C981 /* PaymentMethodRowButtonSnapshotTests.swift in Sources */,
				2EC9C94DD8D62E4F4EFC8AB8 /* IntentStatusPollerTest.swift in Sources */,
				ABC3A7CF6D5B21D0C9684A09 /* LinkPopupURLParserTests.swift in Sources */,
				F94F6A157CEB937896B682D4 /* LinkURLGeneratorTests.swift in Sources */,
				10A336F0F2331F22F1A0AC1B /* LinkStubs.swift in Sources */,
				316B33122B5F171C0008D2E5 /* UserDefaults+StripePaymentSheetTest.swift in Sources */,
				D77514C28C9A031908E99CA1 /* PaymentMethodMessagingViewFunctionalTest.swift in Sources */,
				D14478CFCABDF7455DA7472A /* PaymentMethodMessagingViewSnapshotTests.swift in Sources */,
				3D3607748436E625FF6CF921 /* PaymentSheet+APITest.swift in Sources */,
				68F13446778AF2CAA631ACDE /* PaymentSheet+DeferredAPITest.swift in Sources */,
				830DB7F3A2D341445BDB600F /* PaymentSheetAddressTests.swift in Sources */,
				731DA57DAF9979D11AA5A0F6 /* PaymentSheetDeferredValidatorTests.swift in Sources */,
				96575C19CD0FE05ADA0B0094 /* PaymentSheetErrorTest.swift in Sources */,
				6BC1594C2C4EDA4E00BDDF4B /* CustomerSheet_ConfirmFlowTests.swift in Sources */,
				B63B2CF72BFC116A003810F3 /* PaymentSheetVerticalViewControllerSnapshotTest.swift in Sources */,
				0C22490240EB2D9642DC2A17 /* PaymentSheetExternalPaymentMethodTests.swift in Sources */,
				8A420C567E5EF4CC2AE3193D /* PaymentSheetFlowControllerViewControllerSnapshotTests.swift in Sources */,
				9A1D214DA26BAB676EFA0FFF /* PaymentSheetFormFactorySnapshotTest.swift in Sources */,
				B6D1B3662C5DFCE800A9E0D7 /* PaymentSheetAnalyticsHelperTest.swift in Sources */,
				FBAC012322FE99046A484E65 /* PaymentSheetFormFactoryTest.swift in Sources */,
				B6BF12392C2F2E790033601E /* PaymentSheetImageTests.swift in Sources */,
				44D0F92C4AA2DF0C9DC4C9B4 /* PaymentSheetLPMConfirmFlowTests.swift in Sources */,
				ABE13E65678673EC4DE14EF4 /* PaymentSheetLinkAccountTests.swift in Sources */,
				142C03879DC4CD43BB743022 /* PaymentSheetLoaderStubbedTest.swift in Sources */,
				6B50BCF02C29F888009702FB /* CustomerSavedPaymentMethodsCollectionViewControllerTests.swift in Sources */,
				1C70F42915587CBF883E01DD /* PaymentSheetLoaderTest.swift in Sources */,
				96B31ABDA593F9C7FC3DBF79 /* PaymentSheetPaymentMethodTypeTest.swift in Sources */,
				041E3F2DFDFD8FA7D3353CDB /* PaymentSheetSnapshotTests.swift in Sources */,
				1330B53140DE10F641A82099 /* PaymentSheetViewControllerSnapshotTests.swift in Sources */,
				614A8AE72BE53C6900E8688B /* SavedPaymentMethodManagerTest.swift in Sources */,
				619AF08A2BF56FC000D1C981 /* VerticalSavedPaymentMethodsViewControllerTests.swift in Sources */,
				47AD56A9889DF5EFBBA9CEFB /* PollingViewTests.swift in Sources */,
				61FB6BCD2C8901B200F8E074 /* EmbeddedPaymentMethodsViewSnapshotTests.swift in Sources */,
				6B76DBD12C530B6C0037CD63 /* PaymentSheetGDPRConfirmFlowTests.swift in Sources */,
				EEC6283DB21D04AD5B77F9D2 /* STPApplePayContext+PaymentSheetTest.swift in Sources */,
				714FBCA75296C291FDB3B345 /* STPCardBrandChoiceTest.swift in Sources */,
				E0E47773D3C0B432E26AA457 /* STPElementsSessionTest.swift in Sources */,
				29C98FB712F3FB987CBE18B0 /* STPFixtures+PaymentSheet.swift in Sources */,
				45D9849E9B36C56E15EAAE0A /* SavedPaymentOptionsViewControllerSnapshotTests.swift in Sources */,
				B6F4C5F82CADB0CB00AF3767 /* USBankAccountPaymentMethodElementTest.swift in Sources */,
				9787A622B527C1AD96A73827 /* SepaMandateViewControllerSnapshotTest.swift in Sources */,
				B68CB9632B0D2169006ACDB1 /* STPAPIClient+PaymentSheetTest.swift in Sources */,
				6141C5072C0A47A700E81735 /* RightAccessoryButtonTest.swift in Sources */,
				B64FEF122C0FAC1E00F7CA26 /* PaymentSheetVerticalViewControllerTest.swift in Sources */,
				4A1A0A542B824C830A200BE0 /* StubbedBackend.swift in Sources */,
				6151DDC02B14FDCF00ED4F7E /* UpdateCardViewControllerSnapshotTests.swift in Sources */,
				34CF08CBC636F596B8BA4C12 /* TextFieldElement+CardTest.swift in Sources */,
				52B734BA0B91706F37025523 /* STPAnalyticsClient+PaymentSheetTests.swift in Sources */,
				AE8EF3966E7BABDFC3B426ED /* PaymentSheet+DashboardConfirmParamsTest.swift in Sources */,
				B65B42972C013DED00EC565D /* PaymentMethodFormViewControllerTest.swift in Sources */,
				6B50BCEE2C29EE1F009702FB /* SavedPaymentOptionsViewControllerTests.swift in Sources */,
				612F95802CA461B600A3B960 /* CardBrandFilterTests.swift in Sources */,
				C28450436BDA52BE9BE3BDC3 /* PaymentSheetConfigurationTests.swift in Sources */,
				F1A350D67665949CF91A0C02 /* CustomerSheetConfigurationTests.swift in Sources */,
			);
			runOnlyForDeploymentPostprocessing = 0;
		};
		255F9BDE7719790267659625 /* Sources */ = {
			isa = PBXSourcesBuildPhase;
			buildActionMask = 2147483647;
			files = (
				B66D70FA2C54086600DECB3D /* HostedSurface.swift in Sources */,
				4E5A3324BBD882A780925E2B /* STPAnalyticsClient+Address.swift in Sources */,
				0FB52E5B87B1854B28362BF3 /* STPAnalyticsClient+CustomerSheet.swift in Sources */,
				6A529F76ECB33C9154314C1F /* STPAnalyticsClient+LUXE.swift in Sources */,
				61D842892CADE4B9009D2D51 /* PaymentElementConfiguration.swift in Sources */,
				06976DDC67A61176FC54AA76 /* Data+SHA256.swift in Sources */,
				6180A5CB2C8249D2009D1536 /* UIStackView+Separator.swift in Sources */,
				B63B2CF52BFBEEAD003810F3 /* PaymentMethodFormViewController.swift in Sources */,
				108846A3D8EFD1D4DCC0DDBC /* NSAttributedString+Stripe.swift in Sources */,
				B55EFA2557B5BE39CC12E357 /* STPPaymentMethod+PaymentSheet.swift in Sources */,
				3CB64564D5B6F092A2A3A5BE /* STPPaymentMethodParams+PaymentSheet.swift in Sources */,
				05B61641310A9775D40C1775 /* String+Localized.swift in Sources */,
				AAF2AFF4B9A935B2A3FD52EA /* String+StripePaymentSheet.swift in Sources */,
				F70BCDEECB5863244085F12F /* BoolReference.swift in Sources */,
				8B1D7A7CE7D50382E9FA77E3 /* Images.swift in Sources */,
				D3CC2489468E3288FD34C160 /* IntentStatusPoller.swift in Sources */,
				96C307CDEE7028B12D9CB69B /* PaymentSheetLinkAccount.swift in Sources */,
				623C2D9F87929D6DA9C09E23 /* STPCameraView.swift in Sources */,
				599337DB99E9E7017EF47BCE /* STPCardScanner.swift in Sources */,
				EB190E908B567CD90D5B0645 /* STPImageLibrary.swift in Sources */,
				6180A5C72C824377009D1536 /* RadioButton.swift in Sources */,
				6180A5C12C8222A9009D1536 /* EmbeddedPaymentMethodsView.swift in Sources */,
				610EAAF02C0F5D9400124AB2 /* FormHeaderView.swift in Sources */,
				40806EF506CB719299FC90CC /* STPLocalizedString.swift in Sources */,
				71132CE036C3EE0655ECD2DB /* STPStringUtils.swift in Sources */,
				1AF3BBA86D643AAF26CD0E2B /* StripePaymentSheet+Exports.swift in Sources */,
				B6859A882BE54CD30018E06C /* PaymentSheetVerticalViewController.swift in Sources */,
				73F3E8DCF2314972A162B2A3 /* StripePaymentSheetBundleLocator.swift in Sources */,
				73EE441CF71707651109CE19 /* ConsumerSession+LookupResponse.swift in Sources */,
				311AC53D6C76953E9B70148A /* ConsumerSession+PublishableKey.swift in Sources */,
				6198AA6E2BED1C5A00F39D3E /* SavedPaymentMethodRowButton.swift in Sources */,
				2BEA2A103AD3EE94D60A06D4 /* ConsumerSession.swift in Sources */,
				6BA8D3362B0C1F9B008C51FF /* CVCReconfirmationViewController.swift in Sources */,
				A4FF52567582E9774AE13348 /* PaymentDetails.swift in Sources */,
				3E2279C28944A87EC6472101 /* STPAPIClient+Link.swift in Sources */,
				B8A7575878C5124CF5482097 /* VerificationSession.swift in Sources */,
				9326393E775D29F8C661624B /* STPAPIClient+PaymentSheet.swift in Sources */,
				AA3A96D74B1659CB5725E95F /* CardExpiryDate.swift in Sources */,
				64DE5688E4FBE92E1F49810C /* ExternalPaymentMethod.swift in Sources */,
				229A4A578609A3711F02682E /* STPCardBrandChoice.swift in Sources */,
				3EDFACA133567159875143C5 /* STPElementsSession.swift in Sources */,
				1BFC617EED154D32BFCADAE7 /* SeparatorLabel.swift in Sources */,
				01D46644D87983FC4387B92C /* InstantDebitsOnlyFinancialConnectionsAuthManager.swift in Sources */,
				367BB57FA826A82EEF074A70 /* PayWithLinkWebController.swift in Sources */,
				F3A34AD1CC2CBB899738C9D7 /* LinkInlineSignupElement.swift in Sources */,
				56BB7C81AB3A24D3AD88A904 /* LinkInlineSignupView-CheckboxElement.swift in Sources */,
				7479F814D1BC58A6B19F054C /* LinkInlineSignupView.swift in Sources */,
				258A75AF2E5393186C8850CA /* LinkEmailElement.swift in Sources */,
				EDE71E0BEDD94FB1101F3C10 /* FormElement+Link.swift in Sources */,
				C346B534D57A952D4415ADFD /* Intent+Link.swift in Sources */,
				61CBE6662BED9749005F7FEB /* VerticalSavedPaymentMethodsViewController.swift in Sources */,
				29C91CE046099B86D8DCF310 /* STPAnalyticsClient+Link.swift in Sources */,
				93FB7933528A45350593D3EC /* UIColor+Link.swift in Sources */,
				11C23605F97D2DB6F171843E /* LinkUI.swift in Sources */,
				AB40D7549CDA2E01793CC5D1 /* LinkAccountService.swift in Sources */,
				5943CD64F4F85071B16A76AC /* LinkPopupURLParser.swift in Sources */,
				B626EE932BF2872200B05B05 /* PaymentMethodTypeImageView.swift in Sources */,
				FA32A3732505CC037CDE64D7 /* LinkURLGenerator.swift in Sources */,
				61D8688E2C06553E001FAD84 /* RightAccessoryButton.swift in Sources */,
				2EDF4115FDC40A5B0672CCFD /* Locale+Link.swift in Sources */,
				1ECC1086460E57AE75F18FBF /* OperationDebouncer.swift in Sources */,
				E236FE31A51D130F93F9299B /* LinkAccountContext.swift in Sources */,
				D0B9FBCB359A7D774B98D19E /* LinkCookieKey.swift in Sources */,
				B615E8752CA4CC38007D684C /* EmbeddedPaymentElementDelegate.swift in Sources */,
				6B28A6B92BE9712500B47DBF /* CustomerSessionAdapter.swift in Sources */,
				B306EA3F66D07CCABF17CB9C /* LinkInlineSignupViewModel.swift in Sources */,
				235687C1FBE7417C48F99EE3 /* LinkLegalTermsView.swift in Sources */,
				262850706DA3ECCDC0E5E38F /* LinkMoreInfoView.swift in Sources */,
				FA565C353EAD9D94B39CFE16 /* AddressViewController+Configuration.swift in Sources */,
				6B31B9B82B9019730064E210 /* ElementsCustomer.swift in Sources */,
				0E72F76E2B2D28ED72F6A60B /* AddressViewController.swift in Sources */,
				82EA15D695BB070F2336CCAB /* BottomSheetPresentable.swift in Sources */,
				CD19725E26DBDB9960D828CB /* BottomSheetPresentationAnimator.swift in Sources */,
				1AE83AE2EBE8E52C0A86C19B /* BottomSheetPresentationController.swift in Sources */,
				4D9D6DD01C7FACE61D459AFB /* BottomSheetTransitioningDelegate.swift in Sources */,
				2BF4F64B2B73A373C643E55F /* UIViewController+BottomSheet.swift in Sources */,
				F8411A9B28F2E2D927ABAE7C /* CustomerAdapter.swift in Sources */,
				31699A812BE183B30048677F /* DownloadManager.swift in Sources */,
				C113FE145760C5CE94536872 /* CustomerPaymentOption.swift in Sources */,
				B615E8712CA4CBEE007D684C /* EmbeddedPaymentElement.swift in Sources */,
				466755A0F05CB0EF281E9FAF /* UserDefaults+StripePaymentSheet.swift in Sources */,
				FC72575C4CCAF5E317C5D299 /* CustomerAddPaymentMethodViewController.swift in Sources */,
				9750C45BC44F4D0F3207A795 /* CustomerSavedPaymentMethodsCollectionViewController.swift in Sources */,
				3EC4378036CBFDB6183E5F3C /* CustomerSavedPaymentMethodsViewController.swift in Sources */,
				F42DEC1850964E75ACAC29AB /* CustomerSheet+API.swift in Sources */,
				50C68C68B007A926BE99B2B8 /* CustomerSheet+PaymentMethodAvailability.swift in Sources */,
				DB8A4C5FC11D0EED55E8C975 /* CustomerSheet+SwiftUI.swift in Sources */,
				648FDD85FD6ECDA1BBC71D45 /* CustomerSheet.swift in Sources */,
				9E77F1E9F801AE970F1A5BE1 /* CustomerSheetConfiguration.swift in Sources */,
				AB8E1556F008083257A99E91 /* CustomerSheetError.swift in Sources */,
				B67D01B62C46FE9900ED8172 /* CVCReconfirmationVerticalViewController.swift in Sources */,
				47B19F96CCEA290541E3B988 /* CardSectionElement.swift in Sources */,
				04FEA90F2D0CB9D1C2029D21 /* CardSectionWithScannerView.swift in Sources */,
				6BA8D3342B0C1F79008C51FF /* CVCRecollectionElement.swift in Sources */,
				6BC19CCC2B16C4B2008E00C4 /* CVCRecollectionView.swift in Sources */,
				68E3CF21A7E1525CA05BA260 /* ConnectionsElement.swift in Sources */,
				46DB5D39B3B76C08AE2C83C8 /* PaymentMethodElement.swift in Sources */,
				335A19D93A5979557DB4CA4D /* PaymentMethodElementWrapper.swift in Sources */,
				B615E8732CA4CC04007D684C /* EmbeddedPaymentElementConfiguration.swift in Sources */,
				00A3805F91E6F903FA677393 /* SimpleMandateElement.swift in Sources */,
				DFA10770E494AFB895BA4EE2 /* TextFieldElement+Card.swift in Sources */,
				B6B3481CBA798CF22EE8411A /* TextFieldElement+IBAN.swift in Sources */,
				F90B7028426261188B66C834 /* Error+PaymentSheet.swift in Sources */,
				FB653AA92B68F73344835A50 /* Intent.swift in Sources */,
				253EED99635621AC0E788EBC /* IntentConfirmParams.swift in Sources */,
				313F5F832B0BE5FD00BD98A9 /* Docs.docc in Sources */,
				BB73C2D2DB79BFC0A3186711 /* LinkPaymentController.swift in Sources */,
				88BA38BE8949815F4DB79509 /* PayWithLinkController.swift in Sources */,
				6B28A6B62BE9494500B47DBF /* CustomerSheetDataSource.swift in Sources */,
				8C91277A8FEFD0B914CC6564 /* PaymentSheet-LinkConfirmOption.swift in Sources */,
				573E3DB554058AC1E34E34B6 /* AddPaymentMethodViewController.swift in Sources */,
				8D4951AE0D793D01528F352D /* PaymentMethodTypeCollectionView.swift in Sources */,
				2CE83364A23B4E3BAFD447CA /* WalletHeaderView.swift in Sources */,
				99B171DC60405D4822819E0E /* PaymentMethodType.swift in Sources */,
				F29DF2AD08718147C299D2C3 /* PaymentOption+Images.swift in Sources */,
				820C3EDE61ADBFE4DA1E9A98 /* PaymentSheet+API.swift in Sources */,
				294AE0A8838786ACABE6BCF2 /* PaymentSheet+DeferredAPI.swift in Sources */,
				1B03C54F5F988C552487C564 /* PaymentSheet+PaymentMethodAvailability.swift in Sources */,
				FAEB5ABECF32197709B2B19E /* PaymentSheet+SwiftUI.swift in Sources */,
				3A52CFA2F9D0E1C677F4EEA4 /* PaymentSheet.swift in Sources */,
				F003E2D0185F1FC4FEC7D126 /* PaymentSheetAppearance.swift in Sources */,
				E672F7F306C9D2BC941AE8C9 /* PaymentSheetConfiguration.swift in Sources */,
				5867A512E488F5325CF38DD2 /* PaymentSheetDeferredValidator.swift in Sources */,
				727874C468C0E1CD3653C91A /* PaymentSheetError.swift in Sources */,
				45F8109B55B9013945ACB2C6 /* PaymentSheetFlowController.swift in Sources */,
				209FF56603EE6FC381BB58F1 /* FormSpec.swift in Sources */,
				B63B2CF32BFBEE7B003810F3 /* VerticalPaymentMethodListViewController.swift in Sources */,
				D592BEF7679F39A4DE26E5AF /* FormSpecProvider.swift in Sources */,
				D39475E63F8372FFDB0F06EA /* PaymentSheetFormFactory+BLIK.swift in Sources */,
				B99DA5A48A9EF5E352DDA872 /* PaymentSheetFormFactory+Boleto.swift in Sources */,
				A59432E765A72CEE2C36E0EF /* PaymentSheetFormFactory+Card.swift in Sources */,
				49803444CD948F1ED28FF021 /* PaymentSheetFormFactory+FormSpec.swift in Sources */,
				B61E2C202C5C44FE0045B5CF /* PaymentSheetAnalyticsHelper.swift in Sources */,
				C5E3750BBCA700CF364F7578 /* PaymentSheetFormFactory+OXXO.swift in Sources */,
				31AD3BE72B0C2D080080C800 /* UIApplication+StripePaymentSheet.swift in Sources */,
				9806232CE48077E35B04FF98 /* PaymentSheetFormFactory+UPI.swift in Sources */,
				401128A8DDC7B6E3CBB4381E /* PaymentSheetFormFactory.swift in Sources */,
				6B7E675071649AE3047D388C /* PaymentSheetFormFactoryConfig.swift in Sources */,
				A8FC75044392659E39677C01 /* PaymentSheetIntentConfiguration.swift in Sources */,
				5E00512CDFBC1C93781E20AB /* PaymentSheetLoader.swift in Sources */,
				6A5997192BC88E28002A44CB /* InstantDebitsPaymentMethodElement.swift in Sources */,
				E5571A970EB9DFC4B690636F /* STPAnalyticsClient+PaymentSheet.swift in Sources */,
				0B142FE21B861925B513143D /* STPApplePayContext+PaymentSheet.swift in Sources */,
				6103F2BC2BE45990002D67F8 /* SavedPaymentMethodManager.swift in Sources */,
				ED75C8F47475E4BE5D496C93 /* STPPaymentIntentShippingDetailsParams+PaymentSheet.swift in Sources */,
				4313D6635F10EC460D2ED21E /* SavedPaymentMethodCollectionView.swift in Sources */,
				CF2AD2C7F761C46AE559E563 /* SavedPaymentOptionsViewController.swift in Sources */,
				F4EA474D60D0889E7D48E1CF /* BankAccountInfoView.swift in Sources */,
				057A899F4123F3716F2AC0FA /* USBankAccountPaymentMethodElement.swift in Sources */,
				985DAA770BC0289D24A5999C /* AddressSearchResult.swift in Sources */,
				9DEDA3E0FFF73F9275F5F8F0 /* AutoCompleteViewController.swift in Sources */,
				A4CD99B2032CBFA7F957B1B8 /* String+AutoComplete.swift in Sources */,
				190A1A5A871A82E5B6C09F41 /* BottomSheet3DS2ViewController.swift in Sources */,
				B2979A0740F8730FC14DFEC1 /* BottomSheetViewController.swift in Sources */,
				2E4C37C73AD202C8A3DD2E4E /* LoadingViewController.swift in Sources */,
				A8ECBDF889E258F03B86BC2E /* PaymentSheetFlowControllerViewController.swift in Sources */,
				247A8FEE5184E5976720599E /* PaymentSheetViewController.swift in Sources */,
				6B31B9BA2B90FCE60064E210 /* CustomerSession.swift in Sources */,
				4DDECA1F7EC6B624C00D549E /* PollingViewController.swift in Sources */,
				59BE39C4C3992DBB6A698390 /* PollingViewModel.swift in Sources */,
				F7BCE78B8F782979FD5EE323 /* SepaMandateViewController.swift in Sources */,
				AF0D609C28A8B0ECD11FD539 /* UpdateCardViewController.swift in Sources */,
				D203D701AF400680AF0F82F8 /* AUBECSMandate.swift in Sources */,
				D792BA37B04E5A3AD30E37CF /* AffirmCopyLabel.swift in Sources */,
				9BFC22175CF85F58B8B8792A /* AfterpayPriceBreakdownView.swift in Sources */,
				EA712D67C03385B9AD80288C /* Appearance+FontScaling.swift in Sources */,
				B667BF0B2BF2B7C60050EFD8 /* RowButton.swift in Sources */,
				BBA94A936D05C7DA2721F557 /* BacsDDMandateView.swift in Sources */,
				B8A217F26AAEC592B9B0D2E1 /* CardScanButton.swift in Sources */,
				436A212E364FD78C3745DDA3 /* CardScanningView.swift in Sources */,
				19A6D9D9951E13377F305263 /* CircularButton.swift in Sources */,
				6BA8D33A2B0C1FBF008C51FF /* CVCPaymentMethodInformationView.swift in Sources */,
				B662953E2C63F6C2007B6B14 /* PaymentDetailsShareResponse.swift in Sources */,
				F79DBDF42E5C0ED6B6DDC246 /* ConfirmButton.swift in Sources */,
				5C0D1B932954D0EF3F3A679F /* ManualEntryButton.swift in Sources */,
				3DE056395324C5B3A5AAABDA /* PayWithLinkButton.swift in Sources */,
				7F9545AB83E3836A85AE714F /* PaymentSheetUIKitAdditions.swift in Sources */,
				F0D8CE0D86F703C995608BFC /* RotatingCardBrandsView.swift in Sources */,
				B6E8C7FB2C184A0300B977B2 /* PaymentSheetFormFactory+Mandates.swift in Sources */,
				F3738B13E3A7C82543B75579 /* ShadowedRoundedRectangleView.swift in Sources */,
				612F957D2CA4618E00A3B960 /* CardBrandFilter.swift in Sources */,
				2A45D3B00BEE9A8D5909CCB1 /* SheetNavigationBar.swift in Sources */,
				18A5870973D314A946B92748 /* SheetNavigationButton.swift in Sources */,
				70FEF1703F45F8A90F687E51 /* SimpleMandateTextView.swift in Sources */,
				429A68EA92C4101C9BC88269 /* TestModeView.swift in Sources */,
			);
			runOnlyForDeploymentPostprocessing = 0;
		};
		7BFB0EC97F473CCB65A6406F /* Sources */ = {
			isa = PBXSourcesBuildPhase;
			buildActionMask = 2147483647;
			files = (
				8F5898F194B19409E9E90190 /* AppDelegate.swift in Sources */,
				5AD73D80CB804EC3E20AE464 /* ViewController.swift in Sources */,
			);
			runOnlyForDeploymentPostprocessing = 0;
		};
/* End PBXSourcesBuildPhase section */

/* Begin PBXTargetDependency section */
		73532AF26E428E7914BA99B8 /* PBXTargetDependency */ = {
			isa = PBXTargetDependency;
			name = StripePaymentSheet;
			target = A74928FD0171C3213676E29C /* StripePaymentSheet */;
			targetProxy = FAB8DDD92EEAC2D2D0479997 /* PBXContainerItemProxy */;
		};
		C25F874BFBFC1DF8F3CB16E5 /* PBXTargetDependency */ = {
			isa = PBXTargetDependency;
			name = StripePaymentSheetTestHostApp;
			target = 5C0541371224106CAB88F547 /* StripePaymentSheetTestHostApp */;
			targetProxy = F2E33B1C2E6E0AD982A1886A /* PBXContainerItemProxy */;
		};
/* End PBXTargetDependency section */

/* Begin PBXVariantGroup section */
		70C2D6443D3474A4849EF688 /* LaunchScreen.storyboard */ = {
			isa = PBXVariantGroup;
			children = (
				B70D161E50723A8953665C4B /* Base */,
			);
			name = LaunchScreen.storyboard;
			sourceTree = "<group>";
		};
		8AEEBDAABA19784ABD2024DA /* Localizable.strings */ = {
			isa = PBXVariantGroup;
			children = (
				F78135339DB1893C2DC11AD4 /* bg-BG */,
				A49D0A50ECFA7A4A5FC40878 /* ca-ES */,
				CBCFE3D39D670C3C77C59722 /* cs-CZ */,
				39CACBC680B9BE62FDADA139 /* da */,
				36AAEA8E481F9A63FA28E982 /* de */,
				6A065CEE8A7BCE60FC9D50BF /* el-GR */,
				A09CCD0ED44336B23450A995 /* en */,
				FC5B271BC262C36246335F8C /* en-GB */,
				F6A5556B8D1AE901CC16133B /* es */,
				DB9C233DAAAD8496E7220CEF /* es-419 */,
				B54274B9DEB3F1B0906127D1 /* et-EE */,
				B667E074D30964FABC64B552 /* fi */,
				6FDD9018F7142928F32AECEC /* fil */,
				7EA73C14058E6E8E1573A8BA /* fr */,
				BA8C71E8C30516BA68F4B43D /* fr-CA */,
				78F350B7BBB240AD67860A7E /* hr */,
				2DF75FD35820E7556EC34D15 /* hu */,
				E80287504EEBBEE85081BFB5 /* id */,
				C2224DF2C85F86C680B5078F /* it */,
				B0FB690BBD4339E2FE57245E /* ja */,
				2B5D30A0D993C9543E0993C3 /* ko */,
				05E8F0B8BD5BCF1B32AC9B08 /* lt-LT */,
				B18A7772BDFA8EF3975454B7 /* lv-LV */,
				3DF5226B8505BAFAE7B4D742 /* ms-MY */,
				2E2B99961C09E31383C9FCE9 /* mt */,
				2C9ABA7E1C1848A07E5649E8 /* nb */,
				9A0BBDBFC37770CF870594B1 /* nl */,
				F8A04595309632C227482CA0 /* nn-NO */,
				B4CD2ADFCF34E3F4A35255DC /* pl-PL */,
				2B84310D9A9A390EDB8FC9BB /* pt-BR */,
				08B1723A7F578FB52BD6077A /* pt-PT */,
				9E3905FE9F40E82EAEF49CD2 /* ro-RO */,
				BF0319C54AA8B74DEB6881F0 /* ru */,
				2147396728E60365E39CBFD0 /* sk-SK */,
				3168698F2C61B0F5EC1240FE /* sl-SI */,
				EC6AC82221B18A06DF48E0E0 /* sv */,
				2D2EF842B7B716847CFC8CF3 /* tk */,
				903DC6133304F3BCEC73F9D6 /* tr */,
				B37C0DDF57A72A21F92EC636 /* vi */,
				6CDF0F248F60A38FE4977428 /* zh-Hans */,
				102C5FA371A7917110E8B27F /* zh-Hant */,
				5EFCD0B8D104E175C9EFF7A0 /* zh-HK */,
			);
			name = Localizable.strings;
			sourceTree = "<group>";
		};
		B7188D37BDE69B56D8223046 /* Main.storyboard */ = {
			isa = PBXVariantGroup;
			children = (
				C3C1A5F36075EAEA5A413DC5 /* Base */,
			);
			name = Main.storyboard;
			sourceTree = "<group>";
		};
/* End PBXVariantGroup section */

/* Begin XCBuildConfiguration section */
		26EC8B2585277E24172F98DE /* Release */ = {
			isa = XCBuildConfiguration;
			baseConfigurationReference = B424EFD2EE9047E1C9EB8482 /* StripeiOS-Release.xcconfig */;
			buildSettings = {
				INFOPLIST_FILE = StripePaymentSheet/Info.plist;
				PRODUCT_BUNDLE_IDENTIFIER = "com.stripe.stripe-payment-sheet";
				PRODUCT_NAME = StripePaymentSheet;
				SDKROOT = iphoneos;
				SUPPORTED_PLATFORMS = "iphoneos iphonesimulator xros xrsimulator";
				SUPPORTS_MACCATALYST = YES;
				TARGETED_DEVICE_FAMILY = "1,2,7";
			};
			name = Release;
		};
		796F6F525CD35B858F319B91 /* Release */ = {
			isa = XCBuildConfiguration;
			baseConfigurationReference = EB98DA1D622DC572F0894A28 /* StripeiOS Tests-Release.xcconfig */;
			buildSettings = {
				INFOPLIST_FILE = ../Stripe/StripeiOSTestHostApp/Info.plist;
				PRODUCT_BUNDLE_IDENTIFIER = com.stripe.StripeiOSTestHostApp;
				PRODUCT_NAME = StripePaymentSheetTestHostApp;
				SDKROOT = iphoneos;
				SUPPORTED_PLATFORMS = "iphoneos iphonesimulator xros xrsimulator";
				SUPPORTS_MACCATALYST = NO;
				TARGETED_DEVICE_FAMILY = "1,7";
			};
			name = Release;
		};
		84DD5F7EFE0CA8FBB8EB129E /* Release */ = {
			isa = XCBuildConfiguration;
			baseConfigurationReference = 7408E9D65164D9EBAB3A5E4C /* Project-Release.xcconfig */;
			buildSettings = {
			};
			name = Release;
		};
		8E23EA7FDE4B2801B8D79F76 /* Debug */ = {
			isa = XCBuildConfiguration;
			baseConfigurationReference = 5B45D77A7870B3CDFC47AA6B /* StripeiOS Tests-Debug.xcconfig */;
			buildSettings = {
				BUNDLE_LOADER = "$(TEST_HOST)";
				FRAMEWORK_SEARCH_PATHS = (
					"$(inherited)",
					"$(PLATFORM_DIR)/Developer/Library/Frameworks",
				);
				INFOPLIST_FILE = StripePaymentSheetTests/Info.plist;
				PRODUCT_BUNDLE_IDENTIFIER = com.stripe.StripePaymentSheetTests;
				PRODUCT_NAME = StripePaymentSheetTests;
				SDKROOT = iphoneos;
				SUPPORTED_PLATFORMS = "iphoneos iphonesimulator xros xrsimulator";
				SUPPORTS_MACCATALYST = YES;
				TARGETED_DEVICE_FAMILY = "1,7";
				TEST_HOST = "$(BUILT_PRODUCTS_DIR)/StripePaymentSheetTestHostApp.app/StripePaymentSheetTestHostApp";
				TEST_TARGET_NAME = StripePaymentSheetTestHostApp;
			};
			name = Debug;
		};
		90447F66500F4E9A8801E405 /* Debug */ = {
			isa = XCBuildConfiguration;
			baseConfigurationReference = 97830DBB0A7FB37EEBEE5605 /* StripeiOS-Debug.xcconfig */;
			buildSettings = {
				INFOPLIST_FILE = StripePaymentSheet/Info.plist;
				PRODUCT_BUNDLE_IDENTIFIER = "com.stripe.stripe-payment-sheet";
				PRODUCT_NAME = StripePaymentSheet;
				SDKROOT = iphoneos;
				SUPPORTED_PLATFORMS = "iphoneos iphonesimulator xros xrsimulator";
				SUPPORTS_MACCATALYST = YES;
				TARGETED_DEVICE_FAMILY = "1,2,7";
			};
			name = Debug;
		};
		A41B4BB8CD60DCEFDDA57ED0 /* Debug */ = {
			isa = XCBuildConfiguration;
			baseConfigurationReference = 8E73D6AA921C813A243D3CFD /* Project-Debug.xcconfig */;
			buildSettings = {
			};
			name = Debug;
		};
		D1D05BD07EB6E2FB5EE375EC /* Release */ = {
			isa = XCBuildConfiguration;
			baseConfigurationReference = EB98DA1D622DC572F0894A28 /* StripeiOS Tests-Release.xcconfig */;
			buildSettings = {
				BUNDLE_LOADER = "$(TEST_HOST)";
				FRAMEWORK_SEARCH_PATHS = (
					"$(inherited)",
					"$(PLATFORM_DIR)/Developer/Library/Frameworks",
				);
				INFOPLIST_FILE = StripePaymentSheetTests/Info.plist;
				PRODUCT_BUNDLE_IDENTIFIER = com.stripe.StripePaymentSheetTests;
				PRODUCT_NAME = StripePaymentSheetTests;
				SDKROOT = iphoneos;
				SUPPORTED_PLATFORMS = "iphoneos iphonesimulator xros xrsimulator";
				SUPPORTS_MACCATALYST = YES;
				TARGETED_DEVICE_FAMILY = "1,7";
				TEST_HOST = "$(BUILT_PRODUCTS_DIR)/StripePaymentSheetTestHostApp.app/StripePaymentSheetTestHostApp";
				TEST_TARGET_NAME = StripePaymentSheetTestHostApp;
			};
			name = Release;
		};
		E5B441CF0C18940CC5A55382 /* Debug */ = {
			isa = XCBuildConfiguration;
			baseConfigurationReference = 5B45D77A7870B3CDFC47AA6B /* StripeiOS Tests-Debug.xcconfig */;
			buildSettings = {
				INFOPLIST_FILE = ../Stripe/StripeiOSTestHostApp/Info.plist;
				PRODUCT_BUNDLE_IDENTIFIER = com.stripe.StripeiOSTestHostApp;
				PRODUCT_NAME = StripePaymentSheetTestHostApp;
				SDKROOT = iphoneos;
				SUPPORTED_PLATFORMS = "iphoneos iphonesimulator xros xrsimulator";
				SUPPORTS_MACCATALYST = NO;
				TARGETED_DEVICE_FAMILY = "1,7";
			};
			name = Debug;
		};
/* End XCBuildConfiguration section */

/* Begin XCConfigurationList section */
		BADAE40952AAC0CD25C65689 /* Build configuration list for PBXNativeTarget "StripePaymentSheetTestHostApp" */ = {
			isa = XCConfigurationList;
			buildConfigurations = (
				E5B441CF0C18940CC5A55382 /* Debug */,
				796F6F525CD35B858F319B91 /* Release */,
			);
			defaultConfigurationIsVisible = 0;
			defaultConfigurationName = Release;
		};
		BE19D1487453B6D5A352FCEC /* Build configuration list for PBXProject "StripePaymentSheet" */ = {
			isa = XCConfigurationList;
			buildConfigurations = (
				A41B4BB8CD60DCEFDDA57ED0 /* Debug */,
				84DD5F7EFE0CA8FBB8EB129E /* Release */,
			);
			defaultConfigurationIsVisible = 0;
			defaultConfigurationName = Release;
		};
		CF458105EBC2373DE7493F6D /* Build configuration list for PBXNativeTarget "StripePaymentSheet" */ = {
			isa = XCConfigurationList;
			buildConfigurations = (
				90447F66500F4E9A8801E405 /* Debug */,
				26EC8B2585277E24172F98DE /* Release */,
			);
			defaultConfigurationIsVisible = 0;
			defaultConfigurationName = Release;
		};
		D2A79D4A0468A855229E9F99 /* Build configuration list for PBXNativeTarget "StripePaymentSheetTests" */ = {
			isa = XCConfigurationList;
			buildConfigurations = (
				8E23EA7FDE4B2801B8D79F76 /* Debug */,
				D1D05BD07EB6E2FB5EE375EC /* Release */,
			);
			defaultConfigurationIsVisible = 0;
			defaultConfigurationName = Release;
		};
/* End XCConfigurationList section */

/* Begin XCRemoteSwiftPackageReference section */
		02DA558074C345CAEE67EEF7 /* XCRemoteSwiftPackageReference "OHHTTPStubs" */ = {
			isa = XCRemoteSwiftPackageReference;
			repositoryURL = "https://github.com/davidme-stripe/OHHTTPStubs";
			requirement = {
				branch = "stripe-mock";
				kind = branch;
			};
		};
		55E28B70932E6C55E38D60D8 /* XCRemoteSwiftPackageReference "ios-snapshot-test-case" */ = {
			isa = XCRemoteSwiftPackageReference;
			repositoryURL = "https://github.com/uber/ios-snapshot-test-case";
			requirement = {
				kind = upToNextMajorVersion;
				minimumVersion = 8.0.0;
			};
		};
/* End XCRemoteSwiftPackageReference section */

/* Begin XCSwiftPackageProductDependency section */
		20076FBD56C42E259EF62F2B /* OHHTTPStubsSwift */ = {
			isa = XCSwiftPackageProductDependency;
			productName = OHHTTPStubsSwift;
		};
		B2AFFAD776D5F21DF837F1BD /* OHHTTPStubs */ = {
			isa = XCSwiftPackageProductDependency;
			productName = OHHTTPStubs;
		};
		DD4EE7CCBF04DA81A0181AD3 /* iOSSnapshotTestCase */ = {
			isa = XCSwiftPackageProductDependency;
			productName = iOSSnapshotTestCase;
		};
/* End XCSwiftPackageProductDependency section */
	};
	rootObject = 803994135025BA7DC77E3F4A /* Project object */;
}<|MERGE_RESOLUTION|>--- conflicted
+++ resolved
@@ -854,11 +854,8 @@
 				966339C092711FED8EFE98FB /* STPAnalyticsClient+PaymentSheet.swift */,
 				446E3BBF316178C04343B193 /* STPApplePayContext+PaymentSheet.swift */,
 				2C59FD8C17CA1D740BCAFA4D /* STPPaymentIntentShippingDetailsParams+PaymentSheet.swift */,
-<<<<<<< HEAD
 				612F957C2CA4618E00A3B960 /* CardBrandFilter.swift */,
-=======
 				61D842882CADE4B9009D2D51 /* PaymentElementConfiguration.swift */,
->>>>>>> f55f1576
 			);
 			path = PaymentSheet;
 			sourceTree = "<group>";
@@ -1423,11 +1420,8 @@
 				61FB6BCC2C8901B200F8E074 /* EmbeddedPaymentMethodsViewSnapshotTests.swift */,
 				64C8F350CDB5A29F62E86592 /* FlowControllerStateTests.swift */,
 				6B0E5AE62C08F4B5008AAFBE /* IntentConfirmParamsTest.swift */,
-<<<<<<< HEAD
 				612F957E2CA461AA00A3B960 /* CardBrandFilterTests.swift */,
-=======
 				990304EF35A0EE37DCE20D5B /* IntentStatusPollerTest.swift */,
->>>>>>> f55f1576
 				FCA28FF8CD5BA829A44CDCE7 /* Link */,
 				33B8F21A22FA091BC9D2924B /* LinkStubs.swift */,
 				B65B42962C013DED00EC565D /* PaymentMethodFormViewControllerTest.swift */,
