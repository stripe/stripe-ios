--- conflicted
+++ resolved
@@ -954,7 +954,6 @@
       }
     },
     {
-<<<<<<< HEAD
       "type": "paynow",
       "async": false,
       "selector_icon": {
@@ -962,11 +961,11 @@
         "dark_theme_png": "https://i.ibb.co/8s8Hr49/icon-pm-paynow-dark.png",
         "light_theme_svg": "https://js.stripe.com/v3/fingerprinted/img/payment-methods/icon-pm-paynow-b25acf96aac928b13e6206afb8982444.svg",
         "dark_theme_svg": "https://js.stripe.com/v3/fingerprinted/img/payment-methods/icon-pm-paynow_dark-d700c844535c608fd5fd4048f6a21146.svg"
-      },
-=======
+       }
+    },
+    {
       "type": "alipay",
       "async": false,
->>>>>>> b205fa33
       "fields": []
     }
 ]