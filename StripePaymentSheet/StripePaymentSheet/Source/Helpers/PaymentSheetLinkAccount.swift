//
//  PaymentSheetLinkAccount.swift
//  StripePaymentSheet
//
//  Created by Cameron Sabol on 7/8/21.
//  Copyright © 2021 Stripe, Inc. All rights reserved.
//

@_spi(STP) import StripeCore
@_spi(STP) import StripePayments
@_spi(STP) import StripeUICore
import UIKit

protocol PaymentSheetLinkAccountInfoProtocol {
    var email: String { get }
<<<<<<< HEAD
    var lastPM: LinkPMDisplayDetails? { get }
=======
    var last4: String? { get }
    var lastBrand: STPCardBrand? { get }
>>>>>>> 85de54b5
    var redactedPhoneNumber: String? { get }
    var isRegistered: Bool { get }
    var isLoggedIn: Bool { get }
}

struct LinkPMDisplayDetails {
    let last4: String
    let brand: STPCardBrand
}

class PaymentSheetLinkAccount: PaymentSheetLinkAccountInfoProtocol {
    enum SessionState {
        case requiresSignUp
        case requiresVerification
        case verified
    }

    enum ConsentAction: String {
        case checkbox = "clicked_checkbox_mobile"
        case button = "clicked_button_mobile"
    }

    // Dependencies
    let apiClient: STPAPIClient
    let cookieStore: LinkCookieStore

    /// Publishable key of the Consumer Account.
    private(set) var publishableKey: String?

    let email: String
    var last4: String?
    var lastBrand: STPCardBrand?

    var lastPM: LinkPMDisplayDetails? {
        let linkAccountService = LinkAccountService(cookieStore: cookieStore)
        return linkAccountService.getLastPMDetails()
    }

    var redactedPhoneNumber: String? {
        return currentSession?.redactedPhoneNumber
    }

    var isRegistered: Bool {
        return currentSession != nil
    }

    var isLoggedIn: Bool {
        return sessionState == .verified
    }

    var sessionState: SessionState {
        if let currentSession = currentSession {
            // sms verification is not required if we are in the signup flow
            return currentSession.hasVerifiedSMSSession || currentSession.isVerifiedForSignup
                ? .verified : .requiresVerification
        } else {
            return .requiresSignUp
        }
    }

    var hasStartedSMSVerification: Bool {
        return currentSession?.hasStartedSMSVerification ?? false
    }

    private var currentSession: ConsumerSession?

    init(
        email: String,
        session: ConsumerSession?,
        publishableKey: String?,
        apiClient: STPAPIClient = .shared,
        cookieStore: LinkCookieStore = LinkSecureCookieStore.shared
    ) {
        self.email = email
        self.currentSession = session
        self.publishableKey = publishableKey
        self.apiClient = apiClient
        self.cookieStore = cookieStore
    }

    func signUp(
        with phoneNumber: PhoneNumber,
        legalName: String?,
        consentAction: ConsentAction,
        completion: @escaping (Result<Void, Error>) -> Void
    ) {
        signUp(
            with: phoneNumber.string(as: .e164),
            legalName: legalName,
            countryCode: phoneNumber.countryCode,
            consentAction: consentAction,
            completion: completion
        )
    }

    func signUp(
        with phoneNumber: String,
        legalName: String?,
        countryCode: String?,
        consentAction: ConsentAction,
        completion: @escaping (Result<Void, Error>) -> Void
    ) {
        guard case .requiresSignUp = sessionState else {
            assertionFailure()
            DispatchQueue.main.async {
                completion(
                    .failure(
                        PaymentSheetError.unknown(debugDescription: "Don't call sign up if not needed")
                    )
                )
            }
            return
        }

        ConsumerSession.signUp(
            email: email,
            phoneNumber: phoneNumber,
            legalName: legalName,
            countryCode: countryCode,
            consentAction: consentAction.rawValue,
            with: apiClient,
            cookieStore: cookieStore
        ) { [weak self, email] result in
            switch result {
            case .success(let signupResponse):
                self?.currentSession = signupResponse.consumerSession
                self?.publishableKey = signupResponse.publishableKey
                self?.cookieStore.write(key: .lastSignupEmail, value: email)
                completion(.success(()))
            case .failure(let error):
                completion(.failure(error))
            }
        }
    }

    func startVerification(completion: @escaping (Result<Bool, Error>) -> Void) {
        guard case .requiresVerification = sessionState else {
            DispatchQueue.main.async {
                completion(.success(false))
            }
            return
        }

        guard let session = currentSession else {
            assertionFailure()
            DispatchQueue.main.async {
                completion(
                    .failure(
                        PaymentSheetError.unknown(debugDescription: "Don't call verify if not needed")
                    )
                )
            }
            return
        }

        session.startVerification(
            with: apiClient,
            cookieStore: cookieStore,
            consumerAccountPublishableKey: publishableKey
        ) { [weak self] result in
            switch result {
            case .success(let newSession):
                self?.currentSession = newSession
                completion(.success(newSession.hasStartedSMSVerification))
            case .failure(let error):
                completion(.failure(error))
            }
        }
    }

    func verify(with oneTimePasscode: String, completion: @escaping (Result<Void, Error>) -> Void) {
        guard case .requiresVerification = sessionState,
            hasStartedSMSVerification,
            let session = currentSession
        else {
            assertionFailure()
            DispatchQueue.main.async {
                completion(
                    .failure(
                        PaymentSheetError.unknown(debugDescription: "Don't call verify if not needed")
                    )
                )
            }
            return
        }

        session.confirmSMSVerification(
            with: oneTimePasscode,
            with: apiClient,
            cookieStore: cookieStore,
            consumerAccountPublishableKey: publishableKey
        ) { [weak self] result in
            switch result {
            case .success(let verifiedSession):
                self?.currentSession = verifiedSession
                completion(.success(()))
            case .failure(let error):
                completion(.failure(error))
            }
        }
    }

    func createLinkAccountSession(
        completion: @escaping (Result<LinkAccountSession, Error>) -> Void
    ) {
        guard let session = currentSession else {
            assertionFailure()
            completion(
                .failure(
                    PaymentSheetError.unknown(
                        debugDescription: "Linking account session without valid consumer session"
                    )
                )
            )
            return
        }

        retryingOnAuthError(completion: completion) { [publishableKey] completionWrapper in
            session.createLinkAccountSession(
                consumerAccountPublishableKey: publishableKey,
                completion: completionWrapper
            )
        }
    }

    func createPaymentDetails(
        with paymentMethodParams: STPPaymentMethodParams,
        completion: @escaping (Result<ConsumerPaymentDetails, Error>) -> Void
    ) {
        guard let session = currentSession else {
            assertionFailure()
            completion(
                .failure(PaymentSheetError.unknown(debugDescription: "Saving to Link without valid session"))
            )
            return
        }

        retryingOnAuthError(completion: completion) { [apiClient, publishableKey] completionWrapper in
            session.createPaymentDetails(
                paymentMethodParams: paymentMethodParams,
                with: apiClient,
                consumerAccountPublishableKey: publishableKey,
                completion: completionWrapper
            )
        }
    }

    func createPaymentDetails(
        linkedAccountId: String,
        completion: @escaping (Result<ConsumerPaymentDetails, Error>) -> Void
    ) {
        guard let session = currentSession else {
            assertionFailure()
            completion(.failure(PaymentSheetError.unknown(debugDescription: "Saving to Link without valid session")))
            return
        }
        retryingOnAuthError(completion: completion) { [publishableKey] completionWrapper in
            session.createPaymentDetails(
                linkedAccountId: linkedAccountId,
                consumerAccountPublishableKey: publishableKey,
                completion: completionWrapper
            )
        }
    }

    func listPaymentDetails(
        completion: @escaping (Result<[ConsumerPaymentDetails], Error>) -> Void
    ) {
        guard let session = currentSession else {
            assertionFailure()
            completion(.failure(PaymentSheetError.unknown(debugDescription: "Paying with Link without valid session")))
            return
        }

        retryingOnAuthError(completion: completion) { [apiClient, publishableKey] completionWrapper in
            session.listPaymentDetails(
                with: apiClient,
                consumerAccountPublishableKey: publishableKey,
                completion: completionWrapper
            )
        }
    }

    func deletePaymentDetails(id: String, completion: @escaping (Result<Void, Error>) -> Void) {
        guard let session = currentSession else {
            assertionFailure()
            return completion(
                .failure(
                    PaymentSheetError.unknown(
                        debugDescription: "Deleting Link payment details without valid session"
                    )
                )
            )
        }

        retryingOnAuthError(completion: completion) { [apiClient, publishableKey] completionWrapper in
            session.deletePaymentDetails(
                with: apiClient,
                id: id,
                consumerAccountPublishableKey: publishableKey,
                completion: completionWrapper
            )
        }
    }

    func updatePaymentDetails(
        id: String,
        updateParams: UpdatePaymentDetailsParams,
        completion: @escaping (Result<ConsumerPaymentDetails, Error>) -> Void
    ) {
        guard let session = currentSession else {
            assertionFailure()
            return completion(
                .failure(
                    PaymentSheetError.unknown(
                        debugDescription: "Updating Link payment details without valid session"
                    )
                )
            )
        }

        retryingOnAuthError(completion: completion) { [apiClient, publishableKey] completionWrapper in
            session.updatePaymentDetails(
                with: apiClient,
                id: id,
                updateParams: updateParams,
                consumerAccountPublishableKey: publishableKey,
                completion: completionWrapper
            )
        }
    }

    func logout(completion: (() -> Void)? = nil) {
        guard let session = currentSession else {
            assertionFailure("Cannot logout without an active session")
            completion?()
            return
        }

        session.logout(
            with: apiClient,
            cookieStore: cookieStore,
            consumerAccountPublishableKey: publishableKey
        ) { _ in
            completion?()
        }

        // Delete cookie.
        cookieStore.delete(key: .session)

        markEmailAsLoggedOut()

        // Forget current session.
        self.currentSession = nil
    }

    func markEmailAsLoggedOut() {
        guard let hashedEmail = email.lowercased().sha256 else {
            return
        }

        cookieStore.write(key: .lastLogoutEmail, value: hashedEmail)
    }

}

// MARK: - Equatable

extension PaymentSheetLinkAccount: Equatable {

    static func == (lhs: PaymentSheetLinkAccount, rhs: PaymentSheetLinkAccount) -> Bool {
        return
            (lhs.email == rhs.email && lhs.currentSession == rhs.currentSession
            && lhs.publishableKey == rhs.publishableKey)
    }

}

// MARK: - Session refresh

private extension PaymentSheetLinkAccount {

    typealias CompletionBlock<T> = (Result<T, Error>) -> Void

    func retryingOnAuthError<T>(
        completion: @escaping CompletionBlock<T>,
        apiCall: @escaping (@escaping CompletionBlock<T>) -> Void
    ) {
        apiCall { [weak self] result in
            switch result {
            case .success:
                completion(result)
            case .failure(let error as NSError):
                let isAuthError =
                    (error.domain == STPError.stripeDomain && error.code == STPErrorCode.authenticationError.rawValue)

                if isAuthError {
                    self?.refreshSession { refreshSessionResult in
                        switch refreshSessionResult {
                        case .success:
                            apiCall(completion)
                        case .failure:
                            completion(result)
                        }
                    }
                } else {
                    completion(result)
                }
            }
        }
    }

    func refreshSession(
        completion: @escaping (Result<Void, Error>) -> Void
    ) {
        // The consumer session lookup endpoint currently serves as our endpoint for
        // refreshing the session. To refresh the session, we need to call this endpoint
        // without providing an email address.
        ConsumerSession.lookupSession(
            for: nil,  // No email address
            with: apiClient,
            cookieStore: cookieStore
        ) { [weak self] result in
            switch result {
            case .success(let response):
                switch response.responseType {
                case .found(let session):
                    self?.currentSession = session.consumerSession
                    self?.publishableKey = session.publishableKey
                    completion(.success(()))
                case .notFound(let errorMessage):
                    completion(
                        .failure(PaymentSheetError.unknown(debugDescription: errorMessage))
                    )
                case .noAvailableLookupParams:
                    completion(
                        .failure(PaymentSheetError.unknown(debugDescription: "The client secret is missing"))
                    )
                }
            case .failure(let error):
                completion(.failure(error))
            }
        }
    }

}

// MARK: - Payment method params

extension PaymentSheetLinkAccount {

    /// Converts a `ConsumerPaymentDetails` into a `STPPaymentMethodParams` object, injecting
    /// the required Link credentials.
    ///
    /// Returns `nil` if not authenticated/logged in.
    ///
    /// - Parameter paymentDetails: Payment details
    /// - Returns: Payment method params for paying with Link.
    func makePaymentMethodParams(from paymentDetails: ConsumerPaymentDetails) -> STPPaymentMethodParams? {
        guard let currentSession = currentSession else {
            assertionFailure("Cannot make payment method params without an active session.")
            return nil
        }

        let params = STPPaymentMethodParams(type: .link)
        params.link?.paymentDetailsID = paymentDetails.stripeID
        params.link?.credentials = ["consumer_session_client_secret": currentSession.clientSecret]

        if let cvc = paymentDetails.cvc {
            params.link?.additionalAPIParameters["card"] = [
                "cvc": cvc,
            ]
        }

        return params
    }

}

// MARK: - Payment method availability

extension PaymentSheetLinkAccount {

    /// Returns a set containing the Payment Details types that the user is able to use for confirming the given `intent`.
    /// - Parameter intent: The Intent that the user is trying to confirm.
    /// - Returns: A set containing the supported Payment Details types.
    func supportedPaymentDetailsTypes(for intent: Intent) -> Set<ConsumerPaymentDetails.DetailsType> {
        guard let currentSession = currentSession, let fundingSources = intent.linkFundingSources else {
            return []
        }

        let fundingSourceDetailsTypes = Set(fundingSources.compactMap { $0.detailsType })

        // Take the intersection of the consumer session types and the merchant-provided Link funding sources
        var supportedPaymentDetailsTypes = fundingSourceDetailsTypes.intersection(currentSession.supportedPaymentDetailsTypes)

        // Special testmode handling
        if apiClient.isTestmode && Self.emailSupportsMultipleFundingSourcesOnTestMode(email) {
            supportedPaymentDetailsTypes.insert(.bankAccount)
        }

        return supportedPaymentDetailsTypes
    }

    func supportedPaymentMethodTypes(for intent: Intent) -> [STPPaymentMethodType] {
        var supportedPaymentMethodTypes = [STPPaymentMethodType]()

        for paymentDetailsType in supportedPaymentDetailsTypes(for: intent) {
            switch paymentDetailsType {
            case .card:
                supportedPaymentMethodTypes.append(.card)
            case .bankAccount:
                supportedPaymentMethodTypes.append(.linkInstantDebit)
            case .unparsable:
                break
            }
        }

        if supportedPaymentMethodTypes.isEmpty {
            // Card is the default payment method type when no other type is available.
            supportedPaymentMethodTypes.append(.card)
        }

        return supportedPaymentMethodTypes
    }
}

// MARK: - Helpers

private extension PaymentSheetLinkAccount {

    /// On *testmode* we use special email addresses for testing multiple funding sources. This method returns `true`
    /// if the given `email` is one of such email addresses.
    ///
    /// - Parameter email: Email.
    /// - Returns: Whether or not should enable multiple funding sources on test mode.
    static func emailSupportsMultipleFundingSourcesOnTestMode(_ email: String) -> Bool {
        return email.contains("+multiple_funding_sources@")
    }

}

private extension LinkSettings.FundingSource {
    var detailsType: ConsumerPaymentDetails.DetailsType? {
        switch self {
        case .card:
            return .card
        case .bankAccount:
            return .bankAccount
        }
    }
}

// MARK: UpdatePaymentDetailsParams

struct UpdatePaymentDetailsParams {
    enum DetailsType {
        case card(expiryDate: CardExpiryDate, billingDetails: STPPaymentMethodBillingDetails? = nil)
        // updating bank not supported
    }

    let isDefault: Bool?
    let details: DetailsType?

    init(isDefault: Bool? = nil, details: DetailsType? = nil) {
        self.isDefault = isDefault
        self.details = details
    }
}<|MERGE_RESOLUTION|>--- conflicted
+++ resolved
@@ -13,12 +13,7 @@
 
 protocol PaymentSheetLinkAccountInfoProtocol {
     var email: String { get }
-<<<<<<< HEAD
     var lastPM: LinkPMDisplayDetails? { get }
-=======
-    var last4: String? { get }
-    var lastBrand: STPCardBrand? { get }
->>>>>>> 85de54b5
     var redactedPhoneNumber: String? { get }
     var isRegistered: Bool { get }
     var isLoggedIn: Bool { get }
