//
//  PaymentSheetLinkAccount.swift
//  StripePaymentSheet
//
//  Created by Cameron Sabol on 7/8/21.
//  Copyright © 2021 Stripe, Inc. All rights reserved.
//

@_spi(STP) import StripeCore
@_spi(STP) import StripePayments
@_spi(STP) import StripeUICore
import UIKit

protocol PaymentSheetLinkAccountInfoProtocol {
    var email: String { get }
    var redactedPhoneNumber: String? { get }
    var isRegistered: Bool { get }
    var isLoggedIn: Bool { get }
}

struct LinkPMDisplayDetails {
    let last4: String
    let brand: STPCardBrand
}

class PaymentSheetLinkAccount: PaymentSheetLinkAccountInfoProtocol {
    enum SessionState: String {
        case requiresSignUp
        case requiresVerification
        case verified
    }

    // More information: go/link-signup-consent-action-log
    enum ConsentAction: String {
        // Checkbox, no fields prefilled
        case checkbox_v0 = "clicked_checkbox_nospm_mobile_v0"

        // Checkbox, w/ email prefilled
        case checkbox_v0_0 = "clicked_checkbox_nospm_mobile_v0_0"

        // Checkbox, w/ email & phone prefilled
        case checkbox_v0_1 = "clicked_checkbox_nospm_mobile_v0_1"

        // Inline, no fields prefilled
        case implied_v0 = "implied_consent_withspm_mobile_v0"

        // Inline, email-prefilled
        case implied_v0_0 = "implied_consent_withspm_mobile_v0_0"

        // Clicked button in separate Link sheet
        case clicked_button_mobile_v1 = "clicked_button_mobile_v1"
    }

    // Dependencies
    let apiClient: STPAPIClient
    let cookieStore: LinkCookieStore

    let useMobileEndpoints: Bool

    /// Publishable key of the Consumer Account.
    private(set) var publishableKey: String?

    var paymentSheetLinkAccountDelegate: PaymentSheetLinkAccountDelegate?

    let email: String

    var redactedPhoneNumber: String? {
        return currentSession?.redactedPhoneNumber
    }

    var isRegistered: Bool {
        return currentSession != nil
    }

    var isLoggedIn: Bool {
        return sessionState == .verified
    }

    var sessionState: SessionState {
        if let currentSession = currentSession {
            // sms verification is not required if we are in the signup flow
            return currentSession.hasVerifiedSMSSession || currentSession.isVerifiedForSignup
                ? .verified : .requiresVerification
        } else {
            return .requiresSignUp
        }
    }

    var hasStartedSMSVerification: Bool {
        return currentSession?.hasStartedSMSVerification ?? false
    }

<<<<<<< HEAD
    private(set) var currentSession: ConsumerSession?
=======
    var hasCompletedSMSVerification: Bool {
        return currentSession?.hasVerifiedSMSSession ?? false
    }

    private var currentSession: ConsumerSession?
>>>>>>> 39f36fd3

    init(
        email: String,
        session: ConsumerSession?,
        publishableKey: String?,
        apiClient: STPAPIClient = .shared,
        cookieStore: LinkCookieStore = LinkSecureCookieStore.shared,
        useMobileEndpoints: Bool
    ) {
        self.email = email
        self.currentSession = session
        self.publishableKey = publishableKey
        self.apiClient = apiClient
        self.cookieStore = cookieStore
        self.useMobileEndpoints = useMobileEndpoints
    }

    func signUp(
        with phoneNumber: PhoneNumber,
        legalName: String?,
        consentAction: ConsentAction,
        completion: @escaping (Result<Void, Error>) -> Void
    ) {
        signUp(
            with: phoneNumber.string(as: .e164),
            legalName: legalName,
            countryCode: phoneNumber.countryCode,
            consentAction: consentAction,
            completion: completion
        )
    }

    func signUp(
        with phoneNumber: String,
        legalName: String?,
        countryCode: String?,
        consentAction: ConsentAction,
        completion: @escaping (Result<Void, Error>) -> Void
    ) {
        guard case .requiresSignUp = sessionState else {
            STPAnalyticsClient.sharedClient.logLinkInvalidSessionState(sessionState: sessionState)
            DispatchQueue.main.async {
                completion(
                    .failure(
                        PaymentSheetError.linkSignUpNotRequired
                    )
                )
            }
            return
        }

        ConsumerSession.signUp(
            email: email,
            phoneNumber: phoneNumber,
            legalName: legalName,
            countryCode: countryCode,
            consentAction: consentAction.rawValue,
            useMobileEndpoints: useMobileEndpoints,
            with: apiClient
        ) { [weak self] result in
            switch result {
            case .success(let signupResponse):
                self?.currentSession = signupResponse.consumerSession
                self?.publishableKey = signupResponse.publishableKey
                completion(.success(()))
            case .failure(let error):
                completion(.failure(error))
            }
        }
    }

    func startVerification(completion: @escaping (Result<Bool, Error>) -> Void) {
        guard case .requiresVerification = sessionState else {
            DispatchQueue.main.async {
                completion(.success(false))
            }
            return
        }

        guard let session = currentSession else {
            stpAssertionFailure()
            DispatchQueue.main.async {
                completion(
                    .failure(
                        PaymentSheetError.unknown(debugDescription: "Don't call verify if not needed")
                    )
                )
            }
            return
        }

        session.startVerification(
            with: apiClient,
            cookieStore: cookieStore,
            consumerAccountPublishableKey: publishableKey
        ) { [weak self] result in
            switch result {
            case .success(let newSession):
                self?.currentSession = newSession
                completion(.success(newSession.hasStartedSMSVerification))
            case .failure(let error):
                completion(.failure(error))
            }
        }
    }

    func verify(with oneTimePasscode: String, completion: @escaping (Result<Void, Error>) -> Void) {
        guard case .requiresVerification = sessionState,
            hasStartedSMSVerification,
            let session = currentSession
        else {
            stpAssertionFailure()
            DispatchQueue.main.async {
                completion(
                    .failure(
                        PaymentSheetError.unknown(debugDescription: "Don't call verify if not needed")
                    )
                )
            }
            return
        }

        session.confirmSMSVerification(
            with: oneTimePasscode,
            with: apiClient,
            cookieStore: cookieStore,
            consumerAccountPublishableKey: publishableKey
        ) { [weak self] result in
            switch result {
            case .success(let verifiedSession):
                self?.currentSession = verifiedSession
                completion(.success(()))
            case .failure(let error):
                completion(.failure(error))
            }
        }
    }

    func createLinkAccountSession(
        completion: @escaping (Result<LinkAccountSession, Error>) -> Void
    ) {
        retryingOnAuthError(completion: completion) { [publishableKey] completionWrapper in
            guard let session = self.currentSession else {
                stpAssertionFailure()
                completion(
                    .failure(
                        PaymentSheetError.unknown(
                            debugDescription: "Linking account session without valid consumer session"
                        )
                    )
                )
                return
            }

            session.createLinkAccountSession(
                consumerAccountPublishableKey: publishableKey,
                completion: completionWrapper
            )
        }
    }

    func createPaymentDetails(
        with paymentMethodParams: STPPaymentMethodParams,
        completion: @escaping (Result<ConsumerPaymentDetails, Error>) -> Void
    ) {
        retryingOnAuthError(completion: completion) { [apiClient, publishableKey] completionWrapper in
            guard let session = self.currentSession else {
                stpAssertionFailure()
                completion(
                    .failure(PaymentSheetError.savingWithoutValidLinkSession)
                )
                return
            }

            session.createPaymentDetails(
                paymentMethodParams: paymentMethodParams,
                with: apiClient,
                consumerAccountPublishableKey: publishableKey,
                completion: completionWrapper
            )
        }
    }

    func createPaymentDetails(
        linkedAccountId: String,
        completion: @escaping (Result<ConsumerPaymentDetails, Error>) -> Void
    ) {
        retryingOnAuthError(completion: completion) { [publishableKey] completionWrapper in
            guard let session = self.currentSession else {
                stpAssertionFailure()
                completion(.failure(PaymentSheetError.unknown(debugDescription: "Saving to Link without valid session")))
                return
            }

            session.createPaymentDetails(
                linkedAccountId: linkedAccountId,
                consumerAccountPublishableKey: publishableKey,
                completion: completionWrapper
            )
        }
    }

    func listPaymentDetails(
        completion: @escaping (Result<[ConsumerPaymentDetails], Error>) -> Void
    ) {
        retryingOnAuthError(completion: completion) { [apiClient, publishableKey] completionWrapper in
            guard let session = self.currentSession else {
                stpAssertionFailure()
                completion(.failure(PaymentSheetError.unknown(debugDescription: "Paying with Link without valid session")))
                return
            }

            session.listPaymentDetails(
                with: apiClient,
                consumerAccountPublishableKey: publishableKey,
                completion: completionWrapper
            )
        }
    }

    func deletePaymentDetails(id: String, completion: @escaping (Result<Void, Error>) -> Void) {
        retryingOnAuthError(completion: completion) { [apiClient, publishableKey] completionWrapper in
            guard let session = self.currentSession else {
                stpAssertionFailure()
                return completion(
                    .failure(
                        PaymentSheetError.unknown(
                            debugDescription: "Deleting Link payment details without valid session"
                        )
                    )
                )
            }

            session.deletePaymentDetails(
                with: apiClient,
                id: id,
                consumerAccountPublishableKey: publishableKey,
                completion: completionWrapper
            )
        }
    }

    func updatePaymentDetails(
        id: String,
        updateParams: UpdatePaymentDetailsParams,
        completion: @escaping (Result<ConsumerPaymentDetails, Error>) -> Void
    ) {
        retryingOnAuthError(completion: completion) { [apiClient, publishableKey] completionWrapper in
            guard let session = self.currentSession else {
                stpAssertionFailure()
                return completion(
                    .failure(
                        PaymentSheetError.unknown(
                            debugDescription: "Updating Link payment details without valid session"
                        )
                    )
                )
            }

            session.updatePaymentDetails(
                with: apiClient,
                id: id,
                updateParams: updateParams,
                consumerAccountPublishableKey: publishableKey,
                completion: completionWrapper
            )
        }
    }

    func sharePaymentDetails(id: String, cvc: String?, completion: @escaping (Result<PaymentDetailsShareResponse, Error>) -> Void) {
        retryingOnAuthError(completion: completion) { [apiClient, publishableKey] completionWrapper in
            guard let session = self.currentSession else {
                stpAssertionFailure()
                return completion(
                    .failure(
                        PaymentSheetError.savingWithoutValidLinkSession
                    )
                )
            }

            session.sharePaymentDetails(
                with: apiClient,
                id: id,
                cvc: cvc,
                consumerAccountPublishableKey: publishableKey,
                completion: completionWrapper
            )
        }
    }

    func logout() {
        guard let session = currentSession else {
            return
        }
        session.logout(with: apiClient, consumerAccountPublishableKey: publishableKey) { _ in
            // We don't need to do anything if this fails, the key will expire automatically.
        }
    }

    func markEmailAsLoggedOut() {
        guard let hashedEmail = email.lowercased().sha256 else {
            stpAssertionFailure()
            return
        }

        cookieStore.write(key: .lastLogoutEmail, value: hashedEmail)
    }
}

// MARK: - Equatable

extension PaymentSheetLinkAccount: Equatable {

    static func == (lhs: PaymentSheetLinkAccount, rhs: PaymentSheetLinkAccount) -> Bool {
        return
            (lhs.email == rhs.email && lhs.currentSession == rhs.currentSession
            && lhs.publishableKey == rhs.publishableKey)
    }

}

// MARK: - Session refresh

private extension PaymentSheetLinkAccount {

    typealias CompletionBlock<T> = (Result<T, Error>) -> Void

    func retryingOnAuthError<T>(
        completion: @escaping CompletionBlock<T>,
        apiCall: @escaping (@escaping CompletionBlock<T>) -> Void
    ) {
        apiCall { [weak self] result in
            switch result {
            case .success:
                completion(result)
            case .failure(let error as NSError):
                let isAuthError: Bool = {
                    if let stripeError = error as? StripeError,
                    case let .apiError(stripeAPIError) = stripeError,
                       stripeAPIError.code == "consumer_session_credentials_invalid" {
                        return true
                    }
                    return false
                }()

                if isAuthError {
                    self?.refreshSession { refreshSessionResult in
                        switch refreshSessionResult {
                        case .success(let refreshedSession):
                            self?.currentSession = refreshedSession
                            apiCall(completion)
                        case .failure:
                            completion(result)
                        }
                    }
                } else {
                    completion(result)
                }
            }
        }
    }

    func refreshSession(
        completion: @escaping (Result<ConsumerSession, Error>) -> Void
    ) {
        paymentSheetLinkAccountDelegate?.refreshLinkSession(completion: completion)
    }

}

// MARK: - Payment method params

extension PaymentSheetLinkAccount {

    /// Converts a `ConsumerPaymentDetails` into a `STPPaymentMethodParams` object, injecting
    /// the required Link credentials.
    ///
    /// Returns `nil` if not authenticated/logged in.
    ///
    /// - Parameter paymentDetails: Payment details
    /// - Returns: Payment method params for paying with Link.
    func makePaymentMethodParams(from paymentDetails: ConsumerPaymentDetails, cvc: String?) -> STPPaymentMethodParams? {
        guard let currentSession = currentSession else {
            stpAssertionFailure("Cannot make payment method params without an active session.")
            return nil
        }

        let params = STPPaymentMethodParams(type: .link)
        params.billingDetails = STPPaymentMethodBillingDetails(billingAddress: paymentDetails.billingAddress, email: paymentDetails.billingEmailAddress)
        params.link?.paymentDetailsID = paymentDetails.stripeID
        params.link?.credentials = ["consumer_session_client_secret": currentSession.clientSecret]

        if let cvc = cvc {
            params.link?.additionalAPIParameters["card"] = [
                "cvc": cvc,
            ]
        }

        return params
    }
}

// MARK: - Payment method availability

extension PaymentSheetLinkAccount {

    /// Returns a set containing the Payment Details types that the user is able to use for confirming the given `intent`.
    /// - Parameter intent: The Intent that the user is trying to confirm.
    /// - Returns: A set containing the supported Payment Details types.
    func supportedPaymentDetailsTypes(for elementsSession: STPElementsSession) -> Set<ConsumerPaymentDetails.DetailsType> {
        guard let currentSession, let fundingSources = elementsSession.linkFundingSources else {
            return []
        }

        let fundingSourceDetailsTypes = Set(fundingSources.compactMap { $0.detailsType })

        // Take the intersection of the consumer session types and the merchant-provided Link funding sources
        var supportedPaymentDetailsTypes = fundingSourceDetailsTypes.intersection(currentSession.supportedPaymentDetailsTypes)

        // Special testmode handling
        if apiClient.isTestmode && Self.emailSupportsMultipleFundingSourcesOnTestMode(email) {
            supportedPaymentDetailsTypes.insert(.bankAccount)
        }

        return supportedPaymentDetailsTypes
    }

    func supportedPaymentMethodTypes(for elementsSession: STPElementsSession) -> [STPPaymentMethodType] {
        var supportedPaymentMethodTypes = [STPPaymentMethodType]()

        for paymentDetailsType in supportedPaymentDetailsTypes(for: elementsSession) {
            switch paymentDetailsType {
            case .card:
                supportedPaymentMethodTypes.append(.card)
            case .bankAccount:
                break
//                TODO(link): Fix instant debits
//                supportedPaymentMethodTypes.append(.instantDebits)
            case .unparsable:
                break
            }
        }

        if supportedPaymentMethodTypes.isEmpty {
            // Card is the default payment method type when no other type is available.
            supportedPaymentMethodTypes.append(.card)
        }

        return supportedPaymentMethodTypes
    }
}

// MARK: - Helpers

private extension PaymentSheetLinkAccount {

    /// On *testmode* we use special email addresses for testing multiple funding sources. This method returns `true`
    /// if the given `email` is one of such email addresses.
    ///
    /// - Parameter email: Email.
    /// - Returns: Whether or not should enable multiple funding sources on test mode.
    static func emailSupportsMultipleFundingSourcesOnTestMode(_ email: String) -> Bool {
        return email.contains("+multiple_funding_sources@")
    }

}

private extension LinkSettings.FundingSource {
    var detailsType: ConsumerPaymentDetails.DetailsType? {
        switch self {
        case .card:
            return .card
        case .bankAccount:
            return .bankAccount
        }
    }
}

// MARK: UpdatePaymentDetailsParams

struct UpdatePaymentDetailsParams {
    enum DetailsType {
        case card(expiryDate: CardExpiryDate, billingDetails: STPPaymentMethodBillingDetails? = nil)
        // updating bank not supported
    }

    let isDefault: Bool?
    let details: DetailsType?

    init(isDefault: Bool? = nil, details: DetailsType? = nil) {
        self.isDefault = isDefault
        self.details = details
    }
}

protocol PaymentSheetLinkAccountDelegate {
    func refreshLinkSession(completion: @escaping (Result<ConsumerSession, Error>) -> Void)
}<|MERGE_RESOLUTION|>--- conflicted
+++ resolved
@@ -90,15 +90,11 @@
         return currentSession?.hasStartedSMSVerification ?? false
     }
 
-<<<<<<< HEAD
-    private(set) var currentSession: ConsumerSession?
-=======
     var hasCompletedSMSVerification: Bool {
         return currentSession?.hasVerifiedSMSSession ?? false
     }
 
-    private var currentSession: ConsumerSession?
->>>>>>> 39f36fd3
+    private(set) var currentSession: ConsumerSession?
 
     init(
         email: String,
