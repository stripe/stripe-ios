//
//  PaymentSheetFormFactoryConfig.swift
//  StripePaymentSheet
//

import Foundation

@_spi(STP) import StripePayments

enum PaymentSheetFormFactoryConfig {
    case paymentSheet(PaymentElementConfiguration) // TODO(porter) Change this back to PaymentSheet.Configuration when implementing embedded showing forms, and add a .embedded(EmbeddedPaymentElement.Configuration) case or consider just renaming this case to `paymentElement`.
    case customerSheet(CustomerSheet.Configuration)

    var hasCustomer: Bool {
        switch self {
        case .paymentSheet(let config):
            return config.customer != nil
        case .customerSheet:
            return true
        }
    }
    var merchantDisplayName: String {
        switch self {
        case .paymentSheet(let config):
            return config.merchantDisplayName
        case .customerSheet(let config):
            return config.merchantDisplayName
        }
    }
    var overrideCountry: String? {
        switch self {
        case .paymentSheet(let config):
            return config.userOverrideCountry
        case .customerSheet:
            return nil
        }
    }
    var billingDetailsCollectionConfiguration: PaymentSheet.BillingDetailsCollectionConfiguration {
        switch self {
        case .paymentSheet(let config):
            return config.billingDetailsCollectionConfiguration
        case .customerSheet(let config):
            return config.billingDetailsCollectionConfiguration
        }
    }
    var appearance: PaymentSheet.Appearance {
        switch self {
        case .paymentSheet(let config):
            return config.appearance
        case .customerSheet(let config):
            return config.appearance
        }
    }
    var defaultBillingDetails: PaymentSheet.BillingDetails {
        switch self {
        case .paymentSheet(let config):
            return config.defaultBillingDetails
        case .customerSheet(let config):
            return config.defaultBillingDetails
        }
    }
    var shippingDetails: () -> AddressViewController.AddressDetails? {
        switch self {
        case .paymentSheet(let config):
            return config.shippingDetails
        case .customerSheet:
            return { return nil }
        }
    }
    var savePaymentMethodOptInBehavior: PaymentSheet.SavePaymentMethodOptInBehavior {
        switch self {
        case .paymentSheet(let config):
            return config.savePaymentMethodOptInBehavior
        case .customerSheet:
            return .automatic
        }
    }

    var preferredNetworks: [STPCardBrand]? {
        switch self {
        case .paymentSheet(let config):
            return config.preferredNetworks
        case .customerSheet(let config):
            return config.preferredNetworks
        }
    }

    var isUsingBillingAddressCollection: Bool {
        switch self {
        case .paymentSheet(let config):
            return config.requiresBillingDetailCollection()
        case .customerSheet(let config):
            return config.isUsingBillingAddressCollection()
        }
    }

    var cardBrandFilter: CardBrandFilter {
        switch self {
        case .paymentSheet(let config):
            return config.cardBrandFilter
        case .customerSheet(let config):
            return config.cardBrandFilter
        }
    }

<<<<<<< HEAD
    var linkPaymentMethodsOnly: Bool {
        switch self {
        case .paymentSheet(let config):
            return config.linkPaymentMethodsOnly
        case .customerSheet:
            return false
=======
    var allowsSetAsDefaultPM: Bool {
        switch self {
        case .paymentSheet(let config):
            return config.allowsSetAsDefaultPM
        case .customerSheet(let config):
            return config.allowsSetAsDefaultPM
>>>>>>> 93ee7c75
        }
    }
}<|MERGE_RESOLUTION|>--- conflicted
+++ resolved
@@ -103,21 +103,21 @@
         }
     }
 
-<<<<<<< HEAD
     var linkPaymentMethodsOnly: Bool {
         switch self {
         case .paymentSheet(let config):
             return config.linkPaymentMethodsOnly
         case .customerSheet:
             return false
-=======
+        }
+    }
+  
     var allowsSetAsDefaultPM: Bool {
         switch self {
         case .paymentSheet(let config):
             return config.allowsSetAsDefaultPM
         case .customerSheet(let config):
             return config.allowsSetAsDefaultPM
->>>>>>> 93ee7c75
         }
     }
 }