//
//  PaymentSheetFormFactory.swift
//  StripePaymentSheet
//
//  Created by Yuki Tokuhiro on 6/9/21.
//  Copyright © 2021 Stripe, Inc. All rights reserved.
//

@_spi(STP) import StripeCore
@_spi(STP) import StripePayments
@_spi(STP) import StripePaymentsUI
@_spi(STP) import StripeUICore
import SwiftUI
import UIKit

/**
 This class creates a FormElement for a given payment method type and binds the FormElement's field values to an
 `IntentConfirmParams`.
 */
class PaymentSheetFormFactory {
    enum SaveMode {
        /// We can't save the PaymentMethod. e.g., Payment mode without a customer
        case none
        /// The customer chooses whether or not to save the PaymentMethod. e.g., Payment mode
        case userSelectable
        /// `setup_future_usage` is set on the PaymentIntent or Setup mode
        case merchantRequired
    }
    let saveMode: SaveMode
    let paymentMethod: PaymentSheet.PaymentMethodType
    let configuration: PaymentSheetFormFactoryConfig
    let addressSpecProvider: AddressSpecProvider
    let offerSaveToLinkWhenSupported: Bool
    let linkAccount: PaymentSheetLinkAccount?
    let previousCustomerInput: IntentConfirmParams?

    let supportsLinkCard: Bool
    let isPaymentIntent: Bool
    let currency: String?
    let amount: Int?
    let countryCode: String?
    let cardBrandChoiceEligible: Bool

    var canSaveToLink: Bool {
        return (supportsLinkCard &&
                paymentMethod == .stripe(.card) &&
                !configuration.isUsingBillingAddressCollection)
    }

    var theme: ElementsUITheme {
        return configuration.appearance.asElementsTheme
    }

    convenience init(
        intent: Intent,
        configuration: PaymentSheetFormFactoryConfig,
        paymentMethod: PaymentSheet.PaymentMethodType,
        previousCustomerInput: IntentConfirmParams? = nil,
        addressSpecProvider: AddressSpecProvider = .shared,
        offerSaveToLinkWhenSupported: Bool = false,
        linkAccount: PaymentSheetLinkAccount? = nil,
        cardBrandChoiceEligible: Bool = false
    ) {
        func saveModeFor(merchantRequiresSave: Bool) -> SaveMode {
            let hasCustomer = configuration.hasCustomer
            let supportsSaveForFutureUseCheckbox = paymentMethod.supportsSaveForFutureUseCheckbox()
            switch (merchantRequiresSave, hasCustomer, supportsSaveForFutureUseCheckbox) {
            case (true, _, _):
                return .merchantRequired
            case (false, true, true):
                return .userSelectable
            case (false, true, false):
                fallthrough
            case (false, false, _):
                return .none
            }
        }
        var saveMode: SaveMode
        switch intent {
        case let .paymentIntent(_, paymentIntent):
            saveMode = saveModeFor(merchantRequiresSave: paymentIntent.setupFutureUsage != .none)
        case .setupIntent:
            saveMode = .merchantRequired
        case .deferredIntent(_, let intentConfig):
            switch intentConfig.mode {
            case .payment(_, _, let setupFutureUsage, _):
                saveMode = saveModeFor(merchantRequiresSave: setupFutureUsage != .none)
            case .setup:
                saveMode = .merchantRequired
            }
        }
        self.init(configuration: configuration,
                  paymentMethod: paymentMethod,
                  previousCustomerInput: previousCustomerInput,
                  addressSpecProvider: addressSpecProvider,
                  offerSaveToLinkWhenSupported: offerSaveToLinkWhenSupported,
                  linkAccount: linkAccount,
                  cardBrandChoiceEligible: cardBrandChoiceEligible,
                  supportsLinkCard: intent.supportsLinkCard,
                  isPaymentIntent: intent.isPaymentIntent,
                  currency: intent.currency,
                  amount: intent.amount,
                  countryCode: intent.countryCode(overrideCountry: configuration.overrideCountry),
                  saveMode: saveMode)
    }

    required init(
        configuration: PaymentSheetFormFactoryConfig,
        paymentMethod: PaymentSheet.PaymentMethodType,
        previousCustomerInput: IntentConfirmParams? = nil,
        addressSpecProvider: AddressSpecProvider = .shared,
        offerSaveToLinkWhenSupported: Bool = false,
        linkAccount: PaymentSheetLinkAccount? = nil,
        cardBrandChoiceEligible: Bool = false,
        supportsLinkCard: Bool,
        isPaymentIntent: Bool,
        currency: String?,
        amount: Int?,
        countryCode: String?,
        saveMode: SaveMode
    ) {
        self.configuration = configuration
        self.paymentMethod = paymentMethod
        self.addressSpecProvider = addressSpecProvider
        self.offerSaveToLinkWhenSupported = offerSaveToLinkWhenSupported
        self.linkAccount = linkAccount
        // Restore the previous customer input if its the same type
        if previousCustomerInput?.paymentMethodType == paymentMethod {
            self.previousCustomerInput = previousCustomerInput
        } else {
            self.previousCustomerInput = nil
        }
        self.supportsLinkCard = supportsLinkCard
        self.isPaymentIntent = isPaymentIntent
        self.currency = currency
        self.amount = amount
        self.countryCode = countryCode
        self.saveMode = saveMode
        self.cardBrandChoiceEligible = cardBrandChoiceEligible
    }

    func make() -> PaymentMethodElement {
        guard case .stripe(let paymentMethod) = paymentMethod else {
            return makeExternalPaymentMethodForm()
        }
        var additionalElements = [Element]()

        // We have two ways to create the form for a payment method
        // 1. Custom, one-off forms
        if paymentMethod == .card {
            return makeCard(cardBrandChoiceEligible: cardBrandChoiceEligible)
        } else if paymentMethod == .linkInstantDebit {
            return ConnectionsElement()
        } else if paymentMethod == .USBankAccount {
            return makeUSBankAccount(merchantName: configuration.merchantDisplayName)
        } else if paymentMethod == .UPI {
            return makeUPI()
        } else if paymentMethod == .cashApp && saveMode == .merchantRequired {
            // special case, display mandate for Cash App when setting up or pi+sfu
            additionalElements = [makeCashAppMandate()]
        } else if paymentMethod == .payPal && saveMode == .merchantRequired {
            // Paypal requires mandate when setting up
            additionalElements = [makePaypalMandate()]
        } else if paymentMethod == .revolutPay && saveMode == .merchantRequired {
            // special case, display mandate for revolutPay when setting up or pi+sfu
            additionalElements = [makeRevolutPayMandate()]
<<<<<<< HEAD
        } else if paymentMethod == .klarna && saveMode == .merchantRequired {
            // special case, display mandate for Klarna when setting up or pi+sfu
            additionalElements = [makeKlarnaMandate()]
=======
        } else if paymentMethod == .amazonPay && saveMode == .merchantRequired {
            // special case, display mandate for Amazon Pay when setting up or pi+sfu
            additionalElements = [makeAmazonPayMandate()]
>>>>>>> ec2f31b1
        } else if paymentMethod == .bancontact {
            return makeBancontact()
        } else if paymentMethod == .bacsDebit {
            return makeBacsDebit()
        } else if paymentMethod == .blik {
            return makeBLIK()
        } else if paymentMethod == .OXXO {
            return  makeOXXO()
        } else if paymentMethod == .konbini {
            return makeKonbini()
        } else if paymentMethod == .boleto {
            return makeBoleto()
        } else if paymentMethod == .swish {
            return makeSwish()
        }

        guard let spec = FormSpecProvider.shared.formSpec(for: paymentMethod.identifier) else {
            assertionFailure("Failed to get form spec!")
            return FormElement(elements: [], theme: theme)
        }
        if paymentMethod == .iDEAL {
            return makeiDEAL(spec: spec)
        } else if paymentMethod == .sofort {
            return makeSofort(spec: spec)
        }

        // 2. Element-based forms defined in JSON
        return makeFormElementFromSpec(spec: spec, additionalElements: additionalElements)
    }
}

extension PaymentSheetFormFactory {
    // MARK: - DRY Helper funcs

    /// For each field in PaymentSheet.BillingDetails, determines the default value by looking at (in order of preference):
    /// 1. the given API Path (only for name, email, and country fields),
    /// 2. `previousCustomerInput`
    /// 3. the merchant provided`configuration`
    func defaultBillingDetails(nameAPIPath: String? = nil, emailAPIPath: String? = nil, countryAPIPath: String? = nil) -> PaymentSheet.BillingDetails {
        let previous = previousCustomerInput?.paymentMethodParams.billingDetails
        let configuration = configuration.defaultBillingDetails
        var details = PaymentSheet.BillingDetails()
        details.name = getPreviousCustomerInput(for: nameAPIPath ?? "") ?? previous?.name ?? configuration.name
        details.phone = previous?.phone ?? configuration.phone
        details.email = getPreviousCustomerInput(for: emailAPIPath ?? "") ?? previous?.email ?? configuration.email
        details.address.line1 = previous?.address?.line1 ?? configuration.address.line1
        details.address.line2 = previous?.address?.line2 ?? configuration.address.line2
        details.address.city = previous?.address?.city ?? configuration.address.city
        details.address.state = previous?.address?.state ?? configuration.address.state
        details.address.postalCode = previous?.address?.postalCode ?? configuration.address.postalCode
        details.address.country = getPreviousCustomerInput(for: countryAPIPath ?? "") ?? previous?.address?.country ?? configuration.address.country
        return details
    }

    /// Fields generated from form specs i.e. LUXE can write their values to arbitrary keys (`apiPath`)  in `additionalAPIParameters`.
    func getPreviousCustomerInput(for apiPath: String?) -> String? {
        guard let apiPath = apiPath else {
            return nil
        }
        return previousCustomerInput?.paymentMethodParams.additionalAPIParameters[apiPath] as? String
    }

    func makeName(label: String? = nil, apiPath: String? = nil) -> PaymentMethodElementWrapper<TextFieldElement> {
        let defaultValue = defaultBillingDetails(nameAPIPath: apiPath).name
        let element = TextFieldElement.makeName(
            label: label,
            defaultValue: defaultValue,
            theme: theme
        )
        return PaymentMethodElementWrapper(element) { textField, params in
            if let apiPath = apiPath {
                params.paymentMethodParams.additionalAPIParameters[apiPath] = textField.text
            } else {
                params.paymentMethodParams.nonnil_billingDetails.name = textField.text
            }
            return params
        }
    }

    func makeEmail(apiPath: String? = nil) -> PaymentMethodElementWrapper<TextFieldElement> {
        let defaultValue = defaultBillingDetails(emailAPIPath: apiPath).email
        let element = TextFieldElement.makeEmail(defaultValue: defaultValue, theme: theme)
        return PaymentMethodElementWrapper(element) { textField, params in
            if let apiPath = apiPath {
                params.paymentMethodParams.additionalAPIParameters[apiPath] = textField.text
            } else {
                params.paymentMethodParams.nonnil_billingDetails.email = textField.text
            }
            return params
        }
    }

    func makePhone() -> PaymentMethodElementWrapper<PhoneNumberElement> {
        let element = PhoneNumberElement(
            defaultCountryCode: defaultBillingDetails().address.country,
            defaultPhoneNumber: defaultBillingDetails().phone,
            theme: theme)
        return PaymentMethodElementWrapper(element) { phoneField, params in
            guard case .valid = phoneField.validationState else { return nil }
            params.paymentMethodParams.nonnil_billingDetails.phone = phoneField.phoneNumber?.string(as: .e164)
            return params
        }
    }

    func makeMandate(mandateText: String) -> PaymentMethodElement {
        // If there was previous customer input, check if it displayed the mandate for this payment method
        let customerAlreadySawMandate = previousCustomerInput?.didDisplayMandate ?? false
        return SimpleMandateElement(mandateText: mandateText, customerAlreadySawMandate: customerAlreadySawMandate, theme: theme)
    }

    func makeBSB(apiPath: String? = nil) -> PaymentMethodElementWrapper<TextFieldElement> {
        let defaultValue = getPreviousCustomerInput(for: apiPath) ?? previousCustomerInput?.paymentMethodParams.auBECSDebit?.bsbNumber
        let element = TextFieldElement.Account.makeBSB(defaultValue: defaultValue, theme: theme)
        return PaymentMethodElementWrapper(element) { textField, params in
            let bsbNumberText = BSBNumber(number: textField.text).bsbNumberText()
            if let apiPath = apiPath {
                params.paymentMethodParams.additionalAPIParameters[apiPath] = bsbNumberText
            } else {
                params.paymentMethodParams.nonnil_auBECSDebit.bsbNumber = bsbNumberText
            }
            return params
        }
    }

    func makeAUBECSAccountNumber(apiPath: String? = nil) -> PaymentMethodElementWrapper<TextFieldElement> {
        let defaultValue = getPreviousCustomerInput(for: apiPath) ?? previousCustomerInput?.paymentMethodParams.auBECSDebit?.accountNumber
        let element = TextFieldElement.Account.makeAUBECSAccountNumber(defaultValue: defaultValue, theme: theme)
        return PaymentMethodElementWrapper(element) { textField, params in
            if let apiPath = apiPath {
                params.paymentMethodParams.additionalAPIParameters[apiPath] = textField.text
            } else {
                params.paymentMethodParams.nonnil_auBECSDebit.accountNumber = textField.text
            }
            return params
        }
    }

    func makeAUBECSMandate() -> StaticElement {
        return StaticElement(view: AUBECSLegalTermsView(configuration: configuration))
    }

    func makeSortCode() -> PaymentMethodElementWrapper<TextFieldElement> {
        let defaultValue = previousCustomerInput?.paymentMethodParams.bacsDebit?.sortCode
        let element = TextFieldElement.Account.makeSortCode(defaultValue: defaultValue, theme: theme)
        return PaymentMethodElementWrapper(element) { textField, params in
            let sortCodeText = BSBNumber(number: textField.text).bsbNumberText()
            params.paymentMethodParams.nonnil_bacsDebit.sortCode = sortCodeText
            return params
        }
    }

    func makeBacsAccountNumber() -> PaymentMethodElementWrapper<TextFieldElement> {
        let defaultValue = previousCustomerInput?.paymentMethodParams.bacsDebit?.accountNumber
        let element = TextFieldElement.Account.makeBacsAccountNumber(defaultValue: defaultValue, theme: theme)
        return PaymentMethodElementWrapper(element) { textField, params in
            params.paymentMethodParams.nonnil_bacsDebit.accountNumber = textField.text
            return params
        }
    }

    func makeBacsMandate() -> PaymentMethodElementWrapper<CheckboxElement> {
        let mandateText = String(format: String.Localized.bacs_mandate_text, configuration.merchantDisplayName)
        let element = CheckboxElement(
            theme: configuration.appearance.asElementsTheme,
            label: mandateText,
            isSelectedByDefault: false
        )
        return PaymentMethodElementWrapper(element) { checkbox, params in
            // Only return params if the mandate has been accepted
            return checkbox.isSelected ? params : nil
        }
    }

    func makeSepaMandate() -> PaymentMethodElement {
        let mandateText = String(format: String.Localized.sepa_mandate_text, configuration.merchantDisplayName)
        return makeMandate(mandateText: mandateText)
    }

    func makeCashAppMandate() -> PaymentMethodElement {
        let mandateText = String(format: String.Localized.cash_app_mandate_text, configuration.merchantDisplayName, configuration.merchantDisplayName)
        return makeMandate(mandateText: mandateText)
    }

    func makeRevolutPayMandate() -> PaymentMethodElement {
        let mandateText = String(format: String.Localized.revolut_pay_mandate_text, configuration.merchantDisplayName)
        return makeMandate(mandateText: mandateText)
    }

<<<<<<< HEAD
    func makeKlarnaMandate() -> PaymentMethodElement {
        let mandateText = String(format: String.Localized.klarna_mandate_text, configuration.merchantDisplayName)
=======
    func makeAmazonPayMandate() -> PaymentMethodElement {
        let mandateText = String(format: String.Localized.amazon_pay_mandate_text, configuration.merchantDisplayName)
>>>>>>> ec2f31b1
        return makeMandate(mandateText: mandateText)
    }

    func makePaypalMandate() -> PaymentMethodElement {
        let mandateText: String = {
            if isPaymentIntent {
                return String(format: String.Localized.paypal_mandate_text_payment, configuration.merchantDisplayName)
            } else {
                return String(format: String.Localized.paypal_mandate_text_setup, configuration.merchantDisplayName)
            }
        }()
        return makeMandate(mandateText: mandateText)
    }

    func makeSaveCheckbox(
        label: String = String.Localized.save_for_future_payments,
        didToggle: ((Bool) -> Void)? = nil
    ) -> PaymentMethodElementWrapper<CheckboxElement> {
        let isSelectedByDefault: Bool = {
            if let previousCustomerInput = previousCustomerInput, previousCustomerInput.saveForFutureUseCheckboxState != .hidden {
                // Use the previous customer input checkbox state if it was shown
                return previousCustomerInput.saveForFutureUseCheckboxState == .selected
            } else {
                // Otherwise, use the default selected state
                return configuration.savePaymentMethodOptInBehavior.isSelectedByDefault
            }
        }()
        let element = CheckboxElement(
            theme: configuration.appearance.asElementsTheme,
            label: label,
            isSelectedByDefault: isSelectedByDefault,
            didToggle: didToggle
        )
        return PaymentMethodElementWrapper(element) { checkbox, params in
            if checkbox.checkboxButton.isHidden {
                params.saveForFutureUseCheckboxState = .hidden
            } else {
                params.saveForFutureUseCheckboxState = checkbox.checkboxButton.isSelected ? .selected : .deselected
            }
            return params
        }
    }

    func makeBillingAddressSection(
        collectionMode: AddressSectionElement.CollectionMode = .all(),
        countries: [String]? = nil,
        countryAPIPath: String? = nil
    ) -> PaymentMethodElementWrapper<AddressSectionElement> {
        let displayBillingSameAsShippingCheckbox: Bool
        let defaultAddress: AddressSectionElement.AddressDetails
        if let shippingDetails = configuration.shippingDetails() {
            // If defaultBillingDetails and shippingDetails are both populated, prefer defaultBillingDetails
            displayBillingSameAsShippingCheckbox = defaultBillingDetails() == .init()
            defaultAddress =
                displayBillingSameAsShippingCheckbox
                ? .init(shippingDetails) : defaultBillingDetails().address.addressSectionDefaults
        } else {
            displayBillingSameAsShippingCheckbox = false
            defaultAddress = defaultBillingDetails().address.addressSectionDefaults
        }
        let section = AddressSectionElement(
            title: String.Localized.billing_address_lowercase,
            countries: countries,
            addressSpecProvider: addressSpecProvider,
            defaults: defaultAddress,
            collectionMode: collectionMode,
            additionalFields: .init(
                billingSameAsShippingCheckbox: displayBillingSameAsShippingCheckbox
                    ? .enabled(isOptional: false) : .disabled
            ),
            theme: theme
        )
        return PaymentMethodElementWrapper(section) { section, params in
            guard case .valid = section.validationState else {
                return nil
            }
            if let line1 = section.line1 {
                params.paymentMethodParams.nonnil_billingDetails.nonnil_address.line1 = line1.text
            }
            if let line2 = section.line2 {
                params.paymentMethodParams.nonnil_billingDetails.nonnil_address.line2 = line2.text
            }
            if let city = section.city {
                params.paymentMethodParams.nonnil_billingDetails.nonnil_address.city = city.text
            }
            if let state = section.state {
                params.paymentMethodParams.nonnil_billingDetails.nonnil_address.state = state.rawData
            }
            if let postalCode = section.postalCode {
                params.paymentMethodParams.nonnil_billingDetails.nonnil_address.postalCode = postalCode.text
            }
            params.paymentMethodParams.nonnil_billingDetails.nonnil_address.country = section.selectedCountryCode
            if let countryAPIPath {
                params.paymentMethodParams.additionalAPIParameters[countryAPIPath] = section.selectedCountryCode
            }

            return params
        }
    }

    // MARK: - PaymentMethod form definitions

    func makeSofort(spec: FormSpec) -> PaymentMethodElement {
        let contactSection: Element? = makeContactInformationSection(
            nameRequiredByPaymentMethod: saveMode == .merchantRequired,
            emailRequiredByPaymentMethod: saveMode == .merchantRequired,
            phoneRequiredByPaymentMethod: false
        )
        // Hack: Use the luxe spec to get the latest list of accepted countries rather than hardcoding it here
        let countries: [String]? = spec.fields.reduce(nil) { countries, fieldSpec in
            if case let .country(countrySpec) = fieldSpec {
                return countrySpec.allowedCountryCodes
            }
            return countries
        }

        let addressSection: Element? = {
            if configuration.billingDetailsCollectionConfiguration.address == .full {
                return makeBillingAddressSection(countries: countries, countryAPIPath: "sofort[country]")
            } else {
                return makeCountry(countryCodes: countries, apiPath: "sofort[country]")
            }
        }()
        let mandate: Element? = saveMode == .merchantRequired ? makeSepaMandate() : nil // Note: We show a SEPA mandate b/c sofort saves bank details as a SEPA Direct Debit Payment Method
        let elements: [Element?] = [contactSection, addressSection, mandate]
        return FormElement(
            autoSectioningElements: elements.compactMap { $0 },
            theme: theme
        )
    }

    func makeBancontact() -> PaymentMethodElement {
        let contactSection: Element? = makeContactInformationSection(
            nameRequiredByPaymentMethod: true,
            emailRequiredByPaymentMethod: saveMode == .merchantRequired,
            phoneRequiredByPaymentMethod: false
        )
        let addressSection: Element? = makeBillingAddressSectionIfNecessary(requiredByPaymentMethod: false)
        let mandate: Element? = saveMode == .merchantRequired ? makeSepaMandate() : nil // Note: We show a SEPA mandate b/c iDEAL saves bank details as a SEPA Direct Debit Payment Method
        let elements: [Element?] = [contactSection, addressSection, mandate]
        return FormElement(
            autoSectioningElements: elements.compactMap { $0 },
            theme: theme
        )
    }

    func makeBacsDebit() -> PaymentMethodElement {
        let contactSection: Element? = makeContactInformationSection(
            nameRequiredByPaymentMethod: true,
            emailRequiredByPaymentMethod: true,
            phoneRequiredByPaymentMethod: false
        )
        let addressSection: Element? = makeBillingAddressSectionIfNecessary(requiredByPaymentMethod: true)
        let sortCodeField = makeSortCode()
        let accountNumberField = makeBacsAccountNumber()
        let mandate = makeBacsMandate()
        let bacsAccountSection = SectionElement(
            title: String.Localized.bank_account_sentence_case,
            elements: [sortCodeField, accountNumberField],
            theme: theme
        )
        let elements: [Element?] = [contactSection, bacsAccountSection, addressSection, mandate]
        return FormElement(
            autoSectioningElements: elements.compactMap { $0 },
            theme: theme
        )
    }

    func makeiDEAL(spec: FormSpec) -> PaymentMethodElement {
        let contactSection: Element? = makeContactInformationSection(
            nameRequiredByPaymentMethod: true,
            emailRequiredByPaymentMethod: saveMode == .merchantRequired,
            phoneRequiredByPaymentMethod: false
        )
        // Hack: Use the luxe spec to make the dropdown for convenience; it has the latest list of banks
        let bankDropdown: Element? = spec.fields.reduce(nil) { dropdown, spec in
            // Find the dropdown spec
            if case .selector(let spec) = spec {
                return makeDropdown(for: spec)
            }
            return dropdown
        }

        let addressSection: Element? = makeBillingAddressSectionIfNecessary(requiredByPaymentMethod: false)
        let mandate: Element? = saveMode == .merchantRequired ? makeSepaMandate() : nil // Note: We show a SEPA mandate b/c iDEAL saves bank details as a SEPA Direct Debit Payment Method
        let elements: [Element?] = [contactSection, bankDropdown, addressSection, mandate]
        return FormElement(
            autoSectioningElements: elements.compactMap { $0 },
            theme: theme
        )
    }

    func makeUSBankAccount(merchantName: String) -> PaymentMethodElement {
        let isSaving = BoolReference()
        let saveCheckbox = makeSaveCheckbox(
            label: String(
                format: STPLocalizedString(
                    "Save this account for future %@ payments",
                    "Prompt next to checkbox to save bank account."
                ),
                merchantName
            )
        ) { value in
            isSaving.value = value
        }
        let shouldDisplaySaveCheckbox: Bool = saveMode == .userSelectable && !canSaveToLink
        isSaving.value =
            shouldDisplaySaveCheckbox
            ? configuration.savePaymentMethodOptInBehavior.isSelectedByDefault : saveMode == .merchantRequired

        let phoneElement = configuration.billingDetailsCollectionConfiguration.phone == .always ? makePhone() : nil
        let addressElement = configuration.billingDetailsCollectionConfiguration.address == .full
            ? makeBillingAddressSection(collectionMode: .all(), countries: nil)
            : nil
        connectBillingDetailsFields(
            countryElement: nil,
            addressElement: addressElement,
            phoneElement: phoneElement)

        return USBankAccountPaymentMethodElement(
            configuration: configuration,
            titleElement: makeUSBankAccountCopyLabel(),
            nameElement: configuration.billingDetailsCollectionConfiguration.name != .never ? makeName() : nil,
            emailElement: configuration.billingDetailsCollectionConfiguration.email != .never ? makeEmail() : nil,
            phoneElement: phoneElement,
            addressElement: addressElement,
            checkboxElement: shouldDisplaySaveCheckbox ? saveCheckbox : nil,
            savingAccount: isSaving,
            merchantName: merchantName,
            theme: theme
        )
    }

    func makeKonbini() -> PaymentMethodElement {
        let contactInfoSection = makeContactInformationSection(nameRequiredByPaymentMethod: true, emailRequiredByPaymentMethod: true, phoneRequiredByPaymentMethod: false)
        let billingDetails = makeBillingAddressSectionIfNecessary(requiredByPaymentMethod: false)
        let konbiniPhoneNumber = PaymentMethodElementWrapper(TextFieldElement.makeKonbini(theme: theme)) { textField, params in
            params.confirmPaymentMethodOptions.konbiniOptions = .init()
            params.confirmPaymentMethodOptions.konbiniOptions?.confirmationNumber = textField.text
            return params
        }
        let elements = [contactInfoSection, konbiniPhoneNumber, billingDetails].compactMap { $0 }
        return FormElement(autoSectioningElements: elements, theme: theme)
    }

    /// All external payment methods use the same form that collects no user input except for any details the merchant configured PaymentSheet to collect (name, email, phone, billing address).
    func makeExternalPaymentMethodForm() -> PaymentMethodElement {
        let contactInfoSection = makeContactInformationSection(nameRequiredByPaymentMethod: false, emailRequiredByPaymentMethod: false, phoneRequiredByPaymentMethod: false)
        let billingDetails = makeBillingAddressSectionIfNecessary(requiredByPaymentMethod: false)
        return FormElement(elements: [contactInfoSection, billingDetails], theme: theme)
    }

    func makeSwish() -> PaymentMethodElement {
        let contactInfoSection = makeContactInformationSection(
            nameRequiredByPaymentMethod: false,
            emailRequiredByPaymentMethod: false,
            phoneRequiredByPaymentMethod: false
        )
        let billingDetails = makeBillingAddressSectionIfNecessary(requiredByPaymentMethod: false)
        return FormElement(elements: [contactInfoSection, billingDetails], theme: theme)
    }

    func makeCountry(countryCodes: [String]?, apiPath: String? = nil) -> PaymentMethodElement {
        let locale = Locale.current
        let resolvedCountryCodes = countryCodes ?? addressSpecProvider.countries
        let country = PaymentMethodElementWrapper(
            DropdownFieldElement.Address.makeCountry(
                label: String.Localized.country,
                countryCodes: resolvedCountryCodes,
                theme: theme,
                defaultCountry: defaultBillingDetails(countryAPIPath: apiPath).address.country,
                locale: locale
            )
        ) { dropdown, params in
            if let apiPath = apiPath {
                params.paymentMethodParams.additionalAPIParameters[apiPath] =
                    resolvedCountryCodes[dropdown.selectedIndex]
            } else {
                params.paymentMethodParams.nonnil_billingDetails.nonnil_address.country =
                    resolvedCountryCodes[dropdown.selectedIndex]
            }
            return params
        }
        return country
    }

    func makeIban(apiPath: String? = nil) -> PaymentMethodElementWrapper<TextFieldElement> {
        let defaultValue = getPreviousCustomerInput(for: apiPath) ?? previousCustomerInput?.paymentMethodParams.sepaDebit?.iban
        return PaymentMethodElementWrapper(TextFieldElement.makeIBAN(defaultValue: defaultValue, theme: theme)) { iban, params in
            if let apiPath = apiPath {
                params.paymentMethodParams.additionalAPIParameters[apiPath] = iban.text
            } else {
                let sepa = params.paymentMethodParams.sepaDebit ?? STPPaymentMethodSEPADebitParams()
                sepa.iban = iban.text
                params.paymentMethodParams.sepaDebit = sepa
            }
            return params
        }
    }

    func makeAfterpayClearpayHeader() -> StaticElement? {
        guard let amount = amount, let currency = currency else {
            assertionFailure("After requires a non-nil amount and currency")
            return nil
        }

        return StaticElement(
            view: AfterpayPriceBreakdownView(
                amount: amount,
                currency: currency,
                theme: theme
            )
        )
    }

    func makeKlarnaCountry(apiPath: String? = nil) -> PaymentMethodElement? {
        let countryCodes = Locale.current.sortedByTheirLocalizedNames(addressSpecProvider.countries)
        let defaultValue = getPreviousCustomerInput(for: apiPath) ?? defaultBillingDetails(countryAPIPath: apiPath).address.country
        let country = PaymentMethodElementWrapper(
            DropdownFieldElement.Address.makeCountry(
                label: String.Localized.country,
                countryCodes: countryCodes,
                theme: theme,
                defaultCountry: defaultValue,
                locale: Locale.current
            )
        ) { dropdown, params in
            let countryCode = countryCodes[dropdown.selectedIndex]
            if let apiPath = apiPath {
                params.paymentMethodParams.additionalAPIParameters[apiPath] = countryCode
            } else {
                let address = STPPaymentMethodAddress()
                address.country = countryCode
                params.paymentMethodParams.nonnil_billingDetails.address = address
            }
            return params
        }
        return country
    }

    func makeKlarnaCopyLabel() -> StaticElement {
        let text = STPLocalizedString("Buy now or pay later with Klarna.", "Klarna buy now or pay later copy")

        let label = UILabel()
        label.text = text
        label.font = theme.fonts.subheadline
        label.textColor = theme.colors.bodyText
        label.numberOfLines = 0
        return StaticElement(view: label)
    }

    private func makeUSBankAccountCopyLabel() -> StaticElement {
        switch configuration {
        case .customerSheet:
            return makeSectionTitleLabelWith(
                text: STPLocalizedString(
                    "Save your bank account in just a few steps.",
                    "US Bank Account copy title for Mobile payment element form"
                )
            )
        case .paymentSheet:
            return makeSectionTitleLabelWith(
                text: STPLocalizedString(
                    "Pay with your bank account in just a few steps.",
                    "US Bank Account copy title for Mobile payment element form"
                )
            )
        }
    }

    func makeSectionTitleLabelWith(text: String) -> StaticElement {
        let label = UILabel()
        label.text = text
        label.font = theme.fonts.subheadline
        label.textColor = theme.colors.secondaryText
        label.numberOfLines = 0
        return StaticElement(view: label)
    }

    /// This method returns a "Contact information" Section containing a name, email, and phone field depending on the `PaymentSheet.Configuration.billingDetailsCollectionConfiguration` and your payment method's required fields.
    /// - Parameter nameRequiredByPaymentMethod: Whether your payment method requires the name field.
    /// - Parameter emailRequiredByPaymentMethod: Whether your payment method requires the email field.
    /// - Parameter phoneRequiredByPaymentMethod: Whether your payment method requires the phone field.
    func makeContactInformationSection(nameRequiredByPaymentMethod: Bool, emailRequiredByPaymentMethod: Bool, phoneRequiredByPaymentMethod: Bool) -> SectionElement? {
        let config = configuration.billingDetailsCollectionConfiguration
        let nameElement = config.name == .always
            || (config.name == .automatic && nameRequiredByPaymentMethod) ? makeName() : nil
        let emailElement = config.email == .always
            || (config.email == .automatic && emailRequiredByPaymentMethod) ? makeEmail() : nil
        let phoneElement = config.phone == .always
            || (config.phone == .automatic && phoneRequiredByPaymentMethod) ? makePhone() : nil
        let elements = ([nameElement, emailElement, phoneElement] as [Element?]).compactMap { $0 }
        guard !elements.isEmpty else { return nil }

        return SectionElement(
            title: elements.count > 1 ? .Localized.contact_information : nil,
            elements: elements,
            theme: theme)
    }

    func makeBillingAddressSectionIfNecessary(requiredByPaymentMethod: Bool) -> Element? {
        if configuration.billingDetailsCollectionConfiguration.address == .full
            || (configuration.billingDetailsCollectionConfiguration.address == .automatic && requiredByPaymentMethod) {
           return makeBillingAddressSection()
        } else {
            return nil
        }
    }

    func makeDefaultsApplierWrapper<T: PaymentMethodElement>(for element: T) -> PaymentMethodElementWrapper<T> {
        return PaymentMethodElementWrapper(
            element,
            defaultsApplier: { [configuration] _, params in
                // Only apply defaults when the flag is on.
                guard configuration.billingDetailsCollectionConfiguration.attachDefaultsToPaymentMethod else {
                    return params
                }

                if let name = configuration.defaultBillingDetails.name {
                    params.paymentMethodParams.nonnil_billingDetails.name = name
                }
                if let phone = configuration.defaultBillingDetails.phone {
                    params.paymentMethodParams.nonnil_billingDetails.phone = phone
                }
                if let email = configuration.defaultBillingDetails.email {
                    params.paymentMethodParams.nonnil_billingDetails.email = email
                }
                if configuration.defaultBillingDetails.address != .init() {
                    params.paymentMethodParams.nonnil_billingDetails.address =
                    STPPaymentMethodAddress(address: configuration.defaultBillingDetails.address)
                }
                return params
            },
            paramsUpdater: { element, params in
                return element.updateParams(params: params)
            })
    }

    func connectBillingDetailsFields(
        countryElement: PaymentMethodElementWrapper<DropdownFieldElement>?,
        addressElement: PaymentMethodElementWrapper<AddressSectionElement>?,
        phoneElement: PaymentMethodElementWrapper<PhoneNumberElement>?
    ) {
        // Using a closure because a function would require capturing self, which will be deallocated by the time
        // the closures below are called.
        let defaultBillingDetails = defaultBillingDetails()
        let updatePhone = { (phoneElement: PhoneNumberElement, countryCode: String) in
            // Only update the phone country if:
            // 1. It's different from the selected one,
            // 2. A default phone number was not provided.
            // 3. The phone field hasn't been modified yet.
            guard countryCode != phoneElement.selectedCountryCode
                    && defaultBillingDetails.phone == nil
                    && !phoneElement.hasBeenModified
            else {
                return
            }

            phoneElement.setSelectedCountryCode(countryCode, shouldUpdateDefaultNumber: true)
        }

        if let countryElement = countryElement {
            countryElement.element.didUpdate = { [updatePhone] _ in
                let countryCode = countryElement.element.selectedItem.rawData
                if let phoneElement = phoneElement {
                    updatePhone(phoneElement.element, countryCode)
                }
                if let addressElement = addressElement {
                    addressElement.element.selectedCountryCode = countryCode
                }
            }

            if let addressElement = addressElement,
               addressElement.element.selectedCountryCode != countryElement.element.selectedItem.rawData
            {
                addressElement.element.selectedCountryCode = countryElement.element.selectedItem.rawData
            }
        }

        if let addressElement = addressElement {
            addressElement.element.didUpdate = { [updatePhone] addressDetails in
                if let countryCode = addressDetails.address.country,
                   let phoneElement = phoneElement
                {
                    updatePhone(phoneElement.element, countryCode)
                }
            }
        }
    }
}

// MARK: - Extension helpers

extension FormElement {
    /// Conveniently nests single TextField, PhoneNumber, and DropdownFields in a Section
    convenience init(autoSectioningElements: [Element], theme: ElementsUITheme = .default) {
        let elements: [Element] = autoSectioningElements.map {
            if $0 is PaymentMethodElementWrapper<TextFieldElement>
                || $0 is PaymentMethodElementWrapper<DropdownFieldElement>
                || $0 is PaymentMethodElementWrapper<PhoneNumberElement>
            {
                return SectionElement($0, theme: theme)
            }
            return $0
        }
        self.init(elements: elements, theme: theme)
    }
}

extension STPPaymentMethodBillingDetails {
    var nonnil_address: STPPaymentMethodAddress {
        guard let address = address else {
            let address = STPPaymentMethodAddress()
            self.address = address
            return address
        }
        return address
    }
}

extension AddressSectionElement.AddressDetails {
    init(_ addressDetails: AddressViewController.AddressDetails) {
        self.init(name: addressDetails.name, phone: addressDetails.phone, address: .init(addressDetails.address))
    }
}

extension AddressSectionElement.AddressDetails.Address {
    init(_ address: AddressViewController.AddressDetails.Address) {
        self.init(
            city: address.city,
            country: address.country,
            line1: address.line1,
            line2: address.line2,
            postalCode: address.postalCode,
            state: address.state
        )
    }
}

private extension PaymentSheet.Address {
    var addressSectionDefaults: AddressSectionElement.AddressDetails {
        return .init(
            address: .init(
                city: city,
                country: country,
                line1: line1,
                line2: line2,
                postalCode: postalCode,
                state: state
            )
        )
    }
}

extension PaymentSheet.Appearance {

    /// Creates an `ElementsUITheme` based on this PaymentSheet appearance
    var asElementsTheme: ElementsUITheme {
        var theme = ElementsUITheme.default

        var colors = ElementsUITheme.Color()
        colors.primary = self.colors.primary
        colors.parentBackground = self.colors.background
        colors.background = self.colors.componentBackground
        colors.bodyText = self.colors.text
        colors.border = self.colors.componentBorder
        colors.divider = self.colors.componentDivider
        colors.textFieldText = self.colors.componentText
        colors.secondaryText = self.colors.textSecondary
        colors.placeholderText = self.colors.componentPlaceholderText
        colors.danger = self.colors.danger

        theme.borderWidth = borderWidth
        theme.cornerRadius = cornerRadius
        theme.shadow = shadow.asElementThemeShadow

        var fonts = ElementsUITheme.Font()
        fonts.subheadline = scaledFont(for: font.base.regular, style: .subheadline, maximumPointSize: 20)
        fonts.subheadlineBold = scaledFont(for: font.base.bold, style: .subheadline, maximumPointSize: 20)
        fonts.sectionHeader = scaledFont(for: font.base.medium, style: .footnote, maximumPointSize: 18)
        fonts.caption = scaledFont(for: font.base.regular, style: .caption1, maximumPointSize: 20)
        fonts.footnote = scaledFont(for: font.base.regular, style: .footnote, maximumPointSize: 20)
        fonts.footnoteEmphasis = scaledFont(for: font.base.medium, style: .footnote, maximumPointSize: 20)

        theme.colors = colors
        theme.fonts = fonts

        return theme
    }
}

extension PaymentSheet.Appearance.Shadow {

    /// Creates an `ElementsUITheme.Shadow` based on this PaymentSheet appearance shadow
    var asElementThemeShadow: ElementsUITheme.Shadow? {
        return ElementsUITheme.Shadow(color: color, opacity: opacity, offset: offset, radius: radius)
    }

    init(elementShadow: ElementsUITheme.Shadow) {
        self.color = elementShadow.color
        self.opacity = elementShadow.opacity
        self.offset = elementShadow.offset
        self.radius = elementShadow.radius
    }
}

extension STPPaymentMethodAddress {
    /// Convenience initializer to create a `STPPaymentMethodAddress` from a `PaymentSheet.Address`
    convenience init(address: PaymentSheet.Address) {
        self.init()
        city = address.city
        country = address.country
        line1 = address.line1
        line2 = address.line2
        postalCode = address.postalCode
        state = address.state
    }
}<|MERGE_RESOLUTION|>--- conflicted
+++ resolved
@@ -164,15 +164,12 @@
         } else if paymentMethod == .revolutPay && saveMode == .merchantRequired {
             // special case, display mandate for revolutPay when setting up or pi+sfu
             additionalElements = [makeRevolutPayMandate()]
-<<<<<<< HEAD
         } else if paymentMethod == .klarna && saveMode == .merchantRequired {
             // special case, display mandate for Klarna when setting up or pi+sfu
             additionalElements = [makeKlarnaMandate()]
-=======
         } else if paymentMethod == .amazonPay && saveMode == .merchantRequired {
             // special case, display mandate for Amazon Pay when setting up or pi+sfu
             additionalElements = [makeAmazonPayMandate()]
->>>>>>> ec2f31b1
         } else if paymentMethod == .bancontact {
             return makeBancontact()
         } else if paymentMethod == .bacsDebit {
@@ -361,13 +358,13 @@
         return makeMandate(mandateText: mandateText)
     }
 
-<<<<<<< HEAD
     func makeKlarnaMandate() -> PaymentMethodElement {
         let mandateText = String(format: String.Localized.klarna_mandate_text, configuration.merchantDisplayName)
-=======
+        return makeMandate(mandateText: mandateText)
+    }
+    
     func makeAmazonPayMandate() -> PaymentMethodElement {
         let mandateText = String(format: String.Localized.amazon_pay_mandate_text, configuration.merchantDisplayName)
->>>>>>> ec2f31b1
         return makeMandate(mandateText: mandateText)
     }
 
