--- conflicted
+++ resolved
@@ -157,13 +157,10 @@
             return makeBancontact()
         } else if paymentMethod.stpPaymentMethodType == .blik {
             return makeDefaultsApplierWrapper(for: makeBLIK())
-<<<<<<< HEAD
+        } else if paymentMethod == .externalPayPal {
+            return makeExternalPayPal()
         } else if paymentMethod.stpPaymentMethodType == .OXXO {
             return makeDefaultsApplierWrapper(for: makeOXXO())
-=======
-        } else if paymentMethod == .externalPayPal {
-            return makeExternalPayPal()
->>>>>>> de0cbf33
         }
 
         guard let spec = specFromJSONProvider() else {
