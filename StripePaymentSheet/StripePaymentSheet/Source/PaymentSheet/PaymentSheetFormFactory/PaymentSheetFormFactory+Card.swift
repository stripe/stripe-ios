--- conflicted
+++ resolved
@@ -123,19 +123,13 @@
         }
 
         let mandate: SimpleMandateElement? = {
-<<<<<<< HEAD
             switch configuration.termsDisplayFor(paymentMethodType: .stripe(.card)) {
             case .never:
                 return nil
             case .automatic:
-                if isSettingUp || signupOptInFeatureEnabled  {
+                if isSettingUp || (showLinkInlineSignup && signupOptInFeatureEnabled)  {
                     return makeMandate()
-
                 }
-=======
-            if isSettingUp || (showLinkInlineSignup && signupOptInFeatureEnabled) {
-                return makeMandate()
->>>>>>> 49992dea
             }
             return nil
         }()
