//
//  PaymentSheet+ConfirmationTokens.swift
//  StripePaymentSheet
//
//  Created by Nick Porter on 9/22/25.
//

import Foundation
@_spi(STP)@_spi(ConfirmationTokensPublicPreview) import StripePayments

extension PaymentSheet {
    static func handleDeferredIntentConfirmation_confirmationToken(
        confirmType: ConfirmPaymentMethodType,
        configuration: PaymentElementConfiguration,
        intentConfig: PaymentSheet.IntentConfiguration,
        authenticationContext: STPAuthenticationContext,
        paymentHandler: STPPaymentHandler,
        isFlowController: Bool,
        allowsSetAsDefaultPM: Bool = false,
        elementsSession: STPElementsSession,
        mandateData: STPMandateDataParams? = nil,
        completion: @escaping (PaymentSheetResult, STPAnalyticsClient.DeferredIntentConfirmationType?) -> Void
    ) {
        Task { @MainActor in
<<<<<<< HEAD
            do {
                // 1. Create the confirmation token params
                let confirmationTokenParams = createConfirmationTokenParams(confirmType: confirmType,
                                                                            configuration: configuration,
                                                                            intentConfig: intentConfig,
                                                                            elementsSession: elementsSession,
                                                                            radarOptions: radarOptions)

                let ephemeralKeySecret: String? = {
                    // Only needed when using existing saved payment methods, API will error if provided for new payment methods
                    guard confirmationTokenParams.paymentMethod != nil else { return nil }
                    // Link saved payment methods don't require ephemeral keys, API will error if provided
                    guard !isSavedFromLink(from: confirmType) else { return nil }

                    guard let customer = configuration.customer else {
                        stpAssertionFailure("Customer should exist when using saved payment method")
                        return nil
                    }
                    return customer.ephemeralKeySecret(basedOn: elementsSession)
                }()

                // 2. Create the ConfirmationToken
                let confirmationToken = try await configuration.apiClient.createConfirmationToken(with: confirmationTokenParams,
                                                                                                  ephemeralKeySecret: ephemeralKeySecret,
                                                                                                  additionalPaymentUserAgentValues: makeDeferredPaymentUserAgentValue(intentConfiguration: intentConfig))

                // 3. Vend the ConfirmationToken and fetch the client secret from the merchant
                let clientSecret = try await fetchIntentClientSecretFromMerchant(intentConfig: intentConfig,
                                                                  confirmationToken: confirmationToken)

                guard clientSecret != IntentConfiguration.COMPLETE_WITHOUT_CONFIRMING_INTENT else {
                    // Force close PaymentSheet and early exit
                    completion(.completed, STPAnalyticsClient.DeferredIntentConfirmationType.completeWithoutConfirmingIntent)
                    return
=======
            // 1. Create the confirmation token params
            let confirmationTokenParams = createConfirmationTokenParams(confirmType: confirmType,
                                                                        configuration: configuration,
                                                                        intentConfig: intentConfig,
                                                                        elementsSession: elementsSession)

            let ephemeralKeySecret: String? = {
                // Only needed when using existing saved payment methods, API will error if provided for new payment methods
                guard confirmationTokenParams.paymentMethod != nil else { return nil }
                // Link saved payment methods don't require ephemeral keys, API will error if provided
                guard !isSavedFromLink(from: confirmType) else { return nil }

                guard let customer = configuration.customer else {
                    stpAssertionFailure("Customer should exist when using saved payment method")
                    return nil
>>>>>>> 8f109112
                }

                // Overwrite `completion` to ensure we set the default if necessary before completing.
                let completion = { (status: STPPaymentHandlerActionStatus, paymentOrSetupIntent: PaymentOrSetupIntent?, error: NSError?, deferredIntentConfirmationType: STPAnalyticsClient.DeferredIntentConfirmationType) in
                    if let paymentOrSetupIntent {
                        setDefaultPaymentMethodIfNecessary(actionStatus: status, intent: paymentOrSetupIntent, configuration: configuration, paymentMethodSetAsDefault: allowsSetAsDefaultPM)
                    }
                    completion(makePaymentSheetResult(for: status, error: error), deferredIntentConfirmationType)
                }

                // 4. Retrieve the PaymentIntent or SetupIntent
                switch intentConfig.mode {
                case .payment:
                    let paymentIntent = try await configuration.apiClient.retrievePaymentIntent(clientSecret: clientSecret, expand: ["payment_method"])

                    // Check if it needs confirmation
                    if [STPPaymentIntentStatus.requiresPaymentMethod, STPPaymentIntentStatus.requiresConfirmation].contains(paymentIntent.status) {
                        // 5a. Client-side confirmation with confirmation token
                        let paymentIntentParams = STPPaymentIntentParams(clientSecret: paymentIntent.clientSecret)
                        paymentIntentParams.confirmationToken = confirmationToken.stripeId
                        paymentIntentParams.returnURL = configuration.returnURL
                        paymentIntentParams.radarOptions = radarOptions

                        paymentHandler.confirmPayment(
                            paymentIntentParams,
                            with: authenticationContext
                        ) { status, paymentIntent, error in
                            completion(status, paymentIntent.flatMap { PaymentOrSetupIntent.paymentIntent($0) }, error, .client)
                        }
                    } else {
                        // 5b. Server-side confirmation
                        // Note: We cannot validate the ConfirmationToken used to confirm server-side, the backend does not return the CT on the intent object
                        paymentHandler.handleNextAction(
                            for: paymentIntent,
                            with: authenticationContext,
                            returnURL: configuration.returnURL
                        ) { status, paymentIntent, error in
                            completion(status, paymentIntent.flatMap { PaymentOrSetupIntent.paymentIntent($0) }, error, .server)
                        }
                    }
                case .setup:
                    let setupIntent = try await configuration.apiClient.retrieveSetupIntent(clientSecret: clientSecret, expand: ["payment_method"])

                    if [STPSetupIntentStatus.requiresPaymentMethod, STPSetupIntentStatus.requiresConfirmation].contains(setupIntent.status) {
                        // 6a. Client-side confirmation with confirmation token
                        let setupIntentParams = STPSetupIntentConfirmParams(clientSecret: setupIntent.clientSecret)
                        setupIntentParams.confirmationToken = confirmationToken.stripeId
                        setupIntentParams.returnURL = configuration.returnURL
                        setupIntentParams.radarOptions = radarOptions

                        paymentHandler.confirmSetupIntent(
                            setupIntentParams,
                            with: authenticationContext
                        ) { status, setupIntent, error in
                            completion(status, setupIntent.flatMap { PaymentOrSetupIntent.setupIntent($0) }, error, .client)
                        }
                    } else {
                        // 6b. Server-side confirmation
                        // Note: We cannot validate the ConfirmationToken used to confirm server-side, the backend does not return the CT on the intent object
                        paymentHandler.handleNextAction(
                            for: setupIntent,
                            with: authenticationContext,
                            returnURL: configuration.returnURL
                        ) { status, setupIntent, error in
                            completion(status, setupIntent.flatMap { PaymentOrSetupIntent.setupIntent($0) }, error, .server)
                        }
                    }
                }
            } catch {
                completion(.failed(error: error), nil)
            }
        }
    }

    static func createConfirmationTokenParams(
        confirmType: ConfirmPaymentMethodType,
        configuration: PaymentElementConfiguration,
        intentConfig: PaymentSheet.IntentConfiguration,
        allowsSetAsDefaultPM: Bool = false,
        elementsSession: STPElementsSession,
        mandateData: STPMandateDataParams? = nil
    ) -> STPConfirmationTokenParams {

        // 1. Initialize confirmation token with basic configuration
        let confirmationTokenParams = STPConfirmationTokenParams()
        confirmationTokenParams.returnURL = configuration.returnURL
        confirmationTokenParams.shipping = configuration.shippingDetails()?.paymentIntentShippingDetailsParams
        confirmationTokenParams.clientContext = intentConfig.createClientContext(customerId: configuration.customer?.id)

        // 2. Configure payment method details based on confirm type
        switch confirmType {
        case .saved(let paymentMethod, let paymentOptions, let clientAttributionMetadata, _):
            // Use existing saved payment method
            confirmationTokenParams.paymentMethod = paymentMethod.stripeId
            confirmationTokenParams.paymentMethodOptions = paymentOptions
            confirmationTokenParams.clientAttributionMetadata = clientAttributionMetadata
        case .new(let paymentMethodParams, let paymentOptions, _, _, let shouldSetAsDefaultPM):
            confirmationTokenParams.paymentMethodData = paymentMethodParams
            confirmationTokenParams.paymentMethodOptions = paymentOptions
            confirmationTokenParams.clientAttributionMetadata = paymentMethodParams.clientAttributionMetadata

            // Set as default payment method if requested and allowed
            if allowsSetAsDefaultPM && shouldSetAsDefaultPM == true {
                confirmationTokenParams.setAsDefaultPM = NSNumber(value: true)
            }
        }

        // 3. Set setup future usage based on intent configuration and user choice
        switch intentConfig.mode {
        case .setup(_, let setupFutureUsage):
            // Setup intents: Always use the configured setup future usage value
            confirmationTokenParams.setupFutureUsage = setupFutureUsage.paymentIntentParamsValue
        case .payment(_, _, let intentSetupFutureUsage, _, let paymentMethodOptions):
            let paymentMethodType = paymentMethodType(from: confirmType)
            // Priority order: user checkbox > PMO SFU > top-level SFU
            if confirmType.shouldSave {
                // 1. User chose to save payment method via checkbox takes highest priority
                confirmationTokenParams.setupFutureUsage = .offSession
            } else if let pmoSFU = paymentMethodOptions?.setupFutureUsageValues?[paymentMethodType] {
                // 2. PMO SFU takes second priority
                confirmationTokenParams.setupFutureUsage = pmoSFU.paymentIntentParamsValue
            } else if let intentSetupFutureUsage = intentSetupFutureUsage {
                // 3. Use top-level intent configuration as fallback
                confirmationTokenParams.setupFutureUsage = intentSetupFutureUsage.paymentIntentParamsValue
            }
        }

        // 4. Set mandate data (explicit or auto-generated)
        if let explicitMandateData = mandateData {
            // Use explicitly provided mandate data
            confirmationTokenParams.mandateData = explicitMandateData
        } else {
            // Auto-generate mandate data based on payment method and intent requirements
            let paymentMethodType = Self.paymentMethodType(from: confirmType)

            switch intentConfig.mode {
            case .payment:
                // Payment methods that require mandate data when setup_future_usage is "off_session"
                if STPPaymentMethodType.requiresMandateDataForPaymentIntent.contains(paymentMethodType) {
                    if confirmationTokenParams.setupFutureUsage == .offSession {
                        confirmationTokenParams.mandateData = .makeWithInferredValues()
                    }
                }

                // If no mandate data, fallback to STPPaymentIntentParams auto add functionality
                if confirmationTokenParams.mandateData == nil {
                    confirmationTokenParams.mandateData = STPPaymentIntentParams.mandateDataIfRequired(for: paymentMethodType)
                }
            case .setup:
                // Setup intents always require mandate data for certain payment methods
                if STPPaymentMethodType.requiresMandateDataForSetupIntent.contains(paymentMethodType) {
                    confirmationTokenParams.mandateData = .makeWithInferredValues()
                }

                // If no mandate data, fallback to STPSetupIntentConfirmParams auto add functionality
                if confirmationTokenParams.mandateData == nil {
                    confirmationTokenParams.mandateData = STPSetupIntentConfirmParams.mandateDataIfRequired(for: paymentMethodType)
                }
            }
        }

        return confirmationTokenParams
    }

    /// Extracts the  payment method type from confirmation details
    ///
    /// - Parameter confirmType: The confirmation type (saved or new payment method)
    /// - Returns: The  payment method type for API operations
    private static func paymentMethodType(from confirmType: ConfirmPaymentMethodType) -> STPPaymentMethodType {
        switch confirmType {
        case .saved(let paymentMethod, _, _, _):
            return paymentMethod.type
        case .new(let params, _, _, _, _):
            return params.type
        }
    }

    /// Determines if a payment method was saved through Stripe Link
    ///
    /// - Parameter confirmType: The payment method confirmation type
    /// - Returns: True if the payment method originated from Link
    private static func isSavedFromLink(from confirmType: ConfirmPaymentMethodType) -> Bool {
        switch confirmType {
        case .saved(let paymentMethod, _, _, _):
            return paymentMethod.card?.wallet?.type == .link || paymentMethod.isLinkPaymentMethod || paymentMethod.isLinkPassthroughMode || paymentMethod.usBankAccount?.linkedAccount != nil
        case .new:
            return false
        }
    }

    /// Calls merchant app confirm handler to get the intent client secret
    ///
    /// - Parameters:
    ///   - intentConfig: The Intent configuration
    ///   - confirmationToken: The newly created confirmation token
    /// - Returns: Client secret for the PaymentIntent or SetupIntent
    /// - Throws: Any error from the merchant's confirmation handler
    private static func fetchIntentClientSecretFromMerchant(
        intentConfig: IntentConfiguration,
        confirmationToken: STPConfirmationToken
    ) async throws -> String {
        try await withCheckedThrowingContinuation { continuation in
            Task { @MainActor in
                intentConfig.confirmationTokenConfirmHandler?(confirmationToken) { result in
                    continuation.resume(with: result)
                }
            }
        }
    }
}<|MERGE_RESOLUTION|>--- conflicted
+++ resolved
@@ -22,14 +22,12 @@
         completion: @escaping (PaymentSheetResult, STPAnalyticsClient.DeferredIntentConfirmationType?) -> Void
     ) {
         Task { @MainActor in
-<<<<<<< HEAD
             do {
-                // 1. Create the confirmation token params
-                let confirmationTokenParams = createConfirmationTokenParams(confirmType: confirmType,
-                                                                            configuration: configuration,
-                                                                            intentConfig: intentConfig,
-                                                                            elementsSession: elementsSession,
-                                                                            radarOptions: radarOptions)
+            // 1. Create the confirmation token params
+            let confirmationTokenParams = createConfirmationTokenParams(confirmType: confirmType,
+                                                                        configuration: configuration,
+                                                                        intentConfig: intentConfig,
+                                                                        elementsSession: elementsSession)
 
                 let ephemeralKeySecret: String? = {
                     // Only needed when using existing saved payment methods, API will error if provided for new payment methods
@@ -57,23 +55,6 @@
                     // Force close PaymentSheet and early exit
                     completion(.completed, STPAnalyticsClient.DeferredIntentConfirmationType.completeWithoutConfirmingIntent)
                     return
-=======
-            // 1. Create the confirmation token params
-            let confirmationTokenParams = createConfirmationTokenParams(confirmType: confirmType,
-                                                                        configuration: configuration,
-                                                                        intentConfig: intentConfig,
-                                                                        elementsSession: elementsSession)
-
-            let ephemeralKeySecret: String? = {
-                // Only needed when using existing saved payment methods, API will error if provided for new payment methods
-                guard confirmationTokenParams.paymentMethod != nil else { return nil }
-                // Link saved payment methods don't require ephemeral keys, API will error if provided
-                guard !isSavedFromLink(from: confirmType) else { return nil }
-
-                guard let customer = configuration.customer else {
-                    stpAssertionFailure("Customer should exist when using saved payment method")
-                    return nil
->>>>>>> 8f109112
                 }
 
                 // Overwrite `completion` to ensure we set the default if necessary before completing.
@@ -83,6 +64,18 @@
                     }
                     completion(makePaymentSheetResult(for: status, error: error), deferredIntentConfirmationType)
                 }
+
+                let savedPaymentMethodRadarOptions: STPRadarOptions? = {
+                    switch confirmType {
+                    case .saved(_, _, _, let radarOptions):
+                        // Edge-case we need to send radarOptions to level for CSC as there is no top level radarOptions property on the CT
+                        // hCaptcha is only supported client-side so this is acceptable
+                        return radarOptions
+                    case .new:
+                        // Radar options is already attached to the paymentMethodData that was used to create the confirmation token
+                        return nil
+                    }
+                }()
 
                 // 4. Retrieve the PaymentIntent or SetupIntent
                 switch intentConfig.mode {
@@ -95,7 +88,7 @@
                         let paymentIntentParams = STPPaymentIntentParams(clientSecret: paymentIntent.clientSecret)
                         paymentIntentParams.confirmationToken = confirmationToken.stripeId
                         paymentIntentParams.returnURL = configuration.returnURL
-                        paymentIntentParams.radarOptions = radarOptions
+                        paymentIntentParams.radarOptions = savedPaymentMethodRadarOptions
 
                         paymentHandler.confirmPayment(
                             paymentIntentParams,
@@ -122,7 +115,7 @@
                         let setupIntentParams = STPSetupIntentConfirmParams(clientSecret: setupIntent.clientSecret)
                         setupIntentParams.confirmationToken = confirmationToken.stripeId
                         setupIntentParams.returnURL = configuration.returnURL
-                        setupIntentParams.radarOptions = radarOptions
+                        setupIntentParams.radarOptions = savedPaymentMethodRadarOptions
 
                         paymentHandler.confirmSetupIntent(
                             setupIntentParams,
