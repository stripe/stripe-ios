--- conflicted
+++ resolved
@@ -65,30 +65,11 @@
                 }
             }()
 
-<<<<<<< HEAD
-                let savedPaymentMethodRadarOptions: STPRadarOptions? = {
-                    switch confirmType {
-                    case .saved(_, _, _, let radarOptions):
-                        // Edge-case we need to send radarOptions to level for CSC as there is no top level radarOptions property on the CT
-                        // hCaptcha is only supported client-side so this is acceptable
-                        return radarOptions
-                    case .new:
-                        // Radar options is already attached to the paymentMethodData that was used to create the confirmation token
-                        return confirmationTokenParams.paymentMethodData?.radarOptions
-                    }
-                }()
-
-                // 4. Retrieve the PaymentIntent or SetupIntent
-                switch intentConfig.mode {
-                case .payment:
-                    let paymentIntent = try await configuration.apiClient.retrievePaymentIntent(clientSecret: clientSecret, expand: ["payment_method"])
-=======
             // 4. Retrieve the PaymentIntent or SetupIntent and confirm
             let result: (PaymentSheetResult, STPAnalyticsClient.DeferredIntentConfirmationType?)
             switch intentConfig.mode {
             case .payment:
                 let paymentIntent = try await configuration.apiClient.retrievePaymentIntent(clientSecret: clientSecret, expand: ["payment_method"])
->>>>>>> c9f0a2a9
 
                 // Check if it needs confirmation
                 if [STPPaymentIntentStatus.requiresPaymentMethod, STPPaymentIntentStatus.requiresConfirmation].contains(paymentIntent.status) {
