--- conflicted
+++ resolved
@@ -181,18 +181,11 @@
         }
     }
 
-<<<<<<< HEAD
-    func setAsDefaultPaymentMethod(paymentMethodId: String, customerID: String) async throws -> STPCustomer {
-        switch dataSource {
-        case .customerAdapter:
-            fatalError("CustomerAdapter does not support the set as default payment method feature")
-=======
     func setAsDefaultPaymentMethod(paymentMethodId: String, customerID: String) async throws -> STPCustomer? {
         switch dataSource {
         case .customerAdapter:
             assertionFailure("CustomerAdapter does not support the set as default payment method feature")
             return nil
->>>>>>> a8ee8ee7
         case .customerSession(let customerSessionAdapter):
             return try await customerSessionAdapter.setAsDefaultPaymentMethod(paymentMethodId: paymentMethodId, customerID: customerID)
         }
