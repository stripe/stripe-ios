--- conflicted
+++ resolved
@@ -386,13 +386,8 @@
 
         cell.setViewModel(viewModel.toSavedPaymentOptionsViewControllerSelection(),
                           cbcEligible: cbcEligible,
-<<<<<<< HEAD
                           allowsPaymentMethodRemoval: configuration.paymentMethodRemove,
-                          alternateUpdatePaymentMethodNavigation: configuration.alternateUpdatePaymentMethodNavigation,
                           allowsSetAsDefaultPM: false)
-=======
-                          allowsPaymentMethodRemoval: configuration.paymentMethodRemove)
->>>>>>> 05407cc1
         cell.delegate = self
         cell.isRemovingPaymentMethods = self.collectionView.isRemovingPaymentMethods
         cell.appearance = appearance
