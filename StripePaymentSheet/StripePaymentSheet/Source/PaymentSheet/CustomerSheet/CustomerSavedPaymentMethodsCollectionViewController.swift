//
//  CustomerSavedPaymentMethodsCollectionViewController.swift
//  StripePaymentSheet
//

import Foundation
import UIKit

@_spi(STP) import StripeCore
@_spi(STP) import StripePayments
@_spi(STP) import StripeUICore

protocol CustomerSavedPaymentMethodsCollectionViewControllerDelegate: AnyObject {
    func didUpdateSelection(
        viewController: CustomerSavedPaymentMethodsCollectionViewController,
        paymentMethodSelection: CustomerSavedPaymentMethodsCollectionViewController.Selection)

    func attemptRemove(
        viewController: CustomerSavedPaymentMethodsCollectionViewController,
        paymentMethodSelection: CustomerSavedPaymentMethodsCollectionViewController.Selection,
        originalPaymentMethodSelection: CustomerPaymentOption?) async -> Bool

    func didRemove(
        viewController: CustomerSavedPaymentMethodsCollectionViewController,
        paymentMethodSelection: CustomerSavedPaymentMethodsCollectionViewController.Selection,
        originalPaymentMethodSelection: CustomerPaymentOption?)
    func didSelectUpdate(
        viewController: CustomerSavedPaymentMethodsCollectionViewController,
        paymentMethodSelection: CustomerSavedPaymentMethodsCollectionViewController.Selection,
        updateParams: STPPaymentMethodUpdateParams) async throws -> STPPaymentMethod
    func shouldCloseSheet(viewController: CustomerSavedPaymentMethodsCollectionViewController)
}
/*
 This class is largely a copy of SavedPaymentOptionsViewController, however a couple of exceptions
  - Removes link as an option
  - Does not save the selected payment method to the local device settings
  - Fetches customerId using the underlying backing STPCustomerContext
 */

/// For internal SDK use only
@objc(STP_Internal_SavedPaymentMethodsCollectionViewController)
class CustomerSavedPaymentMethodsCollectionViewController: UIViewController {
    enum Error: Swift.Error {
        case didSelectEditOnInvalidItem
        case removedInvalidItemWithUpdateCardFlow
        case unableToDequeueReusableCell
    }
    // MARK: - Types
    // TODO (cleanup) Replace this with didSelectX delegate methods. Turn this into a private ViewModel class
    /**
     Represents the payment method the user has selected
     */
    enum Selection {
        case applePay
        case saved(paymentMethod: STPPaymentMethod)
        case add

        static func ==(lhs: Selection, rhs: CustomerPaymentOption?) -> Bool {
            switch lhs {
            case .applePay:
                return rhs == .applePay
            case .saved(let paymentMethod):
                return paymentMethod.stripeId == rhs?.value
            case .add:
                return false
            }
        }
        func toSavedPaymentOptionsViewControllerSelection() -> SavedPaymentOptionsViewController.Selection {
            switch self {
            case .applePay:
                return .applePay
            case .add:
                return .add
            case .saved(let paymentMethod):
                return .saved(paymentMethod: paymentMethod)
            }
        }
    }

    struct Configuration {
        let showApplePay: Bool
        let allowsRemovalOfLastSavedPaymentMethod: Bool
        let paymentMethodRemove: Bool
        let paymentMethodUpdate: Bool
        let paymentMethodSyncDefault: Bool
        let isTestMode: Bool
    }

    /// Whether or not you can edit save payment methods by removing or updating them.
    var canEditPaymentMethods: Bool {
        let viewModels = viewModels.map { $0.toSavedPaymentOptionsViewControllerSelection() }
        switch savedPaymentMethods.count {
        case 0:
            return false
        case 1:
            // If there's exactly one PM, customer can only edit if configuration allows removal or if that single PM is editable
            return (configuration.paymentMethodRemove && configuration.allowsRemovalOfLastSavedPaymentMethod) || viewModels.contains(where: {
                $0.isCoBrandedCard && cbcEligible
            })
        default:
            return configuration.paymentMethodRemove || viewModels.contains(where: {
                $0.isCoBrandedCard && cbcEligible
            })
        }
    }

    var isRemovingPaymentMethods: Bool {
        get {
            return collectionView.isRemovingPaymentMethods
        }
        set {
            collectionView.isRemovingPaymentMethods = newValue
            UIView.transition(with: collectionView,
                              duration: 0.3,
                              options: .transitionCrossDissolve,
                              animations: {
                self.collectionView.reloadData()
            })
            if !collectionView.isRemovingPaymentMethods {
                // re-select
                collectionView.selectItem(
                    at: selectedIndexPath,
                    animated: false,
                    scrollPosition: []
                )
            } else {
                // Revert to the originally selected index
                if originalSelectedViewModelIndex == nil {
                    selectedViewModelIndex = nil
                } else {
                    selectedViewModelIndex = originalSelectedViewModelIndex
                }
            }
            updateMandateView()
        }
    }
    var bottomNoticeAttributedString: NSAttributedString? {
        if case .saved(let paymentMethod, _) = selectedPaymentOption {
            if paymentMethod.usBankAccount != nil {
                return USBankAccountPaymentMethodElement.attributedMandateTextSavedPaymentMethod(theme: appearance.asElementsTheme)
            }
        }
        return nil
    }

    // MARK: - Internal Properties
    let configuration: Configuration
    let savedPaymentMethodsConfiguration: CustomerSheet.Configuration
    let cbcEligible: Bool

    var selectedPaymentOption: PaymentOption? {
        guard let index = selectedViewModelIndex else {
            return nil
        }

        switch viewModels[index] {
        case .add:
            return nil
        case .applePay:
            return .applePay
        case let .saved(paymentMethod):
            return .saved(paymentMethod: paymentMethod, confirmParams: nil)
        }
    }
    var savedPaymentMethods: [STPPaymentMethod] {
        didSet {
            updateUI(selectedSavedPaymentOption: originalSelectedSavedPaymentMethod)
        }
    }

    /// Whether or not there are any payment options we can show
    /// i.e. Are there any cells besides the Add cell?
    var hasPaymentOptions: Bool {
        return viewModels.contains {
            if case .add = $0 {
                return false
            }
            return true
        }
    }
    weak var delegate: CustomerSavedPaymentMethodsCollectionViewControllerDelegate?
    let originalSelectedSavedPaymentMethod: CustomerPaymentOption?
    var originalSelectedViewModelIndex: Int? {
        guard let originalSelectedSavedPaymentMethod = originalSelectedSavedPaymentMethod else {
            return nil
        }
        return self.viewModels.firstIndex(where: { $0 == originalSelectedSavedPaymentMethod })
    }
    var appearance = PaymentSheet.Appearance.default

    // MARK: - Private Properties
    private var selectedViewModelIndex: Int?
    private var viewModels: [Selection] = []

    private var selectedIndexPath: IndexPath? {
        guard
            let index = selectedViewModelIndex,
            index < viewModels.count,
            selectedPaymentOption != nil
        else {
            return nil
        }

        return IndexPath(item: index, section: 0)
    }

    // MARK: - Views
    private lazy var collectionView: SavedPaymentMethodCollectionView = {
        let collectionView = SavedPaymentMethodCollectionView(appearance: appearance)
        collectionView.delegate = self
        collectionView.dataSource = self
        return collectionView
    }()

    private lazy var stackView: UIStackView = {
        let stackView = UIStackView(arrangedSubviews: [collectionView, sepaMandateView])
        stackView.axis = .vertical
        return stackView
    }()

    private lazy var sepaMandateView: UIView = {
        let mandateText = String(format: String.Localized.sepa_mandate_text, self.savedPaymentMethodsConfiguration.merchantDisplayName)
        let view = UIView()
        let mandateView = SimpleMandateTextView(mandateText: mandateText, theme: appearance.asElementsTheme)
        let margins = NSDirectionalEdgeInsets.insets(
            top: 8,
            leading: PaymentSheetUI.defaultMargins.leading,
            bottom: 0,
            trailing: PaymentSheetUI.defaultMargins.trailing
        )
        view.addAndPinSubview(mandateView, directionalLayoutMargins: margins)
        return view
    }()

    // MARK: - Inits
    required init(
        savedPaymentMethods: [STPPaymentMethod],
        selectedPaymentMethodOption: CustomerPaymentOption?,
        mostRecentlyAddedPaymentMethod: CustomerPaymentOption?,
        savedPaymentMethodsConfiguration: CustomerSheet.Configuration,
        configuration: Configuration,
        appearance: PaymentSheet.Appearance,
        cbcEligible: Bool,
        delegate: CustomerSavedPaymentMethodsCollectionViewControllerDelegate? = nil
    ) {
        // when opted into the set as default feature, only show payment methods that can be set as default (card, US bank account)
        if configuration.paymentMethodSyncDefault {
            self.savedPaymentMethods = savedPaymentMethods.filter{ savedPaymentMethod in CustomerSheet.supportedDefaultPaymentMethods.contains{paymentMethodType in
                savedPaymentMethod.type == paymentMethodType}
            }
        } else {
            self.savedPaymentMethods = savedPaymentMethods
        }
        self.originalSelectedSavedPaymentMethod = selectedPaymentMethodOption
        self.savedPaymentMethodsConfiguration = savedPaymentMethodsConfiguration
        self.configuration = configuration
        self.appearance = appearance
        self.cbcEligible = cbcEligible
        self.delegate = delegate
        super.init(nibName: nil, bundle: nil)
        updateUI(selectedSavedPaymentOption: mostRecentlyAddedPaymentMethod)
    }

    required init?(coder: NSCoder) {
        fatalError("init(coder:) has not been implemented")
    }

    // MARK: - UIViewController
    override func viewDidLoad() {
        super.viewDidLoad()

        view.addAndPinSubview(stackView)

        // In the add payment flow, selectedViewModelIndex is set, and then
        // the view is loaded. Checking selectedViewModelIndex is needed to avoid
        // override selecting the newly added payment method.
        if selectedViewModelIndex == nil {
            self.updateUI(selectedSavedPaymentOption: self.originalSelectedSavedPaymentMethod)
        }
    }

    // MARK: - Private methods
    private func updateUI(selectedSavedPaymentOption: CustomerPaymentOption?) {
        // Move default to front
        var savedPaymentMethods = self.savedPaymentMethods
        if let defaultPMIndex = savedPaymentMethods.firstIndex(where: {
            $0.stripeId == selectedSavedPaymentOption?.value
        }) {
            let defaultPM = savedPaymentMethods.remove(at: defaultPMIndex)
            savedPaymentMethods.insert(defaultPM, at: 0)
        }

        // Transform saved PaymentMethods into ViewModels
        let savedPMViewModels = savedPaymentMethods.compactMap { paymentMethod in
            return Selection.saved(paymentMethod: paymentMethod)
        }

        self.viewModels =
        [.add]
        + (self.configuration.showApplePay ? [.applePay] : [])
        + savedPMViewModels

        // Select default
        self.selectedViewModelIndex = self.viewModels.firstIndex(where: { $0 == selectedSavedPaymentOption })
        self.updateMandateView()

        DispatchQueue.main.async {
            self.collectionView.reloadData()
            self.collectionView.selectItem(at: self.selectedIndexPath, animated: false, scrollPosition: [])
            self.collectionView.scrollRectToVisible(CGRect.zero, animated: false)
        }
    }

    private func updateMandateView() {
        let shouldHideSEPA: Bool = {
            if let selectedViewModelIndex,
               let viewModel = viewModels.stp_boundSafeObject(at: selectedViewModelIndex),
               case .saved(paymentMethod: let paymentMethod) = viewModel,
               paymentMethod.type == .SEPADebit,
               didSelectDifferentPaymentMethod() {
                // Only show SEPA if there's a selected PM and it's type is SEPADebit and it's a different payment method
                return false
            }
            return true
        }()
        if sepaMandateView.isHidden != shouldHideSEPA {
            stackView.toggleArrangedSubview(sepaMandateView, shouldShow: !shouldHideSEPA, animated: isViewLoaded)
        }
    }

    override func viewWillAppear(_ animated: Bool) {
        super.viewDidAppear(animated)
        STPAnalyticsClient.sharedClient.logCSSelectPaymentMethodScreenPresented()

        guard let selectedIndexPath = collectionView.indexPathsForSelectedItems?.first else {
            return
        }
        // For some reason, the selected cell loses its selected appearance
        collectionView.selectItem(at: selectedIndexPath, animated: false, scrollPosition: .bottom)
    }

    func unselectPaymentMethod() {
        guard let selectedIndexPath = selectedIndexPath else {
            return
        }
        selectedViewModelIndex = nil
        collectionView.deselectItem(at: selectedIndexPath, animated: true)
        collectionView.reloadItems(at: [selectedIndexPath])
    }
    func didSelectDifferentPaymentMethod() -> Bool {
        if let selectedViewModelIndex = self.selectedViewModelIndex {
            let selectedViewModel = self.viewModels[selectedViewModelIndex]
            if let originalSelectedSavedPaymentMethod = self.originalSelectedSavedPaymentMethod {
                return !(selectedViewModel == originalSelectedSavedPaymentMethod)
            } else {
                return true
            }
        } else {
            if originalSelectedViewModelIndex == nil {
                return false
            } else {
                return true
            }
        }
    }
}

// MARK: - UICollectionView
/// :nodoc:
extension CustomerSavedPaymentMethodsCollectionViewController: UICollectionViewDataSource, UICollectionViewDelegate,
    UICollectionViewDelegateFlowLayout
{
    func collectionView(_ collectionView: UICollectionView, numberOfItemsInSection section: Int)
        -> Int
    {
        return viewModels.count
    }

    func collectionView(_ collectionView: UICollectionView, cellForItemAt indexPath: IndexPath)
        -> UICollectionViewCell
    {
        let viewModel = viewModels[indexPath.item]
        guard
            let cell = collectionView.dequeueReusableCell(
                withReuseIdentifier: SavedPaymentMethodCollectionView.PaymentOptionCell
                    .reuseIdentifier, for: indexPath)
                as? SavedPaymentMethodCollectionView.PaymentOptionCell
        else {
            let errorAnalytic = ErrorAnalytic(event: .unexpectedCustomerSheetError,
                                              error: Error.unableToDequeueReusableCell)
            STPAnalyticsClient.sharedClient.log(analytic: errorAnalytic)
            stpAssertionFailure()
            return UICollectionViewCell()
        }

        cell.setViewModel(viewModel.toSavedPaymentOptionsViewControllerSelection(),
                          cbcEligible: cbcEligible,
                          allowsPaymentMethodRemoval: configuration.paymentMethodRemove)
        cell.delegate = self
        cell.isRemovingPaymentMethods = self.collectionView.isRemovingPaymentMethods
        cell.appearance = appearance

        return cell
    }

    func collectionView(_ collectionView: UICollectionView, shouldSelectItemAt indexPath: IndexPath)
        -> Bool
    {
        guard !self.collectionView.isRemovingPaymentMethods else {
            return false
        }
        let viewModel = viewModels[indexPath.item]
        if case .add = viewModel {
            delegate?.didUpdateSelection(viewController: self, paymentMethodSelection: viewModel)
            return false
        }
        return true
    }

    func collectionView(_ collectionView: UICollectionView, didSelectItemAt indexPath: IndexPath) {
        selectedViewModelIndex = indexPath.item
        let viewModel = viewModels[indexPath.item]

        updateMandateView()
        delegate?.didUpdateSelection(viewController: self, paymentMethodSelection: viewModel)
    }
}

// MARK: - PaymentOptionCellDelegate
/// :nodoc:
extension CustomerSavedPaymentMethodsCollectionViewController: PaymentOptionCellDelegate {
    func paymentOptionCellDidSelectEdit(_ paymentOptionCell: SavedPaymentMethodCollectionView.PaymentOptionCell) {
        guard let indexPath = collectionView.indexPath(for: paymentOptionCell),
              case .saved(let paymentMethod) = viewModels[indexPath.row]
        else {
            let errorAnalytic = ErrorAnalytic(event: .unexpectedCustomerSheetError,
                                              error: Error.didSelectEditOnInvalidItem)
            STPAnalyticsClient.sharedClient.log(analytic: errorAnalytic)
            stpAssertionFailure()
            return
        }
        let updateConfig = UpdatePaymentMethodViewController.Configuration(paymentMethod: paymentMethod,
                                                                           appearance: appearance,
                                                                           hostedSurface: .customerSheet,
                                                                           cardBrandFilter: savedPaymentMethodsConfiguration.cardBrandFilter,
                                                                           canRemove: configuration.paymentMethodRemove && (savedPaymentMethods.count > 1 || configuration.allowsRemovalOfLastSavedPaymentMethod),
                                                                           canUpdate: configuration.paymentMethodUpdate,
                                                                           isCBCEligible: paymentMethod.isCoBrandedCard && cbcEligible)
        let editVc = UpdatePaymentMethodViewController(removeSavedPaymentMethodMessage: savedPaymentMethodsConfiguration.removeSavedPaymentMethodMessage,
                                                       isTestMode: configuration.isTestMode,
                                                       configuration: updateConfig)
        editVc.delegate = self
        self.bottomSheetController?.pushContentViewController(editVc)
    }

    private func removePaymentMethod(indexPath: IndexPath, paymentMethod: STPPaymentMethod) {
        Task {
            guard let delegate = self.delegate else {
                return
            }
            let viewModel = self.viewModels[indexPath.row]
            let didRemove = await delegate.attemptRemove(viewController: self,
                                                         paymentMethodSelection: viewModel,
                                                         originalPaymentMethodSelection: self.originalSelectedSavedPaymentMethod)
            guard didRemove else {
                return
            }

            self.viewModels.remove(at: indexPath.row)
            // the deletion needs to be in a performBatchUpdates so we make sure it is completed
            // before potentially leaving edit mode (which triggers a reload that may collide with
            // this deletion)
            self.collectionView.performBatchUpdates {
                self.collectionView.deleteItems(at: [indexPath])
            } completion: { _ in
                self.savedPaymentMethods.removeAll(where: {
                    $0.stripeId == paymentMethod.stripeId
                })

                if let index = self.selectedViewModelIndex {
                    if indexPath.row == index {
                        self.selectedViewModelIndex = nil
                    } else if indexPath.row < index {
                        self.selectedViewModelIndex = index - 1
                    }
                }

                self.delegate?.didRemove(
                    viewController: self,
                    paymentMethodSelection: viewModel,
                    originalPaymentMethodSelection: self.originalSelectedSavedPaymentMethod
                )
            }
        }
    }
}

// MARK: - UpdatePaymentMethodViewControllerDelegate
/// :nodoc:
extension CustomerSavedPaymentMethodsCollectionViewController: UpdatePaymentMethodViewControllerDelegate {
    func didUpdate(viewController: UpdatePaymentMethodViewController,
                   paymentMethod: STPPaymentMethod) async -> UpdatePaymentMethodResult {
        guard let updateParams = viewController.updateParams, case .card(let paymentMethodCardParams) = updateParams else {
            return .failure([CustomerSheetError.unknown(debugDescription: "Failed to read payment method update params")])
        }
<<<<<<< HEAD
        do {
            try await updateCardBrand(paymentMethod: paymentMethod, updateParams: STPPaymentMethodUpdateParams(card: paymentMethodCardParams, billingDetails: nil))
        } catch {
            throw NSError.stp_cardBrandNotUpdatedError()
        }
=======

        let cardBrandResult = await updateCardBrand(paymentMethod: paymentMethod, updateParams: STPPaymentMethodUpdateParams(card: paymentMethodCardParams, billingDetails: nil))

        if case .failure(let error) = cardBrandResult {
            return .failure([error])
        }

>>>>>>> 2caa27ae
        _ = viewController.bottomSheetController?.popContentViewController()
        return .success
    }

    private func updateCardBrand(paymentMethod: STPPaymentMethod, updateParams: StripePayments.STPPaymentMethodUpdateParams) async -> Result<Void, Swift.Error> {
        guard let row = viewModels.firstIndex(where: { $0.toSavedPaymentOptionsViewControllerSelection().savedPaymentMethod?.stripeId == paymentMethod.stripeId }),
              let delegate = delegate
        else {
            stpAssertionFailure()
            return .failure(CustomerSheetError.unknown(debugDescription: NSError.stp_unexpectedErrorMessage()))
        }

        do {
            let viewModel = viewModels[row]
            let updatedPaymentMethod = try await delegate.didSelectUpdate(viewController: self,
                                                                          paymentMethodSelection: viewModel,
                                                                          updateParams: updateParams)

            let updatedViewModel: Selection = .saved(paymentMethod: updatedPaymentMethod)
            viewModels[row] = updatedViewModel
            // Update savedPaymentMethods
            if let row = self.savedPaymentMethods.firstIndex(where: { $0.stripeId == updatedPaymentMethod.stripeId }) {
                self.savedPaymentMethods[row] = updatedPaymentMethod
            }
            collectionView.reloadData()
            return .success(())
        } catch {
            return .failure(NSError.stp_cardBrandNotUpdatedError())
        }
    }

    func didRemove(viewController: UpdatePaymentMethodViewController,
                   paymentMethod: STPPaymentMethod) {
        guard let row = viewModels.firstIndex(where: { $0.toSavedPaymentOptionsViewControllerSelection().savedPaymentMethod?.stripeId == paymentMethod.stripeId })
        else {
            let errorAnalytic = ErrorAnalytic(event: .unexpectedCustomerSheetError,
                                              error: Error.removedInvalidItemWithUpdateCardFlow)
            STPAnalyticsClient.sharedClient.log(analytic: errorAnalytic)
            stpAssertionFailure()
            return
        }

        removePaymentMethod(indexPath: IndexPath(row: row, section: 0), paymentMethod: paymentMethod)
        _ = viewController.bottomSheetController?.popContentViewController()
    }

    func shouldCloseSheet(_: UpdatePaymentMethodViewController) {
        delegate?.shouldCloseSheet(viewController: self)
    }
}<|MERGE_RESOLUTION|>--- conflicted
+++ resolved
@@ -503,13 +503,6 @@
         guard let updateParams = viewController.updateParams, case .card(let paymentMethodCardParams) = updateParams else {
             return .failure([CustomerSheetError.unknown(debugDescription: "Failed to read payment method update params")])
         }
-<<<<<<< HEAD
-        do {
-            try await updateCardBrand(paymentMethod: paymentMethod, updateParams: STPPaymentMethodUpdateParams(card: paymentMethodCardParams, billingDetails: nil))
-        } catch {
-            throw NSError.stp_cardBrandNotUpdatedError()
-        }
-=======
 
         let cardBrandResult = await updateCardBrand(paymentMethod: paymentMethod, updateParams: STPPaymentMethodUpdateParams(card: paymentMethodCardParams, billingDetails: nil))
 
@@ -517,7 +510,6 @@
             return .failure([error])
         }
 
->>>>>>> 2caa27ae
         _ = viewController.bottomSheetController?.popContentViewController()
         return .success
     }
