//
//  CustomerSheet+API.swift
//  StripePaymentSheet
//

import Foundation
@_spi(STP) import StripeApplePay
@_spi(STP) import StripeCore
@_spi(STP) import StripePayments
@_spi(STP) import StripeUICore
import UIKit

extension CustomerSheet {
    func confirmIntent(
        intent: Intent,
        elementsSession: STPElementsSession,
        paymentOption: PaymentOption,
        hcaptchaToken: String? = nil,
        completion: @escaping (InternalCustomerSheetResult) -> Void
    ) {
        CustomerSheet.confirm(intent: intent,
                              elementsSession: elementsSession,
                              paymentOption: paymentOption,
                              configuration: configuration,
                              paymentHandler: self.paymentHandler,
                              authenticationContext: self.bottomSheetViewController,
                              hcaptchaToken: hcaptchaToken,
                              completion: completion)
    }
    static func confirm(
        intent: Intent,
        elementsSession: STPElementsSession,
        paymentOption: PaymentOption,
        configuration: CustomerSheet.Configuration,
        paymentHandler: STPPaymentHandler,
        authenticationContext: STPAuthenticationContext,
        hcaptchaToken: String? = nil,
        completion: @escaping (InternalCustomerSheetResult) -> Void
    ) {
        let paymentHandlerCompletion: (STPPaymentHandlerActionStatus, NSObject?, NSError?) -> Void =
            {
                (status, intent, error) in
                switch status {
                case .canceled:
                    completion(.canceled)
                case .failed:
                    // Hold a strong reference to paymentHandler
                    let unknownError = CustomerSheetError.unknown(debugDescription: "STPPaymentHandler failed without an error: \(paymentHandler.description)")
                    completion(.failed(error: error ?? unknownError))
                case .succeeded:
                    completion(.completed(intent))
                @unknown default:
                    // Hold a strong reference to paymentHandler
                    let unknownError = CustomerSheetError.unknown(debugDescription: "STPPaymentHandler failed without an error: \(paymentHandler.description)")
                    completion(.failed(error: error ?? unknownError))
                }
            }
        if case .new(let confirmParams) = paymentOption,
           case .setupIntent(let setupIntent) = intent {
            confirmParams.setAllowRedisplayForCustomerSheet(elementsSession.savePaymentMethodConsentBehaviorForCustomerSheet())
            confirmParams.paymentMethodParams.radarOptions = STPRadarOptions(hcaptchaToken: hcaptchaToken)
<<<<<<< HEAD
            confirmParams.setClientAttributionMetadata(clientAttributionMetadata: STPClientAttributionMetadata(elementsSessionConfigId: elementsSession.configID))
=======
            confirmParams.paymentMethodParams.clientAttributionMetadata = STPClientAttributionMetadata(elementsSessionConfigId: elementsSession.sessionID)
>>>>>>> 7399be71
            let setupIntentParams = STPSetupIntentConfirmParams(clientSecret: setupIntent.clientSecret)
            setupIntentParams.paymentMethodParams = confirmParams.paymentMethodParams
            setupIntentParams.returnURL = configuration.returnURL
            setupIntentParams.additionalAPIParameters = [ "expand": ["payment_method"]]
            paymentHandler.confirmSetupIntent(
                setupIntentParams,
                with: authenticationContext,
                completion: paymentHandlerCompletion)
        } else {
            let errorAnalytic = ErrorAnalytic(event: .unexpectedCustomerSheetError,
                                              error: InternalError.invalidStateOnConfirmation)
            STPAnalyticsClient.sharedClient.log(analytic: errorAnalytic)
            stpAssertionFailure()
            completion(.failed(error: CustomerSheetError.unknown(debugDescription: "Invalid state in confirmIntent")))
        }
    }
}<|MERGE_RESOLUTION|>--- conflicted
+++ resolved
@@ -59,11 +59,7 @@
            case .setupIntent(let setupIntent) = intent {
             confirmParams.setAllowRedisplayForCustomerSheet(elementsSession.savePaymentMethodConsentBehaviorForCustomerSheet())
             confirmParams.paymentMethodParams.radarOptions = STPRadarOptions(hcaptchaToken: hcaptchaToken)
-<<<<<<< HEAD
-            confirmParams.setClientAttributionMetadata(clientAttributionMetadata: STPClientAttributionMetadata(elementsSessionConfigId: elementsSession.configID))
-=======
-            confirmParams.paymentMethodParams.clientAttributionMetadata = STPClientAttributionMetadata(elementsSessionConfigId: elementsSession.sessionID)
->>>>>>> 7399be71
+            confirmParams.paymentMethodParams.clientAttributionMetadata = STPClientAttributionMetadata(elementsSessionConfigId: elementsSession.configID)
             let setupIntentParams = STPSetupIntentConfirmParams(clientSecret: setupIntent.clientSecret)
             setupIntentParams.paymentMethodParams = confirmParams.paymentMethodParams
             setupIntentParams.returnURL = configuration.returnURL
