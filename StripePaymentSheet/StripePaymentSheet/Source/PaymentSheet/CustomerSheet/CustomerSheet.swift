--- conflicted
+++ resolved
@@ -333,22 +333,7 @@
         switch customerSheetDataSource.dataSource {
         case .customerSession(let customerSessionAdapter):
             let (elementsSession, customerSessionClientSecret) = try await customerSessionAdapter.elementsSessionWithCustomerSessionClientSecret()
-
-<<<<<<< HEAD
-            var selectedPaymentOption: CustomerPaymentOption?
-
-            // if opted in to the "set as default" feature, try to get default payment method from elements session
-            if configuration.allowsSetAsDefaultPM {
-                guard let customer = elementsSession.customer,
-                    let defaultPaymentMethod = customer.getDefaultOrFirstPaymentMethod() else { return nil }
-                selectedPaymentOption = CustomerPaymentOption.stripeId(defaultPaymentMethod.stripeId)
-            } else {
-                selectedPaymentOption = CustomerPaymentOption.defaultPaymentMethod(for: customerSessionClientSecret.customerId)
-            }
-=======
             let selectedPaymentOption = CustomerPaymentOption.selectedPaymentMethod(for: customerSessionClientSecret.customerId, elementsSession: elementsSession, surface: .customerSheet)
->>>>>>> 7dd339b3
-
             switch selectedPaymentOption {
             case .applePay:
                 return .applePay()
