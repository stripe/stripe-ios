//
//  CustomerSheet.swift
//  StripePaymentSheet
//
//
//  ⚠️🏗 This is feature has not been released yet, and is under construction
//  Note: Do not import Stripe using `@_spi(STP)` in production.
//  Doing so exposes internal functionality which may cause unexpected behavior if used directly.
//
import Foundation
@_spi(STP) import StripeCore
@_spi(STP) import StripePayments
@_spi(STP) import StripeUICore
import UIKit

// For internal use
internal enum InternalCustomerSheetResult {
    case completed(NSObject?)
    case canceled
    case failed(error: Error)
}

public class CustomerSheet {
    private enum IntegrationType {
        case customerAdapter
        case customerSession
    }

    internal enum InternalError: Error {
        case expectedSetupIntent
        case invalidStateOnConfirmation
    }
    private let integrationType: IntegrationType
    let configuration: CustomerSheet.Configuration

    internal typealias CustomerSheetCompletion = (CustomerSheetResult) -> Void

    private var initEvent: STPAnalyticEvent {
        switch self.integrationType {
        case .customerAdapter:
            STPAnalyticEvent.customerSheetInitWithCustomerAdapter
        case .customerSession:
            STPAnalyticEvent.customerSheetInitWithCustomerSession
        }
    }

    /// The STPPaymentHandler instance
    lazy var paymentHandler: STPPaymentHandler = {
        STPPaymentHandler(apiClient: configuration.apiClient)
    }()

    /// The parent view controller to present
    lazy var bottomSheetViewController: BottomSheetViewController = {
        let isTestMode = configuration.apiClient.isTestmode
        let vc = BottomSheetViewController(
            contentViewController: loadingViewController,
            appearance: configuration.appearance,
            isTestMode: isTestMode,
            didCancelNative3DS2: { [weak self] in
                self?.paymentHandler.cancel3DS2ChallengeFlow()
            }
        )

        configuration.style.configure(vc)
        return vc
    }()

    lazy var loadingViewController: LoadingViewController = {
        let isTestMode = configuration.apiClient.isTestmode
        return LoadingViewController(
            delegate: self,
            appearance: configuration.appearance,
            isTestMode: isTestMode,
            loadingViewHeight: 180
        )
    }()

    /// Use a StripeCustomerAdapter, or build your own.
    public init(configuration: CustomerSheet.Configuration,
                customer: CustomerAdapter) {
        AnalyticsHelper.shared.generateSessionID()
        STPAnalyticsClient.sharedClient.addClass(toProductUsageIfNecessary: CustomerSheet.self)
        self.integrationType = .customerAdapter
        self.configuration = configuration

        self.customerAdapter = customer
        self.customerSessionClientSecretProvider = nil
        self.customerSheetIntentConfiguration = nil
    }

    /// - Parameter configuration: Configuration for CustomerSheet. E.g. your business name,
    ///   appearance api, billing details collection, etc.
    /// - Parameter intentConfiguration: Information about the setup intent used when saving
    ///   a new payment method
    /// - Parameter customerSessionClientSecretProvider: A callback that returns a newly created
    ///   instance of CustomerSessionClientSecret
    @_spi(CustomerSessionBetaAccess)
    public init(configuration: CustomerSheet.Configuration,
                intentConfiguration: CustomerSheet.IntentConfiguration,
                customerSessionClientSecretProvider: @escaping () async throws -> CustomerSessionClientSecret) {
        self.integrationType = .customerSession
        self.configuration = configuration
        self.customerAdapter = nil
        self.customerSessionClientSecretProvider = customerSessionClientSecretProvider
        self.customerSheetIntentConfiguration = intentConfiguration
    }

    let customerSessionClientSecretProvider: (() async throws -> CustomerSessionClientSecret)?
    let customerSheetIntentConfiguration: CustomerSheet.IntentConfiguration?
    let customerAdapter: CustomerAdapter?

    private var csCompletion: CustomerSheetCompletion?

    /// The result of the CustomerSheet
    @frozen public enum CustomerSheetResult {
        /// The customer cancelled the sheet. (e.g. by tapping outside it or tapping the "X")
        /// The associated value is the original payment method, before the sheet was opened, as long
        /// that payment method is still available.
        case canceled(PaymentOptionSelection?)

        /// The customer selected a payment method. The associated value is the selected payment method.
        case selected(PaymentOptionSelection?)

        /// An error occurred when presenting the sheet
        case error(Error)
    }

    public func present(from presentingViewController: UIViewController,
                        completion csCompletion: @escaping (CustomerSheetResult) -> Void
    ) {
        let loadingStartDate = Date()
        STPAnalyticsClient.sharedClient.logPaymentSheetEvent(event: self.initEvent)
        STPAnalyticsClient.sharedClient.logPaymentSheetEvent(event: .customerSheetLoadStarted)
        // Retain self when being presented, it is not guaranteed that CustomerSheet instance
        // will be retained by caller
        let completion: () -> Void = {
            if let presentingViewController = self.bottomSheetViewController.presentingViewController {
                // Calling `dismiss()` on the presenting view controller causes
                // the bottom sheet and any presented view controller by
                // bottom sheet (i.e. Link) to be dismissed all at the same time.
                presentingViewController.dismiss(animated: true)
            }
            self.bottomSheetViewController.setViewControllers([self.loadingViewController])
            self.completion = nil
        }
        self.completion = completion
        self.csCompletion = csCompletion

        guard presentingViewController.presentedViewController == nil else {
            assertionFailure("presentingViewController is already presenting a view controller")
            let error = CustomerSheetError.unknown(
                debugDescription: "presentingViewController is already presenting a view controller"
            )
            csCompletion(.error(error))
            return
        }
        guard let customerSheetDataSource = createCustomerSheetDataSource() else {
            let error = CustomerSheetError.unknown(
                debugDescription: "Unable to determine configuration"
            )
            csCompletion(.error(error))
            return
        }

        customerSheetDataSource.loadPaymentMethodInfo { result in
            switch result {
            case .success((let savedPaymentMethods, let selectedPaymentMethodOption, let elementsSession)):
                let merchantSupportedPaymentMethodTypes = customerSheetDataSource.merchantSupportedPaymentMethodTypes(elementsSession: elementsSession)
                let paymentMethodRemove = customerSheetDataSource.paymentMethodRemove(elementsSession: elementsSession)
                let allowsRemovalOfLastSavedPaymentMethod = CustomerSheet.allowsRemovalOfLastPaymentMethod(elementsSession: elementsSession, configuration: self.configuration)
                self.present(from: presentingViewController,
                             savedPaymentMethods: savedPaymentMethods,
                             selectedPaymentMethodOption: selectedPaymentMethodOption,
                             merchantSupportedPaymentMethodTypes: merchantSupportedPaymentMethodTypes,
                             customerSheetDataSource: customerSheetDataSource,
                             paymentMethodRemove: paymentMethodRemove,
                             allowsRemovalOfLastSavedPaymentMethod: allowsRemovalOfLastSavedPaymentMethod,
                             cbcEligible: elementsSession.cardBrandChoice?.eligible ?? false)
                STPAnalyticsClient.sharedClient.logPaymentSheetEvent(event: .customerSheetLoadSucceeded,
                                                                     duration: Date().timeIntervalSince(loadingStartDate))
            case .failure(let error):
                STPAnalyticsClient.sharedClient.logPaymentSheetEvent(event: .customerSheetLoadFailed,
                                                                     duration: Date().timeIntervalSince(loadingStartDate),
                                                                     error: error)
                csCompletion(.error(CustomerSheetError.errorFetchingSavedPaymentMethods(error)))
                DispatchQueue.main.async {
                    self.bottomSheetViewController.dismiss(animated: true)
                }
            }
        }
        presentingViewController.presentAsBottomSheet(bottomSheetViewController,
                                                      appearance: configuration.appearance)
    }

    func present(from presentingViewController: UIViewController,
                 savedPaymentMethods: [STPPaymentMethod],
                 selectedPaymentMethodOption: CustomerPaymentOption?,
                 merchantSupportedPaymentMethodTypes: [STPPaymentMethodType],
                 customerSheetDataSource: CustomerSheetDataSource,
                 paymentMethodRemove: Bool,
                 allowsRemovalOfLastSavedPaymentMethod: Bool,
                 cbcEligible: Bool) {
        let loadSpecsPromise = Promise<Void>()
        AddressSpecProvider.shared.loadAddressSpecs {
            loadSpecsPromise.resolve(with: ())
        }

        loadSpecsPromise.observe(on: .main) { _ in
            let isApplePayEnabled = StripeAPI.deviceSupportsApplePay() && self.configuration.applePayEnabled
            let savedPaymentSheetVC = CustomerSavedPaymentMethodsViewController(savedPaymentMethods: savedPaymentMethods,
                                                                                selectedPaymentMethodOption: selectedPaymentMethodOption,
                                                                                merchantSupportedPaymentMethodTypes: merchantSupportedPaymentMethodTypes,
                                                                                configuration: self.configuration,
                                                                                customerSheetDataSource: customerSheetDataSource,
                                                                                isApplePayEnabled: isApplePayEnabled,
                                                                                paymentMethodRemove: paymentMethodRemove,
                                                                                allowsRemovalOfLastSavedPaymentMethod: allowsRemovalOfLastSavedPaymentMethod,
                                                                                cbcEligible: cbcEligible,
                                                                                csCompletion: self.csCompletion,
                                                                                delegate: self)
            self.bottomSheetViewController.setViewControllers([savedPaymentSheetVC])
        }
    }

    func createCustomerSheetDataSource() -> CustomerSheetDataSource? {
        if let customerAdapater = self.customerAdapter {
            return CustomerSheetDataSource(customerAdapater, configuration: configuration)
        } else if let customerSessionClientSecretProvider = self.customerSessionClientSecretProvider,
                  let intentConfiguration = self.customerSheetIntentConfiguration {
            let customerSessionAdapter = CustomerSessionAdapter(customerSessionClientSecretProvider: customerSessionClientSecretProvider,
                                                                intentConfiguration: intentConfiguration,
                                                                configuration: configuration)
            return CustomerSheetDataSource(customerSessionAdapter)
        }
        return nil
    }

    // MARK: - Internal Properties
    var completion: (() -> Void)?
    var userCompletion: ((Result<PaymentOptionSelection?, Error>) -> Void)?
}

extension CustomerSheet {
    static func allowsRemovalOfLastPaymentMethod(elementsSession: STPElementsSession, configuration: CustomerSheet.Configuration) -> Bool {
        if !configuration.allowsRemovalOfLastSavedPaymentMethod {
            // Merchant has set local configuration to false, so honor it.
            return false
        } else {
            // Merchant is using client side default, so defer to CustomerSession's value
            return elementsSession.paymentMethodRemoveLastForCustomerSheet
        }
    }
}

extension CustomerSheet: CustomerSavedPaymentMethodsViewControllerDelegate {
    func savedPaymentMethodsViewControllerShouldConfirm(_ intent: Intent, elementsSession: STPElementsSession, with paymentOption: PaymentOption, completion: @escaping (InternalCustomerSheetResult) -> Void) {
        guard case .setupIntent = intent else {
            let errorAnalytic = ErrorAnalytic(event: .unexpectedCustomerSheetError,
                                              error: InternalError.expectedSetupIntent)
            STPAnalyticsClient.sharedClient.log(analytic: errorAnalytic)
            stpAssertionFailure("Setup intent not available")
            completion(.failed(error: CustomerSheetError.unknown(debugDescription: "No setup intent available")))
            return
        }
        self.confirmIntent(intent: intent, elementsSession: elementsSession, paymentOption: paymentOption) { result in
            completion(result)
        }
    }

    func savedPaymentMethodsViewControllerDidCancel(_ savedPaymentMethodsViewController: CustomerSavedPaymentMethodsViewController, completion _completion: @escaping () -> Void) {
        savedPaymentMethodsViewController.dismiss(animated: true) {
            _completion()
            self.completion?()
        }
    }

    func savedPaymentMethodsViewControllerDidFinish(_ savedPaymentMethodsViewController: CustomerSavedPaymentMethodsViewController, completion _completion: @escaping () -> Void) {
        savedPaymentMethodsViewController.dismiss(animated: true) {
            _completion()
            self.completion?()
        }
    }
}

extension CustomerSheet: LoadingViewControllerDelegate {
    func shouldDismiss(_ loadingViewController: LoadingViewController) {
        loadingViewController.dismiss(animated: true) {
            self.completion?()
        }
    }
}

@_spi(STP) extension CustomerSheet: STPAnalyticsProtocol {
    @_spi(STP) public static var stp_analyticsIdentifier = "CustomerSheet"
}

extension StripeCustomerAdapter {
    /// Returns the selected Payment Option for this customer adapter.
    /// You can use this to obtain the selected payment method without loading the CustomerSheet.
    public func retrievePaymentOptionSelection() async throws -> CustomerSheet.PaymentOptionSelection?
    {
        let selectedPaymentOption = try await self.fetchSelectedPaymentOption()
        switch selectedPaymentOption {
        case .applePay:
            return .applePay()
        case .stripeId(let paymentMethodId):
            let paymentMethods = try await self.fetchPaymentMethods()
            guard let matchingPaymentMethod = paymentMethods.first(where: { $0.stripeId == paymentMethodId }) else {
                return nil
            }
            return CustomerSheet.PaymentOptionSelection.paymentMethod(matchingPaymentMethod)
        default:
            return nil
        }
    }
}
extension CustomerSheet {
    /// Returns the selected Payment Option
    /// You can use this to obtain the selected payment method
    /// Calling this method causes CustomerSheet to load and throws an error if loading fails.
    @_spi(CustomerSessionBetaAccess)
    public func retrievePaymentOptionSelection() async throws -> CustomerSheet.PaymentOptionSelection? {
        guard let customerSheetDataSource = createCustomerSheetDataSource() else {
            return nil
        }
        switch customerSheetDataSource.dataSource {
        case .customerSession(let customerSessionAdapter):
            let (elementsSession, customerSessionClientSecret) = try await customerSessionAdapter.elementsSessionWithCustomerSessionClientSecret()

            var selectedPaymentOption: CustomerPaymentOption?

<<<<<<< HEAD
            // read from back end
            if configuration.allowsSetAsDefaultPM,
               let customer =  elementsSession.customer {
                let defaultPaymentMethod = customer.paymentMethods.filter {
                    $0.stripeId == customer.defaultPaymentMethod
                }.first
                if let defaultPaymentMethod = defaultPaymentMethod {
                    selectedPaymentOption = CustomerPaymentOption.stripeId(defaultPaymentMethod.stripeId)
                }
                else {
                    selectedPaymentOption = CustomerPaymentOption.defaultPaymentMethod(for: customerSessionClientSecret.customerId)
                }
=======
            // get default payment method from elements session
            if configuration.allowsSetAsDefaultPM,
               let defaultPaymentMethod = ElementsCustomer.getDefaultPaymentMethod(from: elementsSession.customer) {
                selectedPaymentOption = CustomerPaymentOption.stripeId(defaultPaymentMethod.stripeId)
>>>>>>> 05407cc1
            }
            else {
                selectedPaymentOption = CustomerPaymentOption.defaultPaymentMethod(for: customerSessionClientSecret.customerId)
            }

            switch selectedPaymentOption {
            case .applePay:
                return .applePay()
            case .stripeId(let paymentMethodId):
                let paymentMethods = elementsSession.customer?.paymentMethods.filter({ paymentMethod in
                    guard let card = paymentMethod.card else { return true }
                    return configuration.cardBrandFilter.isAccepted(cardBrand: card.preferredDisplayBrand)
                }) ?? []
                guard let matchingPaymentMethod = paymentMethods.first(where: { $0.stripeId == paymentMethodId }) else {
                    return nil
                }
                return CustomerSheet.PaymentOptionSelection.paymentMethod(matchingPaymentMethod)
            default:
                return nil
            }
        case .customerAdapter(let customerAdapter):
            let selectedPaymentOption = try await customerAdapter.fetchSelectedPaymentOption()
            switch selectedPaymentOption {
            case .applePay:
                return .applePay()
            case .stripeId(let paymentMethodId):
                let paymentMethods = try await customerAdapter.fetchPaymentMethods()
                guard let matchingPaymentMethod = paymentMethods.first(where: { $0.stripeId == paymentMethodId }) else {
                    return nil
                }
                return CustomerSheet.PaymentOptionSelection.paymentMethod(matchingPaymentMethod)
            default:
                return nil
            }
        }
    }
}

public extension CustomerSheet {
    @_spi(CustomerSessionBetaAccess)
    struct IntentConfiguration {
        internal var paymentMethodTypes: [String]?
        internal let setupIntentClientSecretProvider: () async throws -> String

        /// - Parameter paymentMethodTypes: A list of payment method types to display to the customers
        ///             Valid values include: "card", "us_bank_account", "sepa_debit"
        ///             If nil or empty, the SDK will dynamically determine the payment methods using your
        ///             Stripe Dashboard settings.
        /// - Parameter setupIntentClientSecretProvider: Creates a SetupIntent configured to attach a new
        ///             payment method to a customer. Returns the client secret for the created SetupIntent.
        ///             This will be used to confirm a new payment method.
        public init(paymentMethodTypes: [String]? = nil,
                    setupIntentClientSecretProvider: @escaping (() async throws -> String)) {
            self.paymentMethodTypes = paymentMethodTypes
            self.setupIntentClientSecretProvider = setupIntentClientSecretProvider
        }
    }
}

@_spi(CustomerSessionBetaAccess)
public struct CustomerSessionClientSecret {
    /// The identifier of the Stripe Customer object.
    /// See https://stripe.com/docs/api/customers/object#customer_object-id
    internal let customerId: String

    /// Customer session client secret
    /// See: https://docs.corp.stripe.com/api/customer_sessions/object
    internal let clientSecret: String

    public init(customerId: String, clientSecret: String) {
        self.customerId = customerId
        self.clientSecret = clientSecret

        stpAssert(!clientSecret.hasPrefix("ek_"),
                  "Argument looks like an Ephemeral Key secret, but expecting a CustomerSession client secret. See CustomerSession API: https://docs.stripe.com/api/customer_sessions/create")
        stpAssert(clientSecret.hasPrefix("cuss_"),
                  "Argument does not look like a CustomerSession client secret. See CustomerSession API: https://docs.stripe.com/api/customer_sessions/create")
    }
}<|MERGE_RESOLUTION|>--- conflicted
+++ resolved
@@ -329,25 +329,10 @@
 
             var selectedPaymentOption: CustomerPaymentOption?
 
-<<<<<<< HEAD
-            // read from back end
-            if configuration.allowsSetAsDefaultPM,
-               let customer =  elementsSession.customer {
-                let defaultPaymentMethod = customer.paymentMethods.filter {
-                    $0.stripeId == customer.defaultPaymentMethod
-                }.first
-                if let defaultPaymentMethod = defaultPaymentMethod {
-                    selectedPaymentOption = CustomerPaymentOption.stripeId(defaultPaymentMethod.stripeId)
-                }
-                else {
-                    selectedPaymentOption = CustomerPaymentOption.defaultPaymentMethod(for: customerSessionClientSecret.customerId)
-                }
-=======
             // get default payment method from elements session
             if configuration.allowsSetAsDefaultPM,
                let defaultPaymentMethod = ElementsCustomer.getDefaultPaymentMethod(from: elementsSession.customer) {
                 selectedPaymentOption = CustomerPaymentOption.stripeId(defaultPaymentMethod.stripeId)
->>>>>>> 05407cc1
             }
             else {
                 selectedPaymentOption = CustomerPaymentOption.defaultPaymentMethod(for: customerSessionClientSecret.customerId)
