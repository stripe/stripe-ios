//
//  PaymentSheetConfiguration.swift
//  StripePaymentSheet
//
//  Created by Yuki Tokuhiro on 12/10/20.
//  Copyright © 2020 Stripe, Inc. All rights reserved.
//

import Foundation
import PassKit
@_spi(STP) import StripeCore
@_spi(STP) import StripePaymentsUI
@_spi(STP) import StripeUICore
import UIKit

// MARK: - Configuration
extension PaymentSheet {

    /// Style options for colors in PaymentSheet
    public enum UserInterfaceStyle: Int {

        /// (default) PaymentSheet will automatically switch between standard and dark mode compatible colors based on device settings
        case automatic = 0

        /// PaymentSheet will always use colors appropriate for standard, i.e. non-dark mode UI
        case alwaysLight

        /// PaymentSheet will always use colors appropriate for dark mode UI
        case alwaysDark

        func configure(_ viewController: UIViewController) {
            switch self {
            case .automatic:
                break  // no-op

            case .alwaysLight:
                viewController.overrideUserInterfaceStyle = .light

            case .alwaysDark:
                viewController.overrideUserInterfaceStyle = .dark
            }
        }
    }

    /// Options for the default state of save payment method controls
    /// @note Some jurisdictions may have rules governing the ability to default to opt-out behaviors
    public enum SavePaymentMethodOptInBehavior {

        /// (Default) The SDK will apply opt-in behavior for supported countries.
        /// Currently, this behavior not supported in any country.
        case automatic

        /// The control will always default to unselected and users
        /// will have to explicitly interact to save their payment method
        case requiresOptIn

        /// The control will always default to selected and users
        /// will have to explicitly interact to not save their payment method
        case requiresOptOut

        var isSelectedByDefault: Bool {
            switch self {
            case .automatic:
<<<<<<< HEAD
                return false
=======
                // only enable the save checkbox by default for US
                return Locale.current.stp_regionCode == "US"
>>>>>>> aa1fe7d3
            case .requiresOptIn:
                return false
            case .requiresOptOut:
                return true
            }
        }
    }

    /// Configuration for PaymentSheet
    public struct Configuration {
        // The text that shows in the header of the payment sheet when adding a card.
        // If nil default text will be used.
        @_spi(DashboardOnly) public var addCardHeaderText: String?

        /// If true, allows payment methods that do not move money at the end of the checkout. Defaults to false.
        /// - Description: Some payment methods can't guarantee you will receive funds from your customer at the end of the checkout because they take time to settle (eg. most bank debits, like SEPA or ACH) or require customer action to complete (e.g. OXXO, Konbini, Boleto). If this is set to true, make sure your integration listens to webhooks for notifications on whether a payment has succeeded or not.
        /// - Seealso: https://stripe.com/docs/payments/payment-methods#payment-notification
        public var allowsDelayedPaymentMethods: Bool = false

        /// If `true`, allows payment methods that require a shipping address, like Afterpay and Affirm. Defaults to `false`.
        /// Set this to `true` if you collect shipping addresses and set `Configuration.shippingDetails` or set `shipping` details directly on the PaymentIntent.
        /// - Note: PaymentSheet considers this property `true` and allows payment methods that require a shipping address if `shipping` details are present on the PaymentIntent when PaymentSheet loads.
        public var allowsPaymentMethodsRequiringShippingAddress: Bool = false

        /// The APIClient instance used to make requests to Stripe
        public var apiClient: STPAPIClient = STPAPIClient.shared

        /// Configuration related to Apple Pay
        /// If set, PaymentSheet displays Apple Pay as a payment option
        public var applePay: ApplePayConfiguration?

        /// The color of the Buy or Add button. Defaults to `.systemBlue` when `nil`.
        public var primaryButtonColor: UIColor? {
            get {
                return appearance.primaryButton.backgroundColor
            }

            set {
                appearance.primaryButton.backgroundColor = newValue
            }
        }

        /// The label to use for the primary button.
        ///
        /// If not set, Payment Sheet will display suitable default labels
        /// for payment and setup intents.
        public var primaryButtonLabel: String?

        private var styleRawValue: Int = 0  // SheetStyle.automatic.rawValue
        /// The color styling to use for PaymentSheet UI
        /// Default value is SheetStyle.automatic
        /// @see SheetStyle
        public var style: UserInterfaceStyle {  // stored properties can't be marked @available which is why this uses the styleRawValue private var
            get {
                return UserInterfaceStyle(rawValue: styleRawValue)!
            }
            set {
                styleRawValue = newValue.rawValue
            }
        }

        /// Configuration related to the Stripe Customer
        /// If set, the customer can select a previously saved payment method within PaymentSheet
        public var customer: CustomerConfiguration?

        /// Your customer-facing business name.
        /// The default value is the name of your app, using CFBundleDisplayName or CFBundleName
        public var merchantDisplayName: String = Bundle.displayName ?? ""

        /// A URL that redirects back to your app that PaymentSheet can use to auto-dismiss
        /// web views used for additional authentication, e.g. 3DS2
        public var returnURL: String?

        /// PaymentSheet pre-populates fields with the values provided.
        /// If `billingDetailsCollectionConfiguration.attachDefaultsToPaymentMethod` is `true`, these values will
        /// be attached to the payment method even if they are not collected by the PaymentSheet UI.
        public var defaultBillingDetails: BillingDetails = BillingDetails()

        /// PaymentSheet offers users an option to save some payment methods for later use.
        /// Default value is .automatic
        /// @see SavePaymentMethodOptInBehavior
        public var savePaymentMethodOptInBehavior: SavePaymentMethodOptInBehavior = .automatic

        /// Describes the appearance of PaymentSheet
        public var appearance = PaymentSheet.Appearance.default

        /// A closure that returns the customer's shipping details.
        /// This is used to display a "Billing address is same as shipping" checkbox if `defaultBillingDetails` is not provided
        /// If `name` and `line1` are populated, it's also [attached to the PaymentIntent](https://stripe.com/docs/api/payment_intents/object#payment_intent_object-shipping) during payment.
        public var shippingDetails: () -> AddressViewController.AddressDetails? = { return nil }

        /// The list of preferred networks that should be used to process payments made with a co-branded card.
        /// This value will only be used if your user hasn't selected a network themselves.
        public var preferredNetworks: [STPCardBrand]? {
            didSet {
                guard let preferredNetworks = preferredNetworks else { return }
                assert(Set<STPCardBrand>(preferredNetworks).count == preferredNetworks.count,
                       "preferredNetworks must not contain any duplicate card brands")
            }
        }

        /// Initializes a Configuration with default values
        public init() {}

        /// Override country for test purposes
        @_spi(STP) public var userOverrideCountry: String?

        /// Describes how billing details should be collected.
        /// All values default to `automatic`.
        /// If `never` is used for a required field for the Payment Method used during checkout,
        /// you **must** provide an appropriate value as part of `defaultBillingDetails`.
        public var billingDetailsCollectionConfiguration = BillingDetailsCollectionConfiguration()

        /// Optional configuration to display a custom message when a saved payment method is removed.
        public var removeSavedPaymentMethodMessage: String?

        /// Prototype: To be added to customer session configuration
        @_spi(STP) public var paymentMethodRemove = true

        /// Configuration for external payment methods.
        public var externalPaymentMethodConfiguration: ExternalPaymentMethodConfiguration?

        /// By default, PaymentSheet will use a dynamic ordering that optimizes payment method display for the customer.
        /// You can override the default order in which payment methods are displayed in PaymentSheet with a list of payment method types.
        /// See https://stripe.com/docs/api/payment_methods/object#payment_method_object-type for the list of valid types.  You may also pass external payment methods.
        /// - Example: ["card", "external_paypal", "klarna"]
        /// - Note: If you omit payment methods from this list, they’ll be automatically ordered by Stripe after the ones you provide. Invalid payment methods are ignored.
        public var paymentMethodOrder: [String]?

        /// This is an experimental feature that may be removed at any time.
        /// If true (the default), the customer can delete all saved payment methods.
        /// If false, the customer can't delete if they only have one saved payment method remaining.
        @_spi(ExperimentalAllowsRemovalOfLastSavedPaymentMethodAPI) public var allowsRemovalOfLastSavedPaymentMethod = true

        /// The layout of payment methods in PaymentSheet. Defaults to `.horizontal`.
        /// - Seealso: `PaymentSheet.PaymentMethodLayout` for the list of available layouts.
        @_spi(STP) public var paymentMethodLayout: PaymentMethodLayout = .horizontal

        // MARK: Internal
        internal var linkPaymentMethodsOnly: Bool = false
    }

    /// Defines the layout orientations available for displaying payment methods in PaymentSheet.
    @_spi(STP) public enum PaymentMethodLayout {
        /// Payment methods are arranged horizontally. Users can swipe left or right to navigate through different payment methods.
        case horizontal

        /// Payment methods are arranged vertically. Users can scroll up or down to navigate through different payment methods.
        case vertical
    }

    internal enum CustomerAccessProvider {
        case legacyCustomerEphemeralKey(String)
        case customerSession(String)
    }

    /// Configuration related to the Stripe Customer
    public struct CustomerConfiguration {
        /// The identifier of the Stripe Customer object.
        /// See https://stripe.com/docs/api/customers/object#customer_object-id
        public let id: String

        /// A short-lived token that allows the SDK to access a Customer's payment methods
        public let ephemeralKeySecret: String

        internal let customerAccessProvider: CustomerAccessProvider

        /// Initializes a CustomerConfiguration with an ephemeralKeySecret
        public init(id: String, ephemeralKeySecret: String) {
            self.id = id
            self.customerAccessProvider = .legacyCustomerEphemeralKey(ephemeralKeySecret)
            self.ephemeralKeySecret = ephemeralKeySecret
        }

        /// Initializes a CustomerConfiguration with a customerSessionClientSecret
        @_spi(CustomerSessionBetaAccess)
        public init(id: String, customerSessionClientSecret: String) {
            self.id = id
            self.customerAccessProvider = .customerSession(customerSessionClientSecret)
            self.ephemeralKeySecret = ""
        }
    }

    /// Configuration related to Apple Pay
    public struct ApplePayConfiguration {
        /// The Apple Merchant Identifier to use during Apple Pay transactions.
        /// To obtain one, see https://stripe.com/docs/apple-pay#native
        public let merchantId: String

        /// The two-letter ISO 3166 code of the country of your business, e.g. "US"
        /// See your account's country value here https://dashboard.stripe.com/settings/account
        public let merchantCountryCode: String

        /// Defines the label that will be displayed in the Apple Pay button.
        /// See <https://developer.apple.com/design/human-interface-guidelines/technologies/apple-pay/buttons-and-marks/>
        /// for all available options.
        public let buttonType: PKPaymentButtonType

        /// An array of payment summary item objects that summarize the amount of the payment. This property is identical to `PKPaymentRequest.paymentSummaryItems`.
        /// If `nil`, we display a single line item with the amount on the PaymentIntent or "Amount pending" for SetupIntents.
        /// If you're using a SetupIntent for a recurring payment, you should set this to display the amount you intend to charge, in accordance with https://developer.apple.com/design/human-interface-guidelines/technologies/apple-pay/subscriptions-and-donations
        /// Follow Apple's documentation to set this property: https://developer.apple.com/documentation/passkit/pkpaymentrequest/1619231-paymentsummaryitems
        public let paymentSummaryItems: [PKPaymentSummaryItem]?

        /// Optional handler blocks for Apple Pay
        public let customHandlers: Handlers?

        /// Custom handler blocks for Apple Pay
        public struct Handlers {
            /// Optionally configure additional information on your PKPaymentRequest.
            /// This closure will be called after the PKPaymentRequest is created, but before the Apple Pay sheet is presented.
            /// In your implementation, you can configure the PKPaymentRequest to add custom fields, such as `recurringPaymentRequest`.
            /// See https://developer.apple.com/documentation/passkit/pkpaymentrequest for all configuration options.
            /// - Parameter: The PKPaymentRequest created by PaymentSheet.
            /// - Return: The PKPaymentRequest after your modifications.
            public let paymentRequestHandler: ((PKPaymentRequest) -> PKPaymentRequest)?

            /// Optionally configure additional information on your PKPaymentAuthorizationResult.
            /// This closure will be called after the PaymentIntent or SetupIntent is confirmed, but before
            /// the Apple Pay sheet has been closed.
            /// In your implementation, you can configure the PKPaymentAuthorizationResult to add custom fields, such as `orderDetails`.
            /// See https://developer.apple.com/documentation/passkit/pkpaymentauthorizationresult for all configuration options.
            /// - Parameter $0: The PKPaymentAuthorizationResult created by PaymentSheet.
            /// - Parameter $1: A completion handler. You must call this handler with the PKPaymentAuthorizationResult on the main queue
            /// after applying your modifications.
            /// For example:
            /// ```
            /// .authorizationResultHandler = { result, completion in
            ///     result.orderDetails = PKPaymentOrderDetails(/* ... */)
            ///     completion(result)
            /// }
            /// ```
            /// WARNING: If you do not call the completion handler, your app will hang until the Apple Pay sheet times out.
            public let authorizationResultHandler:
            ((PKPaymentAuthorizationResult, @escaping ((PKPaymentAuthorizationResult) -> Void)) -> Void)?

            /// Initializes the ApplePayConfiguration Handlers.
            public init(
                paymentRequestHandler: ((PKPaymentRequest) -> PKPaymentRequest)? = nil,
                authorizationResultHandler: (
                    (PKPaymentAuthorizationResult, @escaping ((PKPaymentAuthorizationResult) -> Void)) -> Void
                )? = nil
            ) {
                self.paymentRequestHandler = paymentRequestHandler
                self.authorizationResultHandler = authorizationResultHandler
            }
        }

        /// Initializes a ApplePayConfiguration
        public init(
            merchantId: String,
            merchantCountryCode: String,
            buttonType: PKPaymentButtonType = .plain,
            paymentSummaryItems: [PKPaymentSummaryItem]? = nil,
            customHandlers: Handlers? = nil
        ) {
            self.merchantId = merchantId
            self.merchantCountryCode = merchantCountryCode
            self.buttonType = buttonType
            self.paymentSummaryItems = paymentSummaryItems
            self.customHandlers = customHandlers
        }
    }

    /// An address.
    public struct Address: Equatable {
        /// City, district, suburb, town, or village.
        /// - Note: The value set is displayed in the payment sheet as-is. Depending on the payment method, the customer may be required to edit this value.
        public var city: String?

        /// Two-letter country code (ISO 3166-1 alpha-2).
        public var country: String?

        /// Address line 1 (e.g., street, PO Box, or company name).
        /// - Note: The value set is displayed in the payment sheet as-is. Depending on the payment method, the customer may be required to edit this value.
        public var line1: String?

        /// Address line 2 (e.g., apartment, suite, unit, or building).
        /// - Note: The value set is displayed in the payment sheet as-is. Depending on the payment method, the customer may be required to edit this value.
        public var line2: String?

        /// ZIP or postal code.
        /// - Note: The value set is displayed in the payment sheet as-is. Depending on the payment method, the customer may be required to edit this value.
        public var postalCode: String?

        /// State, county, province, or region.
        /// - Note: The value set is displayed in the payment sheet as-is. Depending on the payment method, the customer may be required to edit this value.
        public var state: String?

        /// Initializes an Address
        public init(
            city: String? = nil,
            country: String? = nil,
            line1: String? = nil,
            line2: String? = nil,
            postalCode: String? = nil,
            state: String? = nil
        ) {
            self.city = city
            self.country = country
            self.line1 = line1
            self.line2 = line2
            self.postalCode = postalCode
            self.state = state
        }
    }

    /// Billing details of a customer
    public struct BillingDetails: Equatable {
        /// The customer's billing address
        public var address: Address = Address()

        /// The customer's email
        /// - Note: When used with defaultBillingDetails, the value set is displayed in the payment sheet as-is. Depending on the payment method, the customer may be required to edit this value.
        public var email: String?

        /// The customer's full name
        /// - Note: When used with defaultBillingDetails, the value set is displayed in the payment sheet as-is. Depending on the payment method, the customer may be required to edit this value.
        public var name: String?

        /// The customer's phone number in e164 formatting (e.g. +15551234567)
        /// - Note: When used with defaultBillingDetails, omitting '+' will assume a US based phone number.
        public var phone: String?

        /// The customer's phone number formatted for display in your UI (e.g. "+1 (555) 555-5555")
        public var phoneNumberForDisplay: String? {
            guard let phone = self.phone else {
                return nil
            }
            return PhoneNumber.fromE164(phone)?.string(as: .international)
        }

        /// Initializes billing details
        public init(address: PaymentSheet.Address = Address(), email: String? = nil, name: String? = nil, phone: String? = nil) {
            self.address = address
            self.email = email
            self.name = name
            self.phone = phone
        }
    }

    /// Configuration for how billing details are collected during checkout.
    public struct BillingDetailsCollectionConfiguration: Equatable {
        /// Billing details fields collection options.
        public enum CollectionMode: String, CaseIterable {
            /// The field will be collected depending on the Payment Method's requirements.
            case automatic
            /// The field will never be collected.
            /// If this field is required by the Payment Method, you must provide it as part of `defaultBillingDetails`.
            case never
            /// The field will always be collected, even if it isn't required for the Payment Method.
            case always
        }

        /// Billing address collection options.
        public enum AddressCollectionMode: String, CaseIterable {
            /// Only the fields required by the Payment Method will be collected, this may be none.
            case automatic
            /// Address will never be collected.
            /// If the Payment Method requires a billing address, you must provide it as part of
            /// `defaultBillingDetails`.
            case never
            /// Collect the full billing address, regardless of the Payment Method requirements.
            case full
        }

        /// How to collect the name field.
        /// Defaults to `automatic`.
        public var name: CollectionMode = .automatic

        /// How to collect the phone field.
        /// Defaults to `automatic`.
        public var phone: CollectionMode = .automatic

        /// How to collect the email field.
        /// Defaults to `automatic`.
        public var email: CollectionMode = .automatic

        /// How to collect the billing address.
        /// Defaults to `automatic`.
        public var address: AddressCollectionMode = .automatic

        /// Whether the values included in `Configuration.defaultBillingDetails` should be attached to the payment
        /// method, this includes fields that aren't displayed in the form.
        ///
        /// If `false` (the default), those values will only be used to prefill the corresponding fields in the form.
        public var attachDefaultsToPaymentMethod = false
    }

    /// Configuration for external payment methods
    /// - Seealso: See the [integration guide](https://stripe.com/docs/payments/external-payment-methods?platform=ios).
    public struct ExternalPaymentMethodConfiguration {

        /// Initializes an `ExternalPaymentMethodConfiguration`
        /// - Parameter externalPaymentMethods: A list of external payment methods to display in PaymentSheet e.g., ["external_paypal"].
        /// - Parameter externalPaymentMethodConfirmHandler: A handler called when the customer confirms the payment using an external payment method.
        /// - Seealso: See the [integration guide](https://stripe.com/docs/payments/external-payment-methods?platform=ios).
        public init(externalPaymentMethods: [String], externalPaymentMethodConfirmHandler: @escaping PaymentSheet.ExternalPaymentMethodConfiguration.ExternalPaymentMethodConfirmHandler) {
            self.externalPaymentMethods = externalPaymentMethods
            self.externalPaymentMethodConfirmHandler = externalPaymentMethodConfirmHandler
        }

        /// A list of external payment methods to display in PaymentSheet.
        /// e.g. ["external_paypal"].
        public var externalPaymentMethods: [String] = []

        /// - Parameter externalPaymentMethodType: The external payment method to confirm payment with e.g., "external_paypal"
        /// - Parameter billingDetails: An object containing any billing details you've configured PaymentSheet to collect.
        /// - Parameter completion: Call this after payment has completed, passing the result of the payment.
        /// - Returns: The result of the attempt to confirm payment using the given external payment method.
        public typealias ExternalPaymentMethodConfirmHandler = (
            _ externalPaymentMethodType: String,
            _ billingDetails: STPPaymentMethodBillingDetails,
            _ completion: @escaping ((PaymentSheetResult) -> Void)
        ) -> Void

        /// This handler is called when the customer confirms the payment using an external payment method.
        /// Your implementation should complete the payment and call the `completion` parameter with the result.
        /// - Note: This is always called on the main thread.
        public var externalPaymentMethodConfirmHandler: ExternalPaymentMethodConfirmHandler
    }
}

extension PaymentSheet.Configuration {
    /// Returns `true` if the merchant requires the collection of _any_ billing detail fields - name, phone, email, address.
    func requiresBillingDetailCollection() -> Bool {
        return billingDetailsCollectionConfiguration.name == .always
        || billingDetailsCollectionConfiguration.phone == .always
        || billingDetailsCollectionConfiguration.email == .always
        || billingDetailsCollectionConfiguration.address == .full
    }
}

extension STPPaymentMethodBillingDetails {
    func toPaymentSheetBillingDetails() -> PaymentSheet.BillingDetails {
        let address = PaymentSheet.Address(city: self.address?.city,
                                           country: self.address?.country,
                                           line1: self.address?.line1,
                                           line2: self.address?.line2,
                                           postalCode: self.address?.postalCode,
                                           state: self.address?.state)
        return PaymentSheet.BillingDetails(address: address,
                                           email: self.email,
                                           name: self.name,
                                           phone: self.phone)
    }
}
extension PaymentSheet.CustomerConfiguration {
    func ephemeralKeySecretBasedOn(intent: Intent?) -> String? {
        switch customerAccessProvider {
        case .legacyCustomerEphemeralKey(let legacy):
            return legacy
        case .customerSession:
            return intent?.elementsSession.customer?.customerSession.apiKey
        }
    }
}<|MERGE_RESOLUTION|>--- conflicted
+++ resolved
@@ -46,8 +46,8 @@
     /// @note Some jurisdictions may have rules governing the ability to default to opt-out behaviors
     public enum SavePaymentMethodOptInBehavior {
 
-        /// (Default) The SDK will apply opt-in behavior for supported countries.
-        /// Currently, this behavior not supported in any country.
+        /// (Default) The SDK will apply opt-out behavior for supported countries.
+        /// Currently, we use requiresOptIn for all countries.
         case automatic
 
         /// The control will always default to unselected and users
@@ -61,12 +61,7 @@
         var isSelectedByDefault: Bool {
             switch self {
             case .automatic:
-<<<<<<< HEAD
                 return false
-=======
-                // only enable the save checkbox by default for US
-                return Locale.current.stp_regionCode == "US"
->>>>>>> aa1fe7d3
             case .requiresOptIn:
                 return false
             case .requiresOptOut:
