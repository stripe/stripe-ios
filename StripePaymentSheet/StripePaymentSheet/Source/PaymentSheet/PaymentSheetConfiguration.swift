//
//  PaymentSheetConfiguration.swift
//  StripePaymentSheet
//
//  Created by Yuki Tokuhiro on 12/10/20.
//  Copyright © 2020 Stripe, Inc. All rights reserved.
//

import Foundation
import PassKit
@_spi(STP) import StripeCore
@_spi(STP) import StripeUICore
import UIKit

// MARK: - Configuration
extension PaymentSheet {

    /// Style options for colors in PaymentSheet
    public enum UserInterfaceStyle: Int {

        /// (default) PaymentSheet will automatically switch between standard and dark mode compatible colors based on device settings
        case automatic = 0

        /// PaymentSheet will always use colors appropriate for standard, i.e. non-dark mode UI
        case alwaysLight

        /// PaymentSheet will always use colors appropriate for dark mode UI
        case alwaysDark

        func configure(_ viewController: UIViewController) {
            switch self {
            case .automatic:
                break  // no-op

            case .alwaysLight:
                viewController.overrideUserInterfaceStyle = .light

            case .alwaysDark:
                viewController.overrideUserInterfaceStyle = .dark
            }
        }
    }

    /// Options for the default state of save payment method controls
    /// @note Some jurisdictions may have rules governing the ability to default to opt-out behaviors
    public enum SavePaymentMethodOptInBehavior {

        /// (Default) The SDK will apply opt-out behavior for supported countries.
        /// Currently, we use requiresOptIn for all countries.
        case automatic

        /// The control will always default to unselected and users
        /// will have to explicitly interact to save their payment method
        case requiresOptIn

        /// The control will always default to selected and users
        /// will have to explicitly interact to not save their payment method
        case requiresOptOut

        var isSelectedByDefault: Bool {
            switch self {
            case .automatic:
                return false
            case .requiresOptIn:
                return false
            case .requiresOptOut:
                return true
            }
        }
    }

    /// Configuration for PaymentSheet
    public struct Configuration {
        // The text that shows in the header of the payment sheet when adding a card.
        // If nil default text will be used.
        @_spi(DashboardOnly) public var addCardHeaderText: String?

        /// If true, allows payment methods that do not move money at the end of the checkout. Defaults to false.
        /// - Description: Some payment methods can't guarantee you will receive funds from your customer at the end of the checkout because they take time to settle (eg. most bank debits, like SEPA or ACH) or require customer action to complete (e.g. OXXO, Konbini, Boleto). If this is set to true, make sure your integration listens to webhooks for notifications on whether a payment has succeeded or not.
        /// - Seealso: https://stripe.com/docs/payments/payment-methods#payment-notification
        public var allowsDelayedPaymentMethods: Bool = false

        /// If `true`, allows payment methods that require a shipping address, like Afterpay and Affirm. Defaults to `false`.
        /// Set this to `true` if you collect shipping addresses and set `Configuration.shippingDetails` or set `shipping` details directly on the PaymentIntent.
        /// - Note: PaymentSheet considers this property `true` and allows payment methods that require a shipping address if `shipping` details are present on the PaymentIntent when PaymentSheet loads.
        public var allowsPaymentMethodsRequiringShippingAddress: Bool = false

        /// The APIClient instance used to make requests to Stripe
        public var apiClient: STPAPIClient = STPAPIClient.shared

        /// Configuration related to Apple Pay
        /// If set, PaymentSheet displays Apple Pay as a payment option
        public var applePay: ApplePayConfiguration?

        /// The color of the Buy or Add button. Defaults to `.systemBlue` when `nil`.
        public var primaryButtonColor: UIColor? {
            get {
                return appearance.primaryButton.backgroundColor
            }

            set {
                appearance.primaryButton.backgroundColor = newValue
            }
        }

        /// The label to use for the primary button.
        ///
        /// If not set, Payment Sheet will display suitable default labels
        /// for payment and setup intents.
        public var primaryButtonLabel: String?

        private var styleRawValue: Int = 0  // SheetStyle.automatic.rawValue
        /// The color styling to use for PaymentSheet UI
        /// Default value is SheetStyle.automatic
        /// @see SheetStyle
        public var style: UserInterfaceStyle {  // stored properties can't be marked @available which is why this uses the styleRawValue private var
            get {
                return UserInterfaceStyle(rawValue: styleRawValue)!
            }
            set {
                styleRawValue = newValue.rawValue
            }
        }

        /// Configuration related to the Stripe Customer
        /// If set, the customer can select a previously saved payment method within PaymentSheet
        public var customer: CustomerConfiguration?

        /// Your customer-facing business name.
        /// The default value is the name of your app, using CFBundleDisplayName or CFBundleName
        public var merchantDisplayName: String = Bundle.displayName ?? ""

        /// A URL that redirects back to your app that PaymentSheet can use to auto-dismiss
        /// web views used for additional authentication, e.g. 3DS2
        public var returnURL: String?

        /// PaymentSheet pre-populates fields with the values provided.
        /// If `billingDetailsCollectionConfiguration.attachDefaultsToPaymentMethod` is `true`, these values will
        /// be attached to the payment method even if they are not collected by the PaymentSheet UI.
        public var defaultBillingDetails: BillingDetails = BillingDetails()

        /// PaymentSheet offers users an option to save some payment methods for later use.
        /// Default value is .automatic
        /// @see SavePaymentMethodOptInBehavior
        public var savePaymentMethodOptInBehavior: SavePaymentMethodOptInBehavior = .automatic

        /// Describes the appearance of PaymentSheet
        public var appearance = PaymentSheet.Appearance.default

        /// A closure that returns the customer's shipping details.
        /// This is used to display a "Billing address is same as shipping" checkbox if `defaultBillingDetails` is not provided
        /// If `name` and `line1` are populated, it's also [attached to the PaymentIntent](https://stripe.com/docs/api/payment_intents/object#payment_intent_object-shipping) during payment.
        public var shippingDetails: () -> AddressViewController.AddressDetails? = { return nil }

        /// The list of preferred networks that should be used to process payments made with a co-branded card.
        /// This value will only be used if your user hasn't selected a network themselves.
        public var preferredNetworks: [STPCardBrand]? {
            didSet {
                guard let preferredNetworks = preferredNetworks else { return }
                assert(Set<STPCardBrand>(preferredNetworks).count == preferredNetworks.count,
                       "preferredNetworks must not contain any duplicate card brands")
            }
        }

        /// Controls whether to filter out wallet payment methods from the saved payment method list.
        @_spi(DashboardOnly) public var disableWalletPaymentMethodFiltering: Bool = false

        /// Initializes a Configuration with default values
        public init() {}

        /// Override country for test purposes
        @_spi(STP) public var userOverrideCountry: String?

        /// Describes how billing details should be collected.
        /// All values default to `automatic`.
        /// If `never` is used for a required field for the Payment Method used during checkout,
        /// you **must** provide an appropriate value as part of `defaultBillingDetails`.
        public var billingDetailsCollectionConfiguration = BillingDetailsCollectionConfiguration()

        /// Optional configuration to display a custom message when a saved payment method is removed.
        public var removeSavedPaymentMethodMessage: String?

        /// Configuration for external payment methods.
        public var externalPaymentMethodConfiguration: ExternalPaymentMethodConfiguration?

        /// By default, PaymentSheet will use a dynamic ordering that optimizes payment method display for the customer.
        /// You can override the default order in which payment methods are displayed in PaymentSheet with a list of payment method types.
        /// See https://stripe.com/docs/api/payment_methods/object#payment_method_object-type for the list of valid types.  You may also pass external payment methods.
        /// - Example: ["card", "external_paypal", "klarna"]
        /// - Note: If you omit payment methods from this list, they’ll be automatically ordered by Stripe after the ones you provide. Invalid payment methods are ignored.
        public var paymentMethodOrder: [String]?

        // MARK: Internal
        internal var linkPaymentMethodsOnly: Bool = false

        @_spi(STP) public var forceNativeLinkEnabled: Bool = false

        /// This is an experimental feature that may be removed at any time.
        /// If true (the default), the customer can delete all saved payment methods.
        /// If false, the customer can't delete if they only have one saved payment method remaining.
        @_spi(ExperimentalAllowsRemovalOfLastSavedPaymentMethodAPI) public var allowsRemovalOfLastSavedPaymentMethod = true

        /// The layout of payment methods in PaymentSheet. Defaults to `.automatic`.
        /// - Seealso: `PaymentSheet.PaymentMethodLayout` for the list of available layouts.
        public var paymentMethodLayout: PaymentMethodLayout = .automatic

        /// By default, PaymentSheet will accept all supported cards by Stripe.
        /// You can specify card brands PaymentSheet should block disallow or allow payment for by providing an array of those card brands.
        /// Note: For Apple Pay, the list of supported card brands is determined by combining `StripeAPI.supportedPKPaymentNetworks()` with `StripeAPI.additionalEnabledApplePayNetworks` and then applying the `cardBrandAcceptance` filter. This filtered list is then assigned to `PKPaymentRequest.supportedNetworks`, ensuring that only the allowed card brands are available for Apple Pay transactions. Any `PKPaymentNetwork` that does not correspond to a `BrandCategory` will be blocked if you have specified an allow list, or will not be blocked if you have specified a disallow list.
        /// Note: This is only a client-side solution.
        /// Note: Card brand filtering is not currently supported by Link.
        @_spi(CardBrandFilteringBeta) public var cardBrandAcceptance: PaymentSheet.CardBrandAcceptance = .all

        /// This is an experimental feature that may be removed at any time.
<<<<<<< HEAD
        /// If true, when editing, cards and us bank accounts will have the edit icon and users cannot remove them from the list screen.
        /// If false (default), only card brand choice eligible cards can be edited and users can remove payment methods from the list screen.
        @_spi(AlternateUpdatePaymentMethodNavigation) public var alternateUpdatePaymentMethodNavigation = false

        /// This is an experimental feature that may be removed at any time.
        /// If true, users can set a payment method as default.
=======
        /// If true, users can set a payment method as default and sync their default payment method across web and mobile
>>>>>>> 05407cc1
        /// If false (default), users cannot set default payment methods.
        @_spi(AllowsSetAsDefaultPM) public var allowsSetAsDefaultPM = false
    }

    /// Defines the layout orientations available for displaying payment methods in PaymentSheet.
    public enum PaymentMethodLayout {
        /// Payment methods are arranged horizontally. Users can swipe left or right to navigate through different payment methods.
        case horizontal

        /// Payment methods are arranged vertically. Users can scroll up or down to navigate through different payment methods.
        case vertical

        /// Stripe automatically chooses between `horizontal` and `vertical`.
        case automatic
    }

    internal enum CustomerAccessProvider {
        case legacyCustomerEphemeralKey(String)
        case customerSession(String)

        var analyticValue: String {
            switch self {
            case .legacyCustomerEphemeralKey:
                return "legacy"
            case .customerSession:
                return "customer_session"
            }
        }
    }

    /// Configuration related to the Stripe Customer
    public struct CustomerConfiguration {
        /// The identifier of the Stripe Customer object.
        /// See https://stripe.com/docs/api/customers/object#customer_object-id
        public let id: String

        /// A short-lived token that allows the SDK to access a Customer's payment methods
        public let ephemeralKeySecret: String

        internal let customerAccessProvider: CustomerAccessProvider

        /// Initializes a CustomerConfiguration with an ephemeralKeySecret
        public init(id: String, ephemeralKeySecret: String) {
            self.id = id
            self.customerAccessProvider = .legacyCustomerEphemeralKey(ephemeralKeySecret)
            self.ephemeralKeySecret = ephemeralKeySecret
        }

        /// Initializes a CustomerConfiguration with a customerSessionClientSecret
        @_spi(CustomerSessionBetaAccess)
        public init(id: String, customerSessionClientSecret: String) {
            self.id = id
            self.customerAccessProvider = .customerSession(customerSessionClientSecret)
            self.ephemeralKeySecret = ""

            stpAssert(!customerSessionClientSecret.hasPrefix("ek_"),
                      "Argument looks like an Ephemeral Key secret, but expecting a CustomerSession client secret. See CustomerSession API: https://docs.stripe.com/api/customer_sessions/create")
            stpAssert(customerSessionClientSecret.hasPrefix("cuss_"),
                      "Argument does not look like a CustomerSession client secret. See CustomerSession API: https://docs.stripe.com/api/customer_sessions/create")
        }
    }

    /// Configuration related to Apple Pay
    public struct ApplePayConfiguration {
        /// The Apple Merchant Identifier to use during Apple Pay transactions.
        /// To obtain one, see https://stripe.com/docs/apple-pay#native
        public let merchantId: String

        /// The two-letter ISO 3166 code of the country of your business, e.g. "US"
        /// See your account's country value here https://dashboard.stripe.com/settings/account
        public let merchantCountryCode: String

        /// Defines the label that will be displayed in the Apple Pay button.
        /// See <https://developer.apple.com/design/human-interface-guidelines/technologies/apple-pay/buttons-and-marks/>
        /// for all available options.
        public let buttonType: PKPaymentButtonType

        /// An array of payment summary item objects that summarize the amount of the payment. This property is identical to `PKPaymentRequest.paymentSummaryItems`.
        /// If `nil`, we display a single line item with the amount on the PaymentIntent or "Amount pending" for SetupIntents.
        /// If you're using a SetupIntent for a recurring payment, you should set this to display the amount you intend to charge, in accordance with https://developer.apple.com/design/human-interface-guidelines/technologies/apple-pay/subscriptions-and-donations
        /// Follow Apple's documentation to set this property: https://developer.apple.com/documentation/passkit/pkpaymentrequest/1619231-paymentsummaryitems
        public let paymentSummaryItems: [PKPaymentSummaryItem]?

        /// Optional handler blocks for Apple Pay
        public let customHandlers: Handlers?

        /// Custom handler blocks for Apple Pay
        public struct Handlers {
            /// Optionally configure additional information on your PKPaymentRequest.
            /// This closure will be called after the PKPaymentRequest is created, but before the Apple Pay sheet is presented.
            /// In your implementation, you can configure the PKPaymentRequest to add custom fields, such as `recurringPaymentRequest`.
            /// See https://developer.apple.com/documentation/passkit/pkpaymentrequest for all configuration options.
            /// - Parameter: The PKPaymentRequest created by PaymentSheet.
            /// - Return: The PKPaymentRequest after your modifications.
            public let paymentRequestHandler: ((PKPaymentRequest) -> PKPaymentRequest)?

            /// Optionally configure additional information on your PKPaymentAuthorizationResult.
            /// This closure will be called after the PaymentIntent or SetupIntent is confirmed, but before
            /// the Apple Pay sheet has been closed.
            /// In your implementation, you can configure the PKPaymentAuthorizationResult to add custom fields, such as `orderDetails`.
            /// See https://developer.apple.com/documentation/passkit/pkpaymentauthorizationresult for all configuration options.
            /// - Parameter $0: The PKPaymentAuthorizationResult created by PaymentSheet.
            /// - Parameter $1: A completion handler. You must call this handler with the PKPaymentAuthorizationResult on the main queue
            /// after applying your modifications.
            /// For example:
            /// ```
            /// .authorizationResultHandler = { result, completion in
            ///     result.orderDetails = PKPaymentOrderDetails(/* ... */)
            ///     completion(result)
            /// }
            /// ```
            /// WARNING: If you do not call the completion handler, your app will hang until the Apple Pay sheet times out.
            public let authorizationResultHandler:
            ((PKPaymentAuthorizationResult, @escaping ((PKPaymentAuthorizationResult) -> Void)) -> Void)?

            /// Initializes the ApplePayConfiguration Handlers.
            public init(
                paymentRequestHandler: ((PKPaymentRequest) -> PKPaymentRequest)? = nil,
                authorizationResultHandler: (
                    (PKPaymentAuthorizationResult, @escaping ((PKPaymentAuthorizationResult) -> Void)) -> Void
                )? = nil
            ) {
                self.paymentRequestHandler = paymentRequestHandler
                self.authorizationResultHandler = authorizationResultHandler
            }
        }

        /// Initializes a ApplePayConfiguration
        public init(
            merchantId: String,
            merchantCountryCode: String,
            buttonType: PKPaymentButtonType = .plain,
            paymentSummaryItems: [PKPaymentSummaryItem]? = nil,
            customHandlers: Handlers? = nil
        ) {
            self.merchantId = merchantId
            self.merchantCountryCode = merchantCountryCode
            self.buttonType = buttonType
            self.paymentSummaryItems = paymentSummaryItems
            self.customHandlers = customHandlers
        }
    }

    /// An address.
    public struct Address: Equatable {
        /// City, district, suburb, town, or village.
        /// - Note: The value set is displayed in the payment sheet as-is. Depending on the payment method, the customer may be required to edit this value.
        public var city: String?

        /// Two-letter country code (ISO 3166-1 alpha-2).
        public var country: String?

        /// Address line 1 (e.g., street, PO Box, or company name).
        /// - Note: The value set is displayed in the payment sheet as-is. Depending on the payment method, the customer may be required to edit this value.
        public var line1: String?

        /// Address line 2 (e.g., apartment, suite, unit, or building).
        /// - Note: The value set is displayed in the payment sheet as-is. Depending on the payment method, the customer may be required to edit this value.
        public var line2: String?

        /// ZIP or postal code.
        /// - Note: The value set is displayed in the payment sheet as-is. Depending on the payment method, the customer may be required to edit this value.
        public var postalCode: String?

        /// State, county, province, or region.
        /// - Note: The value set is displayed in the payment sheet as-is. Depending on the payment method, the customer may be required to edit this value.
        public var state: String?

        /// Initializes an Address
        public init(
            city: String? = nil,
            country: String? = nil,
            line1: String? = nil,
            line2: String? = nil,
            postalCode: String? = nil,
            state: String? = nil
        ) {
            self.city = city
            self.country = country
            self.line1 = line1
            self.line2 = line2
            self.postalCode = postalCode
            self.state = state
        }
    }

    /// Billing details of a customer
    public struct BillingDetails: Equatable {
        /// The customer's billing address
        public var address: Address = Address()

        /// The customer's email
        /// - Note: When used with defaultBillingDetails, the value set is displayed in the payment sheet as-is. Depending on the payment method, the customer may be required to edit this value.
        public var email: String?

        /// The customer's full name
        /// - Note: When used with defaultBillingDetails, the value set is displayed in the payment sheet as-is. Depending on the payment method, the customer may be required to edit this value.
        public var name: String?

        /// The customer's phone number in e164 formatting (e.g. +15551234567)
        /// - Note: When used with defaultBillingDetails, omitting '+' will assume a US based phone number.
        public var phone: String?

        /// The customer's phone number formatted for display in your UI (e.g. "+1 (555) 555-5555")
        public var phoneNumberForDisplay: String? {
            guard let phone = self.phone else {
                return nil
            }
            return PhoneNumber.fromE164(phone)?.string(as: .international)
        }

        /// Initializes billing details
        public init(address: PaymentSheet.Address = Address(), email: String? = nil, name: String? = nil, phone: String? = nil) {
            self.address = address
            self.email = email
            self.name = name
            self.phone = phone
        }
    }

    /// Configuration for how billing details are collected during checkout.
    public struct BillingDetailsCollectionConfiguration: Equatable {
        /// Billing details fields collection options.
        public enum CollectionMode: String, CaseIterable {
            /// The field will be collected depending on the Payment Method's requirements.
            case automatic
            /// The field will never be collected.
            /// If this field is required by the Payment Method, you must provide it as part of `defaultBillingDetails`.
            case never
            /// The field will always be collected, even if it isn't required for the Payment Method.
            case always
        }

        /// Billing address collection options.
        public enum AddressCollectionMode: String, CaseIterable {
            /// Only the fields required by the Payment Method will be collected, this may be none.
            case automatic
            /// Address will never be collected.
            /// If the Payment Method requires a billing address, you must provide it as part of
            /// `defaultBillingDetails`.
            case never
            /// Collect the full billing address, regardless of the Payment Method requirements.
            case full
        }

        /// How to collect the name field.
        /// Defaults to `automatic`.
        public var name: CollectionMode = .automatic

        /// How to collect the phone field.
        /// Defaults to `automatic`.
        public var phone: CollectionMode = .automatic

        /// How to collect the email field.
        /// Defaults to `automatic`.
        public var email: CollectionMode = .automatic

        /// How to collect the billing address.
        /// Defaults to `automatic`.
        public var address: AddressCollectionMode = .automatic

        /// Whether the values included in `Configuration.defaultBillingDetails` should be attached to the payment
        /// method, this includes fields that aren't displayed in the form.
        ///
        /// If `false` (the default), those values will only be used to prefill the corresponding fields in the form.
        public var attachDefaultsToPaymentMethod = false
    }

    /// Configuration for external payment methods
    /// - Seealso: See the [integration guide](https://stripe.com/docs/payments/external-payment-methods?platform=ios).
    public struct ExternalPaymentMethodConfiguration {

        /// Initializes an `ExternalPaymentMethodConfiguration`
        /// - Parameter externalPaymentMethods: A list of external payment methods to display in PaymentSheet e.g., ["external_paypal"].
        /// - Parameter externalPaymentMethodConfirmHandler: A handler called when the customer confirms the payment using an external payment method.
        /// - Seealso: See the [integration guide](https://stripe.com/docs/payments/external-payment-methods?platform=ios).
        public init(externalPaymentMethods: [String], externalPaymentMethodConfirmHandler: @escaping PaymentSheet.ExternalPaymentMethodConfiguration.ExternalPaymentMethodConfirmHandler) {
            self.externalPaymentMethods = externalPaymentMethods
            self.externalPaymentMethodConfirmHandler = externalPaymentMethodConfirmHandler
        }

        /// A list of external payment methods to display in PaymentSheet.
        /// e.g. ["external_paypal"].
        public var externalPaymentMethods: [String] = []

        /// - Parameter externalPaymentMethodType: The external payment method to confirm payment with e.g., "external_paypal"
        /// - Parameter billingDetails: An object containing any billing details you've configured PaymentSheet to collect.
        /// - Parameter completion: Call this after payment has completed, passing the result of the payment.
        /// - Returns: The result of the attempt to confirm payment using the given external payment method.
        public typealias ExternalPaymentMethodConfirmHandler = (
            _ externalPaymentMethodType: String,
            _ billingDetails: STPPaymentMethodBillingDetails,
            _ completion: @escaping ((PaymentSheetResult) -> Void)
        ) -> Void

        /// This handler is called when the customer confirms the payment using an external payment method.
        /// Your implementation should complete the payment and call the `completion` parameter with the result.
        /// - Note: This is always called on the main thread.
        public var externalPaymentMethodConfirmHandler: ExternalPaymentMethodConfirmHandler
    }
}

extension STPPaymentMethodBillingDetails {
    func toPaymentSheetBillingDetails() -> PaymentSheet.BillingDetails {
        let address = PaymentSheet.Address(city: self.address?.city,
                                           country: self.address?.country,
                                           line1: self.address?.line1,
                                           line2: self.address?.line2,
                                           postalCode: self.address?.postalCode,
                                           state: self.address?.state)
        return PaymentSheet.BillingDetails(address: address,
                                           email: self.email,
                                           name: self.name,
                                           phone: self.phone)
    }
}
extension PaymentSheet.CustomerConfiguration {
    func ephemeralKeySecretBasedOn(elementsSession: STPElementsSession?) -> String? {
        switch customerAccessProvider {
        case .legacyCustomerEphemeralKey(let legacy):
            return legacy
        case .customerSession:
            return elementsSession?.customer?.customerSession.apiKey
        }
    }
}

@_spi(CardBrandFilteringBeta) extension PaymentSheet {
    /// Options to block certain card brands on the client
    public enum CardBrandAcceptance: Equatable {

        /// Card brand categories that can be allowed or disallowed
        public enum BrandCategory: Equatable  {
            /// Visa branded cards
            case visa
            /// Mastercard branded cards
            case mastercard
            /// Amex branded cards
            case amex
            /// Discover branded cards.
            /// - Note: Encompasses all of Discover Global Network (Discover, Diners, JCB, UnionPay, Elo)
            case discover
        }

        /// Accept all card brands supported by Stripe
        case all
        /// Accept only the card brands specified in the associated value
        /// - Note: Any card brands that do not map to a `BrandCategory` will be blocked when using an allow list.
        case allowed(brands: [BrandCategory])
        /// Accept all card brands supported by Stripe except for those specified in the associated value
        /// - Note: Any card brands that do not map to a `BrandCategory` will be accepted when using a disallow list.
        case disallowed(brands: [BrandCategory])
    }
}<|MERGE_RESOLUTION|>--- conflicted
+++ resolved
@@ -212,16 +212,7 @@
         @_spi(CardBrandFilteringBeta) public var cardBrandAcceptance: PaymentSheet.CardBrandAcceptance = .all
 
         /// This is an experimental feature that may be removed at any time.
-<<<<<<< HEAD
-        /// If true, when editing, cards and us bank accounts will have the edit icon and users cannot remove them from the list screen.
-        /// If false (default), only card brand choice eligible cards can be edited and users can remove payment methods from the list screen.
-        @_spi(AlternateUpdatePaymentMethodNavigation) public var alternateUpdatePaymentMethodNavigation = false
-
-        /// This is an experimental feature that may be removed at any time.
-        /// If true, users can set a payment method as default.
-=======
         /// If true, users can set a payment method as default and sync their default payment method across web and mobile
->>>>>>> 05407cc1
         /// If false (default), users cannot set default payment methods.
         @_spi(AllowsSetAsDefaultPM) public var allowsSetAsDefaultPM = false
     }
