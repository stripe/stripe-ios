--- conflicted
+++ resolved
@@ -116,11 +116,10 @@
             self.preparePaymentMethodHandler = preparePaymentMethodHandler
             self.requireCVCRecollection = requireCVCRecollection
             self.sellerDetails = sellerDetails
-            self.confirmHandler = { _, _, callback in
+            self.confirmHandler = { _, _ in
                 // fail immediately, this should never be called
                 stpAssertionFailure("sharedPaymentTokenSessionWithMode call the preparePaymentMethodHandler, not the confirmHandler")
-                let error = PaymentSheetError.intentConfigurationValidationFailed(message: "Internal Shared Payment Token session error. Please file an issue at https://github.com/stripe/stripe-ios.")
-                callback(.failure(error))
+                throw PaymentSheetError.intentConfigurationValidationFailed(message: "Internal Shared Payment Token session error. Please file an issue at https://github.com/stripe/stripe-ios.")
             }
             validate()
         }
@@ -146,11 +145,10 @@
             self.confirmationTokenConfirmHandler = confirmationTokenConfirmHandler
             self.requireCVCRecollection = requireCVCRecollection
             self.sellerDetails = nil
-            self.confirmHandler = { _, _, callback in
+            self.confirmHandler = { _, _ in
                 // fail immediately, this should never be called
                 stpAssertionFailure("Confirmation token configuration should use confirmationTokenConfirmHandler, not confirmHandler")
-                let error = PaymentSheetError.intentConfigurationValidationFailed(message: "Internal Confirmation Token error. Please file an issue at https://github.com/stripe/stripe-ios.")
-                callback(.failure(error))
+                throw PaymentSheetError.intentConfigurationValidationFailed(message: "Internal Confirmation Token error. Please file an issue at https://github.com/stripe/stripe-ios.")
             }
             validate()
         }
@@ -261,40 +259,6 @@
 
         // MARK: - Internal
 
-<<<<<<< HEAD
-=======
-        /// An async version of `ConfirmHandler`.
-        typealias AsyncConfirmHandler = (
-            _ paymentMethod: STPPaymentMethod,
-            _ shouldSavePaymentMethod: Bool
-        ) async throws -> String
-
-        /// An async version of the initializer. See the other initializer for documentation.
-        init(
-            mode: Mode,
-            paymentMethodTypes: [String]? = nil,
-            onBehalfOf: String? = nil,
-            confirmHandler2: @escaping AsyncConfirmHandler
-        ) {
-            self.mode = mode
-            self.paymentMethodTypes = paymentMethodTypes
-            self.onBehalfOf = onBehalfOf
-            self.confirmHandler = { paymentMethod, shouldSavePaymentMethod, callback in
-                Task {
-                    do {
-                        let clientSecret = try await confirmHandler2(paymentMethod, shouldSavePaymentMethod)
-                        callback(.success(clientSecret))
-                    } catch {
-                        callback(.failure(error))
-                    }
-                }
-            }
-            // TODO
-            self.requireCVCRecollection = false
-            self.sellerDetails = nil
-        }
-
->>>>>>> e5ad3405
         @discardableResult
         func validate() -> Error? {
             let errorMessage: String
