--- conflicted
+++ resolved
@@ -165,14 +165,11 @@
 
         /// Called when the customer confirms payment.
         /// See the documentation for `ConfirmHandler` for more details.
-<<<<<<< HEAD
-        public var confirmHandler: ConfirmHandler
-        
-        
+
         public var CIShouldCatchThis = true
-=======
+
         public var confirmHandler: ConfirmHandler?
->>>>>>> c3bf5036
+
 
         /// Called when the customer confirms payment using confirmation tokens.
         /// See the documentation for `ConfirmationTokenConfirmHandler` for more details.
