//
//  PaymentSheetAppearance.swift
//  StripePaymentSheet
//
//  Created by Nick Porter on 2/22/22.
//  Copyright © 2022 Stripe, Inc. All rights reserved.
//

@_spi(STP) import StripeUICore
import UIKit

public extension PaymentSheet {

    /// Describes the appearance of PaymentSheet
    struct Appearance: Equatable {
        /// The default appearance for PaymentSheet
        public static let `default` = Appearance()

        /// Creates a `PaymentSheet.Appearance` with default values
        public init() {}

        /// Describes the appearance of fonts in PaymentSheet
        public var font: Font = Font()

        /// Describes the colors in PaymentSheet
        public var colors: Colors = Colors()

        /// Describes the appearance of the primary button (e.g., the "Pay" button)
        public var primaryButton: PrimaryButton = PrimaryButton()

        /// The corner radius used for buttons, inputs, tabs in PaymentSheet
        /// - Note: The behavior of this property is consistent with the behavior of corner radius on `CALayer`
        public var cornerRadius: CGFloat = 6.0

        /// The border used for inputs and tabs in PaymentSheet
        /// - Note: The behavior of this property is consistent with the behavior of border width on `CALayer`
        public var borderWidth: CGFloat = 1.0

        /// The border width used for selected buttons and tabs in PaymentSheet
        /// - Note: If `nil`, defaults to  `borderWidth * 1.5`
        /// - Note: The behavior of this property is consistent with the behavior of border width on `CALayer`
        public var selectedBorderWidth: CGFloat?

        /// The shadow used for inputs and tabs in PaymentSheet
        /// - Note: Set this to `.disabled` to disable shadows
        public var shadow: Shadow = Shadow()

        /// Describes the appearance of the Embedded Mobile Payment Element
        public var embeddedPaymentElement: EmbeddedPaymentElement = EmbeddedPaymentElement()

        /// The corner radius used for Mobile Payment Element sheets
        /// - Note: The behavior of this property is consistent with the behavior of corner radius on `CALayer`
        @_spi(AppearanceAPIAdditionsPreview)
        public var sheetCornerRadius: CGFloat = 12.0

        /// The insets used for all text fields in PaymentSheet
        /// - Note: Controls the internal padding within text fields for more manual control over text field spacing
        @_spi(AppearanceAPIAdditionsPreview)
        public var textFieldInsets: NSDirectionalEdgeInsets = NSDirectionalEdgeInsets(top: 4, leading: 11, bottom: 4, trailing: 11)

        /// Describes the padding used for all forms
        public var formInsets: NSDirectionalEdgeInsets = PaymentSheetUI.defaultSheetMargins

        /// Controls the vertical spacing between distinct sections in the form (e.g., between payment fields and billing address).
        /// - Note: This spacing is applied between different conceptual sections of the form, not between individual input fields within a section.
        @_spi(AppearanceAPIAdditionsPreview)
        public var sectionSpacing: CGFloat = 12.0

        // MARK: Fonts

        /// Describes the appearance of fonts in PaymentSheet
        public struct Font: Equatable {

            /// Creates a `PaymentSheet.Appearance.Font` with default values
            public init() {}

            /// The scale factor for all font sizes in PaymentSheet. 
            /// Font sizes are multiplied by this value before being displayed. For example, setting this to 1.2 increases the size of all text by 20%. 
            /// - Note: This value must be greater than 0. The default value is 1.0.
            /// - Note: This is used in conjunction with the Dynamic Type accessibility text size.
            public var sizeScaleFactor: CGFloat = 1.0 {
                willSet {
                    if newValue <= 0.0 {
                        assertionFailure("sizeScaleFactor must be a value greater than zero")
                    }
                }
            }

            /// The font family of this font is used throughout PaymentSheet. PaymentSheet uses this font at multiple weights (e.g., regular, medium, semibold) if they exist.
            /// - Note: The size and weight of the font is ignored. To adjust font sizes, see `sizeScaleFactor`.
            public var base: UIFont = UIFont.systemFont(ofSize: UIFont.labelFontSize, weight: .regular)

            /// Custom font configuration for specific text styles
            /// - Note: When set, these fonts override the default font calculations for their respective text styles
            @_spi(AppearanceAPIAdditionsPreview) public var custom: Custom = Custom()

            /// Describes custom fonts for specific text styles in PaymentSheet
            @_spi(AppearanceAPIAdditionsPreview) public struct Custom: Equatable {

                /// Creates a `PaymentSheet.Appearance.Font.Custom` with default values
                @_spi(AppearanceAPIAdditionsPreview) public init() {}

                /// The font used for headlines (e.g., "Add your payment information")
                /// - Note: If `nil`, uses the calculated font based on `base` and `sizeScaleFactor`
                @_spi(AppearanceAPIAdditionsPreview) public var headline: UIFont?
            }
        }

        // MARK: Colors

        /// Describes the colors in PaymentSheet
        public struct Colors: Equatable {

            /// Creates a `PaymentSheet.Appearance.Colors` with default values
            public init() {}

            /// The primary color used throughout PaymentSheet
            #if canImport(CompositorServices)
            public var primary: UIColor = .label
            #else
            public var primary: UIColor = .systemBlue
            #endif

            /// The color used for the background of PaymentSheet
            #if canImport(CompositorServices)
            public var background: UIColor = .clear
            #else
            public var background: UIColor = .systemBackground
            #endif

            /// The color used for the background of inputs, tabs, and other components
            public var componentBackground: UIColor = UIColor.dynamic(light: .systemBackground,
                                                      dark: .secondarySystemBackground)

            /// The border color used for inputs, tabs, and other components
            public var componentBorder: UIColor = .systemGray3

            /// The border color used for selected buttons and tabs in PaymentSheet
            /// - Note: If `nil`, defaults to  `appearance.colors.primary`
            public var selectedComponentBorder: UIColor?

            /// The color of the divider lines used inside inputs, tabs, and other components
            public var componentDivider: UIColor = .systemGray3

            /// The default text color used in PaymentSheet, appearing over the background color
            public var text: UIColor = .label

            /// The color used for text of secondary importance. For example, this color is used for the label above input fields
            public var textSecondary: UIColor = .secondaryLabel

            /// The color of text appearing over `componentBackground`
            public var componentText: UIColor = .label

            /// The color used for input placeholder text
            public var componentPlaceholderText: UIColor = .secondaryLabel

            /// The color used for icons in PaymentSheet, such as the close or back icons
            public var icon: UIColor = .secondaryLabel

            /// The color used to indicate errors or destructive actions in PaymentSheet
            public var danger: UIColor = .systemRed
        }

        // MARK: Shadow

        /// Represents a shadow in PaymentSheet
        public struct Shadow: Equatable {

            /// A pre-configured `Shadow` in the disabled or off state
            public static var disabled: Shadow {
              return Shadow(color: .clear, opacity: 0.0, offset: .zero, radius: 0)
            }

            /// Color of the shadow
            /// - Note: The behavior of this property is consistent with `CALayer.shadowColor`
            public var color: UIColor = .black

            /// Opacity or alpha of the shadow
            /// - Note: The behavior of this property is consistent with `CALayer.shadowOpacity`
            public var opacity: CGFloat = CGFloat(0.05)

            /// Offset of the shadow
            /// - Note: The behavior of this property is consistent with `CALayer.shadowOffset`
            public var offset: CGSize = CGSize(width: 0, height: 2)

            /// Radius of the shadow
            /// - Note: The behavior of this property is consistent with `CALayer.shadowRadius`
            public var radius: CGFloat = 4

            /// Creates a `PaymentSheet.Appearance.Shadow` with default values
            public init() {}

            /// Creates a `Shadow` with the specified parameters
            /// - Parameters:
            ///   - color: Color of the shadow
            ///   - opacity: Opacity or opacity of the shadow
            ///   - offset: Offset of the shadow
            ///   - radius: Radius of the shadow
            public init(color: UIColor, opacity: CGFloat, offset: CGSize, radius: CGFloat) {
                self.color = color
                self.opacity = opacity
                self.offset = offset
                self.radius = radius
            }
        }

        // MARK: Primary Button

        /// Describes the appearance of the primary button (e.g., the "Pay" button)
        public struct PrimaryButton: Equatable {

            /// Creates a `PaymentSheet.Appearance.PrimaryButton` with default values
            public init() {}

            /// The background color of the primary button
            /// - Note: If `nil`, `appearance.colors.primary` will be used as the primary button background color
            #if canImport(CompositorServices)
            public var backgroundColor: UIColor? = .systemBlue
            #else
            public var backgroundColor: UIColor?
            #endif

            /// The text color of the primary button
            /// - Note: If `nil`, defaults to either white or black depending on the color of the button
            public var textColor: UIColor?

            /// The background color of the primary button when in a disabled state.
             /// - Note: If `nil`, defaults to `backgroundColor`. If `backgroundColor` is `nil`, defaults to `appearance.colors.primary`.
            public var disabledBackgroundColor: UIColor?

            /// The text color of the primary button when in a disabled state.
            /// - Note: If `nil`, defaults to `textColor` with an alpha value of 0.6
             public var disabledTextColor: UIColor?

            /// The background color of the primary button when in a success state.
            /// - Note: Only applies to PaymentSheet. The primary button transitions to the success state when payment succeeds.
            public var successBackgroundColor: UIColor = .systemGreen

            /// The text color of the primary button when in a success state.
            /// - Note: Only applies to PaymentSheet. The primary button transitions to the success state when payment succeeds.
            /// - Note: If `nil`, defaults to `textColor`
            public var successTextColor: UIColor?

            /// The corner radius of the primary button
            /// - Note: If `nil`, `appearance.cornerRadius` will be used as the primary button corner radius
            /// - Note: The behavior of this property is consistent with the behavior of corner radius on `CALayer`
            public var cornerRadius: CGFloat?

            /// The border color of the primary button
            /// - Note: The behavior of this property is consistent with the behavior of border color on `CALayer`
            public var borderColor: UIColor = .quaternaryLabel

            /// The border width of the primary button
            /// - Note: The behavior of this property is consistent with the behavior of border width on `CALayer`
            public var borderWidth: CGFloat = 1.0

            /// The font used for the text of the primary button
            /// - Note: If `nil`, `appearance.font.base` will be used as the primary button font
            /// - Note: `appearance.font.sizeScaleFactor` does not impact the size of this font
            public var font: UIFont?

            /// The shadow of the primary button
            /// - Note: If `nil`, `appearance.shadow` will be used as the primary button shadow
            public var shadow: Shadow?

            /// The height of the primary button
            public var height: CGFloat = 44 {
                willSet {
                    if newValue <= 0.0 {
                        assertionFailure("height must be a value greater than zero")
                    }
                }
            }
        }
    }
}

public extension PaymentSheet.Appearance {
    /// Describes the appearance of the Embedded Mobile Payment Element
    struct EmbeddedPaymentElement: Equatable {

        /// Creates a `PaymentSheet.Appearance.EmbeddedPaymentElement` with default values
        public init() {}

        /// Describes the appearance of the row in the Embedded Mobile Payment Element
        public var row: Row = Row()

        /// Describes the appearance of the row in the Embedded Mobile Payment Element
        public struct Row: Equatable {
            /// The display styles of rows
            public enum Style: CaseIterable {
                /// A flat style with radio buttons
                case flatWithRadio
                /// A floating button style
                case floatingButton
                /// A flat style with a checkmark
                case flatWithCheckmark
                /// A flat style with a chevron
                /// Note that EmbeddedPaymentElement.Configuration.RowSelectionBehavior must be set to `immediateAction` to use this style.
                case flatWithChevron
            }

            /// The display style of the row
            public var style: Style = .flatWithRadio

            /// Additional vertical insets applied to a payment method row
            /// - Note: Increasing this value increases the height of each row
            public var additionalInsets: CGFloat = 6.0

            /// Appearance settings for the flat style
            public var flat: Flat = Flat()

            /// Appearance settings for the floating button style
            public var floating: Floating = Floating()

            /// Describes the appearance of the flat style of the Embedded Mobile Payment Element
            public struct Flat: Equatable {
                /// The thickness of the separator line between rows
                public var separatorThickness: CGFloat = 1.0

                /// The color of the separator line between rows
                /// - Note: If `nil`, defaults to `appearance.colors.componentBorder`
                public var separatorColor: UIColor?

                /// The insets of the separator line between rows
<<<<<<< HEAD
                /// - Note: If `nil`, defaults to `UIEdgeInsets(top: 0, left: 30, bottom: 0, right: 0)` for style of `flatWithRadio` and to `UIEdgeInsets.zero` for styles of `floatingButton`, `flatWithCheckmark` and `flatWithChevron`.
=======
                /// - Note: If `nil`, defaults to `UIEdgeInsets(top: 0, left: 30, bottom: 0, right: 0)` for style of `flatWithRadio` and to `UIEdgeInsets.zero` for style of `flatWithCheckmark`.
>>>>>>> 2d8291d6
                public var separatorInsets: UIEdgeInsets?

                /// Determines if the top separator is visible at the top of the Embedded Mobile Payment Element
                public var topSeparatorEnabled: Bool = true

                /// Determines if the bottom separator is visible at the bottom of the Embedded Mobile Payment Element
                public var bottomSeparatorEnabled: Bool = true

                /// Appearance settings for the radio button
                public var radio: Radio = Radio()

                /// Appearance settings for the checkmark
                public var checkmark: Checkmark = Checkmark()

                /// Appearance settings for the chevron
                public var chevron: Chevron = Chevron()

                /// Describes the appearance of the radio button
                public struct Radio: Equatable {
                    /// The color of the radio button when selected
                    /// - Note: If `nil`, defaults to `appearance.color.primaryColor`
                    public var selectedColor: UIColor?

                    /// The color of the radio button when unselected
                    /// - Note: If `nil`, defaults to `appearance.colors.componentBorder`
                    public var unselectedColor: UIColor?
                }

                /// Describes the appearance of the checkmark
                public struct Checkmark: Equatable {
                    /// The color of the checkmark button when selected
                    /// - Note: If `nil`, defaults to `appearance.color.primaryColor`
                    public var color: UIColor?
                }

                /// Describes the appearance of the chevron
                /// Note that EmbeddedPaymentElement.Configuration.RowSelectionBehavior must be set to `immediateAction` to use this style.
                public struct Chevron: Equatable {
                    /// The color of the chevron icon
                    public var color: UIColor = .systemGray
                }
            }

            /// Describes the appearance of the floating button style payment method row
            public struct Floating: Equatable {
                /// The spacing between payment method rows
                public var spacing: CGFloat = 12.0
            }
        }
    }
}

extension PaymentSheet.Appearance {
    var topFormInsets: NSDirectionalEdgeInsets {
        return .insets(top: formInsets.top, leading: formInsets.leading, trailing: formInsets.trailing)
    }
}<|MERGE_RESOLUTION|>--- conflicted
+++ resolved
@@ -323,11 +323,7 @@
                 public var separatorColor: UIColor?
 
                 /// The insets of the separator line between rows
-<<<<<<< HEAD
-                /// - Note: If `nil`, defaults to `UIEdgeInsets(top: 0, left: 30, bottom: 0, right: 0)` for style of `flatWithRadio` and to `UIEdgeInsets.zero` for styles of `floatingButton`, `flatWithCheckmark` and `flatWithChevron`.
-=======
-                /// - Note: If `nil`, defaults to `UIEdgeInsets(top: 0, left: 30, bottom: 0, right: 0)` for style of `flatWithRadio` and to `UIEdgeInsets.zero` for style of `flatWithCheckmark`.
->>>>>>> 2d8291d6
+                /// - Note: If `nil`, defaults to `UIEdgeInsets(top: 0, left: 30, bottom: 0, right: 0)` for style of `flatWithRadio` and to `UIEdgeInsets.zero` for styles of `flatWithCheckmark` and `flatWithChevron`.
                 public var separatorInsets: UIEdgeInsets?
 
                 /// Determines if the top separator is visible at the top of the Embedded Mobile Payment Element
