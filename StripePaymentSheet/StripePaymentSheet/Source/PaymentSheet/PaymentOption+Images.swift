//
//  PaymentOption+Images.swift
//  StripePaymentSheet
//
//  Created by Yuki Tokuhiro on 2/22/21.
//  Copyright © 2021 Stripe, Inc. All rights reserved.
//

@_spi(STP) import StripeCore
@_spi(STP) import StripePayments
@_spi(STP) import StripePaymentsUI
@_spi(STP) import StripeUICore
import UIKit

extension PaymentOption {
    /// Returns an icon representing the payment option, suitable for display on a checkout screen
    func makeIcon(
        for traitCollection: UITraitCollection? = nil,
        updateImageHandler: DownloadManager.UpdateImageHandler?,
        currency: String?
    ) -> UIImage {
        switch self {
        case .applePay:
            return Image.apple_pay_mark.makeImage().withRenderingMode(.alwaysOriginal)
        case .saved(let paymentMethod, let paymentOption):
            if let linkedBank = paymentOption?.instantDebitsLinkedBank {
                return PaymentSheetImageLibrary.bankIcon(for: PaymentSheetImageLibrary.bankIconCode(for: linkedBank.bankName))
            } else {
                return paymentMethod.makeIcon()
            }
        case .new(let confirmParams):
<<<<<<< HEAD
            return confirmParams.makeIcon(updateImageHandler: updateImageHandler, currency: currency)
        case .link:
            return Image.link_logo.makeImage()
=======
            return confirmParams.makeIcon(updateImageHandler: updateImageHandler)
        case .link(let linkConfirmOption):
            switch linkConfirmOption {
            case .signUp(_, _, _, _, let confirmParams):
                return confirmParams.makeIcon(updateImageHandler: updateImageHandler)
            case .wallet, .withPaymentMethod, .withPaymentDetails:
                return Image.link_logo.makeImage()
            }
>>>>>>> 5072d519
        case .external(let paymentMethod, _):
            return PaymentSheet.PaymentMethodType.external(paymentMethod).makeImage(
                forDarkBackground: traitCollection?.isDarkMode ?? false,
                updateHandler: nil
            )
        }
    }

    /// Returns an image to display inside a cell representing the given payment option in the saved PM collection view
    func makeSavedPaymentMethodCellImage(overrideUserInterfaceStyle: UIUserInterfaceStyle) -> UIImage {
        switch self {
        case .applePay:
            return Image.carousel_applepay.makeImage(template: false, overrideUserInterfaceStyle: overrideUserInterfaceStyle)
        case .saved(let paymentMethod, _):
            return paymentMethod.makeSavedPaymentMethodCellImage(overrideUserInterfaceStyle: overrideUserInterfaceStyle)
        case .new:
            assertionFailure("This shouldn't be called - we don't show new PMs in the saved PM collection view")
            return UIImage()
        case .link:
            return Image.link_logo.makeImage()
        case .external:
            assertionFailure("This shouldn't be called - we don't show EPMs in the saved PM collection view")
            return UIImage()
        }
    }
}

extension STPPaymentMethod {
    /// Returns the first non-unknown card brand, prioritizing the card's preferred network brand > display brand > brand
    func calculateCardBrandToDisplay() -> STPCardBrand {
        guard let card else { return .unknown }
        let preferredDisplayBrand = card.networks?.preferred?.toCardBrand
        let displayBrand = card.displayBrand?.toCardBrand
        return [preferredDisplayBrand, displayBrand, card.brand].compactMap { $0 }.first {
            $0 != .unknown
        } ?? .unknown
    }

    func makeIcon() -> UIImage {
        switch type {
        case .card:
            return STPImageLibrary.cardBrandImage(for: calculateCardBrandToDisplay())
        case .USBankAccount:
            return PaymentSheetImageLibrary.bankIcon(
                for: PaymentSheetImageLibrary.bankIconCode(for: usBankAccount?.bankName)
            )
        default:
            // If there's no image specific to this PaymentMethod (eg card network logo, bank logo), default to the PaymentMethod type's icon
            // TODO: This only looks at client-side assets! 
            let image = type.makeImage()
            if image == nil {
                assertionFailure()
            }
            return image ?? UIImage()
        }
    }

    /// Returns an image to display inside a cell representing the given payment option in the saved PM collection view
    func makeSavedPaymentMethodCellImage(overrideUserInterfaceStyle: UIUserInterfaceStyle?) -> UIImage {
        switch type {
        case .card:
            return calculateCardBrandToDisplay().makeSavedPaymentMethodCellImage(overrideUserInterfaceStyle: overrideUserInterfaceStyle)
        case .USBankAccount:
            return PaymentSheetImageLibrary.bankIcon(
                for: PaymentSheetImageLibrary.bankIconCode(for: usBankAccount?.bankName)
            )
        case .SEPADebit:
            return Image.carousel_sepa.makeImage(overrideUserInterfaceStyle: overrideUserInterfaceStyle).withRenderingMode(.alwaysOriginal)
        case .link:
            return Image.link_logo.makeImage(overrideUserInterfaceStyle: overrideUserInterfaceStyle).withRenderingMode(.alwaysOriginal)
        default:
            assertionFailure("\(type) not supported for saved PMs")
            return makeIcon()
        }
    }

    /// Returns an image to display inside a row representing the given payment option in the saved PM row view
    func makeSavedPaymentMethodRowImage() -> UIImage {
        switch type {
        case .card:
            return STPImageLibrary.unpaddedCardBrandImage(for: calculateCardBrandToDisplay())
        case .USBankAccount:
            return PaymentSheetImageLibrary.bankIcon(
                for: PaymentSheetImageLibrary.bankIconCode(for: usBankAccount?.bankName)
            ).rounded(radius: 3)
        case .SEPADebit:
            return Image.pm_type_sepa.makeImage().withRenderingMode(.alwaysOriginal)
        default:
            assertionFailure("\(type) not supported for saved PMs")
            return makeIcon()
        }
    }
}

 extension STPPaymentMethodParams {
     func makeIcon(updateHandler: DownloadManager.UpdateImageHandler?, currency: String?) -> UIImage {
        switch type {
        case .card:
            let brand = STPCardValidator.brand(for: card)
            return STPImageLibrary.cardBrandImage(for: brand)
        default:
            // If there's no image specific to this PaymentMethod (eg card network logo, bank logo), default to the PaymentMethod type's icon
            // TODO: Refactor this out of PaymentMethodType. Users shouldn't have to convert STPPaymentMethodType to PaymentMethodType in order to get its image.
            return PaymentSheet.PaymentMethodType.stripe(type).makeImage(updateHandler: updateHandler, currency: currency)
        }
    }
 }

extension STPPaymentMethodType {

    /// A few payment method type icons need to be tinted white or black as they do not have
    /// light/dark agnostic icons
    var iconRequiresTinting: Bool {
        switch self {
        case .card, .AUBECSDebit, .USBankAccount, .konbini, .boleto, .bacsDebit:
            return true
        default:
            return false
        }
    }

    func makeImage(forDarkBackground: Bool = false, currency: String? = nil) -> UIImage? {
        let image: Image? = {
            switch self {
            case .card:
                return .pm_type_card
            case .iDEAL:
                return .pm_type_ideal
            case .bancontact:
                return .pm_type_bancontact
            case .SEPADebit:
                return .pm_type_sepa
            case .EPS:
                return .pm_type_eps
            case .giropay:
                return .pm_type_giropay
            case .przelewy24:
                return .pm_type_p24
            case .afterpayClearpay:
                return AfterpayPriceBreakdownView.shouldUseCashAppBrand(for: currency) ? .pm_type_cashapp : .pm_type_afterpay
            case .sofort, .klarna:
                return .pm_type_klarna
            case .affirm:
                return .pm_type_affirm
            case .payPal:
                return .pm_type_paypal
            case .AUBECSDebit:
                return .pm_type_aubecsdebit
            case .USBankAccount:
                return .pm_type_us_bank
            case .UPI:
                return .pm_type_upi
            case .cashApp:
                return .pm_type_cashapp
            case .revolutPay:
                return .pm_type_revolutpay
            case .blik:
                return .pm_type_blik
            case .bacsDebit:
                return .pm_type_us_bank
            case .alipay:
                return .pm_type_alipay
            case .OXXO:
                return .pm_type_oxxo
            case .konbini:
                return .pm_type_konbini
            case .boleto:
                return .pm_type_boleto
            case .swish:
                return .pm_type_swish
            default:
                return nil
            }
        }()
        return image?.makeImage(overrideUserInterfaceStyle: forDarkBackground ? .dark : .light)
    }
}

extension String {
    var toCardBrand: STPCardBrand? {
        return STPCard.brand(from: self)
    }
}

extension STPPaymentMethodCard {
    var preferredDisplayBrand: STPCardBrand {
        return networks?.preferred?.toCardBrand ?? displayBrand?.toCardBrand ?? brand
    }
}

extension UIImage {
    func rounded(radius: CGFloat) -> UIImage {
        let rect = CGRect(origin: .zero, size: size)
        UIGraphicsBeginImageContextWithOptions(size, false, 0)
        UIBezierPath(roundedRect: rect, cornerRadius: radius).addClip()
        draw(in: rect)
        return UIGraphicsGetImageFromCurrentImageContext()!
    }
}<|MERGE_RESOLUTION|>--- conflicted
+++ resolved
@@ -29,12 +29,7 @@
                 return paymentMethod.makeIcon()
             }
         case .new(let confirmParams):
-<<<<<<< HEAD
             return confirmParams.makeIcon(updateImageHandler: updateImageHandler, currency: currency)
-        case .link:
-            return Image.link_logo.makeImage()
-=======
-            return confirmParams.makeIcon(updateImageHandler: updateImageHandler)
         case .link(let linkConfirmOption):
             switch linkConfirmOption {
             case .signUp(_, _, _, _, let confirmParams):
@@ -42,7 +37,6 @@
             case .wallet, .withPaymentMethod, .withPaymentDetails:
                 return Image.link_logo.makeImage()
             }
->>>>>>> 5072d519
         case .external(let paymentMethod, _):
             return PaymentSheet.PaymentMethodType.external(paymentMethod).makeImage(
                 forDarkBackground: traitCollection?.isDarkMode ?? false,
