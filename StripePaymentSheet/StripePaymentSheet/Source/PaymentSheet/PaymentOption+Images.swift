--- conflicted
+++ resolved
@@ -158,13 +158,8 @@
                     return .pm_type_upi
                 case .cashApp:
                     return .pm_type_cashapp
-<<<<<<< HEAD
-=======
                 case .blik:
                     return .pm_type_blik
-                case .grabPay:
-                    return .pm_type_grabpay
->>>>>>> 8804b622
                 default:
                     return nil
                 }
