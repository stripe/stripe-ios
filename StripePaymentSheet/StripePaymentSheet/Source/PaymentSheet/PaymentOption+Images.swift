//
//  PaymentOption+Images.swift
//  StripePaymentSheet
//
//  Created by Yuki Tokuhiro on 2/22/21.
//  Copyright © 2021 Stripe, Inc. All rights reserved.
//

@_spi(STP) import StripeCore
@_spi(STP) import StripePayments
@_spi(STP) import StripePaymentsUI
@_spi(STP) import StripeUICore
import UIKit

extension PaymentOption {
    /// Returns an icon representing the payment option, suitable for display on a checkout screen
    func makeIcon(
        for traitCollection: UITraitCollection? = nil,
        updateImageHandler: DownloadManager.UpdateImageHandler?
    ) -> UIImage {
        switch self {
        case .applePay:
            return Image.apple_pay_mark.makeImage().withRenderingMode(.alwaysOriginal)
        case .saved(let paymentMethod):
            return paymentMethod.makeIcon()
        case .new(let confirmParams):
            return confirmParams.makeIcon(updateImageHandler: updateImageHandler)
        case .link:
            return Image.pm_type_link.makeImage()
        case .externalPayPal:
            return Image.pm_type_paypal.makeImage()
        }
    }

    /// Returns an image representing the payment option, suitable for display within PaymentSheet cells
    func makeCarouselImage(for view: UIView) -> UIImage {
        switch self {
        case .applePay:
            return makeIcon(for: view.traitCollection, updateImageHandler: nil)
        case .saved(let paymentMethod):
            return paymentMethod.makeCarouselImage(for: view)
        case .new(let confirmParams):
            return confirmParams.paymentMethodParams.makeCarouselImage(for: view)
        case .link:
            return Image.link_carousel_logo.makeImage(template: true)
        case .externalPayPal:
            return Image.pm_type_paypal.makeImage()
        }
    }
}

extension STPPaymentMethod {
    func makeIcon() -> UIImage {
        switch type {
        case .card:
            guard let card = card else {
                return STPImageLibrary.unknownCardCardImage()
            }

            return STPImageLibrary.cardBrandImage(for: card.brand)
        case .iDEAL:
            return Image.pm_type_ideal.makeImage()
        case .USBankAccount:
            return PaymentSheetImageLibrary.bankIcon(
                for: PaymentSheetImageLibrary.bankIconCode(for: usBankAccount?.bankName)
            )
        default:
            // If there's no image specific to this PaymentMethod (eg card network logo, bank logo), default to the PaymentMethod type's icon
            return type.makeImage()
        }
    }

    func makeCarouselImage(for view: UIView) -> UIImage {
        if type == .card, let cardBrand = card?.brand {
            return cardBrand.makeCarouselImage()
        } else if type == .USBankAccount {
            return PaymentSheetImageLibrary.bankIcon(
                for: PaymentSheetImageLibrary.bankIconCode(for: usBankAccount?.bankName)
            )
        }
        return makeIcon()
    }
}

extension STPPaymentMethodParams {
    func makeIcon(updateHandler: DownloadManager.UpdateImageHandler?) -> UIImage {
        switch type {
        case .card:
            guard let card = card, let number = card.number else {
                return STPImageLibrary.unknownCardCardImage()
            }

            let brand = STPCardValidator.brand(forNumber: number)
            return STPImageLibrary.cardBrandImage(for: brand)
        default:
            // If there's no image specific to this PaymentMethod (eg card network logo, bank logo), default to the PaymentMethod type's icon
            return self.paymentSheetPaymentMethodType().makeImage(updateHandler: updateHandler)
        }
    }

    func makeCarouselImage(for view: UIView) -> UIImage {
        if type == .card, let card = card, let number = card.number {
            let cardBrand = STPCardValidator.brand(forNumber: number)
            return cardBrand.makeCarouselImage()
        }
        return makeIcon(updateHandler: nil)
    }
}

extension ConsumerPaymentDetails {
    func makeIcon() -> UIImage {
        switch details {
        case .card(let card):
            return STPImageLibrary.cardBrandImage(for: card.stpBrand)
        case .bankAccount(let bankAccount):
            return PaymentSheetImageLibrary.bankIcon(for: bankAccount.iconCode)
        case .unparsable:
            return UIImage()
        }
    }
}

extension STPPaymentMethodType {

    /// A few payment method type icons need to be tinted white or black as they do not have
    /// light/dark agnostic icons
    var iconRequiresTinting: Bool {
        return self == .card || self == .AUBECSDebit || self == .USBankAccount || self == .linkInstantDebit
    }

    func makeImage(forDarkBackground: Bool = false) -> UIImage {
        guard
            let image: Image = {
                switch self {
                case .card:
                    return .pm_type_card
                case .iDEAL:
                    return .pm_type_ideal
                case .bancontact:
                    return .pm_type_bancontact
                case .SEPADebit:
                    return .pm_type_sepa
                case .EPS:
                    return .pm_type_eps
                case .giropay:
                    return .pm_type_giropay
                case .przelewy24:
                    return .pm_type_p24
                case .afterpayClearpay:
                    return .pm_type_afterpay
                case .sofort, .klarna:
                    return .pm_type_klarna
                case .affirm:
                    return .pm_type_affirm
                case .payPal:
                    return .pm_type_paypal
                case .AUBECSDebit:
                    return .pm_type_aubecsdebit
                case .USBankAccount, .linkInstantDebit:
                    return .pm_type_us_bank
                case .UPI:
                    return .pm_type_upi
                case .cashApp:
                    return .pm_type_cashapp
                case .blik:
                    return .pm_type_blik
<<<<<<< HEAD
                case .bacsDebit:
                    return .pm_type_us_bank
=======
                case .alipay:
                    return .pm_type_alipay
                case .OXXO:
                    return .pm_type_oxxo
>>>>>>> 7a7c05f9
                default:
                    return nil
                }
            }()
        else {
            assertionFailure()
            return UIImage()
        }

        // payment method type icons are light/dark agnostic except PayPal
        return image.makeImage(darkMode: self == .payPal ? forDarkBackground : false)
    }
}<|MERGE_RESOLUTION|>--- conflicted
+++ resolved
@@ -164,15 +164,12 @@
                     return .pm_type_cashapp
                 case .blik:
                     return .pm_type_blik
-<<<<<<< HEAD
                 case .bacsDebit:
                     return .pm_type_us_bank
-=======
                 case .alipay:
                     return .pm_type_alipay
                 case .OXXO:
                     return .pm_type_oxxo
->>>>>>> 7a7c05f9
                 default:
                     return nil
                 }
