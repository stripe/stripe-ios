//
//  PaymentOption+Images.swift
//  StripePaymentSheet
//
//  Created by Yuki Tokuhiro on 2/22/21.
//  Copyright © 2021 Stripe, Inc. All rights reserved.
//

@_spi(STP) import StripeCore
@_spi(STP) import StripePayments
@_spi(STP) import StripePaymentsUI
@_spi(STP) import StripeUICore
import UIKit

extension PaymentOption {
    /// Returns an icon representing the payment option, suitable for display on a checkout screen
    func makeIcon(
        for traitCollection: UITraitCollection? = nil,
        updateImageHandler: DownloadManager.UpdateImageHandler?
    ) -> UIImage {
        switch self {
        case .applePay:
            return Image.apple_pay_mark.makeImage().withRenderingMode(.alwaysOriginal)
        case .saved(let paymentMethod):
            return paymentMethod.makeIcon()
        case .new(let confirmParams):
            return confirmParams.makeIcon(updateImageHandler: updateImageHandler)
        case .link:
            return Image.pm_type_link.makeImage()
        }
    }

    /// Returns an image representing the payment option, suitable for display within PaymentSheet cells
    func makeCarouselImage(for view: UIView) -> UIImage {
        switch self {
        case .applePay:
            return makeIcon(for: view.traitCollection, updateImageHandler: nil)
        case .saved(let paymentMethod):
            return paymentMethod.makeCarouselImage(for: view)
        case .new(let confirmParams):
            return confirmParams.paymentMethodParams.makeCarouselImage(for: view)
        case .link:
            return Image.link_carousel_logo.makeImage(template: true)
        }
    }
}

extension STPPaymentMethod {
    func makeIcon() -> UIImage {
        switch type {
        case .card:
            guard let card = card else {
                return STPImageLibrary.unknownCardCardImage()
            }

            return STPImageLibrary.cardBrandImage(for: card.brand)
        case .iDEAL:
            return Image.pm_type_ideal.makeImage()
        case .USBankAccount:
            return PaymentSheetImageLibrary.bankIcon(
                for: PaymentSheetImageLibrary.bankIconCode(for: usBankAccount?.bankName)
            )
        default:
            // If there's no image specific to this PaymentMethod (eg card network logo, bank logo), default to the PaymentMethod type's icon
            return type.makeImage()
        }
    }

    func makeCarouselImage(for view: UIView) -> UIImage {
        if type == .card, let cardBrand = card?.brand {
            return cardBrand.makeCarouselImage()
        } else if type == .USBankAccount {
            return PaymentSheetImageLibrary.bankIcon(
                for: PaymentSheetImageLibrary.bankIconCode(for: usBankAccount?.bankName)
            )
        }
        return makeIcon()
    }
}

extension STPPaymentMethodParams {
    func makeIcon(updateHandler: DownloadManager.UpdateImageHandler?) -> UIImage {
        switch type {
        case .card:
            guard let card = card, let number = card.number else {
                return STPImageLibrary.unknownCardCardImage()
            }

            let brand = STPCardValidator.brand(forNumber: number)
            return STPImageLibrary.cardBrandImage(for: brand)
        default:
            // If there's no image specific to this PaymentMethod (eg card network logo, bank logo), default to the PaymentMethod type's icon
            return self.paymentSheetPaymentMethodType().makeImage(updateHandler: updateHandler)
        }
    }

    func makeCarouselImage(for view: UIView) -> UIImage {
        if type == .card, let card = card, let number = card.number {
            let cardBrand = STPCardValidator.brand(forNumber: number)
            return cardBrand.makeCarouselImage()
        }
        return makeIcon(updateHandler: nil)
    }
}

extension ConsumerPaymentDetails {
    func makeIcon() -> UIImage {
        switch details {
        case .card(let card):
            return STPImageLibrary.cardBrandImage(for: card.stpBrand)
        case .bankAccount(let bankAccount):
            return PaymentSheetImageLibrary.bankIcon(for: bankAccount.iconCode)
        case .unparsable:
            return UIImage()
        }
    }
}

extension STPPaymentMethodType {

    /// A few payment method type icons need to be tinted white or black as they do not have
    /// light/dark agnostic icons
    var iconRequiresTinting: Bool {
        return self == .card || self == .AUBECSDebit || self == .USBankAccount || self == .linkInstantDebit
    }

    func makeImage(forDarkBackground: Bool = false) -> UIImage {
        guard
            let image: Image = {
                switch self {
                case .card:
                    return .pm_type_card
                case .iDEAL:
                    return .pm_type_ideal
                case .bancontact:
                    return .pm_type_bancontact
                case .SEPADebit:
                    return .pm_type_sepa
                case .EPS:
                    return .pm_type_eps
                case .giropay:
                    return .pm_type_giropay
                case .przelewy24:
                    return .pm_type_p24
                case .afterpayClearpay:
                    return .pm_type_afterpay
                case .sofort, .klarna:
                    return .pm_type_klarna
                case .affirm:
                    return .pm_type_affirm
                case .payPal:
                    return .pm_type_paypal
                case .AUBECSDebit:
                    return .pm_type_aubecsdebit
                case .USBankAccount, .linkInstantDebit:
                    return .pm_type_us_bank
                case .UPI:
                    return .pm_type_upi
                case .cashApp:
                    return .pm_type_cashapp
<<<<<<< HEAD
                case .FPX:
                    return .pm_type_fpx
=======
                case .grabPay:
                    return .pm_type_grabpay
>>>>>>> 0bc45209
                default:
                    return nil
                }
            }()
        else {
            assertionFailure()
            return UIImage()
        }

        // payment method type icons are light/dark agnostic except PayPal
        return image.makeImage(darkMode: self == .payPal ? forDarkBackground : false)
    }
}<|MERGE_RESOLUTION|>--- conflicted
+++ resolved
@@ -158,13 +158,10 @@
                     return .pm_type_upi
                 case .cashApp:
                     return .pm_type_cashapp
-<<<<<<< HEAD
+                case .grabPay:
+                    return .pm_type_grabpay
                 case .FPX:
                     return .pm_type_fpx
-=======
-                case .grabPay:
-                    return .pm_type_grabpay
->>>>>>> 0bc45209
                 default:
                     return nil
                 }
