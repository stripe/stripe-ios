//
//  AddressViewController.swift
//  StripePaymentSheet
//
//  Created by Yuki Tokuhiro on 5/24/22.
//  Copyright © 2022 Stripe, Inc. All rights reserved.
//

import Foundation
@_spi(STP) import StripeCore
@_spi(STP) import StripeUICore
import UIKit

/// A delegate for `AddressViewController`
@MainActor @preconcurrency
public protocol AddressViewControllerDelegate: AnyObject {
<<<<<<< HEAD
    /// Called when the customer finishes entering their address or cancels. Your implementation should dismiss the view controller.
    /// - Parameter address: A valid address or nil if the customer cancels the flow.
=======
    /// Called when the customer finishes entering their address or dismisses the view controller. Your implementation should dismiss the view controller.
    /// - Parameter address: A valid address or nil if the address information is incomplete or invalid.
>>>>>>> 4f7cd886
    func addressViewControllerDidFinish(_ addressViewController: AddressViewController, with address: AddressViewController.AddressDetails?)
}

/// A view controller that collects a name and an address, with full localization and autocomplete.
/// - Note: It uses `navigationItem` and can push a view controller, so it must be shown inside a `UINavigationController`.
/// - Seealso: https://stripe.com/docs/elements/address-element?platform=ios
@objc(STPAddressViewController)
public class AddressViewController: UIViewController {
    // MARK: - Public properties
    /// Configuration containing e.g. appearance styling properties, default values, etc.
    public let configuration: Configuration
    /// A valid address or nil.
    private var addressDetails: AddressDetails? {
        guard let addressSection = addressSection else { return nil }

        guard case .valid = addressSection.validationState,
              let line1 = addressSection.line1?.text.nonEmpty
        else {
            return nil
        }
        let address = AddressDetails.Address(
            city: addressSection.city?.text.nonEmpty,
            country: addressSection.selectedCountryCode,
            line1: line1,
            line2: addressSection.line2?.text.nonEmpty,
            postalCode: addressSection.postalCode?.text.nonEmpty,
            state: addressSection.state?.rawData.nonEmpty
        )
        return .init(
            address: address,
            name: addressSection.name?.text.nonEmpty,
            phone: addressSection.phone?.phoneNumber?.string(as: .e164).nonEmpty,
            isCheckboxSelected: checkboxElement?.checkboxButton.isSelected
        )
    }
    /// The delegate, notified when the customer completes or cancels.
    public weak var delegate: AddressViewControllerDelegate?
    private var selectedAutoCompleteResult: PaymentSheet.Address?
    private var didLogAddressShow = false

    // MARK: - Internal properties
    let addressSpecProvider: AddressSpecProvider
    private var latestError: Error? {
        didSet {
            errorLabel.text = latestError?.localizedDescription
            errorLabel.isHidden = latestError == nil
        }
    }
    lazy var scrollViewBottomConstraint: NSLayoutConstraint = {
        return scrollView.frameLayoutGuide.bottomAnchor.constraint(equalTo: view.safeAreaLayoutGuide.bottomAnchor)
    }()

    // MARK: - Views
    lazy var button: ConfirmButton = {
        let button = ConfirmButton(
            state: (addressSection?.validationState.isValid ?? false) ? .enabled : .disabled,
            callToAction: .custom(title: configuration.buttonTitle),
            appearance: configuration.appearance
        ) { [weak self] in
            self?.didContinue()
        }
        return button
    }()
    private lazy var headerLabel: UILabel = {
        let header = PaymentSheetUI.makeHeaderLabel(appearance: configuration.appearance)
        header.text = configuration.title
        return header
    }()
    lazy var scrollView: UIScrollView = {
        let scrollView = UIScrollView()
        #if !os(visionOS)
        scrollView.keyboardDismissMode = .onDrag
        #endif
        return scrollView
    }()
    lazy var errorLabel: UILabel = {
        let label = ElementsUI.makeErrorLabel(theme: configuration.appearance.asElementsTheme)
        label.isHidden = true
        return label
    }()

    // MARK: - Elements
    lazy var formElement: FormElement = {
        var customSpacing: [(Element, CGFloat)] = []

        // Add padding under the shipping equals billing checkbox if it exists
        if let shippingCheckbox = shippingEqualsBillingCheckbox {
            // Default spacing is a bit too tight for what we want, scale the appearance value a bit
            customSpacing.append((shippingCheckbox, configuration.appearance.sectionSpacing * 1.6))
        }

        let formElement = FormElement(
            elements: [shippingEqualsBillingCheckbox, addressSection, checkboxElement],
            theme: configuration.appearance.asElementsTheme,
            customSpacing: customSpacing
        )
        formElement.delegate = self
        return formElement
    }()
    var addressSection: AddressSectionElement?
    lazy var checkboxElement: CheckboxElement? = {
        guard let checkboxLabel = configuration.additionalFields.checkboxLabel  else { return nil }
        let element = CheckboxElement(
            theme: configuration.appearance.asElementsTheme,
            label: checkboxLabel,
            isSelectedByDefault: configuration.defaultValues.isCheckboxSelected ?? false,
            didToggle: nil
        )

        return element
    }()

    /// Returns the shipping address if it is compatible with allowed countries, otherwise returns the billing address if compatible.
    private var compatibleDefaultValues: AddressViewController.Configuration.DefaultAddressDetails? {
        // Try shipping address (defaultValues) first
        if !configuration.defaultValues.address.isEmpty {
            if isAddressCompatible(configuration.defaultValues) {
                return configuration.defaultValues
            }
        }

        // Fall back to billing address
        if let billingAddress = configuration.billingAddress {
            if isAddressCompatible(billingAddress) {
                return billingAddress
            }
        }

        return nil
    }

    /// Checks if an address is compatible with the allowed countries configuration.
    private func isAddressCompatible(_ addressDetails: AddressViewController.Configuration.DefaultAddressDetails) -> Bool {
        // No default address provided, early exit
        guard !addressDetails.address.isEmpty else { return false }

        // No blocked countries, allow all default addresses
        guard !configuration.allowedCountries.isEmpty else { return true }

        // Default address has no country specified, allow it
        guard let defaultCountry = addressDetails.address.country else { return true }

        // Only allow default addresses with allowed countries
        return configuration.allowedCountries.contains(defaultCountry)
    }

    private lazy var shippingEqualsBillingCheckbox: CheckboxElement? = {
        // Show checkbox when billing address is provided and is compatible with allowed countries
        guard let billingAddress = configuration.billingAddress else { return nil }

        // Check if billing address is compatible with allowed countries
        let isCompatible: Bool = {
            // No blocked countries, allow all billing addresses
            guard !configuration.allowedCountries.isEmpty else { return true }

            // Billing address has no country specified, allow it
            guard let billingCountry = billingAddress.address.country else { return true }

            // Only show checkbox for billing addresses with allowed countries
            return configuration.allowedCountries.contains(billingCountry)
        }()

        guard isCompatible else { return nil }

        // Only show checkbox if billing address has at least line1
        guard billingAddress.address.line1?.nonEmpty != nil else { return nil }

        // Default to checked if shipping address (defaultValues) is empty
        let isSelectedByDefault = configuration.defaultValues.address.isEmpty

        return CheckboxElement(
            theme: configuration.appearance.asElementsTheme,
            label: String.Localized.use_billing_address_for_shipping,
            isSelectedByDefault: isSelectedByDefault,
            didToggle: { [weak self] isSelected in
                self?.handleShippingEqualsBillingToggle(isSelected: isSelected)
            }
        )
    }()

    fileprivate lazy var closeButton: UIButton = {
        let button = SheetNavigationButton.makeCloseButton(appearance: configuration.appearance)
        button.addTarget(self, action: #selector(didTapCloseButton), for: .touchUpInside)
        return button
    }()

    private lazy var activityIndicator = UIActivityIndicatorView(style: .medium)

    private var hasLoadedSpecs = false

    // MARK: - Initializers
    /// Initializes an `AddressViewController`.
    /// - Note: Make sure you put this in a `UINavigationController` before presenting or pushing it.
    /// - Parameter configuration: The configuration for this `AddressViewController` e.g., to style the appearance.
    /// - Parameter delegate: This is called after the customer completes entering their address or cancels the sheet.
    public convenience init(
        configuration: Configuration,
        delegate: AddressViewControllerDelegate
    ) {
        self.init(addressSpecProvider: .shared, configuration: configuration, delegate: delegate)
    }

    init(
        addressSpecProvider: AddressSpecProvider,
        configuration: Configuration,
        delegate: AddressViewControllerDelegate
    ) {
        self.addressSpecProvider = addressSpecProvider
        self.configuration = configuration
        self.delegate = delegate
        super.init(nibName: nil, bundle: nil)
        navigationItem.leftBarButtonItem = UIBarButtonItem(customView: closeButton)
    }

    required init?(coder: NSCoder) {
        fatalError("init(coder:) has not been implemented")
    }

    // MARK: - Overrides
    override public func viewDidLoad() {
        super.viewDidLoad()
        STPAnalyticsClient.sharedClient.addClass(toProductUsageIfNecessary: AddressViewController.self)

        view.backgroundColor = configuration.appearance.colors.background
        // Tapping on the background view should dismiss the keyboard
        let hideKeyboardGesture = UITapGestureRecognizer(target: self, action: #selector(didTapBackground))
        hideKeyboardGesture.cancelsTouchesInView = false
        hideKeyboardGesture.delegate = self
        view.addGestureRecognizer(hideKeyboardGesture)

        activityIndicator.color = configuration.appearance.colors.background.contrastingColor
        [activityIndicator].forEach {
            view.addSubview($0)
            $0.translatesAutoresizingMaskIntoConstraints = false
        }
        NSLayoutConstraint.activate([
            activityIndicator.centerXAnchor.constraint(
                equalTo: view.safeAreaLayoutGuide.centerXAnchor),
            activityIndicator.centerYAnchor.constraint(
                equalTo: view.safeAreaLayoutGuide.centerYAnchor),
        ])

        loadSpecsIfNeeded()
        registerForKeyboardNotifications()
    }

    override public func viewDidAppear(_ animated: Bool) {
        super.viewDidAppear(true)
        if !didLogAddressShow {
            STPAnalyticsClient.sharedClient.logAddressShow(defaultCountryCode: addressSection?.selectedCountryCode ?? "", apiClient: configuration.apiClient)
            didLogAddressShow = true
        }
        // Ensure we receive dismissal callbacks even when presented modally inside a UINavigationController
        navigationController?.presentationController?.delegate = self
        addressSection?.beginEditing()
    }
}

// MARK: - Keyboard handling
extension AddressViewController {
    private func registerForKeyboardNotifications() {
        NotificationCenter.default.addObserver(self, selector: #selector(adjustForKeyboard), name: UIResponder.keyboardWillHideNotification, object: nil)
        NotificationCenter.default.addObserver(self, selector: #selector(adjustForKeyboard), name: UIResponder.keyboardWillChangeFrameNotification, object: nil)
    }

    @objc private func adjustForKeyboard(notification: Notification) {
        guard
            let keyboardScreenEndFrame = (notification.userInfo?[UIResponder.keyboardFrameEndUserInfoKey] as? NSValue)?.cgRectValue
        else {
            return
        }

        let keyboardViewEndFrame = view.convert(keyboardScreenEndFrame, from: view.window)
        let keyboardInViewHeight = view.safeAreaLayoutGuide.layoutFrame.intersection(keyboardViewEndFrame).height
        if notification.name == UIResponder.keyboardWillHideNotification {
            scrollViewBottomConstraint.constant = 0
        } else {
            scrollViewBottomConstraint.constant = -keyboardInViewHeight
        }

        // Animate the scrollView above the keyboard
        view.setNeedsLayout()
        UIView.animateAlongsideKeyboard(notification) {
            self.view.layoutIfNeeded()
        }
    }
}

// MARK: - Internal methods
extension AddressViewController {

    func didContinue() {
        logAddressCompleted()
        delegate?.addressViewControllerDidFinish(self, with: addressDetails)
    }

    @objc func didTapBackground() {
        view.endEditing(false)
    }

    @objc func presentAutocomplete() {
        assert(navigationController != nil)
        let autoCompleteViewController = AutoCompleteViewController(configuration: configuration, initialLine1Text: addressSection?.line1?.text, addressSpecProvider: addressSpecProvider)
        autoCompleteViewController.delegate = self
        navigationController?.pushViewController(autoCompleteViewController, animated: true)
    }

    @objc func didTapCloseButton() {
        didContinue()
    }

    func handleShippingEqualsBillingToggle(isSelected: Bool) {
        if isSelected {
            // Populate with billing address when checked
            if let billingAddress = configuration.billingAddress, isAddressCompatible(billingAddress) {
                populateAddressSection(with: .init(from: billingAddress))
            }
        } else {
            // Always clear when unchecked first
            clearAddressSection()

            // Then optionally populate with shipping address (defaultValues) if they exist and are different from billing
            if !configuration.defaultValues.address.isEmpty && isAddressCompatible(configuration.defaultValues) {
                // Only populate with default values if they're different from billing address
                if let billingAddress = configuration.billingAddress,
                   configuration.defaultValues.address != billingAddress.address {
                    populateAddressSection(with: .init(from: configuration.defaultValues))
                }
            }
        }
    }

    private func populateAddressSection(with addressDetails: AddressSectionElement.AddressDetails) {
        guard let addressSection = addressSection else { return }

        // Set country first as it affects available fields
        if let countryIndex = addressSection.countryCodes.firstIndex(where: { $0 == addressDetails.address.country }) {
            addressSection.country.select(index: countryIndex)
        }

        // Populate address fields
        addressSection.line1?.setText(addressDetails.address.line1 ?? "")
        addressSection.line2?.setText(addressDetails.address.line2 ?? "")
        addressSection.city?.setText(addressDetails.address.city ?? "")
        addressSection.postalCode?.setText(addressDetails.address.postalCode ?? "")
        addressSection.state?.setRawData(addressDetails.address.state ?? "", shouldAutoAdvance: false)

        // Populate name and phone if available
        addressSection.name?.setText(addressDetails.name ?? "")
        if let phone = addressDetails.phone {
            // Check if phone number is in E.164 format and parse it properly
            if let parsedPhone = PhoneNumber.fromE164(phone) {
                // Use parsed country code and local number for E.164 format
                addressSection.phone?.setSelectedCountryCode(parsedPhone.countryCode, shouldUpdateDefaultNumber: false)
                addressSection.phone?.setPhoneNumber(parsedPhone.number)
            } else {
                // Fall back to original logic for non-E.164 numbers
                addressSection.phone?.setPhoneNumber(phone)
                if let phoneCountry = addressDetails.address.country {
                    addressSection.phone?.setSelectedCountryCode(phoneCountry, shouldUpdateDefaultNumber: false)
                }
            }
        }
    }

    private func clearAddressSection() {
        guard let addressSection = addressSection else { return }

        // Clear all text fields
        addressSection.line1?.setText("")
        addressSection.line2?.setText("")
        addressSection.city?.setText("")
        addressSection.postalCode?.setText("")
        addressSection.state?.setRawData("", shouldAutoAdvance: false)
        addressSection.name?.setText("")
        addressSection.phone?.clearPhoneNumber()

        // Reset to default country if needed (first in allowed countries or US)
        let defaultCountryCode = configuration.allowedCountries.first ?? "US"
        if let defaultCountryIndex = addressSection.countryCodes.firstIndex(where: { $0 == defaultCountryCode }) {
            addressSection.country.select(index: defaultCountryIndex)
        }
    }
}

// MARK: - Private methods
extension AddressViewController {
    /// Expands the address section element and begin editing if the current country selection does not support auto complete
    private func expandAddressSectionIfNeeded() {
        // If we're in autocomplete mode and the country is not supported by autocomplete, switch to normal address collection
        if let addressSection = addressSection, addressSection.collectionMode == .autoCompletable,
           !configuration.autocompleteCountries.caseInsensitiveContains(addressSection.selectedCountryCode) {
            addressSection.collectionMode = .all(autocompletableCountries: configuration.autocompleteCountries)
        }
    }

    private func makeDefaultAddressSection() -> AddressSectionElement? {
        guard hasLoadedSpecs else { return nil }

        let defaultValues = compatibleDefaultValues ?? .init()

        return AddressSectionElement(
            countries: configuration.allowedCountries.isEmpty ? nil : configuration.allowedCountries,
            addressSpecProvider: addressSpecProvider,
            defaults: .init(from: defaultValues),
            collectionMode: compatibleDefaultValues != nil ? .all(autocompletableCountries: configuration.autocompleteCountries) : .autoCompletable,
            additionalFields: .init(from: configuration.additionalFields),
            theme: configuration.appearance.asElementsTheme,
            presentAutoComplete: { [weak self] in
                self?.presentAutocomplete()
            }
        )
    }

    private func loadUI() {
        self.addressSection = makeDefaultAddressSection()

        let stackView = UIStackView(arrangedSubviews: [headerLabel, formElement.view, errorLabel])
        stackView.directionalLayoutMargins = configuration.appearance.topFormInsets
        stackView.isLayoutMarginsRelativeArrangement = true
        stackView.spacing = PaymentSheetUI.defaultPadding
        stackView.axis = .vertical

        [scrollView, stackView, button].forEach {
            $0.translatesAutoresizingMaskIntoConstraints = false
        }
        view.addSubview(scrollView)
        scrollView.addSubview(stackView)
        scrollView.addSubview(button)

        NSLayoutConstraint.activate([
            scrollViewBottomConstraint,
            scrollView.frameLayoutGuide.topAnchor.constraint(equalTo: view.safeAreaLayoutGuide.topAnchor),
            scrollView.frameLayoutGuide.leadingAnchor.constraint(equalTo: view.safeAreaLayoutGuide.leadingAnchor),
            scrollView.frameLayoutGuide.trailingAnchor.constraint(equalTo: view.safeAreaLayoutGuide.trailingAnchor),
            scrollView.frameLayoutGuide.widthAnchor.constraint(equalTo: scrollView.contentLayoutGuide.widthAnchor),

            stackView.topAnchor.constraint(equalTo: scrollView.contentLayoutGuide.topAnchor),
            stackView.leadingAnchor.constraint(equalTo: scrollView.contentLayoutGuide.leadingAnchor),
            stackView.trailingAnchor.constraint(equalTo: scrollView.contentLayoutGuide.trailingAnchor),
            stackView.bottomAnchor.constraint(equalTo: button.topAnchor, constant: -PaymentSheetUI.defaultPadding),

            button.leadingAnchor.constraint(equalTo: scrollView.contentLayoutGuide.leadingAnchor, constant: configuration.appearance.formInsets.leading),
            button.trailingAnchor.constraint(equalTo: scrollView.contentLayoutGuide.trailingAnchor, constant: -configuration.appearance.formInsets.trailing),
            button.bottomAnchor.constraint(equalTo: scrollView.contentLayoutGuide.bottomAnchor, constant: -configuration.appearance.formInsets.bottom),
        ])
    }

    private func loadSpecsIfNeeded() {
        if addressSpecProvider.countries.isEmpty {
            activityIndicator.startAnimating()

            // Load address specs
            self.addressSpecProvider.loadAddressSpecs {
                DispatchQueue.main.async {
                    self.hasLoadedSpecs = true
                    self.activityIndicator.stopAnimating()
                    self.loadUI()
                }
            }
        } else {
            self.hasLoadedSpecs = true
            self.loadUI()
        }
    }

    private func logAddressCompleted() {
        var editDistance: Int?
        if let selectedAddress = addressDetails?.address, let autoCompleteAddress = selectedAutoCompleteResult {
            editDistance = PaymentSheet.Address(from: selectedAddress).editDistance(from: autoCompleteAddress)
        }

        STPAnalyticsClient.sharedClient.logAddressCompleted(
            addressCountyCode: addressSection?.selectedCountryCode ?? "",
            autoCompleteResultedSelected: selectedAutoCompleteResult != nil,
            editDistance: editDistance,
            apiClient: configuration.apiClient
        )
    }
}

// MARK: - ElementDelegate
 @_spi(STP) extension AddressViewController: ElementDelegate {
     @_spi(STP) public func didUpdate(element: Element) {
         guard let addressSection = addressSection else { assertionFailure(); return }
         self.latestError = nil // clear error on new input
         let enabled = addressSection.validationState.isValid
         button.update(state: enabled ? .enabled : .disabled, animated: true)
         expandAddressSectionIfNeeded()

         // Automatically update the "shipping equals billing" checkbox based on current form state
         updateShippingEqualsBillingCheckboxState()
     }

     @_spi(STP) public func continueToNextField(element: Element) {
        // no-op
    }
}

// MARK: AutoCompleteViewControllerDelegate

extension AddressViewController: AutoCompleteViewControllerDelegate {
    func didSelectManualEntry(_ line1: String) {
        guard let addressSection = addressSection else { assertionFailure(); return }
        navigationController?.popViewController(animated: true)
        addressSection.collectionMode = .all(autocompletableCountries: configuration.autocompleteCountries)
        addressSection.line1?.setText(line1)
    }

    func didSelectAddress(_ address: PaymentSheet.Address?) {
        guard let addressSection = addressSection else { assertionFailure(); return }
        navigationController?.popViewController(animated: true)
        // Disable auto complete after address is selected
        addressSection.collectionMode = .all(autocompletableCountries: configuration.autocompleteCountries)
        guard let address = address else {
            return
        }

        let autocompleteCountryIndex = addressSection.countryCodes.firstIndex(where: { $0 == address.country })

        if let country = address.country, autocompleteCountryIndex == nil {
            // Merchant doesn't support shipping to selected country
            let errorMsg = String.Localized.does_not_support_shipping_to(countryCode: country)
            latestError = NSError(domain: "", code: 0, userInfo: [NSLocalizedDescriptionKey: errorMsg])
            return
        }

        if let autocompleteCountryIndex = autocompleteCountryIndex {
            addressSection.country.select(index: autocompleteCountryIndex)
        }
        addressSection.line1?.setText(address.line1 ?? "")
        addressSection.city?.setText(address.city ?? "")
        addressSection.postalCode?.setText(address.postalCode ?? "")
        addressSection.state?.setRawData(address.state ?? "", shouldAutoAdvance: false)
        addressSection.state?.view.resignFirstResponder()

        self.selectedAutoCompleteResult = address
    }
}

// MARK: - UIGestureRecognizerDelegate
extension AddressViewController: UIGestureRecognizerDelegate {
    public func gestureRecognizer(_ gestureRecognizer: UIGestureRecognizer, shouldReceive touch: UITouch) -> Bool {
        return !(touch.view is UIControl) // Without this, the UIControl (e.g. button) doesn't get the touch
    }
}

// MARK: - PaymentSheet <-> AddressSectionElement Helpers
extension AddressSectionElement.AddressDetails {
    init(from addressDetails: AddressViewController.Configuration.DefaultAddressDetails) {
        self.init(
            name: addressDetails.name,
            phone: addressDetails.phone,
            address: .init(
                city: addressDetails.address.city,
                country: addressDetails.address.country,
                line1: addressDetails.address.line1,
                line2: addressDetails.address.line2,
                postalCode: addressDetails.address.postalCode,
                state: addressDetails.address.state
            )
        )
    }
}

extension AddressSectionElement.AdditionalFields {
    init(from additionalFields: AddressViewController.Configuration.AdditionalFields) {
        func config(from fieldConfiguration: AddressViewController.Configuration.AdditionalFields.FieldConfiguration) -> FieldConfiguration {
            switch fieldConfiguration {
            case .hidden:
                return .disabled
            case .optional:
                return .enabled(isOptional: true)
            case .required:
                return .enabled(isOptional: false)
            }
        }

        self.init(
            name: config(from: .required),
            phone: config(from: additionalFields.phone)
        )
    }
}

@_spi(STP) extension AddressViewController: STPAnalyticsProtocol {
    @_spi(STP) public static var stp_analyticsIdentifier = "PaymentSheet.AddressController"
}

extension AddressViewController {
    /// Updates the checkbox state based on whether the current form matches the billing address
    private func updateShippingEqualsBillingCheckboxState() {
        guard let checkbox = shippingEqualsBillingCheckbox,
              let currentAddressSection = addressSection,
              let billingAddress = configuration.billingAddress else { return }

        // Create a temporary AddressSection with the billing address to get normalized data
        let billingAddressSection = AddressSectionElement(
            countries: configuration.allowedCountries.isEmpty ? nil : configuration.allowedCountries,
            addressSpecProvider: addressSpecProvider,
            defaults: .init(from: billingAddress),
            collectionMode: .all(autocompletableCountries: configuration.autocompleteCountries),
            additionalFields: .init(from: configuration.additionalFields),
            theme: configuration.appearance.asElementsTheme,
            presentAutoComplete: { /* no-op for comparison */ }
        )

        let currentAddressDetails = currentAddressSection.addressDetails
        let normalizedBillingAddressDetails = billingAddressSection.addressDetails

        // Check the checkbox if current form matches normalized billing address, uncheck otherwise
        checkbox.isSelected = (currentAddressDetails == normalizedBillingAddressDetails)
    }
}

extension PaymentSheet.Address {
    var isEmpty: Bool {
        return self == .init()
    }
}

// MARK: - UIAdaptivePresentationControllerDelegate
extension AddressViewController: UIAdaptivePresentationControllerDelegate {
    public func presentationControllerWillDismiss(_ presentationController: UIPresentationController) {
        didContinue()
    }
}<|MERGE_RESOLUTION|>--- conflicted
+++ resolved
@@ -14,13 +14,8 @@
 /// A delegate for `AddressViewController`
 @MainActor @preconcurrency
 public protocol AddressViewControllerDelegate: AnyObject {
-<<<<<<< HEAD
-    /// Called when the customer finishes entering their address or cancels. Your implementation should dismiss the view controller.
-    /// - Parameter address: A valid address or nil if the customer cancels the flow.
-=======
     /// Called when the customer finishes entering their address or dismisses the view controller. Your implementation should dismiss the view controller.
     /// - Parameter address: A valid address or nil if the address information is incomplete or invalid.
->>>>>>> 4f7cd886
     func addressViewControllerDidFinish(_ addressViewController: AddressViewController, with address: AddressViewController.AddressDetails?)
 }
 
