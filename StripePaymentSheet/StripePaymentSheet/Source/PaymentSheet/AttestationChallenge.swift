//
//  AttestationChallenge.swift
//  StripePaymentSheet
//
//  Created by Joyce Qin on 10/24/25.
//

import Foundation
@_spi(STP) import StripeCore

actor AttestationChallenge {
    enum AttestationError: Error {
        case timeout
    }

    private let stripeAttest: StripeAttest
    private let canSyncState: Bool
    private var assertionHandle: StripeAttest.AssertionHandle?
    private let attestationTask: Task<Void, Error>
    private var assertionTask: Task<StripeAttest.Assertion?, Never>?

<<<<<<< HEAD
    public init(stripeAttest: StripeAttest, canSyncState: Bool) {
=======
    var timeout: TimeInterval = STPAnalyticsClient.isUnitOrUITest ? 0 : 6 // same as web

    func setTimeout(timeout: TimeInterval) {
        self.timeout = timeout
    }

    public init(stripeAttest: StripeAttest, canSyncState: Bool = false) {
>>>>>>> 24db40e7
        self.stripeAttest = stripeAttest
        self.canSyncState = canSyncState
        STPAnalyticsClient.sharedClient.logAttestationConfirmationPrepare()
        let startTime = Date()
        self.attestationTask = Task { // Intentionally not blocking loading/initialization!
            try await withTaskCancellationHandler {
                try Task.checkCancellation()
                let didAttest = await stripeAttest.prepareAttestation()
                if didAttest {
                    STPAnalyticsClient.sharedClient.logAttestationConfirmationPrepareSucceeded(duration: Date().timeIntervalSince(startTime))
                } else {
                    STPAnalyticsClient.sharedClient.logAttestationConfirmationPrepareFailed(duration: Date().timeIntervalSince(startTime))
                }
                try Task.checkCancellation()
            } onCancel: {
                Task {
                    await stripeAttest.cancel()
                }
            }
        }
    }

    private func fetchAssertion() async -> StripeAttest.Assertion? {
        if let assertionTask {
            return await assertionTask.value
        }
        let assertionTask = Task<StripeAttest.Assertion?, Never> {
            // Wait for prewarm to complete first to avoid race conditions
            do {
                try await attestationTask.value
            } catch {
                return nil
            }
            STPAnalyticsClient.sharedClient.logAttestationConfirmationRequestToken()
            let startTime = Date()
            do {
                assertionHandle = try await withTaskCancellationHandler {
                    try await stripeAttest.assert(canSyncState: canSyncState)
                } onCancel: {
                    Task {
                        await stripeAttest.cancel()
                    }
                }
                STPAnalyticsClient.sharedClient.logAttestationConfirmationRequestTokenSucceeded(duration: Date().timeIntervalSince(startTime))
            } catch {
                assertionHandle = nil
                STPAnalyticsClient.sharedClient.logAttestationConfirmationRequestTokenFailed(duration: Date().timeIntervalSince(startTime))
            }
            return assertionHandle?.assertion
        }
        self.assertionTask = assertionTask
        return await assertionTask.value
    }

    public func fetchAssertionWithTimeout(_ timeout: TimeInterval = STPAnalyticsClient.isUnitOrUITest ? 0 : 6) async -> StripeAttest.Assertion? {
        let timeoutNs = UInt64(timeout) * 1_000_000_000
        return await withTaskGroup(of: StripeAttest.Assertion?.self) { group in
            // Add assertion task
            group.addTask {
                return await self.fetchAssertion()
            }
            // Add timeout task
            group.addTask {
                try? await Task.sleep(nanoseconds: timeoutNs)
                return nil
            }
            defer {
                // ⚠️ TaskGroups can't return until all child tasks have completed, so we need to cancel remaining tasks and handle cancellation to complete as quickly as possible
                cancel()
                group.cancelAll()
            }
            // Wait for first completion
            return await group.next()?.flatMap { $0 }
        }
    }

    // Must be called after signing request
    public func complete() {
        assertionHandle?.complete()
    }

    public func cancel() {
        attestationTask.cancel()
        assertionTask?.cancel()
    }
}

// All duration analytics are in milliseconds
extension STPAnalyticsClient {
    func logAttestationConfirmationPrepare() {
        log(
            analytic: GenericAnalytic(event: .attestationConfirmationPrepare, params: [:])
        )
    }

    func logAttestationConfirmationPrepareSucceeded(duration: TimeInterval) {
        log(
            analytic: GenericAnalytic(event: .attestationConfirmationPrepareSucceeded, params: ["duration": duration * 1000])
        )
    }

    func logAttestationConfirmationPrepareFailed(duration: TimeInterval) {
        log(
            analytic: GenericAnalytic(event: .attestationConfirmationPrepareFailed, params: ["duration": duration * 1000])
        )
    }

    func logAttestationConfirmationRequestToken() {
        log(
            analytic: GenericAnalytic(event: .attestationConfirmationRequestToken, params: [:])
        )
    }

    func logAttestationConfirmationRequestTokenSucceeded(duration: TimeInterval) {
        log(
            analytic: GenericAnalytic(event: .attestationConfirmationRequestTokenSucceeded, params: ["duration": duration * 1000])
        )
    }

    func logAttestationConfirmationRequestTokenFailed(duration: TimeInterval) {
        log(
            analytic: GenericAnalytic(event: .attestationConfirmationRequestTokenFailed, params: ["duration": duration * 1000])
        )
    }
}<|MERGE_RESOLUTION|>--- conflicted
+++ resolved
@@ -19,17 +19,7 @@
     private let attestationTask: Task<Void, Error>
     private var assertionTask: Task<StripeAttest.Assertion?, Never>?
 
-<<<<<<< HEAD
-    public init(stripeAttest: StripeAttest, canSyncState: Bool) {
-=======
-    var timeout: TimeInterval = STPAnalyticsClient.isUnitOrUITest ? 0 : 6 // same as web
-
-    func setTimeout(timeout: TimeInterval) {
-        self.timeout = timeout
-    }
-
     public init(stripeAttest: StripeAttest, canSyncState: Bool = false) {
->>>>>>> 24db40e7
         self.stripeAttest = stripeAttest
         self.canSyncState = canSyncState
         STPAnalyticsClient.sharedClient.logAttestationConfirmationPrepare()
