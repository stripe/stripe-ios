--- conflicted
+++ resolved
@@ -97,16 +97,12 @@
                 }
             }()
 
-<<<<<<< HEAD
-            let savedPaymentMethodButton = RowButton.makeForSavedPaymentMethod(paymentMethod: firstSavedPaymentMethod, appearance: appearance, accessoryView: accessoryButton) { [weak self] in
-=======
             let savedPaymentMethodButton = RowButton.makeForSavedPaymentMethod(
-                paymentMethod: savedPaymentMethod,
+                paymentMethod: firstSavedPaymentMethod,
                 appearance: appearance,
                 accessoryView: accessoryButton,
                 showIconForLinkPaymentMethods: false
             ) { [weak self] in
->>>>>>> 098c60b4
                 self?.didTap(rowButton: $0, selection: selection)
             }
             if initialSelection == selection {
