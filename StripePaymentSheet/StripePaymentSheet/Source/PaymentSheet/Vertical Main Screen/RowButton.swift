--- conflicted
+++ resolved
@@ -64,22 +64,19 @@
     }
     var heightConstraint: NSLayoutConstraint?
 
-<<<<<<< HEAD
-    init(appearance: PaymentSheet.Appearance, imageView: UIImageView, text: String, subtext: String? = nil, showDefaultPMBadge: Bool = false, rightAccessoryView: UIView? = nil, shouldAnimateOnPress: Bool = false, isEmbedded: Bool = false, didTap: @escaping DidTapClosure) {
-=======
     init(
         appearance: PaymentSheet.Appearance,
         originalCornerRadius: CGFloat? = nil,
         imageView: UIImageView,
         text: String,
         subtext: String? = nil,
+        showDefaultPMBadge: Bool = false,
         promoText: String? = nil,
         rightAccessoryView: UIView? = nil,
         shouldAnimateOnPress: Bool = false,
         isEmbedded: Bool = false,
         didTap: @escaping DidTapClosure
     ) {
->>>>>>> 057dbe3b
         self.appearance = appearance
         self.shouldAnimateOnPress = true
         self.didTap = didTap
@@ -100,7 +97,7 @@
         } else {
             self.sublabel = nil
         }
-<<<<<<< HEAD
+
         if showDefaultPMBadge {
             let defaultBadge = UILabel()
             defaultBadge.font = appearance.scaledFont(for: appearance.font.base.medium, style: .footnote, maximumPointSize: 20)
@@ -111,7 +108,8 @@
         }
         else {
             self.defaultBadge = nil
-=======
+        }
+
         if let promoText {
             self.promoBadge = PromoBadgeView(
                 appearance: appearance,
@@ -121,7 +119,6 @@
             )
         } else {
             self.promoBadge = nil
->>>>>>> 057dbe3b
         }
         super.init(frame: .zero)
 
@@ -266,19 +263,11 @@
             radioButton?.heightAnchor.constraint(equalToConstant: 18),
             radioButton?.widthAnchor.constraint(equalToConstant: 18),
 
-<<<<<<< HEAD
             horizontalStackView.leadingAnchor.constraint(equalTo: imageView.trailingAnchor, constant: 12),
-            horizontalStackView.trailingAnchor.constraint(equalTo: labelTrailingConstant, constant: -12),
+            horizontalStackView.trailingAnchor.constraint(equalTo: promoBadge?.leadingAnchor ?? labelTrailingConstant, constant: -12),
             horizontalStackView.centerYAnchor.constraint(equalTo: centerYAnchor),
             horizontalStackView.topAnchor.constraint(greaterThanOrEqualTo: topAnchor, constant: insets),
             horizontalStackView.bottomAnchor.constraint(lessThanOrEqualTo: bottomAnchor, constant: -insets),
-=======
-            labelsStackView.leadingAnchor.constraint(equalTo: imageView.trailingAnchor, constant: 12),
-            labelsStackView.trailingAnchor.constraint(equalTo: promoBadge?.leadingAnchor ?? labelTrailingConstant, constant: -12),
-            labelsStackView.centerYAnchor.constraint(equalTo: centerYAnchor),
-            labelsStackView.topAnchor.constraint(greaterThanOrEqualTo: topAnchor, constant: insets),
-            labelsStackView.bottomAnchor.constraint(lessThanOrEqualTo: bottomAnchor, constant: -insets),
->>>>>>> 057dbe3b
 
             imageViewBottomConstraint,
             imageViewTopConstraint,
