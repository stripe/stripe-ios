--- conflicted
+++ resolved
@@ -111,18 +111,11 @@
         var cbcEligible: Bool = false
         var allowsPaymentMethodRemoval: Bool = true
 
-<<<<<<< HEAD
-        /// Indicates whether the cell should display the edit icon
-        var shouldAllowEditing: Bool {
-            return UpdatePaymentMethodViewModel.supportedPaymentMethods.contains { type in
-                viewModel?.savedPaymentMethod?.type == type
-=======
         /// Indicates whether the cell for a saved payment method should display the edit icon.
         /// True if payment methods can be removed or edited (will update this to include allowing set as default)
         var showEditIcon: Bool {
             guard UpdatePaymentMethodViewModel.supportedPaymentMethods.contains(where: { viewModel?.savedPaymentMethod?.type == $0 }) else {
                 fatalError("Payment method does not match supported saved payment methods.")
->>>>>>> c8fbfef9
             }
             return allowsPaymentMethodRemoval || (viewModel?.savedPaymentMethod?.isCoBrandedCard ?? false && cbcEligible)
         }
