//
//  SavedPaymentMethodCollectionView.swift
//  StripePaymentSheet
//
//  Created by Yuki Tokuhiro on 9/3/20.
//  Copyright © 2020 Stripe, Inc. All rights reserved.
//

import Foundation
@_spi(STP) import StripeCore
@_spi(STP) import StripePayments
@_spi(STP) import StripePaymentsUI
@_spi(STP) import StripeUICore
import UIKit

// MARK: - Constants
/// Entire cell size
private let cellSize: CGSize = CGSize(width: 106, height: 106)
/// Size of the rounded rectangle that contains the PM logo
let roundedRectangleSize = CGSize(width: 100, height: 64)
private let paymentMethodLogoSize: CGSize = CGSize(width: 54, height: 40)

// MARK: - SavedPaymentMethodCollectionView
/// For internal SDK use only
@objc(STP_Internal_SavedPaymentMethodCollectionView)
class SavedPaymentMethodCollectionView: UICollectionView {
    init(appearance: PaymentSheet.Appearance) {
        let layout = UICollectionViewFlowLayout()
        layout.scrollDirection = .horizontal
        layout.sectionInset = UIEdgeInsets(
            top: -6, left: PaymentSheetUI.defaultPadding, bottom: 0,
            right: PaymentSheetUI.defaultPadding)
        layout.itemSize = cellSize
        layout.minimumInteritemSpacing = 12
        layout.minimumLineSpacing = 4
        super.init(frame: .zero, collectionViewLayout: layout)

        showsHorizontalScrollIndicator = false
        backgroundColor = appearance.colors.background

        register(
            PaymentOptionCell.self, forCellWithReuseIdentifier: PaymentOptionCell.reuseIdentifier)
    }

    var isRemovingPaymentMethods: Bool = false

    required init?(coder: NSCoder) {
        fatalError("init(coder:) has not been implemented")
    }

    override var intrinsicContentSize: CGSize {
        return CGSize(width: UIView.noIntrinsicMetric, height: 112)
    }
}

// MARK: - Cells

protocol PaymentOptionCellDelegate: AnyObject {
    func paymentOptionCellDidSelectEdit(
        _ paymentOptionCell: SavedPaymentMethodCollectionView.PaymentOptionCell)
}

extension SavedPaymentMethodCollectionView {

    /// A rounded, shadowed cell with an icon (e.g. Apple Pay, VISA, ➕) and some text at the bottom.
    /// Has a green outline when selected
    class PaymentOptionCell: UICollectionViewCell, EventHandler {
        static let reuseIdentifier = "PaymentOptionCell"

        lazy var label: UILabel = {
            let label = UILabel()
            label.font = appearance.scaledFont(for: appearance.font.base.medium, style: .footnote, maximumPointSize: 20)
            label.textColor = appearance.colors.text
            label.adjustsFontForContentSizeCategory = true
            return label
        }()
        let paymentMethodLogo: UIImageView = UIImageView()
        let plus: CircleIconView = CircleIconView(icon: .icon_plus,
                                                  fillColor: UIColor.dynamic(
            light: .systemGray5, dark: .tertiaryLabel))
        lazy var selectedIcon: CircleIconView = CircleIconView(icon: .icon_checkmark, fillColor: appearance.colors.primary)
        lazy var shadowRoundedRectangle: ShadowedRoundedRectangle = {
            return ShadowedRoundedRectangle(appearance: appearance)
        }()
        lazy var accessoryButton: CircularButton = {
            let button = CircularButton(style: .edit)
            button.backgroundColor = UIColor.dynamic(
                light: .systemGray5, dark: appearance.colors.componentBackground.lighten(by: 0.075))
            button.iconColor = appearance.colors.icon
            button.isAccessibilityElement = true
            button.accessibilityLabel = String.Localized.edit
            return button
        }()
        lazy var defaultBadge: UILabel = {
            let label = UILabel()
            label.font = appearance.scaledFont(for: appearance.font.base.medium, style: .footnote, maximumPointSize: 20)
            label.textColor = appearance.colors.textSecondary
            label.adjustsFontForContentSizeCategory = true
            label.text = STPLocalizedString("Default", "Label for identifying the default payment method.")
            return label
        }()

        fileprivate var viewModel: SavedPaymentOptionsViewController.Selection?
        var isDefaultPM: Bool = false {
            didSet {
                update()
            }
        }

        var isRemovingPaymentMethods: Bool = false {
            didSet {
                update()
            }
        }

        weak var delegate: PaymentOptionCellDelegate?
        var appearance = PaymentSheet.Appearance.default {
            didSet {
                update()
                shadowRoundedRectangle.appearance = appearance
            }
        }

        var cbcEligible: Bool = false
        var allowsPaymentMethodRemoval: Bool = true
<<<<<<< HEAD
        var alternateUpdatePaymentMethodNavigation: Bool = false
        var allowsSetAsDefaultPM: Bool = false

        /// Indicates whether the cell should be editable or just removable.
        /// If the card is a co-branded card and the merchant is eligible for card brand choice, then
        /// the cell should be editable. Otherwise, it should be just removable.
        var shouldAllowEditing: Bool {
            if alternateUpdatePaymentMethodNavigation {
                return UpdatePaymentMethodViewModel.supportedPaymentMethods.contains { type in
                    viewModel?.savedPaymentMethod?.type == type
                }
            }
            else {
                return (viewModel?.isCoBrandedCard ?? false) && cbcEligible
=======

        /// Indicates whether the cell for a saved payment method should display the edit icon.
        /// True if payment methods can be removed or edited (will update this to include allowing set as default)
        var showEditIcon: Bool {
            guard UpdatePaymentMethodViewModel.supportedPaymentMethods.contains(where: { viewModel?.savedPaymentMethod?.type == $0 }) else {
                fatalError("Payment method does not match supported saved payment methods.")
>>>>>>> 05407cc1
            }
            return allowsPaymentMethodRemoval || (viewModel?.savedPaymentMethod?.isCoBrandedCard ?? false && cbcEligible)
        }

        // MARK: - UICollectionViewCell

        override init(frame: CGRect) {
            super.init(frame: frame)

            [paymentMethodLogo, plus, selectedIcon].forEach {
                shadowRoundedRectangle.addSubview($0)
                $0.translatesAutoresizingMaskIntoConstraints = false
            }

            // Accessibility
            // Subviews of an accessibility element are ignored
            isAccessibilityElement = false
            // We choose the rectangle to represent the cell
            label.isAccessibilityElement = false
            accessibilityElements = [shadowRoundedRectangle, accessoryButton]
            shadowRoundedRectangle.isAccessibilityElement = true
            shadowRoundedRectangle.accessibilityTraits = [.button]

            paymentMethodLogo.contentMode = .scaleAspectFit
            accessoryButton.addTarget(self, action: #selector(didSelectAccessory), for: .touchUpInside)
            let views = [
                label, shadowRoundedRectangle, paymentMethodLogo, plus, selectedIcon, accessoryButton, defaultBadge,
            ]
            views.forEach {
                $0.translatesAutoresizingMaskIntoConstraints = false
                contentView.addSubview($0)
            }
            NSLayoutConstraint.activate([
                shadowRoundedRectangle.topAnchor.constraint(equalTo: contentView.topAnchor, constant: 6),
                shadowRoundedRectangle.leadingAnchor.constraint(equalTo: contentView.leadingAnchor),
                shadowRoundedRectangle.trailingAnchor.constraint(equalTo: contentView.trailingAnchor, constant: -6),
                shadowRoundedRectangle.widthAnchor.constraint(
                    equalToConstant: roundedRectangleSize.width),
                shadowRoundedRectangle.heightAnchor.constraint(
                    equalToConstant: roundedRectangleSize.height),

                label.topAnchor.constraint(
                    equalTo: shadowRoundedRectangle.bottomAnchor, constant: 4),
//                label.bottomAnchor.constraint(equalTo: contentView.bottomAnchor),
                label.leadingAnchor.constraint(equalTo: contentView.leadingAnchor, constant: 2),
                label.trailingAnchor.constraint(equalTo: contentView.trailingAnchor),

                defaultBadge.topAnchor.constraint(
                    equalTo: label.bottomAnchor, constant: 4),
                defaultBadge.bottomAnchor.constraint(equalTo: contentView.bottomAnchor),
                defaultBadge.leadingAnchor.constraint(equalTo: contentView.leadingAnchor, constant: 2),
                defaultBadge.trailingAnchor.constraint(equalTo: contentView.trailingAnchor),

                paymentMethodLogo.centerXAnchor.constraint(
                    equalTo: shadowRoundedRectangle.centerXAnchor),
                paymentMethodLogo.centerYAnchor.constraint(
                    equalTo: shadowRoundedRectangle.centerYAnchor),
                paymentMethodLogo.widthAnchor.constraint(
                    equalToConstant: paymentMethodLogoSize.width),
                paymentMethodLogo.heightAnchor.constraint(
                    equalToConstant: paymentMethodLogoSize.height),

                plus.centerXAnchor.constraint(equalTo: shadowRoundedRectangle.centerXAnchor),
                plus.centerYAnchor.constraint(equalTo: shadowRoundedRectangle.centerYAnchor),
                plus.widthAnchor.constraint(equalToConstant: 32),
                plus.heightAnchor.constraint(equalToConstant: 32),

                selectedIcon.widthAnchor.constraint(equalToConstant: 26),
                selectedIcon.heightAnchor.constraint(equalToConstant: 26),
                selectedIcon.trailingAnchor.constraint(
                    equalTo: shadowRoundedRectangle.trailingAnchor, constant: 6),
                selectedIcon.bottomAnchor.constraint(
                    equalTo: shadowRoundedRectangle.bottomAnchor, constant: 6),

                accessoryButton.trailingAnchor.constraint(
                    equalTo: contentView.trailingAnchor, constant: 0),
                accessoryButton.topAnchor.constraint(
                    equalTo: contentView.topAnchor, constant: 0),
                
            ])
        }

        required init?(coder: NSCoder) {
            fatalError("init(coder:) has not been implemented")
        }

        #if !canImport(CompositorServices)
        override func traitCollectionDidChange(_ previousTraitCollection: UITraitCollection?) {
            super.traitCollectionDidChange(previousTraitCollection)
            update()
        }
        #endif

        override var isSelected: Bool {
            didSet {
                update()
            }
        }

        // MARK: - Internal Methods

<<<<<<< HEAD
        func setViewModel(_ viewModel: SavedPaymentOptionsViewController.Selection, cbcEligible: Bool, allowsPaymentMethodRemoval: Bool, alternateUpdatePaymentMethodNavigation: Bool, allowsSetAsDefaultPM: Bool) {
=======
        func setViewModel(_ viewModel: SavedPaymentOptionsViewController.Selection, cbcEligible: Bool, allowsPaymentMethodRemoval: Bool) {
>>>>>>> 05407cc1
            paymentMethodLogo.isHidden = false
            plus.isHidden = true
            shadowRoundedRectangle.isHidden = false
            self.viewModel = viewModel
            self.cbcEligible = cbcEligible
            self.allowsPaymentMethodRemoval = allowsPaymentMethodRemoval
<<<<<<< HEAD
            self.alternateUpdatePaymentMethodNavigation = alternateUpdatePaymentMethodNavigation
            self.allowsSetAsDefaultPM = allowsSetAsDefaultPM
=======
>>>>>>> 05407cc1
            update()
        }

        func handleEvent(_ event: STPEvent) {
            UIView.animate(withDuration: PaymentSheetUI.defaultAnimationDuration) {
                switch event {
                case .shouldDisableUserInteraction:
                    self.label.alpha = 0.6
                    self.paymentMethodLogo.alpha = 0.6
                case .shouldEnableUserInteraction:
                    self.label.alpha = 1
                    self.paymentMethodLogo.alpha = 1
                default:
                    break
                }
            }
        }

        // MARK: - Private Methods
        @objc
        private func didSelectAccessory() {
            if showEditIcon {
                delegate?.paymentOptionCellDidSelectEdit(self)
            }
        }

        func attributedTextForLabel(paymentMethod: STPPaymentMethod) -> NSAttributedString? {
            if case .USBankAccount = paymentMethod.type {
                let iconImage = PaymentSheetImageLibrary.bankIcon(for: nil).withTintColor(.secondaryLabel)
                let iconImageAttachment = NSTextAttachment()
                // Inspiration from:
                // https://stackoverflow.com/questions/26105803/center-nstextattachment-image-next-to-single-line-uilabel/45161058#45161058
                let ratio = 0.75
                let iconHeight = iconImage.size.height * ratio
                let iconWidth = iconImage.size.width * ratio

                iconImageAttachment.bounds = CGRect(x: 0,
                                                    y: (label.font.capHeight - iconHeight).rounded() / 2,
                                                    width: iconWidth,
                                                    height: iconHeight)
                iconImageAttachment.image = iconImage
                let result = NSMutableAttributedString(string: "")

                let padding = NSTextAttachment()
                padding.bounds = CGRect(x: 0, y: 0, width: 5, height: 0)

                result.append(NSAttributedString(attachment: iconImageAttachment))
                result.append(NSAttributedString(attachment: padding))
                result.append(NSAttributedString(string: paymentMethod.paymentSheetLabel))
                return result
            }
            return nil
        }

        private func update() {
            // Setting the image ends up implicitly using UITraitCollection.current, which is undefined in this context, so wrap this in `traitCollection.performAsCurrent` to ensure it uses this view's trait collection
            traitCollection.performAsCurrent {
                if let viewModel = viewModel {
                    switch viewModel {
                    case .saved(let paymentMethod):
                        if let attributedText = attributedTextForLabel(paymentMethod: paymentMethod) {
                            label.attributedText = attributedText
                        } else {
                            label.text = paymentMethod.paymentSheetLabel
                        }
                        accessibilityIdentifier = label.text
                        shadowRoundedRectangle.accessibilityIdentifier = label.text
                        shadowRoundedRectangle.accessibilityLabel = paymentMethod.paymentSheetAccessibilityLabel
                        paymentMethodLogo.image = paymentMethod.makeSavedPaymentMethodCellImage()
                    case .applePay:
                        // TODO (cleanup) - get this from PaymentOptionDisplayData?
                        label.text = String.Localized.apple_pay
                        accessibilityIdentifier = label.text
                        shadowRoundedRectangle.accessibilityIdentifier = label.text
                        shadowRoundedRectangle.accessibilityLabel = label.text
                        paymentMethodLogo.image = PaymentOption.applePay.makeSavedPaymentMethodCellImage()
                    case .link:
                        label.text = STPPaymentMethodType.link.displayName
                        accessibilityIdentifier = label.text
                        shadowRoundedRectangle.accessibilityIdentifier = label.text
                        shadowRoundedRectangle.accessibilityLabel = label.text
                        paymentMethodLogo.image = PaymentOption.link(option: .wallet).makeSavedPaymentMethodCellImage()
                        paymentMethodLogo.tintColor = UIColor.linkNavLogo.resolvedContrastingColor(
                            forBackgroundColor: appearance.colors.componentBackground
                        )
                    case .add:
                        label.text = STPLocalizedString(
                            "+ Add",
                            "Text for a button that, when tapped, displays another screen where the customer can add payment method details"
                        )
                        shadowRoundedRectangle.accessibilityLabel = String.Localized.add_new_payment_method
                        shadowRoundedRectangle.accessibilityIdentifier = "+ Add"
                        paymentMethodLogo.isHidden = true
                        plus.isHidden = false
                        plus.setNeedsDisplay()
                    }
                }
                let applyDefaultStyle: () -> Void = { [self] in
                    shadowRoundedRectangle.isEnabled = true
                    shadowRoundedRectangle.isSelected = false
                    label.textColor = appearance.colors.text
                    paymentMethodLogo.alpha = 1
                    plus.alpha = 1
                    selectedIcon.isHidden = true
                    layer.shadowOpacity = 0
                }
                
                defaultBadge.isHidden = true

                if isRemovingPaymentMethods {
<<<<<<< HEAD
                    if case .saved = viewModel {
                        if shouldAllowEditing {
                            accessoryButton.isHidden = false
                            accessoryButton.set(style: .edit, with: appearance.colors.danger)
                            accessoryButton.backgroundColor = UIColor.dynamic(
                                light: .systemGray5, dark: appearance.colors.componentBackground.lighten(by: 0.075))
                            accessoryButton.iconColor = appearance.colors.icon
                            if allowsSetAsDefaultPM && isDefaultPM {
                                defaultBadge.isHidden = false
                            }
                        } else if allowsPaymentMethodRemoval {
                            accessoryButton.isHidden = false
                            accessoryButton.set(style: .remove, with: appearance.colors.danger)
                            accessoryButton.backgroundColor = appearance.colors.danger
                            accessoryButton.iconColor = appearance.colors.danger.contrastingColor
                        }
=======
                    if case .saved = viewModel, showEditIcon {
                        accessoryButton.isHidden = false
>>>>>>> 05407cc1
                        contentView.bringSubviewToFront(accessoryButton)
                        applyDefaultStyle()

                    } else {
                        accessoryButton.isHidden = true

                        // apply disabled style
                        shadowRoundedRectangle.isEnabled = false
                        paymentMethodLogo.alpha = 0.6
                        plus.alpha = 0.6
                        label.textColor = appearance.colors.text.disabledColor
                    }

                } else if isSelected {
                    accessoryButton.isHidden = true
                    shadowRoundedRectangle.isEnabled = true
                    label.textColor = appearance.colors.text
                    paymentMethodLogo.alpha = 1
                    plus.alpha = 1
                    selectedIcon.isHidden = false
                    selectedIcon.backgroundColor = appearance.colors.primary

                    // Draw a border with primary color
                    shadowRoundedRectangle.isSelected = true
                } else {
                    accessoryButton.isHidden = true
                    applyDefaultStyle()
                }
                accessoryButton.isAccessibilityElement = !accessoryButton.isHidden
                label.font = appearance.scaledFont(for: appearance.font.base.medium, style: .footnote, maximumPointSize: 20)

                shadowRoundedRectangle.accessibilityTraits = {
                    if isRemovingPaymentMethods {
                        return [.notEnabled]
                    } else {
                        if isSelected {
                            return [.button, .selected]
                        } else {
                            return [.button]
                        }
                    }
                }()
            }
        }
    }

    // A circle with an image in the middle
    class CircleIconView: UIView {
        let imageView: UIImageView

        override var backgroundColor: UIColor? {
            didSet {
                imageView.tintColor = backgroundColor?.contrastingColor
            }
        }

        override var intrinsicContentSize: CGSize {
            return CGSize(width: 20, height: 20)
        }

        required init(icon: Image, fillColor: UIColor) {
            imageView = UIImageView(image: icon.makeImage(template: true))
            super.init(frame: .zero)
            backgroundColor = fillColor

            // Set colors according to the icon
            switch icon {
            case .icon_plus:
                imageView.tintColor = .secondaryLabel
            case .icon_checkmark:
                imageView.tintColor = .white
            default:
                break
            }

            addSubview(imageView)
            imageView.translatesAutoresizingMaskIntoConstraints = false
            NSLayoutConstraint.activate([
                imageView.centerXAnchor.constraint(equalTo: centerXAnchor),
                imageView.centerYAnchor.constraint(equalTo: centerYAnchor),
            ])
            layer.masksToBounds = true
        }

        required init?(coder: NSCoder) {
            fatalError("init(coder:) has not been implemented")
        }

        override func layoutSubviews() {
            super.layoutSubviews()
            layer.cornerRadius = frame.width / 2
        }
    }
}<|MERGE_RESOLUTION|>--- conflicted
+++ resolved
@@ -123,29 +123,13 @@
 
         var cbcEligible: Bool = false
         var allowsPaymentMethodRemoval: Bool = true
-<<<<<<< HEAD
-        var alternateUpdatePaymentMethodNavigation: Bool = false
         var allowsSetAsDefaultPM: Bool = false
-
-        /// Indicates whether the cell should be editable or just removable.
-        /// If the card is a co-branded card and the merchant is eligible for card brand choice, then
-        /// the cell should be editable. Otherwise, it should be just removable.
-        var shouldAllowEditing: Bool {
-            if alternateUpdatePaymentMethodNavigation {
-                return UpdatePaymentMethodViewModel.supportedPaymentMethods.contains { type in
-                    viewModel?.savedPaymentMethod?.type == type
-                }
-            }
-            else {
-                return (viewModel?.isCoBrandedCard ?? false) && cbcEligible
-=======
 
         /// Indicates whether the cell for a saved payment method should display the edit icon.
         /// True if payment methods can be removed or edited (will update this to include allowing set as default)
         var showEditIcon: Bool {
             guard UpdatePaymentMethodViewModel.supportedPaymentMethods.contains(where: { viewModel?.savedPaymentMethod?.type == $0 }) else {
                 fatalError("Payment method does not match supported saved payment methods.")
->>>>>>> 05407cc1
             }
             return allowsPaymentMethodRemoval || (viewModel?.savedPaymentMethod?.isCoBrandedCard ?? false && cbcEligible)
         }
@@ -246,23 +230,14 @@
         }
 
         // MARK: - Internal Methods
-
-<<<<<<< HEAD
-        func setViewModel(_ viewModel: SavedPaymentOptionsViewController.Selection, cbcEligible: Bool, allowsPaymentMethodRemoval: Bool, alternateUpdatePaymentMethodNavigation: Bool, allowsSetAsDefaultPM: Bool) {
-=======
-        func setViewModel(_ viewModel: SavedPaymentOptionsViewController.Selection, cbcEligible: Bool, allowsPaymentMethodRemoval: Bool) {
->>>>>>> 05407cc1
+        func setViewModel(_ viewModel: SavedPaymentOptionsViewController.Selection, cbcEligible: Bool, allowsPaymentMethodRemoval: Bool, allowsSetAsDefaultPM: Bool) {
             paymentMethodLogo.isHidden = false
             plus.isHidden = true
             shadowRoundedRectangle.isHidden = false
             self.viewModel = viewModel
             self.cbcEligible = cbcEligible
             self.allowsPaymentMethodRemoval = allowsPaymentMethodRemoval
-<<<<<<< HEAD
-            self.alternateUpdatePaymentMethodNavigation = alternateUpdatePaymentMethodNavigation
             self.allowsSetAsDefaultPM = allowsSetAsDefaultPM
-=======
->>>>>>> 05407cc1
             update()
         }
 
@@ -373,27 +348,11 @@
                 defaultBadge.isHidden = true
 
                 if isRemovingPaymentMethods {
-<<<<<<< HEAD
-                    if case .saved = viewModel {
-                        if shouldAllowEditing {
-                            accessoryButton.isHidden = false
-                            accessoryButton.set(style: .edit, with: appearance.colors.danger)
-                            accessoryButton.backgroundColor = UIColor.dynamic(
-                                light: .systemGray5, dark: appearance.colors.componentBackground.lighten(by: 0.075))
-                            accessoryButton.iconColor = appearance.colors.icon
-                            if allowsSetAsDefaultPM && isDefaultPM {
-                                defaultBadge.isHidden = false
-                            }
-                        } else if allowsPaymentMethodRemoval {
-                            accessoryButton.isHidden = false
-                            accessoryButton.set(style: .remove, with: appearance.colors.danger)
-                            accessoryButton.backgroundColor = appearance.colors.danger
-                            accessoryButton.iconColor = appearance.colors.danger.contrastingColor
-                        }
-=======
                     if case .saved = viewModel, showEditIcon {
                         accessoryButton.isHidden = false
->>>>>>> 05407cc1
+                        if allowsSetAsDefaultPM && isDefaultPM {
+                            defaultBadge.isHidden = false
+                        }
                         contentView.bringSubviewToFront(accessoryButton)
                         applyDefaultStyle()
 
