//
//  SavedPaymentMethodCollectionView.swift
//  StripePaymentSheet
//
//  Created by Yuki Tokuhiro on 9/3/20.
//  Copyright © 2020 Stripe, Inc. All rights reserved.
//

import Foundation
@_spi(STP) import StripeCore
@_spi(STP) import StripePayments
@_spi(STP) import StripePaymentsUI
@_spi(STP) import StripeUICore
import UIKit

// MARK: - Constants
/// Entire cell size
private let cellSize: CGSize = CGSize(width: 106, height: 106)
/// Size of the rounded rectangle that contains the PM logo
let roundedRectangleSize = CGSize(width: 100, height: 64)
private let paymentMethodLogoSize: CGSize = CGSize(width: 54, height: 40)

// MARK: - SavedPaymentMethodCollectionView
/// For internal SDK use only
@objc(STP_Internal_SavedPaymentMethodCollectionView)
class SavedPaymentMethodCollectionView: UICollectionView {
    init(appearance: PaymentSheet.Appearance) {
        let layout = UICollectionViewFlowLayout()
        layout.scrollDirection = .horizontal
        layout.sectionInset = UIEdgeInsets(
            top: -6, left: PaymentSheetUI.defaultPadding, bottom: 0,
            right: PaymentSheetUI.defaultPadding)
        layout.itemSize = cellSize
        layout.minimumInteritemSpacing = 12
        layout.minimumLineSpacing = 4
        super.init(frame: .zero, collectionViewLayout: layout)

        showsHorizontalScrollIndicator = false
        backgroundColor = appearance.colors.background

        register(
            PaymentOptionCell.self, forCellWithReuseIdentifier: PaymentOptionCell.reuseIdentifier)
    }

    var isRemovingPaymentMethods: Bool = false

    required init?(coder: NSCoder) {
        fatalError("init(coder:) has not been implemented")
    }

    override var intrinsicContentSize: CGSize {
        return CGSize(width: UIView.noIntrinsicMetric, height: 112)
    }
}

// MARK: - Cells

protocol PaymentOptionCellDelegate: AnyObject {
    func paymentOptionCellDidSelectEdit(
        _ paymentOptionCell: SavedPaymentMethodCollectionView.PaymentOptionCell)
}

extension SavedPaymentMethodCollectionView {

    /// A rounded, shadowed cell with an icon (e.g. Apple Pay, VISA, ➕) and some text at the bottom.
    /// Has a green outline when selected
    class PaymentOptionCell: UICollectionViewCell, EventHandler {
        static let reuseIdentifier = "PaymentOptionCell"

        lazy var label: UILabel = {
            let label = UILabel()
            label.font = appearance.scaledFont(for: appearance.font.base.medium, style: .footnote, maximumPointSize: 20)
            label.textColor = appearance.colors.text
            label.adjustsFontForContentSizeCategory = true
            return label
        }()
        let paymentMethodLogo: UIImageView = UIImageView()
        let plus: CircleIconView = CircleIconView(icon: .icon_plus,
                                                  fillColor: UIColor.dynamic(
            light: .systemGray5, dark: .tertiaryLabel))
        lazy var selectedIcon: CircleIconView = CircleIconView(icon: .icon_checkmark, fillColor: appearance.colors.primary)
        lazy var shadowRoundedRectangle: ShadowedRoundedRectangle = {
            return ShadowedRoundedRectangle(appearance: appearance)
        }()
        lazy var accessoryButton: CircularButton = {
            let button = CircularButton(style: .edit)
            button.backgroundColor = UIColor.dynamic(
                light: .systemGray5, dark: appearance.colors.componentBackground.lighten(by: 0.075))
            button.iconColor = appearance.colors.icon
            button.isAccessibilityElement = true
            button.accessibilityLabel = String.Localized.edit
            return button
        }()
        lazy var defaultBadge: UILabel = {
            let label = UILabel()
            label.font = appearance.scaledFont(for: appearance.font.base.medium, style: .footnote, maximumPointSize: 20)
            label.textColor = appearance.colors.textSecondary
            label.adjustsFontForContentSizeCategory = true
            label.text = STPLocalizedString("Default", "Label for identifying the default payment method.")
            return label
        }()

        fileprivate var viewModel: SavedPaymentOptionsViewController.Selection?
        var isDefaultPM: Bool = false {
            didSet {
                update()
            }
        }

        var isRemovingPaymentMethods: Bool = false {
            didSet {
                update()
            }
        }

        weak var delegate: PaymentOptionCellDelegate?
        var appearance = PaymentSheet.Appearance.default {
            didSet {
                update()
                shadowRoundedRectangle.appearance = appearance
            }
        }

        var cbcEligible: Bool = false
        var allowsPaymentMethodRemoval: Bool = true
<<<<<<< HEAD
        var allowsSetAsDefaultPM: Bool = false
=======
>>>>>>> 6a12711b

        /// Indicates whether the cell for a saved payment method should display the edit icon.
        /// True if payment methods can be removed or edited (will update this to include allowing set as default)
        var showEditIcon: Bool {
            guard UpdatePaymentMethodViewModel.supportedPaymentMethods.contains(where: { viewModel?.savedPaymentMethod?.type == $0 }) else {
                fatalError("Payment method does not match supported saved payment methods.")
            }
            return allowsPaymentMethodRemoval || (viewModel?.savedPaymentMethod?.isCoBrandedCard ?? false && cbcEligible)
        }

        // MARK: - UICollectionViewCell

        override init(frame: CGRect) {
            super.init(frame: frame)

            [paymentMethodLogo, plus, selectedIcon].forEach {
                shadowRoundedRectangle.addSubview($0)
                $0.translatesAutoresizingMaskIntoConstraints = false
            }

            // Accessibility
            // Subviews of an accessibility element are ignored
            isAccessibilityElement = false
            // We choose the rectangle to represent the cell
            label.isAccessibilityElement = false
            accessibilityElements = [shadowRoundedRectangle, accessoryButton]
            shadowRoundedRectangle.isAccessibilityElement = true
            shadowRoundedRectangle.accessibilityTraits = [.button]

            paymentMethodLogo.contentMode = .scaleAspectFit
            accessoryButton.addTarget(self, action: #selector(didSelectAccessory), for: .touchUpInside)
            let views = [
                label, shadowRoundedRectangle, paymentMethodLogo, plus, selectedIcon, accessoryButton, defaultBadge,
            ]
            views.forEach {
                $0.translatesAutoresizingMaskIntoConstraints = false
                contentView.addSubview($0)
            }
            NSLayoutConstraint.activate([
                shadowRoundedRectangle.topAnchor.constraint(equalTo: contentView.topAnchor, constant: 6),
                shadowRoundedRectangle.leadingAnchor.constraint(equalTo: contentView.leadingAnchor),
                shadowRoundedRectangle.trailingAnchor.constraint(equalTo: contentView.trailingAnchor, constant: -6),
                shadowRoundedRectangle.widthAnchor.constraint(
                    equalToConstant: roundedRectangleSize.width),
                shadowRoundedRectangle.heightAnchor.constraint(
                    equalToConstant: roundedRectangleSize.height),

                label.topAnchor.constraint(
                    equalTo: shadowRoundedRectangle.bottomAnchor, constant: 4),
//                label.bottomAnchor.constraint(equalTo: contentView.bottomAnchor),
                label.leadingAnchor.constraint(equalTo: contentView.leadingAnchor, constant: 2),
                label.trailingAnchor.constraint(equalTo: contentView.trailingAnchor),

                defaultBadge.topAnchor.constraint(
                    equalTo: label.bottomAnchor, constant: 4),
                defaultBadge.bottomAnchor.constraint(equalTo: contentView.bottomAnchor),
                defaultBadge.leadingAnchor.constraint(equalTo: contentView.leadingAnchor, constant: 2),
                defaultBadge.trailingAnchor.constraint(equalTo: contentView.trailingAnchor),

                paymentMethodLogo.centerXAnchor.constraint(
                    equalTo: shadowRoundedRectangle.centerXAnchor),
                paymentMethodLogo.centerYAnchor.constraint(
                    equalTo: shadowRoundedRectangle.centerYAnchor),
                paymentMethodLogo.widthAnchor.constraint(
                    equalToConstant: paymentMethodLogoSize.width),
                paymentMethodLogo.heightAnchor.constraint(
                    equalToConstant: paymentMethodLogoSize.height),

                plus.centerXAnchor.constraint(equalTo: shadowRoundedRectangle.centerXAnchor),
                plus.centerYAnchor.constraint(equalTo: shadowRoundedRectangle.centerYAnchor),
                plus.widthAnchor.constraint(equalToConstant: 32),
                plus.heightAnchor.constraint(equalToConstant: 32),

                selectedIcon.widthAnchor.constraint(equalToConstant: 26),
                selectedIcon.heightAnchor.constraint(equalToConstant: 26),
                selectedIcon.trailingAnchor.constraint(
                    equalTo: shadowRoundedRectangle.trailingAnchor, constant: 6),
                selectedIcon.bottomAnchor.constraint(
                    equalTo: shadowRoundedRectangle.bottomAnchor, constant: 6),

                accessoryButton.trailingAnchor.constraint(
                    equalTo: contentView.trailingAnchor, constant: 0),
                accessoryButton.topAnchor.constraint(
                    equalTo: contentView.topAnchor, constant: 0),
                
            ])
        }

        required init?(coder: NSCoder) {
            fatalError("init(coder:) has not been implemented")
        }

        #if !canImport(CompositorServices)
        override func traitCollectionDidChange(_ previousTraitCollection: UITraitCollection?) {
            super.traitCollectionDidChange(previousTraitCollection)
            update()
        }
        #endif

        override var isSelected: Bool {
            didSet {
                update()
            }
        }

        // MARK: - Internal Methods
<<<<<<< HEAD
        func setViewModel(_ viewModel: SavedPaymentOptionsViewController.Selection, cbcEligible: Bool, allowsPaymentMethodRemoval: Bool, allowsSetAsDefaultPM: Bool) {
=======

        func setViewModel(_ viewModel: SavedPaymentOptionsViewController.Selection, cbcEligible: Bool, allowsPaymentMethodRemoval: Bool) {
>>>>>>> 6a12711b
            paymentMethodLogo.isHidden = false
            plus.isHidden = true
            shadowRoundedRectangle.isHidden = false
            self.viewModel = viewModel
            self.cbcEligible = cbcEligible
            self.allowsPaymentMethodRemoval = allowsPaymentMethodRemoval
<<<<<<< HEAD
            self.allowsSetAsDefaultPM = allowsSetAsDefaultPM
=======
>>>>>>> 6a12711b
            update()
        }

        func handleEvent(_ event: STPEvent) {
            UIView.animate(withDuration: PaymentSheetUI.defaultAnimationDuration) {
                switch event {
                case .shouldDisableUserInteraction:
                    self.label.alpha = 0.6
                    self.paymentMethodLogo.alpha = 0.6
                case .shouldEnableUserInteraction:
                    self.label.alpha = 1
                    self.paymentMethodLogo.alpha = 1
                default:
                    break
                }
            }
        }

        // MARK: - Private Methods
        @objc
        private func didSelectAccessory() {
            if showEditIcon {
                delegate?.paymentOptionCellDidSelectEdit(self)
            }
        }

        func attributedTextForLabel(paymentMethod: STPPaymentMethod) -> NSAttributedString? {
            if case .USBankAccount = paymentMethod.type {
                let iconImage = PaymentSheetImageLibrary.bankIcon(for: nil).withTintColor(.secondaryLabel)
                let iconImageAttachment = NSTextAttachment()
                // Inspiration from:
                // https://stackoverflow.com/questions/26105803/center-nstextattachment-image-next-to-single-line-uilabel/45161058#45161058
                let ratio = 0.75
                let iconHeight = iconImage.size.height * ratio
                let iconWidth = iconImage.size.width * ratio

                iconImageAttachment.bounds = CGRect(x: 0,
                                                    y: (label.font.capHeight - iconHeight).rounded() / 2,
                                                    width: iconWidth,
                                                    height: iconHeight)
                iconImageAttachment.image = iconImage
                let result = NSMutableAttributedString(string: "")

                let padding = NSTextAttachment()
                padding.bounds = CGRect(x: 0, y: 0, width: 5, height: 0)

                result.append(NSAttributedString(attachment: iconImageAttachment))
                result.append(NSAttributedString(attachment: padding))
                result.append(NSAttributedString(string: paymentMethod.paymentSheetLabel))
                return result
            }
            return nil
        }

        private func update() {
            // Setting the image ends up implicitly using UITraitCollection.current, which is undefined in this context, so wrap this in `traitCollection.performAsCurrent` to ensure it uses this view's trait collection
            traitCollection.performAsCurrent {
                if let viewModel = viewModel {
                    switch viewModel {
                    case .saved(let paymentMethod):
                        if let attributedText = attributedTextForLabel(paymentMethod: paymentMethod) {
                            label.attributedText = attributedText
                        } else {
                            label.text = paymentMethod.paymentSheetLabel
                        }
                        accessibilityIdentifier = label.text
                        shadowRoundedRectangle.accessibilityIdentifier = label.text
                        shadowRoundedRectangle.accessibilityLabel = paymentMethod.paymentSheetAccessibilityLabel
                        paymentMethodLogo.image = paymentMethod.makeSavedPaymentMethodCellImage()
                    case .applePay:
                        // TODO (cleanup) - get this from PaymentOptionDisplayData?
                        label.text = String.Localized.apple_pay
                        accessibilityIdentifier = label.text
                        shadowRoundedRectangle.accessibilityIdentifier = label.text
                        shadowRoundedRectangle.accessibilityLabel = label.text
                        paymentMethodLogo.image = PaymentOption.applePay.makeSavedPaymentMethodCellImage()
                    case .link:
                        label.text = STPPaymentMethodType.link.displayName
                        accessibilityIdentifier = label.text
                        shadowRoundedRectangle.accessibilityIdentifier = label.text
                        shadowRoundedRectangle.accessibilityLabel = label.text
                        paymentMethodLogo.image = PaymentOption.link(option: .wallet).makeSavedPaymentMethodCellImage()
                        paymentMethodLogo.tintColor = UIColor.linkNavLogo.resolvedContrastingColor(
                            forBackgroundColor: appearance.colors.componentBackground
                        )
                    case .add:
                        label.text = STPLocalizedString(
                            "+ Add",
                            "Text for a button that, when tapped, displays another screen where the customer can add payment method details"
                        )
                        shadowRoundedRectangle.accessibilityLabel = String.Localized.add_new_payment_method
                        shadowRoundedRectangle.accessibilityIdentifier = "+ Add"
                        paymentMethodLogo.isHidden = true
                        plus.isHidden = false
                        plus.setNeedsDisplay()
                    }
                }
                let applyDefaultStyle: () -> Void = { [self] in
                    shadowRoundedRectangle.isEnabled = true
                    shadowRoundedRectangle.isSelected = false
                    label.textColor = appearance.colors.text
                    paymentMethodLogo.alpha = 1
                    plus.alpha = 1
                    selectedIcon.isHidden = true
                    layer.shadowOpacity = 0
                }
                
                defaultBadge.isHidden = true

                if isRemovingPaymentMethods {
                    if case .saved = viewModel, showEditIcon {
                        accessoryButton.isHidden = false
<<<<<<< HEAD
                        if allowsSetAsDefaultPM && isDefaultPM {
                            defaultBadge.isHidden = false
                        }
=======
>>>>>>> 6a12711b
                        contentView.bringSubviewToFront(accessoryButton)
                        applyDefaultStyle()

                    } else {
                        accessoryButton.isHidden = true

                        // apply disabled style
                        shadowRoundedRectangle.isEnabled = false
                        paymentMethodLogo.alpha = 0.6
                        plus.alpha = 0.6
                        label.textColor = appearance.colors.text.disabledColor
                    }

                } else if isSelected {
                    accessoryButton.isHidden = true
                    shadowRoundedRectangle.isEnabled = true
                    label.textColor = appearance.colors.text
                    paymentMethodLogo.alpha = 1
                    plus.alpha = 1
                    selectedIcon.isHidden = false
                    selectedIcon.backgroundColor = appearance.colors.primary

                    // Draw a border with primary color
                    shadowRoundedRectangle.isSelected = true
                } else {
                    accessoryButton.isHidden = true
                    applyDefaultStyle()
                }
                accessoryButton.isAccessibilityElement = !accessoryButton.isHidden
                label.font = appearance.scaledFont(for: appearance.font.base.medium, style: .footnote, maximumPointSize: 20)

                shadowRoundedRectangle.accessibilityTraits = {
                    if isRemovingPaymentMethods {
                        return [.notEnabled]
                    } else {
                        if isSelected {
                            return [.button, .selected]
                        } else {
                            return [.button]
                        }
                    }
                }()
            }
        }
    }

    // A circle with an image in the middle
    class CircleIconView: UIView {
        let imageView: UIImageView

        override var backgroundColor: UIColor? {
            didSet {
                imageView.tintColor = backgroundColor?.contrastingColor
            }
        }

        override var intrinsicContentSize: CGSize {
            return CGSize(width: 20, height: 20)
        }

        required init(icon: Image, fillColor: UIColor) {
            imageView = UIImageView(image: icon.makeImage(template: true))
            super.init(frame: .zero)
            backgroundColor = fillColor

            // Set colors according to the icon
            switch icon {
            case .icon_plus:
                imageView.tintColor = .secondaryLabel
            case .icon_checkmark:
                imageView.tintColor = .white
            default:
                break
            }

            addSubview(imageView)
            imageView.translatesAutoresizingMaskIntoConstraints = false
            NSLayoutConstraint.activate([
                imageView.centerXAnchor.constraint(equalTo: centerXAnchor),
                imageView.centerYAnchor.constraint(equalTo: centerYAnchor),
            ])
            layer.masksToBounds = true
        }

        required init?(coder: NSCoder) {
            fatalError("init(coder:) has not been implemented")
        }

        override func layoutSubviews() {
            super.layoutSubviews()
            layer.cornerRadius = frame.width / 2
        }
    }
}<|MERGE_RESOLUTION|>--- conflicted
+++ resolved
@@ -123,10 +123,7 @@
 
         var cbcEligible: Bool = false
         var allowsPaymentMethodRemoval: Bool = true
-<<<<<<< HEAD
         var allowsSetAsDefaultPM: Bool = false
-=======
->>>>>>> 6a12711b
 
         /// Indicates whether the cell for a saved payment method should display the edit icon.
         /// True if payment methods can be removed or edited (will update this to include allowing set as default)
@@ -176,7 +173,6 @@
 
                 label.topAnchor.constraint(
                     equalTo: shadowRoundedRectangle.bottomAnchor, constant: 4),
-//                label.bottomAnchor.constraint(equalTo: contentView.bottomAnchor),
                 label.leadingAnchor.constraint(equalTo: contentView.leadingAnchor, constant: 2),
                 label.trailingAnchor.constraint(equalTo: contentView.trailingAnchor),
 
@@ -233,22 +229,14 @@
         }
 
         // MARK: - Internal Methods
-<<<<<<< HEAD
-        func setViewModel(_ viewModel: SavedPaymentOptionsViewController.Selection, cbcEligible: Bool, allowsPaymentMethodRemoval: Bool, allowsSetAsDefaultPM: Bool) {
-=======
-
-        func setViewModel(_ viewModel: SavedPaymentOptionsViewController.Selection, cbcEligible: Bool, allowsPaymentMethodRemoval: Bool) {
->>>>>>> 6a12711b
+        func setViewModel(_ viewModel: SavedPaymentOptionsViewController.Selection, cbcEligible: Bool, allowsPaymentMethodRemoval: Bool, allows
             paymentMethodLogo.isHidden = false
             plus.isHidden = true
             shadowRoundedRectangle.isHidden = false
             self.viewModel = viewModel
             self.cbcEligible = cbcEligible
             self.allowsPaymentMethodRemoval = allowsPaymentMethodRemoval
-<<<<<<< HEAD
             self.allowsSetAsDefaultPM = allowsSetAsDefaultPM
-=======
->>>>>>> 6a12711b
             update()
         }
 
@@ -361,12 +349,9 @@
                 if isRemovingPaymentMethods {
                     if case .saved = viewModel, showEditIcon {
                         accessoryButton.isHidden = false
-<<<<<<< HEAD
                         if allowsSetAsDefaultPM && isDefaultPM {
                             defaultBadge.isHidden = false
                         }
-=======
->>>>>>> 6a12711b
                         contentView.bringSubviewToFront(accessoryButton)
                         applyDefaultStyle()
 
