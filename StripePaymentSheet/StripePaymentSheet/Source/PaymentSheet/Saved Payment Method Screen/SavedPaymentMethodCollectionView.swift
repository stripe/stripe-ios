//
//  SavedPaymentMethodCollectionView.swift
//  StripePaymentSheet
//
//  Created by Yuki Tokuhiro on 9/3/20.
//  Copyright © 2020 Stripe, Inc. All rights reserved.
//

import Foundation
@_spi(STP) import StripeCore
@_spi(STP) import StripePayments
@_spi(STP) import StripePaymentsUI
@_spi(STP) import StripeUICore
import UIKit

// MARK: - Constants
/// Entire cell size
private let cellSize: CGSize = CGSize(width: 106, height: 94)
/// Size of the rounded rectangle that contains the PM logo
let roundedRectangleSize = CGSize(width: 100, height: 64)
private let paymentMethodLogoSize: CGSize = CGSize(width: 54, height: 40)

// MARK: - SavedPaymentMethodCollectionView
/// For internal SDK use only
@objc(STP_Internal_SavedPaymentMethodCollectionView)
class SavedPaymentMethodCollectionView: UICollectionView {
    init(appearance: PaymentSheet.Appearance) {
        let layout = UICollectionViewFlowLayout()
        layout.scrollDirection = .horizontal
        layout.sectionInset = UIEdgeInsets(
            top: -6, left: PaymentSheetUI.defaultPadding, bottom: 0,
            right: PaymentSheetUI.defaultPadding)
        layout.itemSize = cellSize
        layout.minimumInteritemSpacing = 12
        layout.minimumLineSpacing = 4
        super.init(frame: .zero, collectionViewLayout: layout)

        showsHorizontalScrollIndicator = false
        backgroundColor = appearance.colors.background

        register(
            PaymentOptionCell.self, forCellWithReuseIdentifier: PaymentOptionCell.reuseIdentifier)
    }

    var isRemovingPaymentMethods: Bool = false

    required init?(coder: NSCoder) {
        fatalError("init(coder:) has not been implemented")
    }

    override var intrinsicContentSize: CGSize {
        return CGSize(width: UIView.noIntrinsicMetric, height: 100)
    }
}

// MARK: - Cells

protocol PaymentOptionCellDelegate: AnyObject {
    func paymentOptionCellDidSelectRemove(
        _ paymentOptionCell: SavedPaymentMethodCollectionView.PaymentOptionCell)
    func paymentOptionCellDidSelectEdit(
        _ paymentOptionCell: SavedPaymentMethodCollectionView.PaymentOptionCell)
}

extension SavedPaymentMethodCollectionView {

    /// A rounded, shadowed cell with an icon (e.g. Apple Pay, VISA, ➕) and some text at the bottom.
    /// Has a green outline when selected
    class PaymentOptionCell: UICollectionViewCell, EventHandler {
        static let reuseIdentifier = "PaymentOptionCell"

        lazy var label: UILabel = {
            let label = UILabel()
            label.font = appearance.scaledFont(for: appearance.font.base.medium, style: .footnote, maximumPointSize: 20)
            label.textColor = appearance.colors.text
            label.adjustsFontForContentSizeCategory = true
            return label
        }()
        let paymentMethodLogo: UIImageView = UIImageView()
        let plus: CircleIconView = CircleIconView(icon: .icon_plus,
                                                  fillColor: UIColor.dynamic(
            light: .systemGray5, dark: .tertiaryLabel))
        lazy var selectedIcon: CircleIconView = CircleIconView(icon: .icon_checkmark, fillColor: appearance.colors.primary)
        lazy var shadowRoundedRectangle: ShadowedRoundedRectangle = {
            return ShadowedRoundedRectangle(appearance: appearance)
        }()
        lazy var accessoryButton: CircularButton = {
            let button = CircularButton(style: .remove,
                                        dangerColor: appearance.colors.danger)
            button.backgroundColor = appearance.colors.danger
            button.isAccessibilityElement = true
            button.accessibilityLabel = String.Localized.remove
            button.accessibilityIdentifier = "Remove"
            return button
        }()

        fileprivate var viewModel: SavedPaymentOptionsViewController.Selection?

        var isRemovingPaymentMethods: Bool = false {
            didSet {
                update()
            }
        }

        weak var delegate: PaymentOptionCellDelegate?
        var appearance = PaymentSheet.Appearance.default {
            didSet {
                update()
                shadowRoundedRectangle.appearance = appearance
            }
        }

        var cbcEligible: Bool = false
        var allowsPaymentMethodRemoval: Bool = true
        var alternateUpdatePaymentMethodNavigation: Bool = false

        /// Indicates whether the cell should be editable or just removable.
        /// If the card is a co-branded card and the merchant is eligible for card brand choice, then
        /// the cell should be editable. Otherwise, it should be just removable.
        var shouldAllowEditing: Bool {
<<<<<<< HEAD
            if defaultSPMNavigation {
                return viewModel?.savedPaymentMethod?.type == .card || viewModel?.savedPaymentMethod?.type == .USBankAccount || viewModel?.savedPaymentMethod?.type == .SEPADebit
=======
            if alternateUpdatePaymentMethodNavigation {
                return viewModel?.savedPaymentMethod?.type == .card
>>>>>>> debee921
            }
            else {
                return (viewModel?.isCoBrandedCard ?? false) && cbcEligible
            }
        }

        // MARK: - UICollectionViewCell

        override init(frame: CGRect) {
            super.init(frame: frame)

            [paymentMethodLogo, plus, selectedIcon].forEach {
                shadowRoundedRectangle.addSubview($0)
                $0.translatesAutoresizingMaskIntoConstraints = false
            }

            // Accessibility
            // Subviews of an accessibility element are ignored
            isAccessibilityElement = false
            // We choose the rectangle to represent the cell
            label.isAccessibilityElement = false
            accessibilityElements = [shadowRoundedRectangle, accessoryButton]
            shadowRoundedRectangle.isAccessibilityElement = true
            shadowRoundedRectangle.accessibilityTraits = [.button]

            paymentMethodLogo.contentMode = .scaleAspectFit
            accessoryButton.addTarget(self, action: #selector(didSelectAccessory), for: .touchUpInside)
            let views = [
                label, shadowRoundedRectangle, paymentMethodLogo, plus, selectedIcon, accessoryButton,
            ]
            views.forEach {
                $0.translatesAutoresizingMaskIntoConstraints = false
                contentView.addSubview($0)
            }
            NSLayoutConstraint.activate([
                shadowRoundedRectangle.topAnchor.constraint(equalTo: contentView.topAnchor, constant: 6),
                shadowRoundedRectangle.leadingAnchor.constraint(equalTo: contentView.leadingAnchor),
                shadowRoundedRectangle.trailingAnchor.constraint(equalTo: contentView.trailingAnchor, constant: -6),
                shadowRoundedRectangle.widthAnchor.constraint(
                    equalToConstant: roundedRectangleSize.width),
                shadowRoundedRectangle.heightAnchor.constraint(
                    equalToConstant: roundedRectangleSize.height),

                label.topAnchor.constraint(
                    equalTo: shadowRoundedRectangle.bottomAnchor, constant: 4),
                label.bottomAnchor.constraint(equalTo: contentView.bottomAnchor),
                label.leadingAnchor.constraint(equalTo: contentView.leadingAnchor, constant: 2),
                label.trailingAnchor.constraint(equalTo: contentView.trailingAnchor),

                paymentMethodLogo.centerXAnchor.constraint(
                    equalTo: shadowRoundedRectangle.centerXAnchor),
                paymentMethodLogo.centerYAnchor.constraint(
                    equalTo: shadowRoundedRectangle.centerYAnchor),
                paymentMethodLogo.widthAnchor.constraint(
                    equalToConstant: paymentMethodLogoSize.width),
                paymentMethodLogo.heightAnchor.constraint(
                    equalToConstant: paymentMethodLogoSize.height),

                plus.centerXAnchor.constraint(equalTo: shadowRoundedRectangle.centerXAnchor),
                plus.centerYAnchor.constraint(equalTo: shadowRoundedRectangle.centerYAnchor),
                plus.widthAnchor.constraint(equalToConstant: 32),
                plus.heightAnchor.constraint(equalToConstant: 32),

                selectedIcon.widthAnchor.constraint(equalToConstant: 26),
                selectedIcon.heightAnchor.constraint(equalToConstant: 26),
                selectedIcon.trailingAnchor.constraint(
                    equalTo: shadowRoundedRectangle.trailingAnchor, constant: 6),
                selectedIcon.bottomAnchor.constraint(
                    equalTo: shadowRoundedRectangle.bottomAnchor, constant: 6),

                accessoryButton.trailingAnchor.constraint(
                    equalTo: contentView.trailingAnchor, constant: 0),
                accessoryButton.topAnchor.constraint(
                    equalTo: contentView.topAnchor, constant: 0),
            ])
        }

        required init?(coder: NSCoder) {
            fatalError("init(coder:) has not been implemented")
        }

        #if !canImport(CompositorServices)
        override func traitCollectionDidChange(_ previousTraitCollection: UITraitCollection?) {
            super.traitCollectionDidChange(previousTraitCollection)
            update()
        }
        #endif

        override var isSelected: Bool {
            didSet {
                update()
            }
        }

        // MARK: - Internal Methods

        func setViewModel(_ viewModel: SavedPaymentOptionsViewController.Selection, cbcEligible: Bool, allowsPaymentMethodRemoval: Bool, alternateUpdatePaymentMethodNavigation: Bool) {
            paymentMethodLogo.isHidden = false
            plus.isHidden = true
            shadowRoundedRectangle.isHidden = false
            self.viewModel = viewModel
            self.cbcEligible = cbcEligible
            self.allowsPaymentMethodRemoval = allowsPaymentMethodRemoval
            self.alternateUpdatePaymentMethodNavigation = alternateUpdatePaymentMethodNavigation
            update()
        }

        func handleEvent(_ event: STPEvent) {
            UIView.animate(withDuration: PaymentSheetUI.defaultAnimationDuration) {
                switch event {
                case .shouldDisableUserInteraction:
                    self.label.alpha = 0.6
                    self.paymentMethodLogo.alpha = 0.6
                case .shouldEnableUserInteraction:
                    self.label.alpha = 1
                    self.paymentMethodLogo.alpha = 1
                default:
                    break
                }
            }
        }

        // MARK: - Private Methods
        @objc
        private func didSelectAccessory() {
            if shouldAllowEditing {
                delegate?.paymentOptionCellDidSelectEdit(self)
            } else if allowsPaymentMethodRemoval {
                delegate?.paymentOptionCellDidSelectRemove(self)
            }
        }

        func attributedTextForLabel(paymentMethod: STPPaymentMethod) -> NSAttributedString? {
            if case .USBankAccount = paymentMethod.type {
                let iconImage = PaymentSheetImageLibrary.bankIcon(for: nil).withTintColor(.secondaryLabel)
                let iconImageAttachment = NSTextAttachment()
                // Inspiration from:
                // https://stackoverflow.com/questions/26105803/center-nstextattachment-image-next-to-single-line-uilabel/45161058#45161058
                let ratio = 0.75
                let iconHeight = iconImage.size.height * ratio
                let iconWidth = iconImage.size.width * ratio

                iconImageAttachment.bounds = CGRect(x: 0,
                                                    y: (label.font.capHeight - iconHeight).rounded() / 2,
                                                    width: iconWidth,
                                                    height: iconHeight)
                iconImageAttachment.image = iconImage
                let result = NSMutableAttributedString(string: "")

                let padding = NSTextAttachment()
                padding.bounds = CGRect(x: 0, y: 0, width: 5, height: 0)

                result.append(NSAttributedString(attachment: iconImageAttachment))
                result.append(NSAttributedString(attachment: padding))
                result.append(NSAttributedString(string: paymentMethod.paymentSheetLabel))
                return result
            }
            return nil
        }

        private func update() {
            // Setting the image ends up implicitly using UITraitCollection.current, which is undefined in this context, so wrap this in `traitCollection.performAsCurrent` to ensure it uses this view's trait collection
            traitCollection.performAsCurrent {
                if let viewModel = viewModel {
                    switch viewModel {
                    case .saved(let paymentMethod):
                        if let attributedText = attributedTextForLabel(paymentMethod: paymentMethod) {
                            label.attributedText = attributedText
                        } else {
                            label.text = paymentMethod.paymentSheetLabel
                        }
                        accessibilityIdentifier = label.text
                        shadowRoundedRectangle.accessibilityIdentifier = label.text
                        shadowRoundedRectangle.accessibilityLabel = paymentMethod.paymentSheetAccessibilityLabel
                        paymentMethodLogo.image = paymentMethod.makeSavedPaymentMethodCellImage()
                    case .applePay:
                        // TODO (cleanup) - get this from PaymentOptionDisplayData?
                        label.text = String.Localized.apple_pay
                        accessibilityIdentifier = label.text
                        shadowRoundedRectangle.accessibilityIdentifier = label.text
                        shadowRoundedRectangle.accessibilityLabel = label.text
                        paymentMethodLogo.image = PaymentOption.applePay.makeSavedPaymentMethodCellImage()
                    case .link:
                        label.text = STPPaymentMethodType.link.displayName
                        accessibilityIdentifier = label.text
                        shadowRoundedRectangle.accessibilityIdentifier = label.text
                        shadowRoundedRectangle.accessibilityLabel = label.text
                        paymentMethodLogo.image = PaymentOption.link(option: .wallet).makeSavedPaymentMethodCellImage()
                        paymentMethodLogo.tintColor = UIColor.linkNavLogo.resolvedContrastingColor(
                            forBackgroundColor: appearance.colors.componentBackground
                        )
                    case .add:
                        label.text = STPLocalizedString(
                            "+ Add",
                            "Text for a button that, when tapped, displays another screen where the customer can add payment method details"
                        )
                        shadowRoundedRectangle.accessibilityLabel = String.Localized.add_new_payment_method
                        shadowRoundedRectangle.accessibilityIdentifier = "+ Add"
                        paymentMethodLogo.isHidden = true
                        plus.isHidden = false
                        plus.setNeedsDisplay()
                    }
                }
                let applyDefaultStyle: () -> Void = { [self] in
                    shadowRoundedRectangle.isEnabled = true
                    shadowRoundedRectangle.isSelected = false
                    label.textColor = appearance.colors.text
                    paymentMethodLogo.alpha = 1
                    plus.alpha = 1
                    selectedIcon.isHidden = true
                    layer.shadowOpacity = 0
                }

                if isRemovingPaymentMethods {
                    if case .saved = viewModel {
                        if shouldAllowEditing {
                            accessoryButton.isHidden = false
                            accessoryButton.set(style: .edit, with: appearance.colors.danger)
                            accessoryButton.backgroundColor = UIColor.dynamic(
                                light: .systemGray5, dark: appearance.colors.componentBackground.lighten(by: 0.075))
                            accessoryButton.iconColor = appearance.colors.icon
                        } else if allowsPaymentMethodRemoval {
                            accessoryButton.isHidden = false
                            accessoryButton.set(style: .remove, with: appearance.colors.danger)
                            accessoryButton.backgroundColor = appearance.colors.danger
                            accessoryButton.iconColor = appearance.colors.danger.contrastingColor
                        }
                        contentView.bringSubviewToFront(accessoryButton)
                        applyDefaultStyle()

                    } else {
                        accessoryButton.isHidden = true

                        // apply disabled style
                        shadowRoundedRectangle.isEnabled = false
                        paymentMethodLogo.alpha = 0.6
                        plus.alpha = 0.6
                        label.textColor = appearance.colors.text.disabledColor
                    }

                } else if isSelected {
                    accessoryButton.isHidden = true
                    shadowRoundedRectangle.isEnabled = true
                    label.textColor = appearance.colors.text
                    paymentMethodLogo.alpha = 1
                    plus.alpha = 1
                    selectedIcon.isHidden = false
                    selectedIcon.backgroundColor = appearance.colors.primary

                    // Draw a border with primary color
                    shadowRoundedRectangle.isSelected = true
                } else {
                    accessoryButton.isHidden = true
                    applyDefaultStyle()
                }
                accessoryButton.isAccessibilityElement = !accessoryButton.isHidden
                label.font = appearance.scaledFont(for: appearance.font.base.medium, style: .footnote, maximumPointSize: 20)

                shadowRoundedRectangle.accessibilityTraits = {
                    if isRemovingPaymentMethods {
                        return [.notEnabled]
                    } else {
                        if isSelected {
                            return [.button, .selected]
                        } else {
                            return [.button]
                        }
                    }
                }()
            }
        }
    }

    // A circle with an image in the middle
    class CircleIconView: UIView {
        let imageView: UIImageView

        override var backgroundColor: UIColor? {
            didSet {
                imageView.tintColor = backgroundColor?.contrastingColor
            }
        }

        override var intrinsicContentSize: CGSize {
            return CGSize(width: 20, height: 20)
        }

        required init(icon: Image, fillColor: UIColor) {
            imageView = UIImageView(image: icon.makeImage(template: true))
            super.init(frame: .zero)
            backgroundColor = fillColor

            // Set colors according to the icon
            switch icon {
            case .icon_plus:
                imageView.tintColor = .secondaryLabel
            case .icon_checkmark:
                imageView.tintColor = .white
            default:
                break
            }

            addSubview(imageView)
            imageView.translatesAutoresizingMaskIntoConstraints = false
            NSLayoutConstraint.activate([
                imageView.centerXAnchor.constraint(equalTo: centerXAnchor),
                imageView.centerYAnchor.constraint(equalTo: centerYAnchor),
            ])
            layer.masksToBounds = true
        }

        required init?(coder: NSCoder) {
            fatalError("init(coder:) has not been implemented")
        }

        override func layoutSubviews() {
            super.layoutSubviews()
            layer.cornerRadius = frame.width / 2
        }
    }
}<|MERGE_RESOLUTION|>--- conflicted
+++ resolved
@@ -118,13 +118,8 @@
         /// If the card is a co-branded card and the merchant is eligible for card brand choice, then
         /// the cell should be editable. Otherwise, it should be just removable.
         var shouldAllowEditing: Bool {
-<<<<<<< HEAD
-            if defaultSPMNavigation {
+            if alternateUpdatePaymentMethodNavigation {
                 return viewModel?.savedPaymentMethod?.type == .card || viewModel?.savedPaymentMethod?.type == .USBankAccount || viewModel?.savedPaymentMethod?.type == .SEPADebit
-=======
-            if alternateUpdatePaymentMethodNavigation {
-                return viewModel?.savedPaymentMethod?.type == .card
->>>>>>> debee921
             }
             else {
                 return (viewModel?.isCoBrandedCard ?? false) && cbcEligible
