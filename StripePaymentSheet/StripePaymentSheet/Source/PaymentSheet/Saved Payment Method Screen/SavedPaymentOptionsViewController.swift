--- conflicted
+++ resolved
@@ -447,19 +447,12 @@
     static func makeViewModels(savedPaymentMethods: [STPPaymentMethod], customerID: String?, showApplePay: Bool, showLink: Bool, allowsSetAsDefaultPM: Bool, customer: ElementsCustomer?) -> (defaultSelectedIndex: Int, viewModels: [Selection]) {
         // Get the default
         var defaultPaymentMethodOption: CustomerPaymentOption?
-<<<<<<< HEAD
-        // get default payment method from elements session
-        if allowsSetAsDefaultPM,
-           let defaultPaymentMethod = ElementsCustomer.getDefaultPaymentMethod(from: customer) {
-            defaultPaymentMethodOption = CustomerPaymentOption.stripeId(defaultPaymentMethod.stripeId)
-=======
         // if opted in to the "set as default" feature, try to get default payment method from elements session
         if allowsSetAsDefaultPM {
            if let customer = customer,
               let defaultPaymentMethod = customer.getDefaultOrFirstPaymentMethod() {
                defaultPaymentMethodOption = CustomerPaymentOption.stripeId(defaultPaymentMethod.stripeId)
            }
->>>>>>> da5a6712
         }
         else {
             defaultPaymentMethodOption = CustomerPaymentOption.defaultPaymentMethod(for: customerID)
