//
//  SavedPaymentOptionsViewController.swift
//  StripePaymentSheet
//
//  Created by Yuki Tokuhiro on 8/24/20.
//  Copyright © 2020 Stripe, Inc. All rights reserved.
//

import Foundation
import UIKit

@_spi(STP) import StripeCore
@_spi(STP) import StripePayments
@_spi(STP) import StripeUICore

protocol SavedPaymentOptionsViewControllerDelegate: AnyObject {
    func didUpdate(_ viewController: SavedPaymentOptionsViewController)
    func didUpdateSelection(
        viewController: SavedPaymentOptionsViewController,
        paymentMethodSelection: SavedPaymentOptionsViewController.Selection)
    func didSelectRemove(
        viewController: SavedPaymentOptionsViewController,
        paymentMethodSelection: SavedPaymentOptionsViewController.Selection)
    func didSelectUpdate(
        viewController: SavedPaymentOptionsViewController,
        paymentMethodSelection: SavedPaymentOptionsViewController.Selection,
        updateParams: STPPaymentMethodUpdateParams) async throws -> STPPaymentMethod
    func shouldCloseSheet(_ viewController: SavedPaymentOptionsViewController)
}

/// For internal SDK use only
@objc(STP_Internal_SavedPaymentOptionsViewController)
class SavedPaymentOptionsViewController: UIViewController {
    enum Error: Swift.Error {
        case collectionViewDidSelectItemAtAdd
        case unableToDequeueReusableCell
        case paymentOptionCellDidSelectEditOnNonSavedItem
        case removePaymentMethodOnNonSavedItem
    }
    // MARK: - Types
    // TODO (cleanup) Replace this with didSelectX delegate methods. Turn this into a private ViewModel class
    /**
     Represents the payment method the user has selected
     */
    enum Selection {
        case applePay
        case link
        case saved(paymentMethod: STPPaymentMethod)
        case add

        static func ==(lhs: Selection, rhs: CustomerPaymentOption?) -> Bool {
            switch lhs {
            case .link:
                return rhs == .link
            case .applePay:
                return rhs == .applePay
            case .saved(let paymentMethod):
                return paymentMethod.stripeId == rhs?.value
            case .add:
                return false
            }
        }

        var isCoBrandedCard: Bool {
            switch self {
            case .applePay, .link, .add:
                return false
            case .saved(paymentMethod: let paymentMethod):
                return paymentMethod.isCoBrandedCard
            }
        }

        var savedPaymentMethod: STPPaymentMethod? {
            switch self {
            case .applePay, .link, .add:
                return nil
            case .saved(paymentMethod: let paymentMethod):
                return paymentMethod
            }
        }

        var analyticsValue: String {
            switch self {
            case .add:
                return "add"
            case .saved:
                return "saved"
            case .applePay:
                return "applePay"
            case .link:
                return "link"
            }
        }
    }

    struct Configuration {
        let customerID: String?
        let showApplePay: Bool
        let showLink: Bool
        let removeSavedPaymentMethodMessage: String?
        let merchantDisplayName: String
        let isCVCRecollectionEnabled: Bool
        let isTestMode: Bool
        let allowsRemovalOfLastSavedPaymentMethod: Bool
        let allowsRemovalOfPaymentMethods: Bool
<<<<<<< HEAD
        let alternateUpdatePaymentMethodNavigation: Bool
=======
>>>>>>> 05407cc1
        let allowsSetAsDefaultPM: Bool
    }

    // MARK: - Internal Properties

    /// Whether or not you can edit save payment methods by removing or updating them.
    var canEditPaymentMethods: Bool {
        switch savedPaymentMethods.count {
        case 0:
            return false
        case 1:
            // If there's exactly one PM, customer can only edit if configuration allows removal or if that single PM allows for the card brand choice to be updated.
            return (configuration.allowsRemovalOfPaymentMethods && configuration.allowsRemovalOfLastSavedPaymentMethod) || viewModels.contains(where: {
                $0.isCoBrandedCard && cbcEligible
            })
        default:
            return configuration.allowsRemovalOfPaymentMethods || viewModels.contains(where: {
                $0.isCoBrandedCard && cbcEligible
            })
        }
    }

    var isRemovingPaymentMethods: Bool {
        get {
            return collectionView.isRemovingPaymentMethods
        }
        set {
            collectionView.isRemovingPaymentMethods = newValue
            UIView.transition(with: collectionView,
                              duration: 0.3,
                              options: .transitionCrossDissolve,
                              animations: {
                self.collectionView.reloadData()
            })
            if !collectionView.isRemovingPaymentMethods {
                // re-select
                collectionView.selectItem(
                    at: selectedIndexPath,
                    animated: false,
                    scrollPosition: []
                )
            }
        }
    }

    var bottomNoticeAttributedString: NSAttributedString? {
        if case .saved(let paymentMethod, _) = selectedPaymentOption {
            if paymentMethod.usBankAccount != nil {
                return USBankAccountPaymentMethodElement.attributedMandateTextSavedPaymentMethod(theme: appearance.asElementsTheme)
            }
        }
        return nil
    }

    let configuration: Configuration
    private let intent: Intent
    private let paymentSheetConfiguration: PaymentSheet.Configuration
    private let analyticsHelper: PaymentSheetAnalyticsHelper

    var selectedPaymentOption: PaymentOption? {
        guard let index = selectedViewModelIndex, viewModels.indices.contains(index) else {
            return nil
        }

        switch viewModels[index] {
        case .add:
            return nil
        case .applePay:
            return .applePay
        case .link:
            return .link(option: .wallet)
        case let .saved(paymentMethod):
            return .saved(paymentMethod: paymentMethod, confirmParams: selectedPaymentOptionIntentConfirmParams)
        }
    }
    var selectedPaymentOptionIntentConfirmParamsRequired: Bool {
        if let index = selectedViewModelIndex,
           index < viewModels.count,
           case let .saved(paymentMethod) = viewModels[index] {
            let result = self.configuration.isCVCRecollectionEnabled && paymentMethod.type == .card
            return result
        }
        return false
    }
    var selectedPaymentOptionIntentConfirmParams: IntentConfirmParams? {
        guard let index = selectedViewModelIndex,
              index < viewModels.count,
           case let .saved(paymentMethod) = viewModels[index],
              self.configuration.isCVCRecollectionEnabled,
              paymentMethod.type == .card else {
            return nil
        }
        let params = IntentConfirmParams(type: .stripe(paymentMethod.type))
        if let updatedParams = cvcFormElement.updateParams(params: params) {
            return updatedParams
        }
        return nil
    }
    private(set) var savedPaymentMethods: [STPPaymentMethod] {
        didSet {
            updateUI()
        }
    }
    /// Whether or not there are any payment options we can show
    /// i.e. Are there any cells besides the Add cell?
    var hasPaymentOptions: Bool {
        return viewModels.contains {
            if case .add = $0 {
                return false
            }
            return true
        }
    }
    weak var delegate: SavedPaymentOptionsViewControllerDelegate?
    var appearance = PaymentSheet.Appearance.default
    var elementsSession: STPElementsSession

    // MARK: - Private Properties
    private var selectedViewModelIndex: Int?
    private var viewModels: [Selection] = []
    private let cbcEligible: Bool

    private var selectedIndexPath: IndexPath? {
        guard
            let index = selectedViewModelIndex,
            index < viewModels.count,
            selectedPaymentOption != nil
        else {
            return nil
        }

        return IndexPath(item: index, section: 0)
    }
    private lazy var cvcFormElement: PaymentMethodElement = {
        return makeElement()
    }()

    private func makeElement() -> PaymentMethodElement {
        guard let index = selectedViewModelIndex,
              index < viewModels.count,
           case let .saved(paymentMethod) = viewModels[index],
              paymentMethod.type == .card else {
            return FormElement(autoSectioningElements: [])
        }

        let cvcCollectionElement = CVCRecollectionElement(paymentMethod: paymentMethod, mode: .inputOnly, appearance: appearance)
        cvcCollectionElement.delegate = self
        return cvcCollectionElement
    }

    /// Whether or not there are any payment options we can show
    /// i.e. Are there any cells besides the Add cell? If so, we should move Link to the new PM sheet
    var hasOptionsExcludingAdd: Bool {
        return viewModels.contains {
            switch $0 {
            case .add:
                return false
            default:
                return true
            }
        }
    }

    // MARK: - Views
    private lazy var collectionView: SavedPaymentMethodCollectionView = {
        let collectionView = SavedPaymentMethodCollectionView(appearance: appearance)
        collectionView.delegate = self
        collectionView.dataSource = self
        return collectionView
    }()

    private lazy var stackView: UIStackView = {
        let stackView = UIStackView(arrangedSubviews: [collectionView, cvcRecollectionContainerView, sepaMandateView])
        stackView.axis = .vertical
        stackView.toggleArrangedSubview(cvcRecollectionContainerView, shouldShow: false, animated: false)
        return stackView
    }()

    private lazy var sepaMandateView: UIView = {
        let mandateText = String(format: String.Localized.sepa_mandate_text, configuration.merchantDisplayName)
        let view = UIView()
        let mandateView = SimpleMandateTextView(mandateText: mandateText, theme: appearance.asElementsTheme)
        let margins = NSDirectionalEdgeInsets.insets(
            top: 8,
            leading: PaymentSheetUI.defaultMargins.leading,
            bottom: 0,
            trailing: PaymentSheetUI.defaultMargins.trailing
        )
        view.addAndPinSubview(mandateView, directionalLayoutMargins: margins)
        return view
    }()

    private lazy var cvcFormElementView: UIView = {
        return cvcFormElement.view
    }()

    private lazy var cvcRecollectionContainerView: DynamicHeightContainerView = {
        let view = DynamicHeightContainerView(pinnedDirection: .top)
        view.directionalLayoutMargins = PaymentSheetUI.defaultMargins
        view.addPinnedSubview(cvcFormElementView)
        view.updateHeight()
        return view
    }()

    // MARK: - Inits
    required init(
        savedPaymentMethods: [STPPaymentMethod],
        configuration: Configuration,
        paymentSheetConfiguration: PaymentSheet.Configuration,
        intent: Intent,
        appearance: PaymentSheet.Appearance,
        elementsSession: STPElementsSession,
        cbcEligible: Bool = false,
        analyticsHelper: PaymentSheetAnalyticsHelper,
        delegate: SavedPaymentOptionsViewControllerDelegate? = nil
    ) {
        self.savedPaymentMethods = savedPaymentMethods
        self.configuration = configuration
        self.paymentSheetConfiguration = paymentSheetConfiguration
        self.intent = intent
        self.appearance = appearance
        self.elementsSession = elementsSession
        self.cbcEligible = cbcEligible
        self.delegate = delegate
        self.analyticsHelper = analyticsHelper
        super.init(nibName: nil, bundle: nil)
        updateUI()
    }

    required init?(coder: NSCoder) {
        fatalError("init(coder:) has not been implemented")
    }

    // MARK: - UIViewController
    override func viewDidLoad() {
        super.viewDidLoad()
        view.addAndPinSubview(stackView)
    }

    override func viewWillAppear(_ animated: Bool) {
        super.viewWillAppear(animated)
        guard let selectedIndexPath = collectionView.indexPathsForSelectedItems?.first else {
            return
        }
        // For some reason, the selected cell loses its selected appearance
        collectionView.selectItem(at: selectedIndexPath, animated: false, scrollPosition: .bottom)
    }

    override func viewDidAppear(_ animated: Bool) {
        super.viewDidAppear(animated)
        // Wait 200ms after the view is presented to emphasize to users to enter their CVC
        DispatchQueue.main.asyncAfter(deadline: .now().advanced(by: .milliseconds(200))) {
            if self.isViewLoaded {
                self.displayCVCRecollectionIfNeeded()
            }
        }
    }

    // MARK: - Private methods

    private func updateUI() {
        (self.selectedViewModelIndex, self.viewModels) = Self.makeViewModels(
            savedPaymentMethods: savedPaymentMethods,
            customerID: configuration.customerID,
            showApplePay: configuration.showApplePay,
            showLink: configuration.showLink,
            allowsSetAsDefaultPM: configuration.allowsSetAsDefaultPM,
<<<<<<< HEAD
            elementsSession: elementsSession
=======
            customer: elementsSession.customer
>>>>>>> 05407cc1
        )

        collectionView.reloadData()
        collectionView.selectItem(at: selectedIndexPath, animated: false, scrollPosition: [])
        collectionView.scrollToItem(at: IndexPath(item: 0, section: 0), at: .left, animated: false)
        updateMandateView()
        if isViewLoaded {
            updateFormElement()
        }
    }

    private func updateMandateView() {
        let shouldHideSEPA: Bool = {
            if let selectedViewModelIndex, let viewModel = viewModels.stp_boundSafeObject(at: selectedViewModelIndex),
               case .saved(paymentMethod: let paymentMethod) = viewModel, paymentMethod.type == .SEPADebit {
                // Only show SEPA if there's a selected PM and it's type is SEPADebit.
                return false
            }
            return true
        }()
        if sepaMandateView.isHidden != shouldHideSEPA {
            stackView.toggleArrangedSubview(sepaMandateView, shouldShow: !shouldHideSEPA, animated: isViewLoaded)
        }
    }

    private func updateFormElement() {
        cvcFormElement = makeElement()
        swapFormElementUIIfNeeded()
        displayCVCRecollectionIfNeeded()
    }
    private func displayCVCRecollectionIfNeeded() {
        let shouldHideCVCRecollection = !selectedPaymentOptionIntentConfirmParamsRequired
        if cvcRecollectionContainerView.isHidden != shouldHideCVCRecollection {
            stackView.toggleArrangedSubview(cvcRecollectionContainerView, shouldShow: !shouldHideCVCRecollection, animated: isViewLoaded)
        }
    }

    private func swapFormElementUIIfNeeded() {

        if cvcFormElement.view !== cvcFormElementView {
            let oldView = cvcFormElementView
            let newView = cvcFormElement.view
            self.cvcFormElementView = newView

            cvcRecollectionContainerView.addPinnedSubview(newView)
            cvcRecollectionContainerView.layoutIfNeeded()
            newView.alpha = 0

            animateHeightChange {
                self.cvcRecollectionContainerView.updateHeight()
                oldView.alpha = 0
                newView.alpha = 1
            } completion: { _ in
                if oldView !== self.cvcFormElementView {
                    oldView.removeFromSuperview()
                }
            }
        }
    }

    private func unselectPaymentMethod() {
        guard let selectedIndexPath = selectedIndexPath else {
            return
        }
        selectedViewModelIndex = nil
        collectionView.deselectItem(at: selectedIndexPath, animated: true)
        collectionView.reloadItems(at: [selectedIndexPath])
    }

    // MARK: - Helpers

    /// Creates the list of viewmodels to display in the "saved payment methods" carousel e.g. `["+ Add", "Apple Pay", "Link", "Visa 4242"]`
    /// - Returns defaultSelectedIndex: The index of the view model that is the default e.g. in the above list, if "Visa 4242" is the default, the index is 3.
<<<<<<< HEAD
    static func makeViewModels(savedPaymentMethods: [STPPaymentMethod], customerID: String?, showApplePay: Bool, showLink: Bool, allowsSetAsDefaultPM: Bool, elementsSession: STPElementsSession) -> (defaultSelectedIndex: Int, viewModels: [Selection]) {
        // Get the default
        var defaultPaymentMethodOption: CustomerPaymentOption?
        // read from back end
        if allowsSetAsDefaultPM,
           let customer =  elementsSession.customer,
           let customerDefault = customer.defaultPaymentMethod {
            let defaultPaymentMethod = customer.paymentMethods.filter {
                $0.stripeId == customerDefault
            }.first
            guard let defaultPaymentMethod = defaultPaymentMethod else { fatalError("default payment method does not exist in saved payment methods") }
=======
    static func makeViewModels(savedPaymentMethods: [STPPaymentMethod], customerID: String?, showApplePay: Bool, showLink: Bool, allowsSetAsDefaultPM: Bool, customer: ElementsCustomer?) -> (defaultSelectedIndex: Int, viewModels: [Selection]) {
        // Get the default
        var defaultPaymentMethodOption: CustomerPaymentOption?
        // get default payment method from elements session
        if allowsSetAsDefaultPM,
           let defaultPaymentMethod = ElementsCustomer.getDefaultPaymentMethod(from: customer) {
>>>>>>> 05407cc1
            defaultPaymentMethodOption = CustomerPaymentOption.stripeId(defaultPaymentMethod.stripeId)
        }
        else {
            defaultPaymentMethodOption = CustomerPaymentOption.defaultPaymentMethod(for: customerID)
        }

        // Transform saved PaymentMethods into view models
        let savedPMViewModels = savedPaymentMethods.compactMap { paymentMethod in
            return Selection.saved(paymentMethod: paymentMethod)
        }

        // Only add Link if other PMs exist
        let showLinkInSPMs = showLink && (showApplePay || !savedPMViewModels.isEmpty)

        let viewModels = [.add]
            + (showApplePay ? [.applePay] : [])
            + (showLinkInSPMs ? [.link] : [])
            + savedPMViewModels

        // Terrible hack, we should refactor the selection logic
        // If the first payment method is Link, we *don't* want to select it by default.
        // Instead, we should set the default index to the option next to Link (either the last saved PM or nothing)
        let firstPaymentMethodIsLink = !showApplePay && showLink
        let defaultIndex = firstPaymentMethodIsLink ? 2 : 1

        let defaultSelectedIndex = viewModels.firstIndex(where: { $0 == defaultPaymentMethodOption }) ?? defaultIndex
        return (defaultSelectedIndex, viewModels)
    }
}

// MARK: - UICollectionView
/// :nodoc:
extension SavedPaymentOptionsViewController: UICollectionViewDataSource, UICollectionViewDelegate,
    UICollectionViewDelegateFlowLayout
{
    func collectionView(_ collectionView: UICollectionView, numberOfItemsInSection section: Int)
        -> Int
    {
        return viewModels.count
    }

    func collectionView(_ collectionView: UICollectionView, cellForItemAt indexPath: IndexPath)
        -> UICollectionViewCell
    {
        let viewModel = viewModels[indexPath.item]
        guard
            let cell = collectionView.dequeueReusableCell(
                withReuseIdentifier: SavedPaymentMethodCollectionView.PaymentOptionCell
                    .reuseIdentifier, for: indexPath)
                as? SavedPaymentMethodCollectionView.PaymentOptionCell
        else {
            let errorAnalytic = ErrorAnalytic(event: .unexpectedPaymentSheetError,
                                              error: Error.unableToDequeueReusableCell)
            STPAnalyticsClient.sharedClient.log(analytic: errorAnalytic)
            stpAssertionFailure()
            return UICollectionViewCell()
        }
<<<<<<< HEAD
        cell.setViewModel(viewModel, cbcEligible: cbcEligible, allowsPaymentMethodRemoval: self.configuration.allowsRemovalOfPaymentMethods, alternateUpdatePaymentMethodNavigation: self.configuration.alternateUpdatePaymentMethodNavigation, allowsSetAsDefaultPM: self.configuration.allowsSetAsDefaultPM)
=======
        cell.setViewModel(viewModel, cbcEligible: cbcEligible, allowsPaymentMethodRemoval: self.configuration.allowsRemovalOfPaymentMethods)
>>>>>>> 05407cc1
        cell.delegate = self
        cell.isRemovingPaymentMethods = self.collectionView.isRemovingPaymentMethods
        if self.configuration.allowsSetAsDefaultPM {
            cell.isDefaultPM = viewModel.savedPaymentMethod?.stripeId == elementsSession.customer?.defaultPaymentMethod
        }
        cell.appearance = appearance

        return cell
    }

    func collectionView(_ collectionView: UICollectionView, shouldSelectItemAt indexPath: IndexPath)
        -> Bool
    {
        guard !self.collectionView.isRemovingPaymentMethods else {
            return false
        }
        let viewModel = viewModels[indexPath.item]
        if case .add = viewModel {
            delegate?.didUpdateSelection(viewController: self, paymentMethodSelection: viewModel)
            return false
        }
        return true
    }

    func collectionView(_ collectionView: UICollectionView, didSelectItemAt indexPath: IndexPath) {
        selectedViewModelIndex = indexPath.item
        let viewModel = viewModels[indexPath.item]

        switch viewModel {
        case .add:
            let errorAnalytic = ErrorAnalytic(event: .unexpectedPaymentSheetError,
                                              error: Error.collectionViewDidSelectItemAtAdd)
            STPAnalyticsClient.sharedClient.log(analytic: errorAnalytic)
            stpAssertionFailure()
        case .applePay:
            CustomerPaymentOption.setDefaultPaymentMethod(.applePay, forCustomer: configuration.customerID)
        case .link:
            CustomerPaymentOption.setDefaultPaymentMethod(.link, forCustomer: configuration.customerID)
        case .saved(let paymentMethod):
            CustomerPaymentOption.setDefaultPaymentMethod(
                .stripeId(paymentMethod.stripeId),
                forCustomer: configuration.customerID
            )
        }
        updateMandateView()
        cvcFormElement.clearTextFields()
        updateFormElement()
        delegate?.didUpdateSelection(viewController: self, paymentMethodSelection: viewModel)
    }
}

// MARK: - PaymentOptionCellDelegate
/// :nodoc:
extension SavedPaymentOptionsViewController: PaymentOptionCellDelegate {
    func paymentOptionCellDidSelectEdit(_ paymentOptionCell: SavedPaymentMethodCollectionView.PaymentOptionCell) {
        guard let indexPath = collectionView.indexPath(for: paymentOptionCell),
              case .saved(let paymentMethod) = viewModels[indexPath.row]
        else {
            let errorAnalytic = ErrorAnalytic(event: .unexpectedPaymentSheetError,
                                              error: Error.paymentOptionCellDidSelectEditOnNonSavedItem)
            STPAnalyticsClient.sharedClient.log(analytic: errorAnalytic)
            stpAssertionFailure()
            return
        }
        let updateViewModel = UpdatePaymentMethodViewModel(paymentMethod: paymentMethod,
                                                           appearance: appearance,
                                                           hostedSurface: .paymentSheet,
                                                           cardBrandFilter: paymentSheetConfiguration.cardBrandFilter,
                                                           canEdit: paymentMethod.isCoBrandedCard && cbcEligible,
                                                           canRemove: configuration.allowsRemovalOfPaymentMethods && (savedPaymentMethods.count > 1 || configuration.allowsRemovalOfLastSavedPaymentMethod))
        let editVc = UpdatePaymentMethodViewController(
                                              removeSavedPaymentMethodMessage: configuration.removeSavedPaymentMethodMessage,
                                              isTestMode: configuration.isTestMode,
                                              viewModel: updateViewModel)
        editVc.delegate = self
        self.bottomSheetController?.pushContentViewController(editVc)
    }

    private func removePaymentMethod(_ paymentMethod: STPPaymentMethod) {
        guard let row = viewModels.firstIndex(where: { $0.savedPaymentMethod?.stripeId == paymentMethod.stripeId })
        else {
            let errorAnalytic = ErrorAnalytic(event: .unexpectedPaymentSheetError,
                                              error: Error.removePaymentMethodOnNonSavedItem,
                                              additionalNonPIIParams: [
                                                "viewModels": viewModels.map { $0.analyticsValue },
                                                ]
                                              )
            STPAnalyticsClient.sharedClient.log(analytic: errorAnalytic)
            stpAssertionFailure()
            return
        }
        let indexPath = IndexPath(row: row, section: 0)
        let viewModel = viewModels[indexPath.row]
        self.viewModels.remove(at: indexPath.row)
        // the deletion needs to be in a performBatchUpdates so we make sure it is completed
        // before potentially leaving edit mode (which triggers a reload that may collide with
        // this deletion)
        self.collectionView.performBatchUpdates {
            self.collectionView.deleteItems(at: [indexPath])
        } completion: { _ in
            self.savedPaymentMethods.removeAll(where: {
                $0.stripeId == paymentMethod.stripeId
            })

            if let index = self.selectedViewModelIndex {
                if indexPath.row == index {
                    self.selectedViewModelIndex = min(1, self.viewModels.count - 1)
                } else if indexPath.row < index {
                    self.selectedViewModelIndex = index - 1
                }
            }

            self.delegate?.didSelectRemove(
                viewController: self,
                paymentMethodSelection: viewModel
            )
        }
    }
}

// MARK: - UpdatePaymentMethodViewControllerDelegate
extension SavedPaymentOptionsViewController: UpdatePaymentMethodViewControllerDelegate {
    func didRemove(viewController: UpdatePaymentMethodViewController, paymentMethod: STPPaymentMethod) {
        // if it's the last saved pm, there's some animation jank from trying to dismiss the update pm screen and expanding the add card screen, so we wait until the update pm screen is dismissed before expanding
        if savedPaymentMethods.count == 1 {
            _ = self.bottomSheetController?.popContentViewController { [self] in
                removePaymentMethod(paymentMethod)
            }
        }
        // if it isn't the last saved pm, waiting for update pm screen dismissal results in a weird flash, so we do it like this
        else {
            removePaymentMethod(paymentMethod)
            _ = self.bottomSheetController?.popContentViewController()
        }
    }

    func didUpdate(viewController: UpdatePaymentMethodViewController,
                   paymentMethod: STPPaymentMethod,
                   updateParams: STPPaymentMethodUpdateParams) async throws {
        guard let row = viewModels.firstIndex(where: { $0.savedPaymentMethod?.stripeId == paymentMethod.stripeId }),
              let delegate = delegate
        else {
            stpAssertionFailure()
            throw PaymentSheetError.unknown(debugDescription: NSError.stp_unexpectedErrorMessage())
        }

        let viewModel = viewModels[row]
        let updatedPaymentMethod = try await delegate.didSelectUpdate(viewController: self,
                                                    paymentMethodSelection: viewModel,
                                                    updateParams: updateParams)

        let updatedViewModel: Selection = .saved(paymentMethod: updatedPaymentMethod)
        viewModels[row] = updatedViewModel
        // Update savedPaymentMethods
        if let row = self.savedPaymentMethods.firstIndex(where: { $0.stripeId == updatedPaymentMethod.stripeId }) {
            self.savedPaymentMethods[row] = updatedPaymentMethod
        }
        collectionView.reloadData()
        _ = viewController.bottomSheetController?.popContentViewController()
    }

    func shouldCloseSheet(_: UpdatePaymentMethodViewController) {
        delegate?.shouldCloseSheet(self)
    }
}

extension STPPaymentMethod {
    enum Error: Swift.Error {
        case removalMessageUndefined
    }
    var removalMessage: (title: String, message: String) {
        switch type {
        case .card:
            let brandString = STPCardBrandUtilities.stringFrom(card?.preferredDisplayBrand ?? .unknown) ?? ""
            let last4 = card?.last4 ?? ""
            let formattedMessage = STPLocalizedString(
                "%1$@ •••• %2$@",
                "Content for alert popup prompting to confirm removing a saved card. {card brand} •••• {last 4} e.g. 'Visa •••• 3155'"
            )
            return (
                title: STPLocalizedString(
                    "Remove card?",
                    "Title for confirmation alert to remove a card"
                ),
                message: String(format: formattedMessage, brandString, last4)
            )
        case .SEPADebit:
            let last4 = sepaDebit?.last4 ?? ""
            let formattedMessage = String.Localized.bank_account_xxxx
            return (
                title: String.Localized.removeBankAccount,
                message: String(format: formattedMessage, last4)
            )
        case .USBankAccount:
            let last4 = usBankAccount?.last4 ?? ""
            let formattedMessage = String.Localized.bank_account_xxxx
            return (
                title: String.Localized.removeBankAccount,
                message: String(format: formattedMessage, last4)
            )
        default:
            let errorAnalytic = ErrorAnalytic(event: .unexpectedPaymentSheetError,
                                              error: Error.removalMessageUndefined,
                                              additionalNonPIIParams: ["payment_method_type": type.identifier])
            STPAnalyticsClient.sharedClient.log(analytic: errorAnalytic)
            stpAssertionFailure()
            return (title: "", message: "")
        }
    }
}

// MARK: UIAlertController extension

extension UIAlertController {
    static func makeRemoveAlertController(paymentMethod: STPPaymentMethod,
                                          removeSavedPaymentMethodMessage: String?,
                                          completion: @escaping () -> Void) -> UIAlertController {
        let alert = UIAlertAction(
            title: String.Localized.remove, style: .destructive
        ) { (_) in
            completion()
        }
        let cancel = UIAlertAction(
            title: String.Localized.cancel,
            style: .cancel, handler: nil
        )

        let alertController = UIAlertController(
            title: paymentMethod.removalMessage.title,
            message: removeSavedPaymentMethodMessage ?? paymentMethod.removalMessage.message,
            preferredStyle: .alert
        )

        alertController.addAction(cancel)
        alertController.addAction(alert)

        return alertController
    }
}

extension SavedPaymentOptionsViewController: ElementDelegate {
    func continueToNextField(element: Element) {
        delegate?.didUpdate(self)
    }

    func didUpdate(element: Element) {
        delegate?.didUpdate(self)
        animateHeightChange()
    }
}

extension STPPaymentMethod {
    var isCoBrandedCard: Bool {
        guard let availableNetworks = card?.networks?.available else { return false }
        return availableNetworks.count > 1
    }
}<|MERGE_RESOLUTION|>--- conflicted
+++ resolved
@@ -103,10 +103,6 @@
         let isTestMode: Bool
         let allowsRemovalOfLastSavedPaymentMethod: Bool
         let allowsRemovalOfPaymentMethods: Bool
-<<<<<<< HEAD
-        let alternateUpdatePaymentMethodNavigation: Bool
-=======
->>>>>>> 05407cc1
         let allowsSetAsDefaultPM: Bool
     }
 
@@ -374,11 +370,7 @@
             showApplePay: configuration.showApplePay,
             showLink: configuration.showLink,
             allowsSetAsDefaultPM: configuration.allowsSetAsDefaultPM,
-<<<<<<< HEAD
-            elementsSession: elementsSession
-=======
             customer: elementsSession.customer
->>>>>>> 05407cc1
         )
 
         collectionView.reloadData()
@@ -452,26 +444,12 @@
 
     /// Creates the list of viewmodels to display in the "saved payment methods" carousel e.g. `["+ Add", "Apple Pay", "Link", "Visa 4242"]`
     /// - Returns defaultSelectedIndex: The index of the view model that is the default e.g. in the above list, if "Visa 4242" is the default, the index is 3.
-<<<<<<< HEAD
-    static func makeViewModels(savedPaymentMethods: [STPPaymentMethod], customerID: String?, showApplePay: Bool, showLink: Bool, allowsSetAsDefaultPM: Bool, elementsSession: STPElementsSession) -> (defaultSelectedIndex: Int, viewModels: [Selection]) {
-        // Get the default
-        var defaultPaymentMethodOption: CustomerPaymentOption?
-        // read from back end
-        if allowsSetAsDefaultPM,
-           let customer =  elementsSession.customer,
-           let customerDefault = customer.defaultPaymentMethod {
-            let defaultPaymentMethod = customer.paymentMethods.filter {
-                $0.stripeId == customerDefault
-            }.first
-            guard let defaultPaymentMethod = defaultPaymentMethod else { fatalError("default payment method does not exist in saved payment methods") }
-=======
     static func makeViewModels(savedPaymentMethods: [STPPaymentMethod], customerID: String?, showApplePay: Bool, showLink: Bool, allowsSetAsDefaultPM: Bool, customer: ElementsCustomer?) -> (defaultSelectedIndex: Int, viewModels: [Selection]) {
         // Get the default
         var defaultPaymentMethodOption: CustomerPaymentOption?
         // get default payment method from elements session
         if allowsSetAsDefaultPM,
            let defaultPaymentMethod = ElementsCustomer.getDefaultPaymentMethod(from: customer) {
->>>>>>> 05407cc1
             defaultPaymentMethodOption = CustomerPaymentOption.stripeId(defaultPaymentMethod.stripeId)
         }
         else {
@@ -529,11 +507,7 @@
             stpAssertionFailure()
             return UICollectionViewCell()
         }
-<<<<<<< HEAD
-        cell.setViewModel(viewModel, cbcEligible: cbcEligible, allowsPaymentMethodRemoval: self.configuration.allowsRemovalOfPaymentMethods, alternateUpdatePaymentMethodNavigation: self.configuration.alternateUpdatePaymentMethodNavigation, allowsSetAsDefaultPM: self.configuration.allowsSetAsDefaultPM)
-=======
-        cell.setViewModel(viewModel, cbcEligible: cbcEligible, allowsPaymentMethodRemoval: self.configuration.allowsRemovalOfPaymentMethods)
->>>>>>> 05407cc1
+        cell.setViewModel(viewModel, cbcEligible: cbcEligible, allowsPaymentMethodRemoval: self.configuration.allowsRemovalOfPaymentMethods, allowsSetAsDefaultPM: self.configuration.allowsSetAsDefaultPM)
         cell.delegate = self
         cell.isRemovingPaymentMethods = self.collectionView.isRemovingPaymentMethods
         if self.configuration.allowsSetAsDefaultPM {
