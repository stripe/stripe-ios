//
//  SavedPaymentOptionsViewController.swift
//  StripePaymentSheet
//
//  Created by Yuki Tokuhiro on 8/24/20.
//  Copyright © 2020 Stripe, Inc. All rights reserved.
//

import Foundation
import UIKit

@_spi(STP) import StripeCore
@_spi(STP) import StripePayments
@_spi(STP) import StripeUICore

protocol SavedPaymentOptionsViewControllerDelegate: AnyObject {
    func didUpdate(_ viewController: SavedPaymentOptionsViewController)
    func didUpdateSelection(
        viewController: SavedPaymentOptionsViewController,
        paymentMethodSelection: SavedPaymentOptionsViewController.Selection)
    func didSelectRemove(
        viewController: SavedPaymentOptionsViewController,
        paymentMethodSelection: SavedPaymentOptionsViewController.Selection)
    func didSelectUpdate(
        viewController: SavedPaymentOptionsViewController,
        paymentMethodSelection: SavedPaymentOptionsViewController.Selection,
        updateParams: STPPaymentMethodUpdateParams) async throws -> STPPaymentMethod
}

/// For internal SDK use only
@objc(STP_Internal_SavedPaymentOptionsViewController)
class SavedPaymentOptionsViewController: UIViewController {
    enum Error: Swift.Error {
        case collectionViewDidSelectItemAtAdd
        case unableToDequeueReusableCell
        case paymentOptionCellDidSelectEditOnNonSavedItem
        case removePaymentMethodOnNonSavedItem
    }
    // MARK: - Types
    // TODO (cleanup) Replace this with didSelectX delegate methods. Turn this into a private ViewModel class
    /**
     Represents the payment method the user has selected
     */
    enum Selection {
        case applePay
        case link
        case saved(paymentMethod: STPPaymentMethod)
        case add

        static func ==(lhs: Selection, rhs: CustomerPaymentOption?) -> Bool {
            switch lhs {
            case .link:
                return rhs == .link
            case .applePay:
                return rhs == .applePay
            case .saved(let paymentMethod):
                return paymentMethod.stripeId == rhs?.value
            case .add:
                return false
            }
        }

        var isCoBrandedCard: Bool {
            switch self {
            case .applePay, .link, .add:
                return false
            case .saved(paymentMethod: let paymentMethod):
                return paymentMethod.isCoBrandedCard
            }
        }

        var savedPaymentMethod: STPPaymentMethod? {
            switch self {
            case .applePay, .link, .add:
                return nil
            case .saved(paymentMethod: let paymentMethod):
                return paymentMethod
            }
        }

        var analyticsValue: String {
            switch self {
            case .add:
                return "add"
            case .saved:
                return "saved"
            case .applePay:
                return "applePay"
            case .link:
                return "link"
            }
        }
    }

    struct Configuration {
        let customerID: String?
        let showApplePay: Bool
        let showLink: Bool
        let removeSavedPaymentMethodMessage: String?
        let merchantDisplayName: String
        let isCVCRecollectionEnabled: Bool
        let isTestMode: Bool
        let allowsRemovalOfLastSavedPaymentMethod: Bool
        let allowsRemovalOfPaymentMethods: Bool
<<<<<<< HEAD
        let allowsSetAsDefaultPM: Bool
=======
>>>>>>> c8fbfef9
    }

    // MARK: - Internal Properties

    /// Whether or not you can edit save payment methods by removing or updating them.
    var canEditPaymentMethods: Bool {
        switch savedPaymentMethods.count {
        case 0:
            return false
        case 1:
            // If there's exactly one PM, customer can only edit if configuration allows removal or if that single PM allows for the card brand choice to be updated.
            return (configuration.allowsRemovalOfPaymentMethods && configuration.allowsRemovalOfLastSavedPaymentMethod) || viewModels.contains(where: {
                $0.isCoBrandedCard && cbcEligible
            })
        default:
            return configuration.allowsRemovalOfPaymentMethods || viewModels.contains(where: {
                $0.isCoBrandedCard && cbcEligible
            })
        }
    }

    var isRemovingPaymentMethods: Bool {
        get {
            return collectionView.isRemovingPaymentMethods
        }
        set {
            collectionView.isRemovingPaymentMethods = newValue
            UIView.transition(with: collectionView,
                              duration: 0.3,
                              options: .transitionCrossDissolve,
                              animations: {
                self.collectionView.reloadData()
            })
            if !collectionView.isRemovingPaymentMethods {
                // re-select
                collectionView.selectItem(
                    at: selectedIndexPath,
                    animated: false,
                    scrollPosition: []
                )
            }
        }
    }
    var bottomNoticeAttributedString: NSAttributedString? {
        if case .saved(let paymentMethod, _) = selectedPaymentOption {
            if paymentMethod.usBankAccount != nil {
                return USBankAccountPaymentMethodElement.attributedMandateTextSavedPaymentMethod(theme: appearance.asElementsTheme)
            }
        }
        return nil
    }

    let configuration: Configuration
    private let intent: Intent
    private let paymentSheetConfiguration: PaymentSheet.Configuration
    private let analyticsHelper: PaymentSheetAnalyticsHelper

    var selectedPaymentOption: PaymentOption? {
        guard let index = selectedViewModelIndex, viewModels.indices.contains(index) else {
            return nil
        }

        switch viewModels[index] {
        case .add:
            return nil
        case .applePay:
            return .applePay
        case .link:
            return .link(option: .wallet)
        case let .saved(paymentMethod):
            return .saved(paymentMethod: paymentMethod, confirmParams: selectedPaymentOptionIntentConfirmParams)
        }
    }
    var selectedPaymentOptionIntentConfirmParamsRequired: Bool {
        if let index = selectedViewModelIndex,
           index < viewModels.count,
           case let .saved(paymentMethod) = viewModels[index] {
            let result = self.configuration.isCVCRecollectionEnabled && paymentMethod.type == .card
            return result
        }
        return false
    }
    var selectedPaymentOptionIntentConfirmParams: IntentConfirmParams? {
        guard let index = selectedViewModelIndex,
              index < viewModels.count,
           case let .saved(paymentMethod) = viewModels[index],
              self.configuration.isCVCRecollectionEnabled,
              paymentMethod.type == .card else {
            return nil
        }
        let params = IntentConfirmParams(type: .stripe(paymentMethod.type))
        if let updatedParams = cvcFormElement.updateParams(params: params) {
            return updatedParams
        }
        return nil
    }
    private(set) var savedPaymentMethods: [STPPaymentMethod] {
        didSet {
            updateUI()
        }
    }
    /// Whether or not there are any payment options we can show
    /// i.e. Are there any cells besides the Add cell?
    var hasPaymentOptions: Bool {
        return viewModels.contains {
            if case .add = $0 {
                return false
            }
            return true
        }
    }
    weak var delegate: SavedPaymentOptionsViewControllerDelegate?
    var appearance = PaymentSheet.Appearance.default
    var elementsSession: STPElementsSession

    // MARK: - Private Properties
    private var selectedViewModelIndex: Int?
    private var viewModels: [Selection] = []
    private let cbcEligible: Bool

    private var selectedIndexPath: IndexPath? {
        guard
            let index = selectedViewModelIndex,
            index < viewModels.count,
            selectedPaymentOption != nil
        else {
            return nil
        }

        return IndexPath(item: index, section: 0)
    }
    private lazy var cvcFormElement: PaymentMethodElement = {
        return makeElement()
    }()

    private func makeElement() -> PaymentMethodElement {
        guard let index = selectedViewModelIndex,
              index < viewModels.count,
           case let .saved(paymentMethod) = viewModels[index],
              paymentMethod.type == .card else {
            return FormElement(autoSectioningElements: [])
        }

        let cvcCollectionElement = CVCRecollectionElement(paymentMethod: paymentMethod, mode: .inputOnly, appearance: appearance)
        cvcCollectionElement.delegate = self
        return cvcCollectionElement
    }

    /// Whether or not there are any payment options we can show
    /// i.e. Are there any cells besides the Add cell? If so, we should move Link to the new PM sheet
    var hasOptionsExcludingAdd: Bool {
        return viewModels.contains {
            switch $0 {
            case .add:
                return false
            default:
                return true
            }
        }
    }

    // MARK: - Views
    private lazy var collectionView: SavedPaymentMethodCollectionView = {
        let collectionView = SavedPaymentMethodCollectionView(appearance: appearance)
        collectionView.delegate = self
        collectionView.dataSource = self
        return collectionView
    }()

    private lazy var stackView: UIStackView = {
        let stackView = UIStackView(arrangedSubviews: [collectionView, cvcRecollectionContainerView, sepaMandateView])
        stackView.axis = .vertical
        stackView.toggleArrangedSubview(cvcRecollectionContainerView, shouldShow: false, animated: false)
        return stackView
    }()

    private lazy var sepaMandateView: UIView = {
        let mandateText = String(format: String.Localized.sepa_mandate_text, configuration.merchantDisplayName)
        let view = UIView()
        let mandateView = SimpleMandateTextView(mandateText: mandateText, theme: appearance.asElementsTheme)
        let margins = NSDirectionalEdgeInsets.insets(
            top: 8,
            leading: PaymentSheetUI.defaultMargins.leading,
            bottom: 0,
            trailing: PaymentSheetUI.defaultMargins.trailing
        )
        view.addAndPinSubview(mandateView, directionalLayoutMargins: margins)
        return view
    }()

    private lazy var cvcFormElementView: UIView = {
        return cvcFormElement.view
    }()

    private lazy var cvcRecollectionContainerView: DynamicHeightContainerView = {
        let view = DynamicHeightContainerView(pinnedDirection: .top)
        view.directionalLayoutMargins = PaymentSheetUI.defaultMargins
        view.addPinnedSubview(cvcFormElementView)
        view.updateHeight()
        return view
    }()

    // MARK: - Inits
    required init(
        savedPaymentMethods: [STPPaymentMethod],
        configuration: Configuration,
        paymentSheetConfiguration: PaymentSheet.Configuration,
        intent: Intent,
        appearance: PaymentSheet.Appearance,
        elementsSession: STPElementsSession,
        cbcEligible: Bool = false,
        analyticsHelper: PaymentSheetAnalyticsHelper,
        delegate: SavedPaymentOptionsViewControllerDelegate? = nil
    ) {
        self.savedPaymentMethods = savedPaymentMethods
        self.configuration = configuration
        self.paymentSheetConfiguration = paymentSheetConfiguration
        self.intent = intent
        self.appearance = appearance
        self.elementsSession = elementsSession
        self.cbcEligible = cbcEligible
        self.delegate = delegate
        self.analyticsHelper = analyticsHelper
        super.init(nibName: nil, bundle: nil)
        updateUI()
    }

    required init?(coder: NSCoder) {
        fatalError("init(coder:) has not been implemented")
    }

    // MARK: - UIViewController
    override func viewDidLoad() {
        super.viewDidLoad()
        view.addAndPinSubview(stackView)
    }

    override func viewWillAppear(_ animated: Bool) {
        super.viewWillAppear(animated)
        guard let selectedIndexPath = collectionView.indexPathsForSelectedItems?.first else {
            return
        }
        // For some reason, the selected cell loses its selected appearance
        collectionView.selectItem(at: selectedIndexPath, animated: false, scrollPosition: .bottom)
    }

    override func viewDidAppear(_ animated: Bool) {
        super.viewDidAppear(animated)
        // Wait 200ms after the view is presented to emphasize to users to enter their CVC
        DispatchQueue.main.asyncAfter(deadline: .now().advanced(by: .milliseconds(200))) {
            if self.isViewLoaded {
                self.displayCVCRecollectionIfNeeded()
            }
        }
    }

    // MARK: - Private methods

    private func updateUI() {
        (self.selectedViewModelIndex, self.viewModels) = Self.makeViewModels(
            savedPaymentMethods: savedPaymentMethods,
            customerID: configuration.customerID,
            showApplePay: configuration.showApplePay,
            showLink: configuration.showLink,
            allowsSetAsDefaultPM: configuration.allowsSetAsDefaultPM,
            customer: elementsSession.customer
        )

        collectionView.reloadData()
        collectionView.selectItem(at: selectedIndexPath, animated: false, scrollPosition: [])
        collectionView.scrollToItem(at: IndexPath(item: 0, section: 0), at: .left, animated: false)
        updateMandateView()
        if isViewLoaded {
            updateFormElement()
        }
    }

    private func updateMandateView() {
        let shouldHideSEPA: Bool = {
            if let selectedViewModelIndex, let viewModel = viewModels.stp_boundSafeObject(at: selectedViewModelIndex),
               case .saved(paymentMethod: let paymentMethod) = viewModel, paymentMethod.type == .SEPADebit {
                // Only show SEPA if there's a selected PM and it's type is SEPADebit.
                return false
            }
            return true
        }()
        if sepaMandateView.isHidden != shouldHideSEPA {
            stackView.toggleArrangedSubview(sepaMandateView, shouldShow: !shouldHideSEPA, animated: isViewLoaded)
        }
    }

    private func updateFormElement() {
        cvcFormElement = makeElement()
        swapFormElementUIIfNeeded()
        displayCVCRecollectionIfNeeded()
    }
    private func displayCVCRecollectionIfNeeded() {
        let shouldHideCVCRecollection = !selectedPaymentOptionIntentConfirmParamsRequired
        if cvcRecollectionContainerView.isHidden != shouldHideCVCRecollection {
            stackView.toggleArrangedSubview(cvcRecollectionContainerView, shouldShow: !shouldHideCVCRecollection, animated: isViewLoaded)
        }
    }

    private func swapFormElementUIIfNeeded() {

        if cvcFormElement.view !== cvcFormElementView {
            let oldView = cvcFormElementView
            let newView = cvcFormElement.view
            self.cvcFormElementView = newView

            cvcRecollectionContainerView.addPinnedSubview(newView)
            cvcRecollectionContainerView.layoutIfNeeded()
            newView.alpha = 0

            animateHeightChange {
                self.cvcRecollectionContainerView.updateHeight()
                oldView.alpha = 0
                newView.alpha = 1
            } completion: { _ in
                if oldView !== self.cvcFormElementView {
                    oldView.removeFromSuperview()
                }
            }
        }
    }

    private func unselectPaymentMethod() {
        guard let selectedIndexPath = selectedIndexPath else {
            return
        }
        selectedViewModelIndex = nil
        collectionView.deselectItem(at: selectedIndexPath, animated: true)
        collectionView.reloadItems(at: [selectedIndexPath])
    }

    // MARK: - Helpers

    /// Creates the list of viewmodels to display in the "saved payment methods" carousel e.g. `["+ Add", "Apple Pay", "Link", "Visa 4242"]`
    /// - Returns defaultSelectedIndex: The index of the view model that is the default e.g. in the above list, if "Visa 4242" is the default, the index is 3.
    static func makeViewModels(savedPaymentMethods: [STPPaymentMethod], customerID: String?, showApplePay: Bool, showLink: Bool, allowsSetAsDefaultPM: Bool, customer: ElementsCustomer?) -> (defaultSelectedIndex: Int, viewModels: [Selection]) {
        // Get the default
        var defaultPaymentMethodOption: CustomerPaymentOption?
        // get default payment method from elements session
        if allowsSetAsDefaultPM,
           let defaultPaymentMethod = ElementsCustomer.getDefaultPaymentMethod(from: customer) {
            defaultPaymentMethodOption = CustomerPaymentOption.stripeId(defaultPaymentMethod.stripeId)
        }
        else {
            defaultPaymentMethodOption = CustomerPaymentOption.defaultPaymentMethod(for: customerID)
        }

        // Transform saved PaymentMethods into view models
        let savedPMViewModels = savedPaymentMethods.compactMap { paymentMethod in
            return Selection.saved(paymentMethod: paymentMethod)
        }

        // Only add Link if other PMs exist
        let showLinkInSPMs = showLink && (showApplePay || !savedPMViewModels.isEmpty)

        let viewModels = [.add]
            + (showApplePay ? [.applePay] : [])
            + (showLinkInSPMs ? [.link] : [])
            + savedPMViewModels

        // Terrible hack, we should refactor the selection logic
        // If the first payment method is Link, we *don't* want to select it by default.
        // Instead, we should set the default index to the option next to Link (either the last saved PM or nothing)
        let firstPaymentMethodIsLink = !showApplePay && showLink
        let defaultIndex = firstPaymentMethodIsLink ? 2 : 1

        let defaultSelectedIndex = viewModels.firstIndex(where: { $0 == defaultPaymentMethodOption }) ?? defaultIndex
        return (defaultSelectedIndex, viewModels)
    }
}

// MARK: - UICollectionView
/// :nodoc:
extension SavedPaymentOptionsViewController: UICollectionViewDataSource, UICollectionViewDelegate,
    UICollectionViewDelegateFlowLayout
{
    func collectionView(_ collectionView: UICollectionView, numberOfItemsInSection section: Int)
        -> Int
    {
        return viewModels.count
    }

    func collectionView(_ collectionView: UICollectionView, cellForItemAt indexPath: IndexPath)
        -> UICollectionViewCell
    {
        let viewModel = viewModels[indexPath.item]
        guard
            let cell = collectionView.dequeueReusableCell(
                withReuseIdentifier: SavedPaymentMethodCollectionView.PaymentOptionCell
                    .reuseIdentifier, for: indexPath)
                as? SavedPaymentMethodCollectionView.PaymentOptionCell
        else {
            let errorAnalytic = ErrorAnalytic(event: .unexpectedPaymentSheetError,
                                              error: Error.unableToDequeueReusableCell)
            STPAnalyticsClient.sharedClient.log(analytic: errorAnalytic)
            stpAssertionFailure()
            return UICollectionViewCell()
        }
        cell.setViewModel(viewModel, cbcEligible: cbcEligible, allowsPaymentMethodRemoval: self.configuration.allowsRemovalOfPaymentMethods)
        cell.delegate = self
        cell.isRemovingPaymentMethods = self.collectionView.isRemovingPaymentMethods
        cell.appearance = appearance

        return cell
    }

    func collectionView(_ collectionView: UICollectionView, shouldSelectItemAt indexPath: IndexPath)
        -> Bool
    {
        guard !self.collectionView.isRemovingPaymentMethods else {
            return false
        }
        let viewModel = viewModels[indexPath.item]
        if case .add = viewModel {
            delegate?.didUpdateSelection(viewController: self, paymentMethodSelection: viewModel)
            return false
        }
        return true
    }

    func collectionView(_ collectionView: UICollectionView, didSelectItemAt indexPath: IndexPath) {
        selectedViewModelIndex = indexPath.item
        let viewModel = viewModels[indexPath.item]

        switch viewModel {
        case .add:
            let errorAnalytic = ErrorAnalytic(event: .unexpectedPaymentSheetError,
                                              error: Error.collectionViewDidSelectItemAtAdd)
            STPAnalyticsClient.sharedClient.log(analytic: errorAnalytic)
            stpAssertionFailure()
        case .applePay:
            CustomerPaymentOption.setDefaultPaymentMethod(.applePay, forCustomer: configuration.customerID)
        case .link:
            CustomerPaymentOption.setDefaultPaymentMethod(.link, forCustomer: configuration.customerID)
        case .saved(let paymentMethod):
            CustomerPaymentOption.setDefaultPaymentMethod(
                .stripeId(paymentMethod.stripeId),
                forCustomer: configuration.customerID
            )
        }
        updateMandateView()
        cvcFormElement.clearTextFields()
        updateFormElement()
        delegate?.didUpdateSelection(viewController: self, paymentMethodSelection: viewModel)
    }
}

// MARK: - PaymentOptionCellDelegate
/// :nodoc:
extension SavedPaymentOptionsViewController: PaymentOptionCellDelegate {
    func paymentOptionCellDidSelectEdit(_ paymentOptionCell: SavedPaymentMethodCollectionView.PaymentOptionCell) {
        guard let indexPath = collectionView.indexPath(for: paymentOptionCell),
              case .saved(let paymentMethod) = viewModels[indexPath.row]
        else {
            let errorAnalytic = ErrorAnalytic(event: .unexpectedPaymentSheetError,
                                              error: Error.paymentOptionCellDidSelectEditOnNonSavedItem)
            STPAnalyticsClient.sharedClient.log(analytic: errorAnalytic)
            stpAssertionFailure()
            return
        }
        let updateViewModel = UpdatePaymentMethodViewModel(paymentMethod: paymentMethod,
                                                           appearance: appearance,
                                                           hostedSurface: .paymentSheet,
                                                           cardBrandFilter: paymentSheetConfiguration.cardBrandFilter,
                                                           canEdit: paymentMethod.isCoBrandedCard && cbcEligible,
                                                           canRemove: configuration.allowsRemovalOfPaymentMethods && (savedPaymentMethods.count > 1 || configuration.allowsRemovalOfLastSavedPaymentMethod))
        let editVc = UpdatePaymentMethodViewController(
                                              removeSavedPaymentMethodMessage: configuration.removeSavedPaymentMethodMessage,
                                              isTestMode: configuration.isTestMode,
                                              viewModel: updateViewModel)
        editVc.delegate = self
        self.bottomSheetController?.pushContentViewController(editVc)
    }

    private func removePaymentMethod(_ paymentMethod: STPPaymentMethod) {
        guard let row = viewModels.firstIndex(where: { $0.savedPaymentMethod?.stripeId == paymentMethod.stripeId })
        else {
            let errorAnalytic = ErrorAnalytic(event: .unexpectedPaymentSheetError,
                                              error: Error.removePaymentMethodOnNonSavedItem,
                                              additionalNonPIIParams: [
                                                "viewModels": viewModels.map { $0.analyticsValue },
                                                ]
                                              )
            STPAnalyticsClient.sharedClient.log(analytic: errorAnalytic)
            stpAssertionFailure()
            return
        }
        let indexPath = IndexPath(row: row, section: 0)
        let viewModel = viewModels[indexPath.row]
        self.viewModels.remove(at: indexPath.row)
        // the deletion needs to be in a performBatchUpdates so we make sure it is completed
        // before potentially leaving edit mode (which triggers a reload that may collide with
        // this deletion)
        self.collectionView.performBatchUpdates {
            self.collectionView.deleteItems(at: [indexPath])
        } completion: { _ in
            self.savedPaymentMethods.removeAll(where: {
                $0.stripeId == paymentMethod.stripeId
            })

            if let index = self.selectedViewModelIndex {
                if indexPath.row == index {
                    self.selectedViewModelIndex = min(1, self.viewModels.count - 1)
                } else if indexPath.row < index {
                    self.selectedViewModelIndex = index - 1
                }
            }

            self.delegate?.didSelectRemove(
                viewController: self,
                paymentMethodSelection: viewModel
            )
        }
    }
}

// MARK: - UpdatePaymentMethodViewControllerDelegate
extension SavedPaymentOptionsViewController: UpdatePaymentMethodViewControllerDelegate {
    func didRemove(viewController: UpdatePaymentMethodViewController, paymentMethod: STPPaymentMethod) {
        // if it's the last saved pm, there's some animation jank from trying to dismiss the update pm screen and expanding the add card screen, so we wait until the update pm screen is dismissed before expanding
        if savedPaymentMethods.count == 1 {
            _ = self.bottomSheetController?.popContentViewController { [self] in
                removePaymentMethod(paymentMethod)
            }
        }
        // if it isn't the last saved pm, waiting for update pm screen dismissal results in a weird flash, so we do it like this
        else {
            removePaymentMethod(paymentMethod)
            _ = self.bottomSheetController?.popContentViewController()
        }
    }

    func didUpdate(viewController: UpdatePaymentMethodViewController,
                   paymentMethod: STPPaymentMethod,
                   updateParams: STPPaymentMethodUpdateParams) async throws {
        guard let row = viewModels.firstIndex(where: { $0.savedPaymentMethod?.stripeId == paymentMethod.stripeId }),
              let delegate = delegate
        else {
            stpAssertionFailure()
            throw PaymentSheetError.unknown(debugDescription: NSError.stp_unexpectedErrorMessage())
        }

        let viewModel = viewModels[row]
        let updatedPaymentMethod = try await delegate.didSelectUpdate(viewController: self,
                                                    paymentMethodSelection: viewModel,
                                                    updateParams: updateParams)

        let updatedViewModel: Selection = .saved(paymentMethod: updatedPaymentMethod)
        viewModels[row] = updatedViewModel
        // Update savedPaymentMethods
        if let row = self.savedPaymentMethods.firstIndex(where: { $0.stripeId == updatedPaymentMethod.stripeId }) {
            self.savedPaymentMethods[row] = updatedPaymentMethod
        }
        collectionView.reloadData()
        _ = viewController.bottomSheetController?.popContentViewController()
    }

    func didDismiss(_: UpdatePaymentMethodViewController) {
        // No-op
    }
}

extension STPPaymentMethod {
    enum Error: Swift.Error {
        case removalMessageUndefined
    }
    var removalMessage: (title: String, message: String) {
        switch type {
        case .card:
            let brandString = STPCardBrandUtilities.stringFrom(card?.preferredDisplayBrand ?? .unknown) ?? ""
            let last4 = card?.last4 ?? ""
            let formattedMessage = STPLocalizedString(
                "%1$@ •••• %2$@",
                "Content for alert popup prompting to confirm removing a saved card. {card brand} •••• {last 4} e.g. 'Visa •••• 3155'"
            )
            return (
                title: STPLocalizedString(
                    "Remove card?",
                    "Title for confirmation alert to remove a card"
                ),
                message: String(format: formattedMessage, brandString, last4)
            )
        case .SEPADebit:
            let last4 = sepaDebit?.last4 ?? ""
            let formattedMessage = String.Localized.bank_account_xxxx
            return (
                title: String.Localized.removeBankAccount,
                message: String(format: formattedMessage, last4)
            )
        case .USBankAccount:
            let last4 = usBankAccount?.last4 ?? ""
            let formattedMessage = String.Localized.bank_account_xxxx
            return (
                title: String.Localized.removeBankAccount,
                message: String(format: formattedMessage, last4)
            )
        default:
            let errorAnalytic = ErrorAnalytic(event: .unexpectedPaymentSheetError,
                                              error: Error.removalMessageUndefined,
                                              additionalNonPIIParams: ["payment_method_type": type.identifier])
            STPAnalyticsClient.sharedClient.log(analytic: errorAnalytic)
            stpAssertionFailure()
            return (title: "", message: "")
        }
    }
}

// MARK: UIAlertController extension

extension UIAlertController {
    static func makeRemoveAlertController(paymentMethod: STPPaymentMethod,
                                          removeSavedPaymentMethodMessage: String?,
                                          completion: @escaping () -> Void) -> UIAlertController {
        let alert = UIAlertAction(
            title: String.Localized.remove, style: .destructive
        ) { (_) in
            completion()
        }
        let cancel = UIAlertAction(
            title: String.Localized.cancel,
            style: .cancel, handler: nil
        )

        let alertController = UIAlertController(
            title: paymentMethod.removalMessage.title,
            message: removeSavedPaymentMethodMessage ?? paymentMethod.removalMessage.message,
            preferredStyle: .alert
        )

        alertController.addAction(cancel)
        alertController.addAction(alert)

        return alertController
    }
}

extension SavedPaymentOptionsViewController: ElementDelegate {
    func continueToNextField(element: Element) {
        delegate?.didUpdate(self)
    }

    func didUpdate(element: Element) {
        delegate?.didUpdate(self)
        animateHeightChange()
    }
}

extension STPPaymentMethod {
    var isCoBrandedCard: Bool {
        guard let availableNetworks = card?.networks?.available else { return false }
        return availableNetworks.count > 1
    }
}<|MERGE_RESOLUTION|>--- conflicted
+++ resolved
@@ -102,10 +102,7 @@
         let isTestMode: Bool
         let allowsRemovalOfLastSavedPaymentMethod: Bool
         let allowsRemovalOfPaymentMethods: Bool
-<<<<<<< HEAD
         let allowsSetAsDefaultPM: Bool
-=======
->>>>>>> c8fbfef9
     }
 
     // MARK: - Internal Properties
