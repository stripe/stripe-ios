//
//  PaymentMethodRowButton.swift
//  StripePaymentSheet
//
//  Created by Nick Porter on 5/9/24.
//

import Foundation
@_spi(STP) import StripeCore
@_spi(STP) import StripePaymentsUI
@_spi(STP) import StripeUICore
import UIKit

protocol PaymentMethodRowButtonDelegate: AnyObject {
    func didSelectButton(_ button: PaymentMethodRowButton, with paymentMethod: STPPaymentMethod)
    func didSelectRemoveButton(_ button: PaymentMethodRowButton, with paymentMethod: STPPaymentMethod)
    func didSelectEditButton(_ button: PaymentMethodRowButton, with paymentMethod: STPPaymentMethod)
}

// TODO: Make this use RowButton internally
final class PaymentMethodRowButton: UIView {

    struct ViewModel {
        let appearance: PaymentSheet.Appearance
        let paymentMethod: STPPaymentMethod
        // TODO(porter) Add can remove and can update
    }

    enum State {
        case selected
        case unselected
        case editing
    }

    // MARK: Internal properties
    var state: State = .unselected {
        didSet {
            previousState = oldValue

            selectionTapGesture.isEnabled = !isEditing
            shadowRoundedRect.isSelected = isSelected
            circleView.isHidden = !isSelected
            editButton.isHidden = !isEditing // TODO(porter) only show if we can edit
            removeButton.isHidden = !isEditing // TOOD(porter) only show if we can remove
        }
    }

    private(set) var previousState: State = .unselected

    var isSelected: Bool {
        switch state {
        case .selected:
            return true
        case .unselected, .editing:
            return false
        }
    }

    var isEditing: Bool {
        switch state {
        case .selected, .unselected:
            return false
        case .editing:
            return true
        }
    }

    weak var delegate: PaymentMethodRowButtonDelegate?

    // MARK: Private properties
    private let paymentMethod: STPPaymentMethod
    private let appearance: PaymentSheet.Appearance

    // MARK: Private views

    private lazy var paymentMethodImageView: UIImageView = {
        let imageView = UIImageView(image: paymentMethod.makeSavedPaymentMethodRowImage())
        imageView.contentMode = .scaleAspectFit
        // TODO(porter) Do we want to round the corners?
        return imageView
    }()

    private lazy var label: UILabel = {
<<<<<<< HEAD
        return .makeVerticalRowButtonLabel(text: viewModel.text, appearance: viewModel.appearance)
=======
        let label = UILabel()
        label.text = paymentMethod.paymentSheetLabel
        label.font = appearance.scaledFont(for: appearance.font.base.medium,
                                                     style: .callout,
                                                     maximumPointSize: 25)
        label.adjustsFontForContentSizeCategory = true
        return label
>>>>>>> 6f1c87b6
    }()

    // TODO(porter) Refactor CircleIconView out of SavedPaymentMethodCollectionView once it is deleted
    private lazy var circleView: SavedPaymentMethodCollectionView.CircleIconView = {
        let circleView = SavedPaymentMethodCollectionView.CircleIconView(icon: .icon_checkmark,
                                                                         fillColor: appearance.colors.primary)
        circleView.isHidden = true
        return circleView
    }()

    lazy var removeButton: CircularButton = {
        let removeButton = CircularButton(style: .remove, iconColor: .white)
        removeButton.backgroundColor = appearance.colors.danger
        removeButton.isHidden = true
        removeButton.addTarget(self, action: #selector(handleRemoveButtonTapped), for: .touchUpInside)
        return removeButton
    }()

    private lazy var editButton: CircularButton = {
        let editButton = CircularButton(style: .edit, iconColor: .white)
        editButton.backgroundColor = appearance.colors.icon
        editButton.isHidden = true
        editButton.addTarget(self, action: #selector(handleEditButtonTapped), for: .touchUpInside)
        return editButton
    }()

    private lazy var stackView: UIStackView = {
<<<<<<< HEAD
        let stackView = UIStackView.makeRowButtonContentStackView(arrangedSubviews: [paymentMethodImageView, label, .makeSpacerView(), circleView])
=======
        let stackView = UIStackView(arrangedSubviews: [paymentMethodImageView, label, UIView.spacerView, circleView, editButton, removeButton])
        stackView.axis = .horizontal
        stackView.alignment = .center
        stackView.translatesAutoresizingMaskIntoConstraints = false
        stackView.directionalLayoutMargins = .init(top: 12, // Hardcoded from figma
                                                   leading: PaymentSheetUI.defaultPadding,
                                                   bottom: 12,
                                                   trailing: PaymentSheetUI.defaultPadding)
        stackView.isLayoutMarginsRelativeArrangement = true
        stackView.spacing = 12 // Hardcoded from figma

>>>>>>> 6f1c87b6
        return stackView
    }()

    private lazy var shadowRoundedRect: ShadowedRoundedRectangle = {
        let shadowRoundedRect = ShadowedRoundedRectangle(appearance: appearance)
        shadowRoundedRect.translatesAutoresizingMaskIntoConstraints = false
        shadowRoundedRect.addAndPinSubview(stackView)
        return shadowRoundedRect
    }()

    private lazy var selectionTapGesture: UITapGestureRecognizer = {
        return UITapGestureRecognizer(target: self, action: #selector(handleSelectionTap))
    }()

    init(paymentMethod: STPPaymentMethod, appearance: PaymentSheet.Appearance) {
        self.paymentMethod = paymentMethod
        self.appearance = appearance
        super.init(frame: .zero)

        addAndPinSubview(shadowRoundedRect)
        NSLayoutConstraint.activate([
            paymentMethodImageView.heightAnchor.constraint(equalToConstant: 20), // Hardcoded from figma
            paymentMethodImageView.widthAnchor.constraint(equalToConstant: 25),
        ])
        // TODO(porter) accessibility?
        addGestureRecognizer(selectionTapGesture)
    }

    required init?(coder aDecoder: NSCoder) {
        fatalError("init(coder:) has not been implemented")
    }

    // MARK: Tap handlers
    @objc private func handleSelectionTap() {
        state = .selected
        delegate?.didSelectButton(self, with: paymentMethod)
    }

    @objc private func handleEditButtonTapped() {
        delegate?.didSelectEditButton(self, with: paymentMethod)
    }

    @objc private func handleRemoveButtonTapped() {
        delegate?.didSelectRemoveButton(self, with: paymentMethod)
    }

}

// MARK: Helper extensions
extension UIView {
    static var spacerView: UIView {
        let view = UIView()
        view.isUserInteractionEnabled = false
        view.setContentHuggingPriority(.fittingSizeLevel, for: .horizontal)
        view.setContentCompressionResistancePriority(.fittingSizeLevel, for: .horizontal)
        return view
    }
}<|MERGE_RESOLUTION|>--- conflicted
+++ resolved
@@ -81,17 +81,7 @@
     }()
 
     private lazy var label: UILabel = {
-<<<<<<< HEAD
-        return .makeVerticalRowButtonLabel(text: viewModel.text, appearance: viewModel.appearance)
-=======
-        let label = UILabel()
-        label.text = paymentMethod.paymentSheetLabel
-        label.font = appearance.scaledFont(for: appearance.font.base.medium,
-                                                     style: .callout,
-                                                     maximumPointSize: 25)
-        label.adjustsFontForContentSizeCategory = true
-        return label
->>>>>>> 6f1c87b6
+        return .makeVerticalRowButtonLabel(text: paymentMethod.paymentSheetLabel, appearance: appearance)
     }()
 
     // TODO(porter) Refactor CircleIconView out of SavedPaymentMethodCollectionView once it is deleted
@@ -119,22 +109,7 @@
     }()
 
     private lazy var stackView: UIStackView = {
-<<<<<<< HEAD
-        let stackView = UIStackView.makeRowButtonContentStackView(arrangedSubviews: [paymentMethodImageView, label, .makeSpacerView(), circleView])
-=======
-        let stackView = UIStackView(arrangedSubviews: [paymentMethodImageView, label, UIView.spacerView, circleView, editButton, removeButton])
-        stackView.axis = .horizontal
-        stackView.alignment = .center
-        stackView.translatesAutoresizingMaskIntoConstraints = false
-        stackView.directionalLayoutMargins = .init(top: 12, // Hardcoded from figma
-                                                   leading: PaymentSheetUI.defaultPadding,
-                                                   bottom: 12,
-                                                   trailing: PaymentSheetUI.defaultPadding)
-        stackView.isLayoutMarginsRelativeArrangement = true
-        stackView.spacing = 12 // Hardcoded from figma
-
->>>>>>> 6f1c87b6
-        return stackView
+        return UIStackView.makeRowButtonContentStackView(arrangedSubviews: [paymentMethodImageView, label, .makeSpacerView(), circleView, editButton, removeButton])
     }()
 
     private lazy var shadowRoundedRect: ShadowedRoundedRectangle = {
