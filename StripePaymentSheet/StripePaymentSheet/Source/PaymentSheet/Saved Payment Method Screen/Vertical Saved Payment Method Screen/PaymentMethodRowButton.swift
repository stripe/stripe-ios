//
//  PaymentMethodRowButton.swift
//  StripePaymentSheet
//
//  Created by Nick Porter on 5/9/24.
//

import Foundation
@_spi(STP) import StripeCore
@_spi(STP) import StripePaymentsUI
@_spi(STP) import StripeUICore
import UIKit

protocol PaymentMethodRowButtonDelegate: AnyObject {
    func didSelectButton(_ button: PaymentMethodRowButton, with paymentMethod: STPPaymentMethod)
    func didSelectRemoveButton(_ button: PaymentMethodRowButton, with paymentMethod: STPPaymentMethod)
    func didSelectUpdateButton(_ button: PaymentMethodRowButton, with paymentMethod: STPPaymentMethod)
}

// TODO: Make this use RowButton internally
final class PaymentMethodRowButton: UIView {

    enum State {
        case selected
        case unselected
        case editing(allowsRemoval: Bool, allowsUpdating: Bool)
    }

    // MARK: Internal properties
    var state: State = .unselected {
        didSet {
            previousState = oldValue
            
            rowButton.gestureRecognizers?.forEach {$0.isEnabled = !isEditing}
            rowButton.isSelected = isSelected
            circleView.isHidden = !isSelected
            updateButton.isHidden = !canUpdate
            removeButton.isHidden = !canRemove
        }
    }

    private(set) var previousState: State = .unselected

    var isSelected: Bool {
        switch state {
        case .selected:
            return true
        case .unselected, .editing:
            return false
        }
    }

    private var isEditing: Bool {
        switch state {
        case .selected, .unselected:
            return false
        case .editing:
            return true
        }
    }
    
    private var canUpdate: Bool {
        switch state {
        case .selected, .unselected:
            return false
        case .editing(_, let allowsUpdating):
            return allowsUpdating
        }
    }
    
    private var canRemove: Bool {
        switch state {
        case .selected, .unselected:
            return false
        case .editing(let allowsRemoval, _):
            return allowsRemoval
        }
    }

    weak var delegate: PaymentMethodRowButtonDelegate?

    // MARK: Internal/private properties
    let paymentMethod: STPPaymentMethod
    private let appearance: PaymentSheet.Appearance

    // MARK: Private views

<<<<<<< HEAD
=======
    private lazy var paymentMethodImageView: UIImageView = {
        let imageView = UIImageView(image: paymentMethod.makeSavedPaymentMethodRowImage())
        imageView.contentMode = .scaleAspectFit
        // TODO(porter) Do we want to round the corners?
        return imageView
    }()

    private lazy var label: UILabel = {
        return .makeVerticalRowButtonLabel(text: paymentMethod.paymentSheetLabel, appearance: appearance)
    }()

>>>>>>> 7cba0b48
    // TODO(porter) Refactor CircleIconView out of SavedPaymentMethodCollectionView once it is deleted
    private lazy var circleView: SavedPaymentMethodCollectionView.CircleIconView = {
        let circleView = SavedPaymentMethodCollectionView.CircleIconView(icon: .icon_checkmark,
                                                                         fillColor: appearance.colors.primary)
        circleView.isHidden = true
        return circleView
    }()

    private lazy var removeButton: CircularButton = {
        let removeButton = CircularButton(style: .remove, iconColor: .white)
        removeButton.backgroundColor = appearance.colors.danger
        removeButton.isHidden = true
        removeButton.addTarget(self, action: #selector(handleRemoveButtonTapped), for: .touchUpInside)
        return removeButton
    }()
    
    private lazy var updateButton: CircularButton = {
        let updateButton = CircularButton(style: .edit, iconColor: .white)
        updateButton.backgroundColor = appearance.colors.icon
        updateButton.isHidden = true
        updateButton.addTarget(self, action: #selector(handleUpdateButtonTapped), for: .touchUpInside)
        return updateButton
    }()
    
    // todo reuse
    private lazy var stackView: UIStackView = {
<<<<<<< HEAD
        let stackView = UIStackView(arrangedSubviews: [UIView.spacerView, circleView, updateButton, removeButton])
        stackView.axis = .horizontal
        stackView.alignment = .center
        stackView.translatesAutoresizingMaskIntoConstraints = false
        stackView.directionalLayoutMargins = .init(top: 12, // Hardcoded from figma
                                                   leading: PaymentSheetUI.defaultPadding,
                                                   bottom: 12,
                                                   trailing: PaymentSheetUI.defaultPadding)
        stackView.isLayoutMarginsRelativeArrangement = true
        stackView.spacing = 12 // Hardcoded from figma
        return stackView
=======
        return UIStackView.makeRowButtonContentStackView(arrangedSubviews: [paymentMethodImageView, label, .makeSpacerView(), circleView, editButton, removeButton])
>>>>>>> 7cba0b48
    }()
    
    private lazy var rowButton: RowButton = {
        let button: RowButton = .makeForSavedPaymentMethod(paymentMethod: paymentMethod, appearance: appearance) { [weak self] _ in
            guard let self, !isEditing else { return }
            state = .selected
            delegate?.didSelectButton(self, with: paymentMethod)
        }
        
        button.translatesAutoresizingMaskIntoConstraints = false
        button.addAndPinSubview(stackView)
        return button
    }()

    init(paymentMethod: STPPaymentMethod, appearance: PaymentSheet.Appearance) {
        self.paymentMethod = paymentMethod
        self.appearance = appearance
        super.init(frame: .zero)

        addAndPinSubview(rowButton)
        // TODO(porter) accessibility?
    }

    required init?(coder aDecoder: NSCoder) {
        fatalError("init(coder:) has not been implemented")
    }

    // MARK: Tap handlers
    @objc private func handleUpdateButtonTapped() {
        delegate?.didSelectUpdateButton(self, with: paymentMethod)
    }

    @objc private func handleRemoveButtonTapped() {
        delegate?.didSelectRemoveButton(self, with: paymentMethod)
    }

}

// MARK: Helper extensions
// TODO(porter) Remove
extension UIView {
    static var spacerView: UIView {
        let view = UIView()
        view.isUserInteractionEnabled = false
        view.setContentHuggingPriority(.fittingSizeLevel, for: .horizontal)
        view.setContentCompressionResistancePriority(.fittingSizeLevel, for: .horizontal)
        return view
    }
}

@_spi(STP) import StripeCore
@_spi(STP) import StripePayments
@_spi(STP) import StripePaymentsUI
@_spi(STP) import StripeUICore

class RowButton: UIView {
    private let shadowRoundedRect: ShadowedRoundedRectangle
    let didTap: (RowButton) -> Void
    var isSelected: Bool = false {
        didSet {
            shadowRoundedRect.isSelected = isSelected
        }
    }

    static func makeForPaymentMethodType(paymentMethodType: PaymentSheet.PaymentMethodType, appearance: PaymentSheet.Appearance, didTap: @escaping (RowButton) -> Void) -> RowButton {
        let imageView = PaymentMethodTypeImageView(paymentMethodType: paymentMethodType, backgroundColor: appearance.colors.componentBackground)
        imageView.contentMode = .scaleAspectFit
        let subtext: String? = {
            switch paymentMethodType {
            case .stripe(.klarna):
                return ""
            default:
                // TODO: Add Afterpay
                return nil
            }
        }()
        return RowButton(appearance: appearance, imageView: imageView, text: paymentMethodType.displayName, subtext: subtext, didTap: didTap)
    }

    static func makeForSavedPaymentMethod(paymentMethod: STPPaymentMethod, appearance: PaymentSheet.Appearance, didTap: @escaping (RowButton) -> Void) -> RowButton {
        let imageView = UIImageView(image: paymentMethod.makeSavedPaymentMethodRowImage())
        imageView.contentMode = .scaleAspectFit
        return RowButton(appearance: appearance, imageView: imageView, text: paymentMethod.paymentSheetLabel, didTap: didTap)
    }


    init(appearance: PaymentSheet.Appearance, imageView: UIImageView, text: String, subtext: String? = nil, rightAccessoryView: UIView? = nil, didTap: @escaping (RowButton) -> Void) {
        self.didTap = didTap
        self.shadowRoundedRect = ShadowedRoundedRectangle(appearance: appearance)
        super.init(frame: .zero)

        // Label and sublabel
        let labelsStackView = UIStackView(arrangedSubviews: [
            UILabel.makeVerticalRowButtonLabel(text: text, appearance: appearance),
        ])
        if let subtext {
            let sublabel = UILabel()
            sublabel.font = appearance.scaledFont(for: appearance.font.base.regular, style: .caption1, maximumPointSize: 20)
            sublabel.adjustsFontForContentSizeCategory = true
            sublabel.text = subtext
            sublabel.textColor = appearance.colors.componentPlaceholderText
            labelsStackView.addArrangedSubview(sublabel)
        }
        labelsStackView.axis = .vertical
        labelsStackView.alignment = .leading

        // TODO: Accessory view

        addAndPinSubview(shadowRoundedRect)
        for view in [imageView, labelsStackView] {
            view.translatesAutoresizingMaskIntoConstraints = false
            addSubview(view)
        }
        NSLayoutConstraint.activate([
            imageView.leadingAnchor.constraint(equalTo: leadingAnchor, constant: 12),
            imageView.centerYAnchor.constraint(equalTo: centerYAnchor),
            imageView.topAnchor.constraint(greaterThanOrEqualTo: topAnchor, constant: 12),
            imageView.bottomAnchor.constraint(lessThanOrEqualTo: bottomAnchor, constant: -12),
            imageView.heightAnchor.constraint(equalToConstant: 20),
            imageView.widthAnchor.constraint(equalToConstant: 24),

            labelsStackView.leadingAnchor.constraint(equalTo: imageView.trailingAnchor, constant: 12),
            labelsStackView.centerYAnchor.constraint(equalTo: centerYAnchor),
            labelsStackView.topAnchor.constraint(greaterThanOrEqualTo: topAnchor, constant: 4),
            labelsStackView.bottomAnchor.constraint(lessThanOrEqualTo: bottomAnchor, constant: -4),
        ])
        addGestureRecognizer(UITapGestureRecognizer(target: self, action: #selector(handleTap)))
    }

    required init?(coder: NSCoder) {
        fatalError("init(coder:) has not been implemented")
    }

    @objc private func handleTap() {
        didTap(self)
    }
}

class PaymentMethodTypeImageView: UIImageView {
    let paymentMethodType: PaymentSheet.PaymentMethodType
    var resolvedBackgroundColor: UIColor? {
        return backgroundColor?.resolvedColor(with: traitCollection)
    }

    init(paymentMethodType: PaymentSheet.PaymentMethodType, backgroundColor: UIColor) {
        self.paymentMethodType = paymentMethodType
        super.init(image: nil)
        self.backgroundColor = backgroundColor
        self.contentMode = .scaleAspectFit
        updateImage()
    }

    required init?(coder: NSCoder) {
        fatalError("init(coder:) has not been implemented")
    }

#if !canImport(CompositorServices)
    override func traitCollectionDidChange(_ previousTraitCollection: UITraitCollection?) {
        super.traitCollectionDidChange(previousTraitCollection)
        updateImage()
    }
#endif

    func updateImage() {
        // Unfortunately the DownloadManager API returns either a placeholder image _or_ the actual image
        // Set the image now...
        let image = paymentMethodType.makeImage(forDarkBackground: resolvedBackgroundColor?.contrastingColor == .white) { [weak self] image in
            DispatchQueue.main.async {
                // ...and set it again if the callback is called with a downloaded image
                self?.setImage(image)
            }
        }
        setImage(image)
    }

    func setImage(_ image: UIImage) {
        if self.paymentMethodType.iconRequiresTinting  {
            self.image = image.withRenderingMode(.alwaysTemplate)
            tintColor = resolvedBackgroundColor?.contrastingColor
        } else {
            self.image = image
            tintColor = nil
        }
    }
}
extension UILabel {
    static func makeVerticalRowButtonLabel(text: String, appearance: PaymentSheet.Appearance) -> UILabel {
        let label = UILabel()
        label.font = appearance.scaledFont(for: appearance.font.base.medium, style: .subheadline, maximumPointSize: 25)
        label.adjustsFontForContentSizeCategory = true
        label.text = text
        label.textColor = appearance.colors.componentText
        return label
    }
}<|MERGE_RESOLUTION|>--- conflicted
+++ resolved
@@ -85,20 +85,6 @@
 
     // MARK: Private views
 
-<<<<<<< HEAD
-=======
-    private lazy var paymentMethodImageView: UIImageView = {
-        let imageView = UIImageView(image: paymentMethod.makeSavedPaymentMethodRowImage())
-        imageView.contentMode = .scaleAspectFit
-        // TODO(porter) Do we want to round the corners?
-        return imageView
-    }()
-
-    private lazy var label: UILabel = {
-        return .makeVerticalRowButtonLabel(text: paymentMethod.paymentSheetLabel, appearance: appearance)
-    }()
-
->>>>>>> 7cba0b48
     // TODO(porter) Refactor CircleIconView out of SavedPaymentMethodCollectionView once it is deleted
     private lazy var circleView: SavedPaymentMethodCollectionView.CircleIconView = {
         let circleView = SavedPaymentMethodCollectionView.CircleIconView(icon: .icon_checkmark,
@@ -125,21 +111,7 @@
     
     // todo reuse
     private lazy var stackView: UIStackView = {
-<<<<<<< HEAD
-        let stackView = UIStackView(arrangedSubviews: [UIView.spacerView, circleView, updateButton, removeButton])
-        stackView.axis = .horizontal
-        stackView.alignment = .center
-        stackView.translatesAutoresizingMaskIntoConstraints = false
-        stackView.directionalLayoutMargins = .init(top: 12, // Hardcoded from figma
-                                                   leading: PaymentSheetUI.defaultPadding,
-                                                   bottom: 12,
-                                                   trailing: PaymentSheetUI.defaultPadding)
-        stackView.isLayoutMarginsRelativeArrangement = true
-        stackView.spacing = 12 // Hardcoded from figma
-        return stackView
-=======
         return UIStackView.makeRowButtonContentStackView(arrangedSubviews: [paymentMethodImageView, label, .makeSpacerView(), circleView, editButton, removeButton])
->>>>>>> 7cba0b48
     }()
     
     private lazy var rowButton: RowButton = {
