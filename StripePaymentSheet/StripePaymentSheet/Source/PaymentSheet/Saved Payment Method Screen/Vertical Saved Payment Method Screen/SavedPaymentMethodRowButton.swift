//
//  SavedPaymentMethodRowButton.swift
//  StripePaymentSheet
//
//  Created by Nick Porter on 5/9/24.
//

import Foundation
@_spi(STP) import StripeCore
@_spi(STP) import StripePaymentsUI
@_spi(STP) import StripeUICore
import UIKit

protocol SavedPaymentMethodRowButtonDelegate: AnyObject {
    func didSelectButton(_ button: SavedPaymentMethodRowButton, with paymentMethod: STPPaymentMethod)
    func didSelectUpdateButton(_ button: SavedPaymentMethodRowButton, with paymentMethod: STPPaymentMethod)
}

final class SavedPaymentMethodRowButton: UIView {

    enum State: Equatable {
        case selected
        case unselected
        case editing(allowsRemoval: Bool, allowsUpdating: Bool)
    }

    // MARK: Internal properties
    var state: State = .unselected {
        didSet {
            if oldValue == .selected || oldValue == .unselected {
                previousSelectedState = oldValue
            }

            rowButton.isSelected = isSelected
<<<<<<< HEAD
            chevronButton.isHidden = !canUpdate
            chevronButton.isUserInteractionEnabled = isEditing
=======
            chevronButton.isHidden = !canUpdate && !canRemove
>>>>>>> c8fbfef9
        }
    }

    var previousSelectedState: State = .unselected

    var isSelected: Bool {
        switch state {
        case .selected:
            return true
        case .unselected, .editing:
            return false
        }
    }

    private var isEditing: Bool {
        switch state {
        case .selected, .unselected:
            return false
        case .editing:
            return true
        }
    }

    private var canUpdate: Bool {
        switch state {
        case .selected, .unselected:
            return false
        case .editing(_, let allowsUpdating):
            return allowsUpdating
        }
    }

    private var canRemove: Bool {
        switch state {
        case .selected, .unselected:
            return false
        case .editing(let allowsRemoval, _):
            return allowsRemoval
        }
    }

    weak var delegate: SavedPaymentMethodRowButtonDelegate?

    // MARK: Internal/private properties
    let paymentMethod: STPPaymentMethod
    private let appearance: PaymentSheet.Appearance

    // MARK: Private views
<<<<<<< HEAD
=======

>>>>>>> c8fbfef9
    private lazy var chevronButton: RowButton.RightAccessoryButton = {
        let chevronButton = RowButton.RightAccessoryButton(accessoryType: .update, appearance: appearance, didTap: handleUpdateButtonTapped)
        chevronButton.isHidden = true
        chevronButton.isUserInteractionEnabled = isEditing
        return chevronButton
    }()

    private lazy var rowButton: RowButton = {
        let button: RowButton = .makeForSavedPaymentMethod(paymentMethod: paymentMethod, appearance: appearance, rightAccessoryView: chevronButton, didTap: handleRowButtonTapped)
<<<<<<< HEAD
        button.isEnabled = true
=======

>>>>>>> c8fbfef9
        return button
    }()

    init(paymentMethod: STPPaymentMethod,
         appearance: PaymentSheet.Appearance) {
        self.paymentMethod = paymentMethod
        self.appearance = appearance
        super.init(frame: .zero)

        addAndPinSubview(rowButton)
    }

    required init?(coder aDecoder: NSCoder) {
        fatalError("init(coder:) has not been implemented")
    }

    // MARK: Tap handlers
    @objc private func handleUpdateButtonTapped() {
        delegate?.didSelectUpdateButton(self, with: paymentMethod)
    }

    @objc private func handleRowButtonTapped(_: RowButton) {
        if isEditing {
            delegate?.didSelectUpdateButton(self, with: paymentMethod)
        }
        else {
            state = .selected
            delegate?.didSelectButton(self, with: paymentMethod)
        }
    }
}<|MERGE_RESOLUTION|>--- conflicted
+++ resolved
@@ -32,12 +32,7 @@
             }
 
             rowButton.isSelected = isSelected
-<<<<<<< HEAD
-            chevronButton.isHidden = !canUpdate
-            chevronButton.isUserInteractionEnabled = isEditing
-=======
             chevronButton.isHidden = !canUpdate && !canRemove
->>>>>>> c8fbfef9
         }
     }
 
@@ -86,10 +81,6 @@
     private let appearance: PaymentSheet.Appearance
 
     // MARK: Private views
-<<<<<<< HEAD
-=======
-
->>>>>>> c8fbfef9
     private lazy var chevronButton: RowButton.RightAccessoryButton = {
         let chevronButton = RowButton.RightAccessoryButton(accessoryType: .update, appearance: appearance, didTap: handleUpdateButtonTapped)
         chevronButton.isHidden = true
@@ -99,11 +90,7 @@
 
     private lazy var rowButton: RowButton = {
         let button: RowButton = .makeForSavedPaymentMethod(paymentMethod: paymentMethod, appearance: appearance, rightAccessoryView: chevronButton, didTap: handleRowButtonTapped)
-<<<<<<< HEAD
-        button.isEnabled = true
-=======
 
->>>>>>> c8fbfef9
         return button
     }()
 
