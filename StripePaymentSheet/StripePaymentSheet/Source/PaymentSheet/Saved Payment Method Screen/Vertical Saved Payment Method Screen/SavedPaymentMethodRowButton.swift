--- conflicted
+++ resolved
@@ -83,10 +83,7 @@
     private let appearance: PaymentSheet.Appearance
 
     // MARK: Private views
-<<<<<<< HEAD
-=======
 
->>>>>>> 6a12711b
     private lazy var chevronButton: RowButton.RightAccessoryButton = {
         let chevronButton = RowButton.RightAccessoryButton(accessoryType: .update, appearance: appearance, didTap: handleUpdateButtonTapped)
         chevronButton.isHidden = true
@@ -95,27 +92,17 @@
     }()
 
     private lazy var rowButton: RowButton = {
-<<<<<<< HEAD
         let button: RowButton = .makeForSavedPaymentMethod(paymentMethod: paymentMethod, appearance: appearance, showDefaultPMBadge: showDefaultPMBadge, rightAccessoryView: chevronButton, didTap: handleRowButtonTapped)
-=======
-        let button: RowButton = .makeForSavedPaymentMethod(paymentMethod: paymentMethod, appearance: appearance, rightAccessoryView: chevronButton, didTap: handleRowButtonTapped)
->>>>>>> 6a12711b
 
         return button
     }()
 
     init(paymentMethod: STPPaymentMethod,
-<<<<<<< HEAD
          appearance: PaymentSheet.Appearance,
          showDefaultPMBadge: Bool = false) {
         self.paymentMethod = paymentMethod
         self.appearance = appearance
         self.showDefaultPMBadge = showDefaultPMBadge
-=======
-         appearance: PaymentSheet.Appearance) {
-        self.paymentMethod = paymentMethod
-        self.appearance = appearance
->>>>>>> 6a12711b
         super.init(frame: .zero)
 
         addAndPinSubview(rowButton)
