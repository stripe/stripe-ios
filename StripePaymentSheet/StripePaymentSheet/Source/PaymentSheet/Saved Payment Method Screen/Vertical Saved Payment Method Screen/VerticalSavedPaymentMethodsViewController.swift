--- conflicted
+++ resolved
@@ -177,12 +177,8 @@
     private func buildPaymentMethodRows(paymentMethods: [STPPaymentMethod]) -> [SavedPaymentMethodRowButton] {
         return paymentMethods.map { paymentMethod in
             let button = SavedPaymentMethodRowButton(paymentMethod: paymentMethod,
-<<<<<<< HEAD
                                                      appearance: configuration.appearance,
                                                      showDefaultPMBadge: configuration.allowsSetAsDefaultPM && paymentMethod.stripeId == elementsSession.customer?.defaultPaymentMethod)
-=======
-                                                     appearance: configuration.appearance)
->>>>>>> 6a12711b
             button.delegate = self
             return button
         }
@@ -368,11 +364,8 @@
         }
 
         // Create the new button
-<<<<<<< HEAD
         let newButton = SavedPaymentMethodRowButton(paymentMethod: updatedPaymentMethod, appearance: configuration.appearance, showDefaultPMBadge: configuration.allowsSetAsDefaultPM && updatedPaymentMethod.stripeId == elementsSession.customer?.defaultPaymentMethod)
-=======
-        let newButton = SavedPaymentMethodRowButton(paymentMethod: updatedPaymentMethod, appearance: configuration.appearance)
->>>>>>> 6a12711b
+
         newButton.delegate = self
         newButton.previousSelectedState = oldButton.previousSelectedState
         newButton.state = oldButton.state
