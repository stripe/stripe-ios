--- conflicted
+++ resolved
@@ -374,49 +374,6 @@
     }
 
     func didUpdate(viewController: UpdatePaymentMethodViewController,
-<<<<<<< HEAD
-                   paymentMethod: STPPaymentMethod) async throws {
-        actor ErrorCollector {
-            private var errors: [NSError] = []
-            func append(error: NSError) {
-                errors.append(error)
-            }
-            func getErrors() -> [NSError] {
-                return errors
-            }
-        }
-        let errorCollector = ErrorCollector()
-        await withTaskGroup(of: Void.self) { group in
-            if let updateParams = viewController.updateParams,
-               case .card(let paymentMethodCardParams) = updateParams {
-                group.addTask {
-                    do {
-                        try await self.updateCardBrand(paymentMethod: paymentMethod, updateParams: STPPaymentMethodUpdateParams(card: paymentMethodCardParams, billingDetails: nil))
-                    } catch {
-                        await errorCollector.append(error: NSError.stp_cardBrandNotUpdatedError())
-                    }
-                }
-            }
-            if viewController.setAsDefaultValue ?? false {
-                group.addTask {
-                    do {
-                        try await self.updateDefault(paymentMethod: paymentMethod)
-                    } catch {
-                        await errorCollector.append(error: NSError.stp_defaultPaymentMethodNotUpdatedError())
-                    }
-                }
-            }
-            await group.waitForAll()
-        }
-        let errors = await errorCollector.getErrors()
-        // if more than one error occurs, throw a generic error
-        if errors.count > 1 {
-            throw NSError.stp_genericErrorOccurredError()
-        } else {
-            if let error = errors.first {
-                throw error
-            }
-=======
                    paymentMethod: STPPaymentMethod) async -> UpdatePaymentMethodResult
     {
         var errors: [Error] = []
@@ -434,7 +391,6 @@
             if case .failure(let error) = await updateDefault(paymentMethod: paymentMethod) {
                 errors.append(error)
             }
->>>>>>> 2caa27ae
         }
 
         guard errors.isEmpty else {
