--- conflicted
+++ resolved
@@ -335,13 +335,9 @@
                                                            hostedSurface: .paymentSheet,
                                                            cardBrandFilter: configuration.cardBrandFilter,
                                                            canRemove: canRemovePaymentMethods,
-<<<<<<< HEAD
                                                            canUpdateCardBrand: paymentMethod.isCoBrandedCard && isCBCEligible,
+                                                           isCBCEligible: paymentMethod.isCoBrandedCard && isCBCEligible,
                                                            canSetAsDefaultPM: paymentMethodSetAsDefault,
-=======
-                                                           isCBCEligible: paymentMethod.isCoBrandedCard && isCBCEligible,
-                                                           allowsSetAsDefaultPM: configuration.allowsSetAsDefaultPM,
->>>>>>> 3506ee63
                                                            isDefault: paymentMethod == elementsSession.customer?.getDefaultPaymentMethod()
         )
         let updateViewController = UpdatePaymentMethodViewController(
