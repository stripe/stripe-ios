--- conflicted
+++ resolved
@@ -262,7 +262,6 @@
         // Note this dispatch async gives a brief delay, even when `afterDelay` is 0
         DispatchQueue.main.asyncAfter(deadline: .now() + afterDelay) { [weak self] in
             guard let self = self else { return }
-<<<<<<< HEAD
             // Edge-case: Dismiss `UpdateViewController` if presented, this can occur if `completeSelection` is called before `UpdateViewController` is popped when we remove the last payment method via the `UpdateViewController`
             if configuration.newUpdatePaymentMethodFlow {
                 _ = self.updatePaymentMethodViewController?.bottomSheetController?.popContentViewController()
@@ -270,10 +269,6 @@
             else {
                 _ = self.updateCardViewController?.bottomSheetController?.popContentViewController()
             }
-=======
-            // Edge-case: Dismiss `UpdateViewController` if presented, this can occur if `complete` is called before `UpdateViewController` is popped when we remove the last payment method via the `UpdateViewController`
-            _ = self.updateViewController?.bottomSheetController?.popContentViewController()
->>>>>>> d2593cf1
 
             var latestPaymentMethods = self.paymentMethods
             // Move selected payment method to the front of `latestPaymentMethods`
