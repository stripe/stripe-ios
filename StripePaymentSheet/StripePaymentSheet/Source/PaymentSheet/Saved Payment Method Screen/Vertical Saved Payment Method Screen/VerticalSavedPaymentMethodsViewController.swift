--- conflicted
+++ resolved
@@ -182,13 +182,8 @@
     }
 
     private func isDefaultPaymentMethod(paymentMethodId: String) -> Bool {
-<<<<<<< HEAD
-        guard configuration.allowsSetAsDefaultPM, let defaultPaymentMethod = elementsSession.customer?.getDefaultPaymentMethod() else { return false }
+        guard paymentMethodSetAsDefault, let defaultPaymentMethod = elementsSession.customer?.getDefaultPaymentMethod() else { return false }
         return paymentMethodId == defaultPaymentMethod.stripeId
-=======
-        guard paymentMethodSetAsDefault, let defaultPaymentMethod = elementsSession.customer?.getDefaultPaymentMethod() else { return false }
-        return paymentMethodSetAsDefault && paymentMethodId == defaultPaymentMethod.stripeId
->>>>>>> 7dd339b3
     }
 
     private func buildPaymentMethodRows(paymentMethods: [STPPaymentMethod]) -> [SavedPaymentMethodRowButton] {
@@ -346,14 +341,10 @@
                                                            cardBrandFilter: configuration.cardBrandFilter,
                                                            canRemove: canRemovePaymentMethods,
                                                            isCBCEligible: paymentMethod.isCoBrandedCard && isCBCEligible,
-<<<<<<< HEAD
-                                                           allowsSetAsDefaultPM: configuration.allowsSetAsDefaultPM,
-                                                           isDefault: isDefaultPaymentMethod(paymentMethodId: paymentMethod.stripeId))
-=======
                                                            canSetAsDefaultPM: paymentMethodSetAsDefault,
                                                            isDefault: isDefaultPaymentMethod(paymentMethodId: paymentMethod.stripeId)
         )
->>>>>>> 7dd339b3
+
         let updateViewController = UpdatePaymentMethodViewController(
                                                             removeSavedPaymentMethodMessage: configuration.removeSavedPaymentMethodMessage,
                                                             isTestMode: configuration.apiClient.isTestmode,
