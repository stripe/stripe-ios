--- conflicted
+++ resolved
@@ -51,11 +51,7 @@
                 paymentMethodRows.forEach {
                     let allowsRemoval = canRemovePaymentMethods
                     let paymentMethodType = $0.paymentMethod.type
-<<<<<<< HEAD
-                    let allowsUpdating = ($0.paymentMethod.isCoBrandedCard && isCBCEligible) || UpdatePaymentMethodViewModel.supportedPaymentMethods.contains { type in paymentMethodType == type }
-=======
                     let allowsUpdating = UpdatePaymentMethodViewModel.supportedPaymentMethods.contains { type in paymentMethodType == type }
->>>>>>> c8fbfef9
                     $0.state = .editing(allowsRemoval: allowsRemoval,
                                         allowsUpdating: allowsUpdating)
                 }
@@ -87,11 +83,6 @@
         return (paymentMethodRows.count > 1 ? true : configuration.allowsRemovalOfLastSavedPaymentMethod) && paymentMethodRemove
     }
 
-<<<<<<< HEAD
-    var canEdit: Bool {
-        // We can edit if any of the payment methods are cards, US bank accounts, or SEPA debit
-        return paymentMethods.contains { UpdatePaymentMethodViewModel.supportedPaymentMethods.contains($0.type) }
-=======
     var canEditPaymentMethods: Bool {
         return hasCoBrandedCards && isCBCEligible
     }
@@ -104,7 +95,6 @@
             fatalError("Saved payment methods contain unsupported payment methods.")
         }
         return canRemovePaymentMethods || canEditPaymentMethods
->>>>>>> c8fbfef9
     }
 
     private var selectedPaymentMethod: STPPaymentMethod? {
