--- conflicted
+++ resolved
@@ -10,13 +10,8 @@
 @_spi(STP)@_spi(ConfirmationTokensPublicPreview) import StripePayments
 
 extension PaymentSheet {
-<<<<<<< HEAD
-
-    static func handleDeferredIntentConfirmation_confirmationToken(
-=======
     /// Routes deferred intent confirmation to either the regular flow or confirmation token flow based on available handlers
     static func routeDeferredIntentConfirmation(
->>>>>>> e0f696b4
         confirmType: ConfirmPaymentMethodType,
         configuration: PaymentElementConfiguration,
         intentConfig: PaymentSheet.IntentConfiguration,
@@ -29,181 +24,6 @@
         radarOptions: STPRadarOptions? = nil,
         completion: @escaping (PaymentSheetResult, STPAnalyticsClient.DeferredIntentConfirmationType?) -> Void
     ) {
-<<<<<<< HEAD
-        Task { @MainActor in
-            do {
-                // ElementsSession is required for confirmation token flow
-                guard let elementsSession = elementsSession else {
-                    assertionFailure("ElementsSession is required for confirmation token flow")
-                    completion(.failed(error: PaymentSheetError.unknown(debugDescription: "ElementsSession is required for confirmation token flow")), nil)
-                    return
-                }
-
-                // 1. Create the ConfirmationToken
-                let confirmationTokenParams = STPConfirmationTokenParams()
-                confirmationTokenParams.returnURL = configuration.returnURL
-                confirmationTokenParams.shipping = configuration.shippingDetails()?.paymentIntentShippingDetailsParams
-
-                switch confirmType {
-                case .saved(let sTPPaymentMethod, let paymentOptions, let clientAttributionMetadata):
-                    confirmationTokenParams.paymentMethod = sTPPaymentMethod.stripeId
-                    confirmationTokenParams.paymentMethodOptions = paymentOptions // TODO(porter) Verify CVC recollection
-                    confirmationTokenParams.clientAttributionMetadata = clientAttributionMetadata
-                case .new(let params, let paymentOptions, let newPaymentMethod, _, let shouldSetAsDefaultPM):
-                    if let newPaymentMethod {
-                        let errorAnalytic = ErrorAnalytic(event: .unexpectedPaymentSheetConfirmationError,
-                                                          error: PaymentSheetError.unexpectedNewPaymentMethod,
-                                                          additionalNonPIIParams: ["payment_method_type": newPaymentMethod.type])
-                        STPAnalyticsClient.sharedClient.log(analytic: errorAnalytic)
-                    }
-                    stpAssert(newPaymentMethod == nil)
-                    confirmationTokenParams.paymentMethodData = params
-                    confirmationTokenParams.paymentMethodData?.radarOptions = radarOptions
-                    // Confirmation tokens only supports card payment method options
-//                    if paymentOptions.cardOptions != nil {
-                        confirmationTokenParams.paymentMethodOptions = paymentOptions
-//                    }
-                    // Not setting clientAttributionMetadata on the CT params as it's already contained on the params
-
-                    if allowsSetAsDefaultPM && shouldSetAsDefaultPM == true {
-                        confirmationTokenParams.setAsDefaultPM = NSNumber(value: true)
-                    }
-                }
-
-                // Calculate unified shouldSavePaymentMethod value (matches logic from handleDeferredIntentConfirmation)
-                let paymentMethodType = Self.paymentMethodType(from: confirmType)
-                let shouldSavePaymentMethod: Bool = {
-                    // If `confirmType.shouldSave` is true, that means the customer has decided to save by checking the checkbox.
-                    if confirmType.shouldSave {
-                        return true
-                    }
-                    // Otherwise, set shouldSavePaymentMethod according to the IntentConfiguration SFU/PMO SFU values
-                    return getShouldSavePaymentMethodValue(for: paymentMethodType, intentConfiguration: intentConfig)
-                }()
-
-                // Set Setup Future Usage based on intent mode (matches handleDeferredIntentConfirmation logic)
-                switch intentConfig.mode {
-                case .setup(_, let setupFutureUsage):
-                    // Respect the SetupIntent's configured SFU value (not hardcoded .offSession)
-                    confirmationTokenParams.setupFutureUsage = setupFutureUsage.paymentIntentParamsValue
-                case .payment:
-                    // For PaymentIntents, only set SFU if customer wants to save OR intent config requires it
-                    if shouldSavePaymentMethod {
-                        // TODO use value from intent/PMOSFU?
-                        confirmationTokenParams.setupFutureUsage = .offSession
-                    }
-                }
-
-                // Set PMO SFU for PaymentIntents based on intent configuration (same as original function)
-                if case .payment = intentConfig.mode {
-                    setSetupFutureUsage(for: paymentMethodType, intentConfiguration: intentConfig, on: confirmationTokenParams)
-                }
-
-                // Set mandate data - use explicit or auto-generate for specific payment methods
-                if let mandateData = mandateData {
-                    // Use explicit mandate data if provided
-                    confirmationTokenParams.mandateData = mandateData
-                } else {
-                    let paymentMethodType = Self.paymentMethodType(from: confirmType)
-
-                    // Auto-generate for payment methods that require it with setup_future_usage
-                    let requiresMandateDataWithSFU: [STPPaymentMethodType] = [.payPal, .cashApp, .revolutPay, .amazonPay, .klarna, .satispay]
-                    // Check if we'll have setup_future_usage set (either explicitly by user or by intent config)
-                    let willHaveSetupFutureUsage = (confirmationTokenParams.setupFutureUsage != .none)
-                    if requiresMandateDataWithSFU.contains(paymentMethodType) && willHaveSetupFutureUsage {
-                        confirmationTokenParams.mandateData = .makeWithInferredValues()
-                    }
-
-                    // Auto-generate mandate data for bank-based payment methods (matches STPPaymentIntentParams.mandateData behavior)
-                    // These payment methods automatically get mandate data in the regular flow, so confirmation token flow should behave the same
-                    let bankBasedPaymentMethods: [STPPaymentMethodType] = [.AUBECSDebit, .bacsDebit, .bancontact, .iDEAL, .SEPADebit, .EPS, .sofort, .link, .USBankAccount]
-                    if bankBasedPaymentMethods.contains(paymentMethodType) {
-                        confirmationTokenParams.mandateData = .makeWithInferredValues()
-                    }
-                }
-
-                // Compute ephemeral key secret for customer session support
-                let ephemeralKeySecret = configuration.customer?.ephemeralKeySecretBasedOn(elementsSession: elementsSession)
-                let confirmationToken = try await configuration.apiClient.createConfirmationToken(with: confirmationTokenParams,
-                                                                                                  ephemeralKeySecret: confirmationTokenParams.paymentMethod == nil ? nil : ephemeralKeySecret)
-                let clientSecret = try await fetchIntentClientSecretFromMerchant(intentConfig: intentConfig,
-                                                                                 confirmationToken: confirmationToken)
-                guard clientSecret != IntentConfiguration.COMPLETE_WITHOUT_CONFIRMING_INTENT else {
-                    // Force close PaymentSheet and early exit
-                    completion(.completed, STPAnalyticsClient.DeferredIntentConfirmationType.completeWithoutConfirmingIntent)
-                    return
-                }
-
-                // Overwrite `completion` to ensure we set the default if necessary before completing.
-                let completion = { (status: STPPaymentHandlerActionStatus, paymentOrSetupIntent: PaymentOrSetupIntent?, error: NSError?, deferredIntentConfirmationType: STPAnalyticsClient.DeferredIntentConfirmationType) in
-                    if let paymentOrSetupIntent {
-                        setDefaultPaymentMethodIfNecessary(actionStatus: status, intent: paymentOrSetupIntent, configuration: configuration, paymentMethodSetAsDefault: allowsSetAsDefaultPM)
-                    }
-                    completion(makePaymentSheetResult(for: status, error: error), deferredIntentConfirmationType)
-                }
-
-                // 3. Retrieve the PaymentIntent or SetupIntent
-                switch intentConfig.mode {
-                case .payment:
-                    let paymentIntent = try await configuration.apiClient.retrievePaymentIntent(clientSecret: clientSecret, expand: ["payment_method"])
-
-                    // Check if it needs confirmation
-                    if [STPPaymentIntentStatus.requiresPaymentMethod, STPPaymentIntentStatus.requiresConfirmation].contains(paymentIntent.status) {
-                        // 4a. Client-side confirmation with confirmation token
-                        // TODO(porter) Add confirmation token flow validation
-                        let paymentIntentParams = STPPaymentIntentParams(clientSecret: paymentIntent.clientSecret, confirmationToken: confirmationToken)
-
-                        paymentHandler.confirmPayment(
-                            paymentIntentParams,
-                            with: authenticationContext
-                        ) { status, paymentIntent, error in
-                            completion(status, paymentIntent.flatMap { PaymentOrSetupIntent.paymentIntent($0) }, error, .client)
-                        }
-                    } else {
-                        // 4b. Server-side confirmation
-                        // TODO(porter) Add confirmation token flow validation
-                        paymentHandler.handleNextAction(
-                            for: paymentIntent,
-                            with: authenticationContext,
-                            returnURL: configuration.returnURL
-                        ) { status, paymentIntent, error in
-                            completion(status, paymentIntent.flatMap { PaymentOrSetupIntent.paymentIntent($0) }, error, .server)
-                        }
-                    }
-                case .setup:
-                    let setupIntent = try await configuration.apiClient.retrieveSetupIntent(clientSecret: clientSecret, expand: ["payment_method"])
-
-                    if [STPSetupIntentStatus.requiresPaymentMethod, STPSetupIntentStatus.requiresConfirmation].contains(setupIntent.status) {
-                        // 4a. Client-side confirmation with confirmation token
-                        // TODO(porter) Add confirmation token flow validation
-                        let setupIntentParams = STPSetupIntentConfirmParams(clientSecret: setupIntent.clientSecret, confirmationToken: confirmationToken)
-
-                        paymentHandler.confirmSetupIntent(
-                            setupIntentParams,
-                            with: authenticationContext
-                        ) { status, setupIntent, error in
-                            completion(status, setupIntent.flatMap { PaymentOrSetupIntent.setupIntent($0) }, error, .client)
-                        }
-                    } else {
-                        // 4b. Server-side confirmation
-                        // TODO(porter) Add confirmation token flow validation
-                        paymentHandler.handleNextAction(
-                            for: setupIntent,
-                            with: authenticationContext,
-                            returnURL: configuration.returnURL
-                        ) { status, setupIntent, error in
-                            completion(status, setupIntent.flatMap { PaymentOrSetupIntent.setupIntent($0) }, error, .server)
-                        }
-                    }
-                }
-            } catch {
-                completion(.failed(error: error), nil)
-            }
-        }
-    }
-
-    static func handleDeferredIntentConfirmation(
-=======
         // Assert that exactly one confirm handler is populated
         let hasConfirmHandler = intentConfig.confirmHandler != nil
         let hasConfirmationTokenHandler = intentConfig.confirmationTokenConfirmHandler != nil
@@ -243,7 +63,6 @@
     }
 
     private static func handleDeferredIntentConfirmation(
->>>>>>> e0f696b4
         confirmType: ConfirmPaymentMethodType,
         configuration: PaymentElementConfiguration,
         intentConfig: PaymentSheet.IntentConfiguration,
