//
//  PaymentSheet+DeferredAPI.swift
//  StripePaymentSheet
//
//  Created by Nick Porter on 3/9/23.
//

import Foundation
@_spi(STP) import StripeCore
@_spi(STP) import StripePayments

extension PaymentSheet {
    /// Routes deferred intent confirmation to either the regular flow or confirmation token flow based on available handlers
    static func routeDeferredIntentConfirmation(
        confirmType: ConfirmPaymentMethodType,
        configuration: PaymentElementConfiguration,
        intentConfig: PaymentSheet.IntentConfiguration,
        authenticationContext: STPAuthenticationContext,
        paymentHandler: STPPaymentHandler,
        isFlowController: Bool,
        allowsSetAsDefaultPM: Bool = false,
        elementsSession: STPElementsSession?,
        mandateData: STPMandateDataParams? = nil,
        completion: @escaping (PaymentSheetResult, STPAnalyticsClient.DeferredIntentConfirmationType?) -> Void
    ) {
        // Route based on which handler is available in the intent configuration
        if intentConfig.confirmationTokenConfirmHandler != nil {
            guard let elementsSession else {
                stpAssertionFailure("Unexpected nil elementsSession when handling deferred intent confirmation with confirmation token flow")
                return
            }
            // Use confirmation token flow
            handleDeferredIntentConfirmation_confirmationToken(
                confirmType: confirmType,
                configuration: configuration,
                intentConfig: intentConfig,
                authenticationContext: authenticationContext,
                paymentHandler: paymentHandler,
                isFlowController: isFlowController,
                allowsSetAsDefaultPM: allowsSetAsDefaultPM,
                elementsSession: elementsSession,
                mandateData: mandateData,
                completion: completion
            )
        } else {
            // Use regular confirmation flow
            handleDeferredIntentConfirmation(
                confirmType: confirmType,
                configuration: configuration,
                intentConfig: intentConfig,
                authenticationContext: authenticationContext,
                paymentHandler: paymentHandler,
                isFlowController: isFlowController,
                allowsSetAsDefaultPM: allowsSetAsDefaultPM,
                mandateData: mandateData,
                completion: completion
            )
        }
    }

    private static func handleDeferredIntentConfirmation(
        confirmType: ConfirmPaymentMethodType,
        configuration: PaymentElementConfiguration,
        intentConfig: PaymentSheet.IntentConfiguration,
        authenticationContext: STPAuthenticationContext,
        paymentHandler: STPPaymentHandler,
        isFlowController: Bool,
        allowsSetAsDefaultPM: Bool = false,
        mandateData: STPMandateDataParams? = nil,
        completion: @escaping (PaymentSheetResult, STPAnalyticsClient.DeferredIntentConfirmationType?) -> Void
    ) {
        Task { @MainActor in
            do {
                var confirmType = confirmType
                // 1. Create PM if necessary
                let paymentMethod: STPPaymentMethod
                switch confirmType {
                case let .saved(savedPaymentMethod, _, _, _):
                    paymentMethod = savedPaymentMethod
                case let .new(params, paymentOptions, newPaymentMethod, shouldSave, shouldSetAsDefaultPM):
                    if let newPaymentMethod {
                        let errorAnalytic = ErrorAnalytic(event: .unexpectedPaymentSheetConfirmationError,
                                                          error: PaymentSheetError.unexpectedNewPaymentMethod,
                                                          additionalNonPIIParams: ["payment_method_type": newPaymentMethod.type])
                        STPAnalyticsClient.sharedClient.log(analytic: errorAnalytic)
                    }
                    stpAssert(newPaymentMethod == nil)
                    paymentMethod = try await configuration.apiClient.createPaymentMethod(with: params, additionalPaymentUserAgentValues: makeDeferredPaymentUserAgentValue(intentConfiguration: intentConfig))
                    confirmType = .new(params: params, paymentOptions: paymentOptions, paymentMethod: paymentMethod, shouldSave: shouldSave, shouldSetAsDefaultPM: shouldSetAsDefaultPM)
                }

<<<<<<< HEAD
                // 2. Get Intent client secret from merchant
                let clientSecret = try await intentConfig.confirmHandler(paymentMethod, confirmType.shouldSave)
=======
                // 2a. If we have a preparePaymentMethodHandler, use the shared payment token session flow
                if let preparePaymentMethodHandler = intentConfig.preparePaymentMethodHandler {
                    // For shared payment token sessions, call the preparePaymentMethodHandler and complete successfully
                    // Note: Shipping address is passed for Apple Pay in STPApplePayContext+PaymentSheet.swift.
                    // For other payment methods, get shipping address from configuration.
                    let shippingAddress = configuration.shippingDetails()?.stpAddress

                    // Try to create a radar session for the payment method before calling the handler
                    configuration.apiClient.createSavedPaymentMethodRadarSession(paymentMethodId: paymentMethod.stripeId) { _, error in
                        // If radar session creation fails, just continue with the payment method directly
                        if let error {
                            // Log the error but don't fail the payment
                            let errorAnalytic = ErrorAnalytic(event: .savedPaymentMethodRadarSessionFailure, error: error)
                            STPAnalyticsClient.sharedClient.log(analytic: errorAnalytic, apiClient: configuration.apiClient)
                        }

                        // Call the handler regardless of radar session success/failure
                        preparePaymentMethodHandler(paymentMethod, shippingAddress)
                        completion(.completed, STPAnalyticsClient.DeferredIntentConfirmationType.completeWithoutConfirmingIntent)
                    }
                    return
                }

                // 2b. Otherwise, call the standard confirmHandler
                let shouldSavePaymentMethod: Bool = {
                    // If `confirmType.shouldSave` is true, that means the customer has decided to save by checking the checkbox.
                    if confirmType.shouldSave {
                        return true
                    }
                    // Otherwise, set shouldSavePaymentMethod according to the IntentConfiguration SFU/PMO SFU values
                    return getShouldSavePaymentMethodValue(for: paymentMethod.type, intentConfiguration: intentConfig)
                }()
                let clientSecret = try await fetchIntentClientSecretFromMerchant(intentConfig: intentConfig,
                                                                                 paymentMethod: paymentMethod,
                                                                                 shouldSavePaymentMethod: shouldSavePaymentMethod)
>>>>>>> e5ad3405
                guard clientSecret != IntentConfiguration.COMPLETE_WITHOUT_CONFIRMING_INTENT else {
                    // Force close PaymentSheet and early exit
                    completion(.completed, STPAnalyticsClient.DeferredIntentConfirmationType.completeWithoutConfirmingIntent)
                    return
                }

                // Overwrite `completion` to ensure we set the default if necessary before completing.
                let completion = { (status: STPPaymentHandlerActionStatus, paymentOrSetupIntent: PaymentOrSetupIntent?, error: NSError?, deferredIntentConfirmationType: STPAnalyticsClient.DeferredIntentConfirmationType) in
                    if let paymentOrSetupIntent {
                        setDefaultPaymentMethodIfNecessary(actionStatus: status, intent: paymentOrSetupIntent, configuration: configuration, paymentMethodSetAsDefault: allowsSetAsDefaultPM)
                    }
                    completion(makePaymentSheetResult(for: status, error: error), deferredIntentConfirmationType)
                }

                // 3. Retrieve the PaymentIntent or SetupIntent
                switch intentConfig.mode {
                case let .payment(_, _, setupFutureUsage, _, paymentMethodOptions):
                    let paymentIntent = try await configuration.apiClient.retrievePaymentIntent(clientSecret: clientSecret, expand: ["payment_method"])

                    // Check if it needs confirmation
                    if [STPPaymentIntentStatus.requiresPaymentMethod, STPPaymentIntentStatus.requiresConfirmation].contains(paymentIntent.status) {
                        // 4a. Client-side confirmation
                        try PaymentSheetDeferredValidator.validate(paymentIntent: paymentIntent, intentConfiguration: intentConfig, isFlowController: isFlowController)
                        try PaymentSheetDeferredValidator.validateSFUAndPMOSFU(setupFutureUsage: setupFutureUsage,
                                                 paymentMethodOptions: paymentMethodOptions,
                                                 paymentMethodType: paymentMethod.type, paymentIntent: paymentIntent)
                        try PaymentSheetDeferredValidator.validatePaymentMethod(intentPaymentMethod: paymentIntent.paymentMethod, paymentMethod: paymentMethod)
                        let paymentIntentParams = makePaymentIntentParams(
                            confirmPaymentMethodType: confirmType,
                            paymentIntent: paymentIntent,
                            configuration: configuration,
                            mandateData: mandateData
                        )
                        // Set top-level SFU and PMO SFU to match the intent config
                        setSetupFutureUsage(for: paymentMethod.type, intentConfiguration: intentConfig, on: paymentIntentParams)

                        paymentHandler.confirmPayment(
                            paymentIntentParams,
                            with: authenticationContext
                        ) { status, paymentIntent, error in
                            completion(status, paymentIntent.flatMap { PaymentOrSetupIntent.paymentIntent($0) }, error, .client)
                        }
                    } else {
                        // 4b. Server-side confirmation
                        try PaymentSheetDeferredValidator.validatePaymentMethod(intentPaymentMethod: paymentIntent.paymentMethod, paymentMethod: paymentMethod)
                        assert(!allowsSetAsDefaultPM, "(Debug-build-only error) The default payment methods feature is not yet supported with deferred intents. Please contact us if you'd like to use this feature via a Github issue on stripe-ios.")
                        paymentHandler.handleNextAction(
                            for: paymentIntent,
                            with: authenticationContext,
                            returnURL: configuration.returnURL
                        ) { status, paymentIntent, error in
                            completion(status, paymentIntent.flatMap { PaymentOrSetupIntent.paymentIntent($0) }, error, .server)
                        }
                    }
                case .setup:
                    let setupIntent = try await configuration.apiClient.retrieveSetupIntent(clientSecret: clientSecret, expand: ["payment_method"])
                    if [STPSetupIntentStatus.requiresPaymentMethod, STPSetupIntentStatus.requiresConfirmation].contains(setupIntent.status) {
                        // 4a. Client-side confirmation
                        try PaymentSheetDeferredValidator.validate(intentConfiguration: intentConfig)
                        try PaymentSheetDeferredValidator.validatePaymentMethod(intentPaymentMethod: setupIntent.paymentMethod, paymentMethod: paymentMethod)
                        let setupIntentParams = makeSetupIntentParams(
                            confirmPaymentMethodType: confirmType,
                            setupIntent: setupIntent,
                            configuration: configuration,
                            mandateData: mandateData
                        )
                        paymentHandler.confirmSetupIntent(
                            setupIntentParams,
                            with: authenticationContext
                        ) { status, setupIntent, error in
                            completion(status, setupIntent.flatMap { PaymentOrSetupIntent.setupIntent($0) }, error, .client)
                        }
                    } else {
                        // 4b. Server-side confirmation
                        try PaymentSheetDeferredValidator.validatePaymentMethod(intentPaymentMethod: setupIntent.paymentMethod, paymentMethod: paymentMethod)
                        assert(!allowsSetAsDefaultPM, "(Debug-build-only error) The default payment methods feature is not yet supported with deferred intents. Please contact us if you'd like to use this feature via a Github issue on stripe-ios.")
                        paymentHandler.handleNextAction(
                            for: setupIntent,
                            with: authenticationContext,
                            returnURL: configuration.returnURL
                        ) { status, setupIntent, error in
                            completion(status, setupIntent.flatMap { PaymentOrSetupIntent.setupIntent($0) }, error, .server)
                        }
                    }
                }
            } catch {
                completion(.failed(error: error), nil)
            }
        }
    }

    // MARK: - Helper methods

    /// Convenience method that converts a STPPaymentHandlerActionStatus + error into a PaymentSheetResult
    static func makePaymentSheetResult(for status: STPPaymentHandlerActionStatus, error: Error?) -> PaymentSheetResult {
        switch status {
        case .succeeded:
            return .completed
        case .canceled:
            return .canceled
        case .failed:
            let error = error ?? PaymentSheetError.errorHandlingNextAction
            return .failed(error: error)
        @unknown default:
            return .failed(error: PaymentSheetError.unrecognizedHandlerStatus)
        }
    }

<<<<<<< HEAD
=======
    static func fetchIntentClientSecretFromMerchant(
        intentConfig: IntentConfiguration,
        paymentMethod: STPPaymentMethod,
        shouldSavePaymentMethod: Bool
    ) async throws -> String {
        try await withCheckedThrowingContinuation { continuation in
            Task { @MainActor in
                intentConfig.confirmHandler?(paymentMethod, shouldSavePaymentMethod) { result in
                    continuation.resume(with: result)
                }
            }
        }
    }

>>>>>>> e5ad3405
    static func makeDeferredPaymentUserAgentValue(intentConfiguration: IntentConfiguration) -> [String] {
        var paymentUserAgentValues = ["deferred-intent"]
        if intentConfiguration.paymentMethodTypes?.isEmpty ?? true {
            // Add "autopm" tag when using deferred intents and merchant is using automatic_payment_methods
            // If paymentMethodTypes is empty, assume they are using automatic_payment_methods.
            paymentUserAgentValues.append("autopm")
        }
        return paymentUserAgentValues
    }

    /// Sets PMO SFU or SFU on the given `paymentIntentParams` object if the given `intentConfiguration` has SFU set / PMO SFU set for the given `paymentMethodType`.
    /// See https://docs.google.com/document/d/1AW8j-cJ9ZW5h-LapzXOYrrE2b1XtmVo_SnvbNf-asOU
    static func setSetupFutureUsage(for paymentMethodType: STPPaymentMethodType, intentConfiguration: IntentConfiguration, on paymentIntentParams: STPPaymentIntentParams) {
        // We only set SFU/PMO SFU for PaymentIntents
        guard
            case let .payment(amount: _, currency: _, setupFutureUsage: topLevelSFUValue, captureMethod: _, paymentMethodOptions: paymentMethodOptions) = intentConfiguration.mode
        else {
            return
        }
        guard paymentIntentParams.setupFutureUsage == nil && paymentIntentParams.nonnil_paymentMethodOptions.setupFutureUsage(for: paymentMethodType) == nil else {
            // If the PI params has SFU/PMO SFU set already, assume it was set to respect the checkbox, don't overwrite.
           return
        }
        // Set top-level SFU
        if let topLevelSFUValue {
            paymentIntentParams.setupFutureUsage = topLevelSFUValue.paymentIntentParamsValue
        }
        // Set PMO SFU for the PM type
        if let pmoSFUValues = paymentMethodOptions?.setupFutureUsageValues, let pmoSFUValue = pmoSFUValues[paymentMethodType] {
            // e.g. payment_method_options["card"]["setup_future_usage"] = "off_session"
            paymentIntentParams.nonnil_paymentMethodOptions.additionalAPIParameters[paymentMethodType.identifier] = ["setup_future_usage": pmoSFUValue.rawValue]
        }
    }

    /// Returns `true` if the PMO SFU / SFU value in the IntentConfiguration requires the PM to be saved.
    /// See https://docs.google.com/document/d/1AW8j-cJ9ZW5h-LapzXOYrrE2b1XtmVo_SnvbNf-asOU
    static func getShouldSavePaymentMethodValue(for paymentMethodType: STPPaymentMethodType, intentConfiguration: IntentConfiguration) -> Bool {
        // We only respect SFU/PMO SFU IntentConfiguration for PaymentIntents
        guard
            case let .payment(amount: _, currency: _, setupFutureUsage: topLevelSFUValue, captureMethod: _, paymentMethodOptions: paymentMethodOptions) = intentConfiguration.mode
        else {
            return false
        }
        // If PMO SFU for the PM type is set, use that value
        if let pmoSFUValues = paymentMethodOptions?.setupFutureUsageValues, let pmoSFUValue = pmoSFUValues[paymentMethodType] {
            return pmoSFUValue == .offSession || pmoSFUValue == .onSession
        }
        // Otherwise, if top-level SFU is set, use that value
        if let topLevelSFUValue {
            return topLevelSFUValue == .offSession || topLevelSFUValue == .onSession
        }
        // Otherwise, there is no SFU / PMO SFU set for the PM and it shouldn't be saved
        return false
    }
}

extension PaymentSheet.IntentConfiguration.SetupFutureUsage {
    var paymentIntentParamsValue: STPPaymentIntentSetupFutureUsage {
        switch self {
        case .none: return .none
        case .offSession: return .offSession
        case .onSession: return .onSession
        }
    }
}<|MERGE_RESOLUTION|>--- conflicted
+++ resolved
@@ -89,10 +89,6 @@
                     confirmType = .new(params: params, paymentOptions: paymentOptions, paymentMethod: paymentMethod, shouldSave: shouldSave, shouldSetAsDefaultPM: shouldSetAsDefaultPM)
                 }
 
-<<<<<<< HEAD
-                // 2. Get Intent client secret from merchant
-                let clientSecret = try await intentConfig.confirmHandler(paymentMethod, confirmType.shouldSave)
-=======
                 // 2a. If we have a preparePaymentMethodHandler, use the shared payment token session flow
                 if let preparePaymentMethodHandler = intentConfig.preparePaymentMethodHandler {
                     // For shared payment token sessions, call the preparePaymentMethodHandler and complete successfully
@@ -116,7 +112,7 @@
                     return
                 }
 
-                // 2b. Otherwise, call the standard confirmHandler
+                // 2b. Otherwise, call the payment method confirmHandler
                 let shouldSavePaymentMethod: Bool = {
                     // If `confirmType.shouldSave` is true, that means the customer has decided to save by checking the checkbox.
                     if confirmType.shouldSave {
@@ -125,10 +121,8 @@
                     // Otherwise, set shouldSavePaymentMethod according to the IntentConfiguration SFU/PMO SFU values
                     return getShouldSavePaymentMethodValue(for: paymentMethod.type, intentConfiguration: intentConfig)
                 }()
-                let clientSecret = try await fetchIntentClientSecretFromMerchant(intentConfig: intentConfig,
-                                                                                 paymentMethod: paymentMethod,
-                                                                                 shouldSavePaymentMethod: shouldSavePaymentMethod)
->>>>>>> e5ad3405
+                // TODO: https://jira.corp.stripe.com/browse/MOBILESDK-4186 Fix the force unwrap
+                let clientSecret = try await intentConfig.confirmHandler!(paymentMethod, shouldSavePaymentMethod)
                 guard clientSecret != IntentConfiguration.COMPLETE_WITHOUT_CONFIRMING_INTENT else {
                     // Force close PaymentSheet and early exit
                     completion(.completed, STPAnalyticsClient.DeferredIntentConfirmationType.completeWithoutConfirmingIntent)
@@ -237,23 +231,6 @@
         }
     }
 
-<<<<<<< HEAD
-=======
-    static func fetchIntentClientSecretFromMerchant(
-        intentConfig: IntentConfiguration,
-        paymentMethod: STPPaymentMethod,
-        shouldSavePaymentMethod: Bool
-    ) async throws -> String {
-        try await withCheckedThrowingContinuation { continuation in
-            Task { @MainActor in
-                intentConfig.confirmHandler?(paymentMethod, shouldSavePaymentMethod) { result in
-                    continuation.resume(with: result)
-                }
-            }
-        }
-    }
-
->>>>>>> e5ad3405
     static func makeDeferredPaymentUserAgentValue(intentConfiguration: IntentConfiguration) -> [String] {
         var paymentUserAgentValues = ["deferred-intent"]
         if intentConfiguration.paymentMethodTypes?.isEmpty ?? true {
