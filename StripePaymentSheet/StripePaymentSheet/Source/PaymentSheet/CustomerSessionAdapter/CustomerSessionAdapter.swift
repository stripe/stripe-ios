//
//  CustomerSessionAdapter.swift
//  StripePaymentSheet
//

import Foundation
@_spi(STP) import StripePayments

private let CachedCustomerMaxAge: TimeInterval = 60 * 30 // 30 minutes, server-side timeout is 60

class CustomerSessionAdapter {
    typealias CustomerSessionClientSecretProvider = () async throws -> CustomerSessionClientSecret

    let customerSessionClientSecretProvider: CustomerSessionClientSecretProvider
    private var _cachedCustomerSessionClientSecret: CachedCustomerSessionClientSecret?
    let intentConfiguration: CustomerSheet.IntentConfiguration
    let configuration: CustomerSheet.Configuration

    struct CachedCustomerSessionClientSecret {
        let customerSessionClientSecret: CustomerSessionClientSecret
        let apiKey: String
        let customerId: String
        let cacheDate: Date

        init(customerSessionClientSecret: CustomerSessionClientSecret, apiKey: String) {
            self.customerSessionClientSecret = customerSessionClientSecret
            self.customerId = customerSessionClientSecret.customerId
            self.cacheDate = Date()
            self.apiKey = apiKey
        }
        func isExpired() -> Bool {
            return cacheDate + CachedCustomerMaxAge > Date()
        }
    }

    init(customerSessionClientSecretProvider: @escaping CustomerSessionClientSecretProvider,
         intentConfiguration: CustomerSheet.IntentConfiguration,
         configuration: CustomerSheet.Configuration) {
        self.customerSessionClientSecretProvider = customerSessionClientSecretProvider
        self.intentConfiguration = intentConfiguration
        self.configuration = configuration
    }

    func cachedCustomerSessionClientSecret() async throws -> CachedCustomerSessionClientSecret {
        if let cachedCustomerSessionClientSecret = self._cachedCustomerSessionClientSecret,
           !cachedCustomerSessionClientSecret.isExpired() {
            return cachedCustomerSessionClientSecret
        }
        let (_, cachedCustomerSessionClientSecret) = try await elementsSessionWithCustomerSessionClientSecret()
        return cachedCustomerSessionClientSecret
    }

    func elementsSession() async throws -> STPElementsSession {
        let (elementsSession, _) = try await elementsSessionWithCustomerSessionClientSecret()
        return elementsSession
    }
    func elementsSession(setupIntentClientSecret: String) async throws -> (STPSetupIntent, STPElementsSession) {
        let (elementsSession, _) = try await elementsSessionWithCustomerSessionClientSecret(setupIntentClientSecret: setupIntentClientSecret)

        guard let paymentMethodPreference = elementsSession.allResponseFields["payment_method_preference"] as? [AnyHashable: Any],
              let setupIntentDict = paymentMethodPreference["setup_intent"] as? [AnyHashable: Any],
              let setupIntent = STPSetupIntent.decodedObject(fromAPIResponse: setupIntentDict) else {
            throw PaymentSheetError.unknown(debugDescription: "SetupIntent missing from v1/elements/sessions response")
        }
        return (setupIntent, elementsSession)
    }

    func elementsSessionWithCustomerSessionClientSecret(setupIntentClientSecret: String? = nil) async throws -> (STPElementsSession, CachedCustomerSessionClientSecret) {
        if let cachedCustomerSessionClientSecret = self._cachedCustomerSessionClientSecret,
           !cachedCustomerSessionClientSecret.isExpired() {
            let elementsSession = try await elementsSession(customerSessionClientSecret: cachedCustomerSessionClientSecret.customerSessionClientSecret, setupIntentClientSecret: setupIntentClientSecret)
            return (elementsSession, cachedCustomerSessionClientSecret)
        } else {
            let customerSessionClientSecret = try await customerSessionClientSecretProvider()
            let elementsSessionResponse = try await elementsSession(customerSessionClientSecret: customerSessionClientSecret, setupIntentClientSecret: setupIntentClientSecret)
            guard let apiKey = elementsSessionResponse.customer?.customerSession.apiKey,
                  !apiKey.isEmpty else {
                throw CustomerSheetError.unknown(debugDescription: "Failed to claim CustomerSession")
            }

            let tempCachedCustomerSessionClientSecret = CachedCustomerSessionClientSecret(customerSessionClientSecret: customerSessionClientSecret,
                                                                                          apiKey: apiKey)
            self._cachedCustomerSessionClientSecret = tempCachedCustomerSessionClientSecret
            return (elementsSessionResponse, tempCachedCustomerSessionClientSecret)
        }
    }

    private func elementsSession(customerSessionClientSecret: CustomerSessionClientSecret, setupIntentClientSecret: String?) async throws -> STPElementsSession {
        let clientDefaultPaymentMethod = fetchClientDefaultPaymentMethod(for: customerSessionClientSecret.customerId)
        if let setupIntentClientSecret {
            return try await self.configuration.apiClient.retrieveElementsSessionForCustomerSheet(setupIntentClientSecret: setupIntentClientSecret,
                                                                                                  clientDefaultPaymentMethod: clientDefaultPaymentMethod,
                                                                                                  customerSessionClientSecret: customerSessionClientSecret)
        } else {
            return try await self.configuration.apiClient.retrieveDeferredElementsSessionForCustomerSheet(paymentMethodTypes: intentConfiguration.paymentMethodTypes,
                                                                                                          clientDefaultPaymentMethod: clientDefaultPaymentMethod,
                                                                                                          customerSessionClientSecret: customerSessionClientSecret)
        }
    }
}
extension CustomerSessionAdapter {
    func fetchClientDefaultPaymentMethod(for customerId: String) -> String? {
        guard let defaultPaymentMethod = fetchSelectedPaymentOption(for: customerId),
           case .stripeId(let stripePaymentMethodId) = defaultPaymentMethod else {
            return nil
        }
        return stripePaymentMethodId
    }

<<<<<<< HEAD
    func fetchSelectedPaymentOption(for customerId: String, elementsSession: STPElementsSession? = nil) -> CustomerPaymentOption? {
        if configuration.allowsSetAsDefaultPM,
           let elementsSession = elementsSession,
           let customer = elementsSession.customer,
           let defaultPaymentMethod = customer.defaultPaymentMethod {
            return CustomerPaymentOption.stripeId(defaultPaymentMethod)
        }
        return CustomerPaymentOption.defaultPaymentMethod(for: customerId)
=======
    func fetchSelectedPaymentOption(for customerId: String, customer: ElementsCustomer? = nil) -> CustomerPaymentOption? {
        guard configuration.allowsSetAsDefaultPM,
              let customer = customer,
              let defaultPaymentMethod = customer.defaultPaymentMethod else {
            return CustomerPaymentOption.defaultPaymentMethod(for: customerId)
        }

        return CustomerPaymentOption.stripeId(defaultPaymentMethod)
>>>>>>> 05407cc1
    }

    func detachPaymentMethod(paymentMethodId: String) async throws {
        let cachedCustomerSessionClientSecret = try await cachedCustomerSessionClientSecret()
        return try await withCheckedThrowingContinuation({ continuation in
            self.configuration.apiClient.detachPaymentMethodRemoveDuplicates(paymentMethodId,
                                                                             customerId: cachedCustomerSessionClientSecret.customerId,
                                                                             fromCustomerUsing: cachedCustomerSessionClientSecret.apiKey) { error in
                if let error = error {
                    continuation.resume(throwing: error)
                    return
                }
                continuation.resume()
            }
        })
    }

    func updatePaymentMethod(paymentMethodId: String, paymentMethodUpdateParams: STPPaymentMethodUpdateParams) async throws -> STPPaymentMethod {
        let cachedCustomerSessionClientSecret = try await cachedCustomerSessionClientSecret()
        return try await self.configuration.apiClient.updatePaymentMethod(with: paymentMethodId,
                                                                          paymentMethodUpdateParams: paymentMethodUpdateParams,
                                                                          ephemeralKeySecret: cachedCustomerSessionClientSecret.apiKey)
    }
}<|MERGE_RESOLUTION|>--- conflicted
+++ resolved
@@ -107,16 +107,6 @@
         return stripePaymentMethodId
     }
 
-<<<<<<< HEAD
-    func fetchSelectedPaymentOption(for customerId: String, elementsSession: STPElementsSession? = nil) -> CustomerPaymentOption? {
-        if configuration.allowsSetAsDefaultPM,
-           let elementsSession = elementsSession,
-           let customer = elementsSession.customer,
-           let defaultPaymentMethod = customer.defaultPaymentMethod {
-            return CustomerPaymentOption.stripeId(defaultPaymentMethod)
-        }
-        return CustomerPaymentOption.defaultPaymentMethod(for: customerId)
-=======
     func fetchSelectedPaymentOption(for customerId: String, customer: ElementsCustomer? = nil) -> CustomerPaymentOption? {
         guard configuration.allowsSetAsDefaultPM,
               let customer = customer,
@@ -125,7 +115,6 @@
         }
 
         return CustomerPaymentOption.stripeId(defaultPaymentMethod)
->>>>>>> 05407cc1
     }
 
     func detachPaymentMethod(paymentMethodId: String) async throws {
