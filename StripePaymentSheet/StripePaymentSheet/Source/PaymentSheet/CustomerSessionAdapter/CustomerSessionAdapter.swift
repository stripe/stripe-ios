--- conflicted
+++ resolved
@@ -108,15 +108,6 @@
     }
 
     func fetchSelectedPaymentOption(for customerId: String, customer: ElementsCustomer? = nil) -> CustomerPaymentOption? {
-<<<<<<< HEAD
-        guard configuration.allowsSetAsDefaultPM,
-              let customer = customer,
-              let defaultPaymentMethod = customer.defaultPaymentMethod else {
-            return CustomerPaymentOption.defaultPaymentMethod(for: customerId)
-        }
-
-        return CustomerPaymentOption.stripeId(defaultPaymentMethod)
-=======
         // if opted in to the "set as default" feature, try to get default payment method from elements session
         if configuration.allowsSetAsDefaultPM {
             guard let customer = customer,
@@ -125,7 +116,6 @@
         }
 
         return CustomerPaymentOption.defaultPaymentMethod(for: customerId)
->>>>>>> da5a6712
     }
 
     func detachPaymentMethod(paymentMethodId: String) async throws {
