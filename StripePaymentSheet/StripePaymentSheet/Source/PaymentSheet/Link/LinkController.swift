--- conflicted
+++ resolved
@@ -207,10 +207,7 @@
     }
 
     /// Presents the Link verification flow for an existing user which requires verification.
-<<<<<<< HEAD
-=======
     /// `lookupConsumer` must be called before this.
->>>>>>> 038552a5
     ///
     /// - Parameter viewController: The view controller from which to present the authentication flow.
     /// - Parameter completion: A closure that is called with the result of the authentication. It returns an `AuthenticationResult` if successful, or an error if the verification failed.
@@ -494,17 +491,11 @@
     }
 
     /// Presents the Link verification flow for an existing user.
-<<<<<<< HEAD
-    ///
-    /// - Parameter viewController: The view controller from which to present the authentication flow.
-    /// - Returns: An `AuthenticationResult` indicating whether authentication was completed or canceled.
-=======
     /// `lookupConsumer` must be called before this.
     ///
     /// - Parameter viewController: The view controller from which to present the authentication flow.
     /// - Returns: An `AuthenticationResult` indicating whether authentication was completed or canceled.
     /// Throws if `lookupConsumer` was not called prior to this, or an API error occurs.
->>>>>>> 038552a5
     func presentForVerification(from viewController: UIViewController) async throws -> AuthenticationResult {
         try await withCheckedThrowingContinuation { continuation in
             presentForVerification(from: viewController) { result in
