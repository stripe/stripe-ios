--- conflicted
+++ resolved
@@ -652,16 +652,11 @@
                     billingPhoneNumber: nil,
                     allowRedisplay: nil
                 )!
-<<<<<<< HEAD
-                paymentMethodParams.clientAttributionMetadata = clientAttributionMetadata
-                let paymentMethod = try await apiClient.createPaymentMethod(with: paymentMethodParams)
-=======
 
                 let paymentMethod = try await apiClient.createPaymentMethod(
                     with: paymentMethodParams,
                     overridePublishableKey: overridePublishableKey
                 )
->>>>>>> d69d78c3
                 completion(.success(paymentMethod))
             } catch {
                 completion(.failure(error))
