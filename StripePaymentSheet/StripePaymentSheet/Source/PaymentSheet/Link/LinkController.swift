//
//  LinkController.swift
//  StripePaymentSheet
//
//  Created by Till Hellmund on 6/19/25.
//

import Combine
import UIKit

@_spi(STP) import StripeCore
@_spi(STP) import StripePayments
@_spi(STP) import StripeUICore

/// A controller that presents a Link sheet to collect a customer's payment method.
@MainActor @_spi(STP) public class LinkController: ObservableObject {

    /// Represents the payment method currently selected by the user.
    @_spi(STP) public struct PaymentMethodPreview {

        /// The Link icon to render in your screen.
        @_spi(STP) public let icon: UIImage

        /// The Link label to render in your screen.
        @_spi(STP) public let label: String

        /// Details about the selected Link payment method. This will typically render the display name of the payment method followed by the last four digits, e.g. `Visa Credit •••• 4242`.
        @_spi(STP) public let sublabel: String?
    }

<<<<<<< HEAD
    @frozen @_spi(STP) public enum AuthenticationResult {
        /// Authentication was completed successfully.
        case completed
        /// Authentication was canceled by the user.
=======
    @frozen @_spi(STP) public enum VerificationResult {
        /// Verification was completed successfully.
        case completed
        /// Verification was canceled by the user.
>>>>>>> bb4a4f3d
        case canceled
    }

    /// Errors specific incorrect integrations with LinkController
    @_spi(STP) public enum IntegrationError: Error {
        case noPaymentMethodSelected
        case noActiveLinkConsumer
        case missingAppAttestation
    }

    @_spi(STP) public enum Mode {
        case payment
        case paymentAndSetupFutureUse
        case setup
    }

    private let apiClient: STPAPIClient
    private let mode: Mode
    private let elementsSession: STPElementsSession
    private let intent: Intent
    private let configuration: PaymentElementConfiguration
    private let analyticsHelper: PaymentSheetAnalyticsHelper

    private lazy var linkAccountService: LinkAccountServiceProtocol = {
        LinkAccountService(
            useMobileEndpoints: elementsSession.linkSettings?.useAttestationEndpoints ?? false,
            sessionID: elementsSession.sessionID
        )
    }()

    private var selectedPaymentDetails: ConsumerPaymentDetails? {
        guard case .link(let confirmOption) = internalPaymentOption else {
            return nil
        }
        guard case .withPaymentDetails(_, let paymentDetails, _, _) = confirmOption else {
            return nil
        }
        return paymentDetails
    }

    private var internalPaymentOption: PaymentOption? {
        didSet {
            guard let selectedPaymentDetails else {
                paymentMethodPreview = nil
                return
            }
            paymentMethodPreview = .init(
                icon: Self.linkIcon,
                label: STPPaymentMethodType.link.displayName,
                sublabel: selectedPaymentDetails.linkPaymentDetailsFormattedString
            )
        }
    }

    /// Details on the current Link account.
    @Published @_spi(STP) public private(set) var linkAccount: PaymentSheetLinkAccount?

    /// A preview of the currently selected Link payment method.
    @Published @_spi(STP) public private(set) var paymentMethodPreview: PaymentMethodPreview?

    private init(
        apiClient: STPAPIClient = .shared,
        mode: Mode,
        elementsSession: STPElementsSession,
        intent: Intent,
        configuration: PaymentElementConfiguration,
        analyticsHelper: PaymentSheetAnalyticsHelper
    ) {
        self.apiClient = apiClient
        self.mode = mode
        self.elementsSession = elementsSession
        self.intent = intent
        self.configuration = configuration
        self.analyticsHelper = analyticsHelper

        LinkAccountContext.shared.addObserver(self, selector: #selector(onLinkAccountChange))
    }

    deinit {
        // Just to make sure no observers stay around
        LinkAccountContext.shared.removeObserver(self)
    }

    @_spi(STP) public static var linkIcon: UIImage = Image.link_icon.makeImage()

    /// Creates a `LinkController` for the specified `mode`.
    ///
    /// - Parameter apiClient: The `STPAPIClient` instance for this controller. Defaults to `.shared`.
    /// - Parameter mode: The mode in which the Link payment method controller should operate, either `payment` or `setup`.
    /// - Parameter completion: A closure that is called with the result of the creation. It returns a `LinkController` if successful, or an error if the creation failed.
    @_spi(STP) public static func create(
        apiClient: STPAPIClient = .shared,
        mode: LinkController.Mode,
        completion: @escaping (Result<LinkController, Error>) -> Void
    ) {
        Task {
            do {
                let configuration = PaymentSheet.Configuration()
                let analyticsHelper = PaymentSheetAnalyticsHelper(integrationShape: .complete, configuration: configuration)

                let loadResult = try await Self.loadElementsSession(
                    configuration: configuration,
                    analyticsHelper: analyticsHelper
                )

                guard deviceCanUseNativeLink(elementsSession: loadResult.elementsSession, configuration: configuration) else {
                    completion(.failure(IntegrationError.missingAppAttestation))
                    return
                }

                let controller = LinkController(
                    apiClient: apiClient,
                    mode: mode,
                    elementsSession: loadResult.elementsSession,
                    intent: loadResult.intent,
                    configuration: configuration,
                    analyticsHelper: analyticsHelper
                )
                completion(.success(controller))
            } catch {
                completion(.failure(error))
            }
        }
    }

    /// Looks up whether the provided email is associated with an existing Link consumer.
    ///
    /// - Parameter email: The email address to look up.
    /// - Parameter completion: A closure that is called with the result of the lookup. It returns `true` if the email is associated with a registered Link consumer, or `false` otherwise.
    @_spi(STP) public func lookupConsumer(with email: String, completion: @escaping (Result<Bool, Error>) -> Void) {
        Self.lookupConsumer(
            email: email,
            linkAccountService: linkAccountService
        ) { result in
            switch result {
            case .success(let linkAccount):
                LinkAccountContext.shared.account = linkAccount
                completion(.success(linkAccount?.isRegistered ?? false))
            case .failure(let error):
                completion(.failure(error))
            }
        }
    }

    /// Registers a new Link user with the provided details.
    /// `lookupConsumer` must be called before this.
    ///
    /// - Parameter fullName: The full name of the user.
    /// - Parameter phone: The phone number of the user. Expected to be in E.164 format.
    /// - Parameter country: The country code of the user.
<<<<<<< HEAD
    /// - Parameter completion: A closure that is called with the result of the sign up.
    @_spi(STP) public func registerNewLinkUser(
        fullName: String?,
        phone: String,
        country: String,
=======
    /// - Parameter consentAction: The action taken by the user in order to register for Link.
    /// - Parameter completion: A closure that is called with the result of the sign up.
    @_spi(STP) public func registerLinkUser(
        fullName: String?,
        phone: String,
        country: String,
        consentAction: PaymentSheetLinkAccount.ConsentAction,
>>>>>>> bb4a4f3d
        completion: @escaping (Result<Void, Error>) -> Void
    ) {
        guard let linkAccount else {
            let error = IntegrationError.noActiveLinkConsumer
            completion(.failure(error))
            return
        }
        linkAccount.signUp(
            with: phone,
            legalName: fullName,
            countryCode: country,
<<<<<<< HEAD
            consentAction: .clicked_button_mobile_v1,
=======
            consentAction: consentAction,
>>>>>>> bb4a4f3d
            completion: { [weak self] result in
                LinkAccountContext.shared.account = self?.linkAccount
                completion(result)
            }
        )
    }

    /// Presents the Link verification flow for an existing user which requires verification.
    /// `lookupConsumer` must be called before this.
    ///
<<<<<<< HEAD
    /// - Parameter viewController: The view controller from which to present the authentication flow.
    /// - Parameter completion: A closure that is called with the result of the authentication. It returns an `AuthenticationResult` if successful, or an error if the verification failed.
    @_spi(STP) public func presentForVerification(
        from viewController: UIViewController,
        completion: @escaping (Result<AuthenticationResult, Error>) -> Void
=======
    /// - Parameter viewController: The view controller from which to present the verification flow.
    /// - Parameter completion: A closure that is called with the result of the verification. It returns a `VerificationResult` if successful, or an error if the verification failed.
    @_spi(STP) public func presentForVerification(
        from viewController: UIViewController,
        completion: @escaping (Result<VerificationResult, Error>) -> Void
>>>>>>> bb4a4f3d
    ) {
        guard let linkAccount, linkAccount.sessionState == .requiresVerification else {
            let error = IntegrationError.noActiveLinkConsumer
            completion(.failure(error))
            return
        }

        let verificationController = LinkVerificationController(
            mode: .modal,
            linkAccount: linkAccount,
            configuration: configuration
        )

        verificationController.present(from: viewController) { result in
            switch result {
            case .completed:
                completion(.success(.completed))
            case .canceled:
                completion(.success(.canceled))
            case .failed(let error):
                completion(.failure(error))
            }
        }
    }

    /// Presents the Link sheet to collect a customer's payment method.
    ///
    /// - Parameter presentingViewController: The view controller from which to present the Link sheet.
    /// - Parameter email: The email address to pre-fill in the Link sheet. If `nil`, the email field will be empty.
    /// - Parameter completion: A closure that is called when the user has selected a payment method or canceled the sheet. If the user selects a payment method, the `paymentMethodPreview` will be updated accordingly.
    @_spi(STP) public func collectPaymentMethod(
        from presentingViewController: UIViewController,
        with email: String?,
        completion: @escaping () -> Void
    ) {
        var configuration = self.configuration
        configuration.defaultBillingDetails.email = email

        // TODO: We need a way to override Link's default primary button label, since we don't want to show "Pay $xx.xx" even for payment mode.
        print("Presenting Link wallet for \(mode)")

        presentingViewController.presentNativeLink(
            selectedPaymentDetailsID: selectedPaymentDetails?.stripeID,
            linkAccount: linkAccount,
            configuration: configuration,
            intent: intent,
            elementsSession: elementsSession,
            analyticsHelper: analyticsHelper
        ) { [weak self] confirmOption, shouldClearSelection in
            guard let confirmOption else {
                if shouldClearSelection {
                    self?.internalPaymentOption = nil
                }
                completion()
                return
            }

            self?.internalPaymentOption = .link(option: confirmOption)
            completion()
        }
    }

    /// Creates a [STPPaymentMethod] from the selected Link payment method preview.
    ///
    /// - Parameter completion: A closure that is called with the result of the payment method creation. It returns a `STPPaymentMethod` if successful, or an error if the payment method could not be created.
    @_spi(STP) public func createPaymentMethod(completion: @escaping (Result<STPPaymentMethod, Error>) -> Void) {
        guard let selectedPaymentDetails else {
            completion(.failure(IntegrationError.noPaymentMethodSelected))
            return
        }

        guard let linkAccount = LinkAccountContext.shared.account, let consumerSessionClientSecret = linkAccount.currentSession?.clientSecret else {
            completion(.failure(IntegrationError.noActiveLinkConsumer))
            return
        }

        if elementsSession.linkPassthroughModeEnabled {
            createPaymentMethodInPassthroughMode(
                paymentDetails: selectedPaymentDetails,
                consumerSessionClientSecret: consumerSessionClientSecret,
                completion: completion
            )
        } else {
            createPaymentMethodInPaymentMethodMode(
                paymentDetails: selectedPaymentDetails,
                linkAccount: linkAccount,
                completion: completion
            )
        }
    }

    // MARK: - Private methods

    private func createPaymentMethodInPassthroughMode(
        paymentDetails: ConsumerPaymentDetails,
        consumerSessionClientSecret: String,
        completion: @escaping (Result<STPPaymentMethod, Error>) -> Void
    ) {
        // TODO: These parameters aren't final
        apiClient.sharePaymentDetails(
            for: consumerSessionClientSecret,
            id: paymentDetails.stripeID,
            consumerAccountPublishableKey: nil,
            allowRedisplay: nil,
            cvc: paymentDetails.cvc,
            expectedPaymentMethodType: nil,
            billingPhoneNumber: nil
        ) { shareResult in
            switch shareResult {
            case .success(let success):
                completion(.success(success.paymentMethod))
            case .failure(let failure):
                completion(.failure(failure))
            }
        }
    }

    private func createPaymentMethodInPaymentMethodMode(
        paymentDetails: ConsumerPaymentDetails,
        linkAccount: PaymentSheetLinkAccount,
        completion: @escaping (Result<STPPaymentMethod, Error>) -> Void
    ) {
        Task {
            do {
                // TODO: These parameters aren't final
                let paymentMethodParams = linkAccount.makePaymentMethodParams(
                    from: paymentDetails,
                    cvc: paymentDetails.cvc,
                    billingPhoneNumber: nil,
                    allowRedisplay: nil
                )!
                let paymentMethod = try await apiClient.createPaymentMethod(
                    with: paymentMethodParams,
                    additionalPaymentUserAgentValues: []
                )
                completion(.success(paymentMethod))
            } catch {
                completion(.failure(error))
            }
        }
    }

    private static func loadElementsSession(
        configuration: PaymentElementConfiguration,
        analyticsHelper: PaymentSheetAnalyticsHelper
    ) async throws -> PaymentSheetLoader.LoadResult {
        // Always load as setup mode, even if the merchant specifies another mode.
        let intentConfiguration = PaymentSheet.IntentConfiguration(
            mode: .setup(
                currency: nil,
                setupFutureUsage: .offSession
            ),
            confirmHandler: { _, _, intentCreationCallback in
                stpAssertionFailure("The confirmHandler is not expected to be called in the LinkController.")
                intentCreationCallback(.success(PaymentSheet.IntentConfiguration.COMPLETE_WITHOUT_CONFIRMING_INTENT))
            }
        )

        let result = try await PaymentSheetLoader.load(
            mode: .deferredIntent(intentConfiguration),
            configuration: configuration,
            analyticsHelper: analyticsHelper,
            // TODO: Add a non-logging integration shape or something
            integrationShape: .complete
        )

        return result
    }

    private static func lookupConsumer(
        email: String,
        linkAccountService: LinkAccountServiceProtocol,
        completion: @escaping (Result<PaymentSheetLinkAccount?, Error>) -> Void
    ) {
        linkAccountService.lookupAccount(
            withEmail: email,
            // TODO: Check that this is the right email source to pass in
            emailSource: .customerEmail,
            // TODO: Confirm which value to pass here to not cause experiment issues
            doNotLogConsumerFunnelEvent: false,
            completion: completion
        )
    }

    @objc
    private func onLinkAccountChange(_ notification: Notification) {
        DispatchQueue.main.async { [weak self] in
            let linkAccount = notification.object as? PaymentSheetLinkAccount
            self?.linkAccount = linkAccount
        }
    }
}

@_spi(STP) public extension LinkController {

    /// Creates a `LinkController` for the specified `mode`.
    ///
    /// - Parameter apiClient: The `STPAPIClient` instance for this controller. Defaults to `.shared`.
    /// - Parameter mode: The mode in which the Link payment method controller should operate, either `payment` or `setup`.
    /// - Returns: A `LinkController` if successful, or throws an error if the creation failed.
    static func create(apiClient: STPAPIClient = .shared, mode: LinkController.Mode) async throws -> LinkController {
        return try await withCheckedThrowingContinuation { continuation in
            create(apiClient: apiClient, mode: mode) { result in
                switch result {
                case .success(let controller):
                    continuation.resume(returning: controller)
                case .failure(let error):
                    continuation.resume(throwing: error)
                }
            }
        }
    }

    /// Looks up whether the provided email is associated with an existing Link consumer.
    ///
    /// - Parameter email: The email address to look up.
    /// - Returns: Returns `true` if the email is associated with an existing Link consumer, or `false` otherwise.
    func lookupConsumer(with email: String) async throws -> Bool {
        try await withCheckedThrowingContinuation { continuation in
            lookupConsumer(with: email) { result in
                switch result {
                case .success(let isExistingLinkConsumer):
                    continuation.resume(returning: isExistingLinkConsumer)
                case .failure(let error):
                    continuation.resume(throwing: error)
                }
            }
        }
    }

    /// Registers a new Link user with the provided details.
    /// `lookupConsumer` must be called before this.
    ///
    /// - Parameter fullName: The full name of the user.
    /// - Parameter phone: The phone number of the user. Expected to be in E.164 format.
    /// - Parameter country: The country code of the user.
<<<<<<< HEAD
    /// Throws if `lookupConsumer` was not called prior to this, or an API error occurs.
    func registerNewLinkUser(
        fullName: String?,
        phone: String,
        country: String
    ) async throws {
        try await withCheckedThrowingContinuation { continuation in
            registerNewLinkUser(fullName: fullName, phone: phone, country: country) { result in
=======
    /// - Parameter consentAction: The action taken by the user in order to register for Link.
    /// Throws if `lookupConsumer` was not called prior to this, or an API error occurs.
    func registerLinkUser(
        fullName: String?,
        phone: String,
        country: String,
        consentAction: PaymentSheetLinkAccount.ConsentAction
    ) async throws {
        try await withCheckedThrowingContinuation { continuation in
            registerLinkUser(
                fullName: fullName,
                phone: phone,
                country: country,
                consentAction: consentAction
            ) { result in
>>>>>>> bb4a4f3d
                switch result {
                case .success:
                    continuation.resume(returning: ())
                case .failure(let error):
                    continuation.resume(throwing: error)
                }
            }
        }
    }

    /// Presents the Link verification flow for an existing user.
    /// `lookupConsumer` must be called before this.
    ///
<<<<<<< HEAD
    /// - Parameter viewController: The view controller from which to present the authentication flow.
    /// - Returns: An `AuthenticationResult` indicating whether authentication was completed or canceled.
    /// Throws if `lookupConsumer` was not called prior to this, or an API error occurs.
    func presentForVerification(from viewController: UIViewController) async throws -> AuthenticationResult {
=======
    /// - Parameter viewController: The view controller from which to present the verification flow.
    /// - Returns: A `VerificationResult` indicating whether verification was completed or canceled.
    /// Throws if `lookupConsumer` was not called prior to this, or an API error occurs.
    func presentForVerification(from viewController: UIViewController) async throws -> VerificationResult {
>>>>>>> bb4a4f3d
        try await withCheckedThrowingContinuation { continuation in
            presentForVerification(from: viewController) { result in
                switch result {
                case .success(let result):
                    continuation.resume(returning: result)
                case .failure(let error):
                    continuation.resume(throwing: error)
                }
            }
        }
    }

    /// Presents the Link sheet to collect a customer's payment method.
    ///
    /// - Parameter presentingViewController: The view controller from which to present the Link sheet.
    /// - Parameter email: The email address to pre-fill in the Link sheet. If `nil`, the email field will be empty.
    /// - Returns: A `PaymentMethodPreview` if the user selected a payment method, or `nil` otherwise.
    func collectPaymentMethod(from presentingViewController: UIViewController, with email: String?) async -> LinkController.PaymentMethodPreview? {
        return await withCheckedContinuation { continuation in
            DispatchQueue.main.async {
                self.collectPaymentMethod(from: presentingViewController, with: email) { [weak self] in
                    guard let self else { return }
                    continuation.resume(returning: self.paymentMethodPreview)
                }
            }
        }
    }

    /// Creates a [STPPaymentMethod] from the selected Link payment method preview.
    /// - Returns: A `STPPaymentMethod` if successful, or throws an error if the payment method could not be created.
    func createPaymentMethod() async throws -> STPPaymentMethod {
        return try await withCheckedThrowingContinuation { continuation in
            createPaymentMethod { result in
                switch result {
                case .success(let paymentMethod):
                    continuation.resume(returning: paymentMethod)
                case .failure(let error):
                    continuation.resume(throwing: error)
                }
            }
        }
    }
}<|MERGE_RESOLUTION|>--- conflicted
+++ resolved
@@ -28,17 +28,10 @@
         @_spi(STP) public let sublabel: String?
     }
 
-<<<<<<< HEAD
-    @frozen @_spi(STP) public enum AuthenticationResult {
-        /// Authentication was completed successfully.
-        case completed
-        /// Authentication was canceled by the user.
-=======
     @frozen @_spi(STP) public enum VerificationResult {
         /// Verification was completed successfully.
         case completed
         /// Verification was canceled by the user.
->>>>>>> bb4a4f3d
         case canceled
     }
 
@@ -189,13 +182,6 @@
     /// - Parameter fullName: The full name of the user.
     /// - Parameter phone: The phone number of the user. Expected to be in E.164 format.
     /// - Parameter country: The country code of the user.
-<<<<<<< HEAD
-    /// - Parameter completion: A closure that is called with the result of the sign up.
-    @_spi(STP) public func registerNewLinkUser(
-        fullName: String?,
-        phone: String,
-        country: String,
-=======
     /// - Parameter consentAction: The action taken by the user in order to register for Link.
     /// - Parameter completion: A closure that is called with the result of the sign up.
     @_spi(STP) public func registerLinkUser(
@@ -203,7 +189,6 @@
         phone: String,
         country: String,
         consentAction: PaymentSheetLinkAccount.ConsentAction,
->>>>>>> bb4a4f3d
         completion: @escaping (Result<Void, Error>) -> Void
     ) {
         guard let linkAccount else {
@@ -215,11 +200,7 @@
             with: phone,
             legalName: fullName,
             countryCode: country,
-<<<<<<< HEAD
-            consentAction: .clicked_button_mobile_v1,
-=======
             consentAction: consentAction,
->>>>>>> bb4a4f3d
             completion: { [weak self] result in
                 LinkAccountContext.shared.account = self?.linkAccount
                 completion(result)
@@ -230,19 +211,11 @@
     /// Presents the Link verification flow for an existing user which requires verification.
     /// `lookupConsumer` must be called before this.
     ///
-<<<<<<< HEAD
-    /// - Parameter viewController: The view controller from which to present the authentication flow.
-    /// - Parameter completion: A closure that is called with the result of the authentication. It returns an `AuthenticationResult` if successful, or an error if the verification failed.
-    @_spi(STP) public func presentForVerification(
-        from viewController: UIViewController,
-        completion: @escaping (Result<AuthenticationResult, Error>) -> Void
-=======
     /// - Parameter viewController: The view controller from which to present the verification flow.
     /// - Parameter completion: A closure that is called with the result of the verification. It returns a `VerificationResult` if successful, or an error if the verification failed.
     @_spi(STP) public func presentForVerification(
         from viewController: UIViewController,
         completion: @escaping (Result<VerificationResult, Error>) -> Void
->>>>>>> bb4a4f3d
     ) {
         guard let linkAccount, linkAccount.sessionState == .requiresVerification else {
             let error = IntegrationError.noActiveLinkConsumer
@@ -479,16 +452,6 @@
     /// - Parameter fullName: The full name of the user.
     /// - Parameter phone: The phone number of the user. Expected to be in E.164 format.
     /// - Parameter country: The country code of the user.
-<<<<<<< HEAD
-    /// Throws if `lookupConsumer` was not called prior to this, or an API error occurs.
-    func registerNewLinkUser(
-        fullName: String?,
-        phone: String,
-        country: String
-    ) async throws {
-        try await withCheckedThrowingContinuation { continuation in
-            registerNewLinkUser(fullName: fullName, phone: phone, country: country) { result in
-=======
     /// - Parameter consentAction: The action taken by the user in order to register for Link.
     /// Throws if `lookupConsumer` was not called prior to this, or an API error occurs.
     func registerLinkUser(
@@ -504,7 +467,6 @@
                 country: country,
                 consentAction: consentAction
             ) { result in
->>>>>>> bb4a4f3d
                 switch result {
                 case .success:
                     continuation.resume(returning: ())
@@ -518,17 +480,10 @@
     /// Presents the Link verification flow for an existing user.
     /// `lookupConsumer` must be called before this.
     ///
-<<<<<<< HEAD
-    /// - Parameter viewController: The view controller from which to present the authentication flow.
-    /// - Returns: An `AuthenticationResult` indicating whether authentication was completed or canceled.
-    /// Throws if `lookupConsumer` was not called prior to this, or an API error occurs.
-    func presentForVerification(from viewController: UIViewController) async throws -> AuthenticationResult {
-=======
     /// - Parameter viewController: The view controller from which to present the verification flow.
     /// - Returns: A `VerificationResult` indicating whether verification was completed or canceled.
     /// Throws if `lookupConsumer` was not called prior to this, or an API error occurs.
     func presentForVerification(from viewController: UIViewController) async throws -> VerificationResult {
->>>>>>> bb4a4f3d
         try await withCheckedThrowingContinuation { continuation in
             presentForVerification(from: viewController) { result in
                 switch result {
