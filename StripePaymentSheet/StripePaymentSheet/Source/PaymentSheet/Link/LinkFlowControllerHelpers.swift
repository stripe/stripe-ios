//
//  LinkFlowControllerHelpers.swift
//  StripePaymentSheet
//
//  Created by Till Hellmund on 5/14/25.
//

@_spi(STP) import StripePayments
import UIKit

extension STPElementsSession {

    func enableFlowControllerRUX(for configuration: PaymentElementConfiguration) -> Bool {
        let usesNative = deviceCanUseNativeLink(elementsSession: self, configuration: configuration)
        let disableFlowControllerRUX = linkSettings?.disableFlowControllerRUX ?? false
        return !disableFlowControllerRUX && usesNative
    }
}

extension UIViewController {

    func presentNativeLink(
        selectedPaymentDetailsID: String?,
        configuration: PaymentElementConfiguration,
        intent: Intent,
        elementsSession: STPElementsSession,
        analyticsHelper: PaymentSheetAnalyticsHelper,
        supportedPaymentMethodTypes: [LinkPaymentMethodType] = LinkPaymentMethodType.allCases,
        linkAppearance: LinkAppearance? = nil,
        linkConfiguration: LinkConfiguration? = nil,
        shouldShowSecondaryCta: Bool = true,
<<<<<<< HEAD
        verificationDismissed: (() -> Void)? = nil,
        passiveCaptchaChallenge: PassiveCaptchaChallenge? = nil,
        callback: @escaping (_ confirmOption: PaymentSheet.LinkConfirmOption?, _ shouldReturnToPaymentSheet: Bool) -> Void
    ) {
        if let linkAccount, linkAccount.sessionState == .requiresVerification {
            let verificationController = LinkVerificationController(
                mode: .inlineLogin,
                linkAccount: linkAccount,
                configuration: configuration,
                appearance: linkAppearance,
                allowLogoutInDialog: true
            )

            verificationController.present(from: bottomSheetController ?? self) { [weak self] result in
                if case .switchAccount = result {
                    // The user logged out in the dialog. Clear the account, but still open the Link flow
                    // to allow them to sign into another account.
                    LinkAccountContext.shared.account = nil
                }

                guard let self, case .completed = result else {
                    verificationDismissed?()
                    return
                }

                self.presentNativeLink(
                    selectedPaymentDetailsID: selectedPaymentDetailsID,
                    intent: intent,
                    elementsSession: elementsSession,
                    configuration: configuration,
                    analyticsHelper: analyticsHelper,
                    supportedPaymentMethodTypes: supportedPaymentMethodTypes,
                    linkAppearance: linkAppearance,
                    linkConfiguration: linkConfiguration,
                    passiveCaptchaChallenge: passiveCaptchaChallenge,
                    callback: callback
                )
            }
        } else {
            presentNativeLink(
                selectedPaymentDetailsID: selectedPaymentDetailsID,
                intent: intent,
                elementsSession: elementsSession,
                configuration: configuration,
                analyticsHelper: analyticsHelper,
                supportedPaymentMethodTypes: supportedPaymentMethodTypes,
                linkAppearance: linkAppearance,
                linkConfiguration: linkConfiguration,
                shouldShowSecondaryCta: shouldShowSecondaryCta,
                passiveCaptchaChallenge: passiveCaptchaChallenge,
                callback: callback
            )
        }
    }

    private func presentNativeLink(
        selectedPaymentDetailsID: String?,
        intent: Intent,
        elementsSession: STPElementsSession,
        configuration: PaymentElementConfiguration,
        analyticsHelper: PaymentSheetAnalyticsHelper,
        supportedPaymentMethodTypes: [LinkPaymentMethodType],
        linkAppearance: LinkAppearance? = nil,
        linkConfiguration: LinkConfiguration? = nil,
        shouldShowSecondaryCta: Bool = true,
        passiveCaptchaChallenge: PassiveCaptchaChallenge? = nil,
=======
        hcaptchaToken: String? = nil,
>>>>>>> 878dbc28
        callback: @escaping (_ confirmOption: PaymentSheet.LinkConfirmOption?, _ shouldReturnToPaymentSheet: Bool) -> Void
    ) {
        let payWithLinkController = PayWithNativeLinkController(
            mode: .paymentMethodSelection,
            intent: intent,
            elementsSession: elementsSession,
            configuration: configuration,
            logPayment: false,
            analyticsHelper: analyticsHelper,
            supportedPaymentMethodTypes: supportedPaymentMethodTypes,
            linkAppearance: linkAppearance,
            linkConfiguration: linkConfiguration,
            passiveCaptchaChallenge: passiveCaptchaChallenge
        )

        payWithLinkController.presentForPaymentMethodSelection(
            from: self,
            initiallySelectedPaymentDetailsID: selectedPaymentDetailsID,
            shouldShowSecondaryCta: shouldShowSecondaryCta,
            canSkipWalletAfterVerification: false,
            completion: callback
        )
    }
}<|MERGE_RESOLUTION|>--- conflicted
+++ resolved
@@ -29,7 +29,6 @@
         linkAppearance: LinkAppearance? = nil,
         linkConfiguration: LinkConfiguration? = nil,
         shouldShowSecondaryCta: Bool = true,
-<<<<<<< HEAD
         verificationDismissed: (() -> Void)? = nil,
         passiveCaptchaChallenge: PassiveCaptchaChallenge? = nil,
         callback: @escaping (_ confirmOption: PaymentSheet.LinkConfirmOption?, _ shouldReturnToPaymentSheet: Bool) -> Void
@@ -96,9 +95,6 @@
         linkConfiguration: LinkConfiguration? = nil,
         shouldShowSecondaryCta: Bool = true,
         passiveCaptchaChallenge: PassiveCaptchaChallenge? = nil,
-=======
-        hcaptchaToken: String? = nil,
->>>>>>> 878dbc28
         callback: @escaping (_ confirmOption: PaymentSheet.LinkConfirmOption?, _ shouldReturnToPaymentSheet: Bool) -> Void
     ) {
         let payWithLinkController = PayWithNativeLinkController(
