--- conflicted
+++ resolved
@@ -26,11 +26,8 @@
         .AUBECSDebit,
         .UPI,
         .cashApp,
-<<<<<<< HEAD
+        .grabPay,
         .FPX
-=======
-        .grabPay,
->>>>>>> 0bc45209
     ]
 
     /// An unordered list of paymentMethodtypes that can be used with Link in PaymentSheet
