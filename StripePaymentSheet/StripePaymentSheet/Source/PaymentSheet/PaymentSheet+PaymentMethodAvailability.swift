//
//  PaymentSheet+PaymentMethodAvailability.swift
//  StripePaymentSheet
//
//  Created by Yuki Tokuhiro on 9/7/21.
//  Copyright © 2021 Stripe, Inc. All rights reserved.
//

import Foundation
@_spi(STP) import StripeCore
@_spi(STP) import StripePayments
@_spi(STP) import StripePaymentsUI

extension PaymentSheet {

    /// An unordered list of paymentMethod types that can be used with PaymentSheet
    /// - Note: This is a var so that we can enable experimental payment methods in PaymentSheetTestPlayground.
    /// Modifying this property in a production app can lead to unexpected behavior.
    ///
    /// :nodoc:
    @_spi(STP) public static var supportedPaymentMethods: [STPPaymentMethodType] = [
        .card, .payPal,
        .klarna, .afterpayClearpay, .affirm,
        .iDEAL, .bancontact, .sofort, .SEPADebit, .EPS, .giropay, .przelewy24,
        .USBankAccount,
        .AUBECSDebit,
        .UPI,
        .cashApp,
        .blik,
        .grabPay,
        .FPX,
<<<<<<< HEAD
        .bacsDebit,
=======
        .alipay,
        .OXXO, .zip, .revolutPay, .amazonPay, .mobilePay,
>>>>>>> 7a7c05f9
    ]

    /// An unordered list of paymentMethodtypes that can be used with Link in PaymentSheet
    /// - Note: This is a var because it depends on the authenticated Link user
    ///
    /// :nodoc:
    internal static var supportedLinkPaymentMethods: [STPPaymentMethodType] = []
}

// MARK: - PaymentMethodRequirementProvider

/// Defines an instance type who provides a set of `PaymentMethodTypeRequirement` it satisfies
protocol PaymentMethodRequirementProvider {

    /// The set of payment requirements provided by this instance
    var fulfilledRequirements: [PaymentMethodTypeRequirement] { get }
}

extension PaymentSheet.Configuration: PaymentMethodRequirementProvider {
    var fulfilledRequirements: [PaymentMethodTypeRequirement] {
        var reqs = [PaymentMethodTypeRequirement]()
        if returnURL != nil { reqs.append(.returnURL) }
        if allowsDelayedPaymentMethods { reqs.append(.userSupportsDelayedPaymentMethods) }
        if allowsPaymentMethodsRequiringShippingAddress { reqs.append(.shippingAddress) }
        if FinancialConnectionsSDKAvailability.isFinancialConnectionsSDKAvailable {
            reqs.append(.financialConnectionsSDK)
        }
        return reqs
    }
}

extension Intent: PaymentMethodRequirementProvider {
    var fulfilledRequirements: [PaymentMethodTypeRequirement] {
        switch self {
        case let .paymentIntent(paymentIntent):
            var reqs = [PaymentMethodTypeRequirement]()
            // Shipping address
            if let shippingInfo = paymentIntent.shipping {
                if shippingInfo.name != nil,
                    shippingInfo.address?.line1 != nil,
                    shippingInfo.address?.country != nil,
                    shippingInfo.address?.postalCode != nil
                {
                    reqs.append(.shippingAddress)
                }
            }

            // valid us bank verification method
            if let usBankOptions = paymentIntent.paymentMethodOptions?.usBankAccount,
                usBankOptions.verificationMethod.isValidForPaymentSheet
            {
                reqs.append(.validUSBankVerificationMethod)
            }

            return reqs
        case let .setupIntent(setupIntent):
            var reqs = [PaymentMethodTypeRequirement]()

            // valid us bank verification method
            if let usBankOptions = setupIntent.paymentMethodOptions?.usBankAccount,
                usBankOptions.verificationMethod.isValidForPaymentSheet
            {
                reqs.append(.validUSBankVerificationMethod)
            }
            return reqs
        case .deferredIntent:
            // Verification method is always 'automatic'
            return [.validUSBankVerificationMethod]
        }
    }
}

extension STPPaymentMethodOptions.USBankAccount.VerificationMethod {
    var isValidForPaymentSheet: Bool {
        switch self {
        case .skip, .microdeposits, .unknown:
            return false
        case .automatic, .instant, .instantOrSkip:
            return true
        }
    }
}

typealias PaymentMethodTypeRequirement = PaymentSheet.PaymentMethodTypeRequirement

extension PaymentSheet {
    enum PaymentMethodTypeRequirement: Comparable {

        /// A special case that indicates the payment method is always unsupported by PaymentSheet
        case unsupported

        /// A special case that indicates the payment method is unsupported by PaymentSheet when using SetupIntents or SFU
        case unsupportedForSetup

        /// A special case that indicates the payment method is unsupported by PaymentSheet for later reuse
        case unsupportedForReuse

        /// Indicates that a payment method requires a return URL
        case returnURL

        /// Indicates that a payment method requires shipping information
        case shippingAddress

        /// Requires that the user declare support for asynchronous payment methods
        case userSupportsDelayedPaymentMethods

        /// Requires that the FinancialConnections SDK has been linked
        case financialConnectionsSDK

        /// Requires a valid us bank verification method
        case validUSBankVerificationMethod

        /// A helpful description for developers to better understand requirements so they can debug why payment methods are not present
        var debugDescription: String {
            switch self {
            case .unsupported:
                return "This payment method is not currently supported by PaymentSheet."
            case .unsupportedForSetup:
                return "This payment method is not currently supported by PaymentSheet when using a PaymentIntent with the `setupFutureUsage` parameter, or when using a SetupIntent."
            case .unsupportedForReuse:
                return "PaymentSheet does not currently support reusing this saved payment method."
            case .returnURL:
                return "A return URL must be set, see https://stripe.com/docs/payments/accept-a-payment?platform=ios&ui=payment-sheet#ios-set-up-return-url"
            case .shippingAddress:
                return "A shipping address must be present on the Intent or collected through the Address Element and populated on PaymentSheet.Configuration.shippingDetails. See https://stripe.com/docs/api/payment_intents/object#payment_intent_object-shipping and https://stripe.com/docs/elements/address-element/collect-addresses?platform=ios#ios-pre-fill-billing"
            case .userSupportsDelayedPaymentMethods:
                return "PaymentSheet.Configuration.allowsDelayedPaymentMethods must be set to true."
            case .financialConnectionsSDK:
                return "financialConnectionsSDK: The FinancialConnections SDK must be linked. See https://stripe.com/docs/payments/accept-a-payment?platform=ios&ui=payment-sheet#ios-ach"
            case .validUSBankVerificationMethod:
                return "Requires a valid US bank verification method."
            }
        }

    }

    enum PaymentMethodAvailabilityStatus: Equatable {
        /// This payment method is supported by PaymentSheet and the current configuration and intent
        case supported
        /// This payment method is not supported by PaymentSheet and/or the current configuration or intent
        case notSupported
        /// This payment method is not activated in live mode in the Stripe Dashboard
        case unactivated
        /// This payment method has requirements not met by the configuration or intent
        case missingRequirements(Set<PaymentMethodTypeRequirement>)

        var debugDescription: String {
            switch self {
            case .supported:
                return "Supported by PaymentSheet."
            case .notSupported:
                return "This payment method is not currently supported by PaymentSheet."
            case .unactivated:
                return "This payment method is enabled for test mode, but is not activated for live mode. Visit the Stripe Dashboard to activate the payment method. https://support.stripe.com/questions/activate-a-new-payment-method"
            case .missingRequirements(let missingRequirements):
                return missingRequirements.map { $0.debugDescription }.joined(separator: "\n\t* ")
            }
        }

        static func ==(lhs: PaymentMethodAvailabilityStatus, rhs: PaymentMethodAvailabilityStatus) -> Bool {
            switch (lhs, rhs) {
            case (.notSupported, .notSupported),
                 (.supported, .supported),
                 (.unactivated, .unactivated):
                  return true
            case (.missingRequirements(let requirements), .missingRequirements(let otherRequirements)):
                // don't care about the ordering
                return requirements.sorted(by: { $0 >= $1 }) == otherRequirements.sorted(by: { $0 >= $1 })
            default:
                return false
            }
        }
    }
}<|MERGE_RESOLUTION|>--- conflicted
+++ resolved
@@ -29,12 +29,9 @@
         .blik,
         .grabPay,
         .FPX,
-<<<<<<< HEAD
         .bacsDebit,
-=======
         .alipay,
         .OXXO, .zip, .revolutPay, .amazonPay, .mobilePay,
->>>>>>> 7a7c05f9
     ]
 
     /// An unordered list of paymentMethodtypes that can be used with Link in PaymentSheet
