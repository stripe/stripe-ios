//
//  PaymentSheet+PaymentMethodAvailability.swift
//  StripePaymentSheet
//
//  Created by Yuki Tokuhiro on 9/7/21.
//  Copyright © 2021 Stripe, Inc. All rights reserved.
//

import Foundation
@_spi(STP) import StripeCore
@_spi(STP) import StripePayments
@_spi(STP) import StripePaymentsUI

extension PaymentSheet {

    /// An unordered list of paymentMethod types that can be used with PaymentSheet
    /// - Note: This is a var so that we can enable experimental payment methods in PaymentSheetTestPlayground.
    /// Modifying this property in a production app can lead to unexpected behavior.
    ///
    /// :nodoc:
    @_spi(STP) public static var supportedPaymentMethods: [STPPaymentMethodType] =  [
        .card, .payPal,
        .klarna, .afterpayClearpay, .affirm,
        .iDEAL, .bancontact, .sofort, .SEPADebit, .EPS, .giropay, .przelewy24,
        .USBankAccount,
        .AUBECSDebit,
        .UPI,
<<<<<<< HEAD
        .cashApp
=======
>>>>>>> 6abd208d
    ]

    /// An unordered list of paymentMethodtypes that can be used with Link in PaymentSheet
    /// - Note: This is a var because it depends on the authenticated Link user
    ///
    /// :nodoc:
    internal static var supportedLinkPaymentMethods: [STPPaymentMethodType] = []

    /// Returns whether or not PaymentSheet, with the given `PaymentMethodRequirementProvider`s, should make the given `paymentMethod` available to add.
    /// Note: This doesn't affect the availability of saved PMs.
    /// - Parameters:
    ///   - paymentMethod: the `STPPaymentMethodType` in question
    ///   - requirementProviders: a list of [PaymentMethodRequirementProvider] who satisfy payment requirements
    ///   - supportedPaymentMethods: the payment methods that PaymentSheet can display UI for
    /// - Returns: true if `paymentMethod` should be available in the PaymentSheet, false otherwise
    static func supportsAdding(
        paymentMethod: STPPaymentMethodType,
        configuration: PaymentSheet.Configuration,
        intent: Intent,
        supportedPaymentMethods: [STPPaymentMethodType] = PaymentSheet.supportedPaymentMethods
    ) -> Bool {
        let requirements: [PaymentMethodTypeRequirement] = {
            switch paymentMethod {
            case .blik, .card, .cardPresent, .UPI, .weChatPay:
                return []
            case .alipay, .EPS, .FPX, .giropay, .grabPay, .netBanking, .payPal, .przelewy24, .klarna, .linkInstantDebit, .cashApp:
                return [.returnURL]
            case .USBankAccount:
                return [.userSupportsDelayedPaymentMethods, .financialConnectionsSDK, .validUSBankVerificationMethod]
            case .OXXO, .boleto:
                return [.userSupportsDelayedPaymentMethods]
            case .AUBECSDebit:
                return [.notSettingUp, .userSupportsDelayedPaymentMethods]
            case .bancontact, .iDEAL:
                return [.returnURL, .notSettingUp]
            case .SEPADebit:
                return [.notSettingUp, .userSupportsDelayedPaymentMethods]
            case .bacsDebit:
                return [.returnURL, .userSupportsDelayedPaymentMethods]
            case .sofort:
                return [.returnURL, .notSettingUp, .userSupportsDelayedPaymentMethods]
            case .afterpayClearpay, .affirm:
                return [.returnURL, .shippingAddress]
            case .link, .unknown:
                return [.unavailable]
            @unknown default:
                return [.unavailable]
            }
        }()

        return supports(
            paymentMethod: paymentMethod,
            requirements: requirements,
            configuration: configuration,
            intent: intent,
            supportedPaymentMethods: supportedPaymentMethods
        )
    }

    /// Returns whether or not PaymentSheet should make the given `paymentMethod` available to save for future use, set up, and reuse
    /// i.e. available for a PaymentIntent with setupFutureUsage or SetupIntent or saved payment method
    /// - Parameters:
    ///   - paymentMethod: the `STPPaymentMethodType` in question
    ///   - requirementProviders: a list of [PaymentMethodRequirementProvider] who satisfy payment requirements
    ///   - supportedPaymentMethods: the payment methods that PaymentSheet can display UI for
    /// - Returns: true if `paymentMethod` should be available in the PaymentSheet, false otherwise
    static func supportsSaveAndReuse(
        paymentMethod: STPPaymentMethodType,
        configuration: PaymentSheet.Configuration,
        intent: Intent,
        supportedPaymentMethods: [STPPaymentMethodType] = PaymentSheet.supportedPaymentMethods
    ) -> Bool {
        let requirements: [PaymentMethodTypeRequirement] = {
            switch paymentMethod {
            case .card:
                return []
            case .alipay, .cashApp:
                return [.returnURL]
            case .USBankAccount:
                return [.userSupportsDelayedPaymentMethods]
            case .iDEAL, .bancontact, .sofort:
                // SEPA-family PMs are disallowed until we can reuse them for PI+sfu and SI.
                // n.b. While iDEAL and bancontact are themselves not delayed, they turn into SEPA upon save, which IS delayed.
                return [.returnURL, .userSupportsDelayedPaymentMethods, .unavailable]
            case .SEPADebit:
                // SEPA-family PMs are disallowed until we can reuse them for PI+sfu and SI.
                return [.userSupportsDelayedPaymentMethods, .unavailable]
            case .bacsDebit:
                return [.returnURL, .userSupportsDelayedPaymentMethods]
            case .AUBECSDebit, .cardPresent, .blik, .weChatPay, .grabPay, .FPX, .giropay, .przelewy24, .EPS,
                    .netBanking, .OXXO, .afterpayClearpay, .payPal, .UPI, .boleto, .klarna, .link, .linkInstantDebit, .affirm, .unknown:
                return [.unavailable]
            @unknown default:
                return [.unavailable]
            }
        }()

        return supports(
            paymentMethod: paymentMethod,
            requirements: requirements,
            configuration: configuration,
            intent: intent,
            supportedPaymentMethods: supportedPaymentMethods
        )
    }

    /// DRY helper method
    static func supports(
        paymentMethod: STPPaymentMethodType,
        requirements: [PaymentMethodTypeRequirement],
        configuration: PaymentSheet.Configuration,
        intent: Intent,
        supportedPaymentMethods: [STPPaymentMethodType]
    ) -> Bool {
        guard supportedPaymentMethods.contains(paymentMethod) else {
            return false
        }

        // Hide a payment method type if we are in live mode and it is unactivated
        if !configuration.apiClient.isTestmode && intent.unactivatedPaymentMethodTypes.contains(paymentMethod) {
            return false
        }

        let fulfilledRequirements = [configuration, intent].reduce([]) {
            (accumulator: [PaymentMethodTypeRequirement], element: PaymentMethodRequirementProvider) in
            return accumulator + element.fulfilledRequirements
        }

        let supports = Set(requirements).isSubset(of: fulfilledRequirements)
        if paymentMethod == .USBankAccount {
            if !fulfilledRequirements.contains(.financialConnectionsSDK) {
                print("[Stripe SDK] Warning: us_bank_account requires the StripeConnections SDK. See https://stripe.com/docs/payments/ach-debit/accept-a-payment?platform=ios")
            }
        }

        return supports
    }
}

// MARK: - PaymentMethodRequirementProvider

/// Defines an instance type who provides a set of `PaymentMethodTypeRequirement` it satisfies
protocol PaymentMethodRequirementProvider {

    /// The set of payment requirements provided by this instance
    var fulfilledRequirements: [PaymentMethodTypeRequirement] { get }
}

extension PaymentSheet.Configuration: PaymentMethodRequirementProvider {
    var fulfilledRequirements: [PaymentMethodTypeRequirement] {
        var reqs = [PaymentMethodTypeRequirement]()
        if returnURL != nil { reqs.append(.returnURL) }
        if allowsDelayedPaymentMethods { reqs.append(.userSupportsDelayedPaymentMethods) }
        if allowsPaymentMethodsRequiringShippingAddress { reqs.append(.shippingAddress) }
        if FinancialConnectionsSDKAvailability.isFinancialConnectionsSDKAvailable {
            reqs.append(.financialConnectionsSDK)
        }
        return reqs
    }
}

extension Intent: PaymentMethodRequirementProvider {
    var fulfilledRequirements: [PaymentMethodTypeRequirement] {
        switch self {
        case let .paymentIntent(paymentIntent):
            var reqs = [PaymentMethodTypeRequirement]()
            // Shipping address
            if let shippingInfo = paymentIntent.shipping {
                if shippingInfo.name != nil,
                   shippingInfo.address?.line1 != nil,
                   shippingInfo.address?.country != nil,
                   shippingInfo.address?.postalCode != nil {
                    reqs.append(.shippingAddress)
                }
            }

            // Not setting up
            if paymentIntent.setupFutureUsage == .none {
                reqs.append(.notSettingUp)
            }

            // valid us bank verification method
            if let usBankOptions = paymentIntent.paymentMethodOptions?.usBankAccount,
               usBankOptions.verificationMethod.isValidForPaymentSheet {
                reqs.append(.validUSBankVerificationMethod)
            }

            return reqs
        case let .setupIntent(setupIntent):
            var reqs = [PaymentMethodTypeRequirement]()

            // valid us bank verification method
            if let usBankOptions = setupIntent.paymentMethodOptions?.usBankAccount,
               usBankOptions.verificationMethod.isValidForPaymentSheet {
                reqs.append(.validUSBankVerificationMethod)
            }
            return reqs
        }
    }
}

extension STPPaymentMethodOptions.USBankAccount.VerificationMethod {
    var isValidForPaymentSheet: Bool {
        switch self {
        case .skip, .microdeposits, .unknown:
            return false
        case .automatic, .instant, .instantOrSkip:
            return true
        }
    }
}

typealias PaymentMethodTypeRequirement = PaymentSheet.PaymentMethodTypeRequirement

extension PaymentSheet {
    enum PaymentMethodTypeRequirement {

        /// A special case that indicates the payment method is unavailable
        case unavailable

        /// Indicates that a payment method requires a return URL
        case returnURL

        /// Indicates that a payment method requires shipping information
        case shippingAddress

        /// Requires that we are not using a PaymentIntent+setupFutureUsage or SetupIntent with this PaymentMethod
        case notSettingUp

        /// Requires that the user declare support for asynchronous payment methods
        case userSupportsDelayedPaymentMethods

        /// Requires that the FinancialConnections SDK has been linked
        case financialConnectionsSDK

        /// Requires a valid us bank verification method
        case validUSBankVerificationMethod

    }
}<|MERGE_RESOLUTION|>--- conflicted
+++ resolved
@@ -25,10 +25,7 @@
         .USBankAccount,
         .AUBECSDebit,
         .UPI,
-<<<<<<< HEAD
         .cashApp
-=======
->>>>>>> 6abd208d
     ]
 
     /// An unordered list of paymentMethodtypes that can be used with Link in PaymentSheet
