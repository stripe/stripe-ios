--- conflicted
+++ resolved
@@ -30,11 +30,7 @@
         .grabPay,
         .FPX,
         .alipay,
-<<<<<<< HEAD
-        .OXXO, .zip, .revolutPay, .amazonPay, .mobilePay, .konbini, .paynow,
-=======
-        .OXXO, .zip, .revolutPay, .amazonPay, .alma, .mobilePay, .konbini,
->>>>>>> fc176254
+        .OXXO, .zip, .revolutPay, .amazonPay, .alma, .mobilePay, .konbini, .paynow,
         .boleto,
     ]
 
