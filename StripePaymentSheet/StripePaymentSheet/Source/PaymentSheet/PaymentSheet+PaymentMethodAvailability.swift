//
//  PaymentSheet+PaymentMethodAvailability.swift
//  StripePaymentSheet
//
//  Created by Yuki Tokuhiro on 9/7/21.
//  Copyright © 2021 Stripe, Inc. All rights reserved.
//

import Foundation
@_spi(STP) import StripeCore
@_spi(STP) import StripePayments
@_spi(STP) import StripePaymentsUI

extension PaymentSheet {

    /// An unordered list of paymentMethod types that can be used with PaymentSheet
    /// - Note: This is a var so that we can enable experimental payment methods in PaymentSheetTestPlayground.
    /// Modifying this property in a production app can lead to unexpected behavior.
    ///
    /// :nodoc:
    @_spi(STP) public static var supportedPaymentMethods: [STPPaymentMethodType] = [
        .card, .payPal,
        .klarna, .afterpayClearpay, .affirm,
        .iDEAL, .bancontact, .sofort, .SEPADebit, .EPS, .giropay, .przelewy24,
        .USBankAccount,
        .AUBECSDebit,
        .UPI,
        .cashApp,
        .blik,
        .grabPay,
        .FPX,
        .alipay,
<<<<<<< HEAD
        .OXXO,
        .paynow,
=======
        .OXXO, .zip, .revolutPay, .amazonPay, .mobilePay,
>>>>>>> 7b1dbd79
    ]

    /// An unordered list of paymentMethodtypes that can be used with Link in PaymentSheet
    /// - Note: This is a var because it depends on the authenticated Link user
    ///
    /// :nodoc:
    internal static var supportedLinkPaymentMethods: [STPPaymentMethodType] = []
}

// MARK: - PaymentMethodRequirementProvider

/// Defines an instance type who provides a set of `PaymentMethodTypeRequirement` it satisfies
protocol PaymentMethodRequirementProvider {

    /// The set of payment requirements provided by this instance
    var fulfilledRequirements: [PaymentMethodTypeRequirement] { get }
}

extension PaymentSheet.Configuration: PaymentMethodRequirementProvider {
    var fulfilledRequirements: [PaymentMethodTypeRequirement] {
        var reqs = [PaymentMethodTypeRequirement]()
        if returnURL != nil { reqs.append(.returnURL) }
        if allowsDelayedPaymentMethods { reqs.append(.userSupportsDelayedPaymentMethods) }
        if allowsPaymentMethodsRequiringShippingAddress { reqs.append(.shippingAddress) }
        if FinancialConnectionsSDKAvailability.isFinancialConnectionsSDKAvailable {
            reqs.append(.financialConnectionsSDK)
        }
        return reqs
    }
}

extension Intent: PaymentMethodRequirementProvider {
    var fulfilledRequirements: [PaymentMethodTypeRequirement] {
        switch self {
        case let .paymentIntent(paymentIntent):
            var reqs = [PaymentMethodTypeRequirement]()
            // Shipping address
            if let shippingInfo = paymentIntent.shipping {
                if shippingInfo.name != nil,
                    shippingInfo.address?.line1 != nil,
                    shippingInfo.address?.country != nil,
                    shippingInfo.address?.postalCode != nil
                {
                    reqs.append(.shippingAddress)
                }
            }

            // valid us bank verification method
            if let usBankOptions = paymentIntent.paymentMethodOptions?.usBankAccount,
                usBankOptions.verificationMethod.isValidForPaymentSheet
            {
                reqs.append(.validUSBankVerificationMethod)
            }

            return reqs
        case let .setupIntent(setupIntent):
            var reqs = [PaymentMethodTypeRequirement]()

            // valid us bank verification method
            if let usBankOptions = setupIntent.paymentMethodOptions?.usBankAccount,
                usBankOptions.verificationMethod.isValidForPaymentSheet
            {
                reqs.append(.validUSBankVerificationMethod)
            }
            return reqs
        case .deferredIntent:
            // Verification method is always 'automatic'
            return [.validUSBankVerificationMethod]
        }
    }
}

extension STPPaymentMethodOptions.USBankAccount.VerificationMethod {
    var isValidForPaymentSheet: Bool {
        switch self {
        case .skip, .microdeposits, .unknown:
            return false
        case .automatic, .instant, .instantOrSkip:
            return true
        }
    }
}

typealias PaymentMethodTypeRequirement = PaymentSheet.PaymentMethodTypeRequirement

extension PaymentSheet {
    enum PaymentMethodTypeRequirement: Comparable {

        /// A special case that indicates the payment method is always unsupported by PaymentSheet
        case unsupported

        /// A special case that indicates the payment method is unsupported by PaymentSheet when using SetupIntents or SFU
        case unsupportedForSetup

        /// A special case that indicates the payment method is unsupported by PaymentSheet for later reuse
        case unsupportedForReuse

        /// Indicates that a payment method requires a return URL
        case returnURL

        /// Indicates that a payment method requires shipping information
        case shippingAddress

        /// Requires that the user declare support for asynchronous payment methods
        case userSupportsDelayedPaymentMethods

        /// Requires that the FinancialConnections SDK has been linked
        case financialConnectionsSDK

        /// Requires a valid us bank verification method
        case validUSBankVerificationMethod

        /// A helpful description for developers to better understand requirements so they can debug why payment methods are not present
        var debugDescription: String {
            switch self {
            case .unsupported:
                return "This payment method is not currently supported by PaymentSheet."
            case .unsupportedForSetup:
                return "This payment method is not currently supported by PaymentSheet when using a PaymentIntent with the `setupFutureUsage` parameter, or when using a SetupIntent."
            case .unsupportedForReuse:
                return "PaymentSheet does not currently support reusing this saved payment method."
            case .returnURL:
                return "A return URL must be set, see https://stripe.com/docs/payments/accept-a-payment?platform=ios&ui=payment-sheet#ios-set-up-return-url"
            case .shippingAddress:
                return "A shipping address must be present on the Intent or collected through the Address Element and populated on PaymentSheet.Configuration.shippingDetails. See https://stripe.com/docs/api/payment_intents/object#payment_intent_object-shipping and https://stripe.com/docs/elements/address-element/collect-addresses?platform=ios#ios-pre-fill-billing"
            case .userSupportsDelayedPaymentMethods:
                return "PaymentSheet.Configuration.allowsDelayedPaymentMethods must be set to true."
            case .financialConnectionsSDK:
                return "financialConnectionsSDK: The FinancialConnections SDK must be linked. See https://stripe.com/docs/payments/accept-a-payment?platform=ios&ui=payment-sheet#ios-ach"
            case .validUSBankVerificationMethod:
                return "Requires a valid US bank verification method."
            }
        }

    }

    enum PaymentMethodAvailabilityStatus: Equatable {
        /// This payment method is supported by PaymentSheet and the current configuration and intent
        case supported
        /// This payment method is not supported by PaymentSheet and/or the current configuration or intent
        case notSupported
        /// This payment method is not activated in live mode in the Stripe Dashboard
        case unactivated
        /// This payment method has requirements not met by the configuration or intent
        case missingRequirements(Set<PaymentMethodTypeRequirement>)

        var debugDescription: String {
            switch self {
            case .supported:
                return "Supported by PaymentSheet."
            case .notSupported:
                return "This payment method is not currently supported by PaymentSheet."
            case .unactivated:
                return "This payment method is enabled for test mode, but is not activated for live mode. Visit the Stripe Dashboard to activate the payment method. https://support.stripe.com/questions/activate-a-new-payment-method"
            case .missingRequirements(let missingRequirements):
                return missingRequirements.map { $0.debugDescription }.joined(separator: "\n\t* ")
            }
        }

        static func ==(lhs: PaymentMethodAvailabilityStatus, rhs: PaymentMethodAvailabilityStatus) -> Bool {
            switch (lhs, rhs) {
            case (.notSupported, .notSupported),
                 (.supported, .supported),
                 (.unactivated, .unactivated):
                  return true
            case (.missingRequirements(let requirements), .missingRequirements(let otherRequirements)):
                // don't care about the ordering
                return requirements.sorted(by: { $0 >= $1 }) == otherRequirements.sorted(by: { $0 >= $1 })
            default:
                return false
            }
        }
    }
}<|MERGE_RESOLUTION|>--- conflicted
+++ resolved
@@ -30,12 +30,7 @@
         .grabPay,
         .FPX,
         .alipay,
-<<<<<<< HEAD
-        .OXXO,
-        .paynow,
-=======
-        .OXXO, .zip, .revolutPay, .amazonPay, .mobilePay,
->>>>>>> 7b1dbd79
+        .OXXO, .zip, .revolutPay, .amazonPay, .mobilePay, .payNow,
     ]
 
     /// An unordered list of paymentMethodtypes that can be used with Link in PaymentSheet
