//
//  PaymentSheet+PaymentMethodAvailability.swift
//  StripePaymentSheet
//
//  Created by Yuki Tokuhiro on 9/7/21.
//  Copyright © 2021 Stripe, Inc. All rights reserved.
//

import Foundation
@_spi(STP) import StripeCore
@_spi(STP) import StripePayments
@_spi(STP) import StripePaymentsUI

extension PaymentSheet {

    /// An unordered list of paymentMethod types that can be used with PaymentSheet
    /// - Note: This is a var so that we can enable experimental payment methods in PaymentSheetTestPlayground.
    /// Modifying this property in a production app can lead to unexpected behavior.
    ///
    /// :nodoc:
    @_spi(STP) public static var supportedPaymentMethods: [STPPaymentMethodType] = [
        .card, .payPal,
        .klarna, .afterpayClearpay, .affirm,
        .iDEAL, .bancontact, .sofort, .SEPADebit, .EPS, .giropay, .przelewy24,
        .USBankAccount,
        .AUBECSDebit,
        .UPI,
        .cashApp,
        .blik,
        .grabPay,
        .FPX,
        .alipay,
<<<<<<< HEAD
        .OXXO, .zip, .revolutPay, .amazonPay, .mobilePay, .konbini, .paynow,
=======
        .OXXO, .zip, .revolutPay, .amazonPay, .mobilePay, .konbini,
        .boleto,
>>>>>>> 0f2e28b4
    ]

    /// An unordered list of paymentMethodtypes that can be used with Link in PaymentSheet
    /// - Note: This is a var because it depends on the authenticated Link user
    ///
    /// :nodoc:
    internal static var supportedLinkPaymentMethods: [STPPaymentMethodType] = []
}

// MARK: - PaymentMethodRequirementProvider

/// Defines an instance type who provides a set of `PaymentMethodTypeRequirement` it satisfies
protocol PaymentMethodRequirementProvider {

    /// The set of payment requirements provided by this instance
    var fulfilledRequirements: [PaymentMethodTypeRequirement] { get }
}

extension PaymentSheet.Configuration: PaymentMethodRequirementProvider {
    var fulfilledRequirements: [PaymentMethodTypeRequirement] {
        var reqs = [PaymentMethodTypeRequirement]()
        if returnURL != nil { reqs.append(.returnURL) }
        if allowsDelayedPaymentMethods { reqs.append(.userSupportsDelayedPaymentMethods) }
        if allowsPaymentMethodsRequiringShippingAddress { reqs.append(.shippingAddress) }
        if FinancialConnectionsSDKAvailability.isFinancialConnectionsSDKAvailable {
            reqs.append(.financialConnectionsSDK)
        }
        return reqs
    }
}

extension Intent: PaymentMethodRequirementProvider {
    var fulfilledRequirements: [PaymentMethodTypeRequirement] {
        switch self {
        case let .paymentIntent(paymentIntent):
            var reqs = [PaymentMethodTypeRequirement]()
            // Shipping address
            if let shippingInfo = paymentIntent.shipping {
                if shippingInfo.name != nil,
                    shippingInfo.address?.line1 != nil,
                    shippingInfo.address?.country != nil,
                    shippingInfo.address?.postalCode != nil
                {
                    reqs.append(.shippingAddress)
                }
            }

            // valid us bank verification method
            if let usBankOptions = paymentIntent.paymentMethodOptions?.usBankAccount,
                usBankOptions.verificationMethod.isValidForPaymentSheet
            {
                reqs.append(.validUSBankVerificationMethod)
            }

            return reqs
        case let .setupIntent(setupIntent):
            var reqs = [PaymentMethodTypeRequirement]()

            // valid us bank verification method
            if let usBankOptions = setupIntent.paymentMethodOptions?.usBankAccount,
                usBankOptions.verificationMethod.isValidForPaymentSheet
            {
                reqs.append(.validUSBankVerificationMethod)
            }
            return reqs
        case .deferredIntent:
            // Verification method is always 'automatic'
            return [.validUSBankVerificationMethod]
        }
    }
}

extension STPPaymentMethodOptions.USBankAccount.VerificationMethod {
    var isValidForPaymentSheet: Bool {
        switch self {
        case .skip, .microdeposits, .unknown:
            return false
        case .automatic, .instant, .instantOrSkip:
            return true
        }
    }
}

typealias PaymentMethodTypeRequirement = PaymentSheet.PaymentMethodTypeRequirement

extension PaymentSheet {
    enum PaymentMethodTypeRequirement: Comparable {

        /// A special case that indicates the payment method is always unsupported by PaymentSheet
        case unsupported

        /// A special case that indicates the payment method is unsupported by PaymentSheet when using SetupIntents or SFU
        case unsupportedForSetup

        /// A special case that indicates the payment method is unsupported by PaymentSheet for later reuse
        case unsupportedForReuse

        /// Indicates that a payment method requires a return URL
        case returnURL

        /// Indicates that a payment method requires shipping information
        case shippingAddress

        /// Requires that the user declare support for asynchronous payment methods
        case userSupportsDelayedPaymentMethods

        /// Requires that the FinancialConnections SDK has been linked
        case financialConnectionsSDK

        /// Requires a valid us bank verification method
        case validUSBankVerificationMethod

        /// A helpful description for developers to better understand requirements so they can debug why payment methods are not present
        var debugDescription: String {
            switch self {
            case .unsupported:
                return "This payment method is not currently supported by PaymentSheet."
            case .unsupportedForSetup:
                return "This payment method is not currently supported by PaymentSheet when using a PaymentIntent with the `setupFutureUsage` parameter, or when using a SetupIntent."
            case .unsupportedForReuse:
                return "PaymentSheet does not currently support reusing this saved payment method."
            case .returnURL:
                return "A return URL must be set, see https://stripe.com/docs/payments/accept-a-payment?platform=ios&ui=payment-sheet#ios-set-up-return-url"
            case .shippingAddress:
                return "A shipping address must be present on the Intent or collected through the Address Element and populated on PaymentSheet.Configuration.shippingDetails. See https://stripe.com/docs/api/payment_intents/object#payment_intent_object-shipping and https://stripe.com/docs/elements/address-element/collect-addresses?platform=ios#ios-pre-fill-billing"
            case .userSupportsDelayedPaymentMethods:
                return "PaymentSheet.Configuration.allowsDelayedPaymentMethods must be set to true."
            case .financialConnectionsSDK:
                return "financialConnectionsSDK: The FinancialConnections SDK must be linked. See https://stripe.com/docs/payments/accept-a-payment?platform=ios&ui=payment-sheet#ios-ach"
            case .validUSBankVerificationMethod:
                return "Requires a valid US bank verification method."
            }
        }

    }

    enum PaymentMethodAvailabilityStatus: Equatable {
        /// This payment method is supported by PaymentSheet and the current configuration and intent
        case supported
        /// This payment method is not supported by PaymentSheet and/or the current configuration or intent
        case notSupported
        /// This payment method is not activated in live mode in the Stripe Dashboard
        case unactivated
        /// This payment method has requirements not met by the configuration or intent
        case missingRequirements(Set<PaymentMethodTypeRequirement>)

        var debugDescription: String {
            switch self {
            case .supported:
                return "Supported by PaymentSheet."
            case .notSupported:
                return "This payment method is not currently supported by PaymentSheet."
            case .unactivated:
                return "This payment method is enabled for test mode, but is not activated for live mode. Visit the Stripe Dashboard to activate the payment method. https://support.stripe.com/questions/activate-a-new-payment-method"
            case .missingRequirements(let missingRequirements):
                return missingRequirements.map { $0.debugDescription }.joined(separator: "\n\t* ")
            }
        }

        static func ==(lhs: PaymentMethodAvailabilityStatus, rhs: PaymentMethodAvailabilityStatus) -> Bool {
            switch (lhs, rhs) {
            case (.notSupported, .notSupported),
                 (.supported, .supported),
                 (.unactivated, .unactivated):
                  return true
            case (.missingRequirements(let requirements), .missingRequirements(let otherRequirements)):
                // don't care about the ordering
                return requirements.sorted(by: { $0 >= $1 }) == otherRequirements.sorted(by: { $0 >= $1 })
            default:
                return false
            }
        }
    }
}<|MERGE_RESOLUTION|>--- conflicted
+++ resolved
@@ -30,12 +30,8 @@
         .grabPay,
         .FPX,
         .alipay,
-<<<<<<< HEAD
         .OXXO, .zip, .revolutPay, .amazonPay, .mobilePay, .konbini, .paynow,
-=======
-        .OXXO, .zip, .revolutPay, .amazonPay, .mobilePay, .konbini,
         .boleto,
->>>>>>> 0f2e28b4
     ]
 
     /// An unordered list of paymentMethodtypes that can be used with Link in PaymentSheet
