//
//  PaymentSheet+PaymentMethodAvailability.swift
//  StripePaymentSheet
//
//  Created by Yuki Tokuhiro on 9/7/21.
//  Copyright © 2021 Stripe, Inc. All rights reserved.
//

import Foundation
@_spi(STP) import StripeCore
@_spi(STP) import StripePayments
@_spi(STP) import StripePaymentsUI

extension PaymentSheet {

    /// An unordered list of paymentMethod types that can be used with PaymentSheet
    /// - Note: This is a var so that we can enable experimental payment methods in PaymentSheetTestPlayground.
    /// Modifying this property in a production app can lead to unexpected behavior.
    ///
    /// :nodoc:
    @_spi(STP) public static var supportedPaymentMethods: [STPPaymentMethodType] = [
        .card, .payPal,
        .klarna, .afterpayClearpay, .affirm,
        .iDEAL, .bancontact, .sofort, .SEPADebit, .EPS, .giropay, .przelewy24,
        .USBankAccount,
        .AUBECSDebit,
        .UPI,
        .cashApp,
        .blik,
        .grabPay,
        .FPX,
        .alipay,
<<<<<<< HEAD
        .OXXO, .zip, .revolutPay, .amazonPay, .mobilePay, .paynow,
=======
        .OXXO, .zip, .revolutPay, .amazonPay, .mobilePay, .konbini,
>>>>>>> 3ff61a56
    ]

    /// An unordered list of paymentMethodtypes that can be used with Link in PaymentSheet
    /// - Note: This is a var because it depends on the authenticated Link user
    ///
    /// :nodoc:
    internal static var supportedLinkPaymentMethods: [STPPaymentMethodType] = []
}

// MARK: - PaymentMethodRequirementProvider

/// Defines an instance type who provides a set of `PaymentMethodTypeRequirement` it satisfies
protocol PaymentMethodRequirementProvider {

    /// The set of payment requirements provided by this instance
    var fulfilledRequirements: [PaymentMethodTypeRequirement] { get }
}

extension PaymentSheet.Configuration: PaymentMethodRequirementProvider {
    var fulfilledRequirements: [PaymentMethodTypeRequirement] {
        var reqs = [PaymentMethodTypeRequirement]()
        if returnURL != nil { reqs.append(.returnURL) }
        if allowsDelayedPaymentMethods { reqs.append(.userSupportsDelayedPaymentMethods) }
        if allowsPaymentMethodsRequiringShippingAddress { reqs.append(.shippingAddress) }
        if FinancialConnectionsSDKAvailability.isFinancialConnectionsSDKAvailable {
            reqs.append(.financialConnectionsSDK)
        }
        return reqs
    }
}

extension Intent: PaymentMethodRequirementProvider {
    var fulfilledRequirements: [PaymentMethodTypeRequirement] {
        switch self {
        case let .paymentIntent(paymentIntent):
            var reqs = [PaymentMethodTypeRequirement]()
            // Shipping address
            if let shippingInfo = paymentIntent.shipping {
                if shippingInfo.name != nil,
                    shippingInfo.address?.line1 != nil,
                    shippingInfo.address?.country != nil,
                    shippingInfo.address?.postalCode != nil
                {
                    reqs.append(.shippingAddress)
                }
            }

            // valid us bank verification method
            if let usBankOptions = paymentIntent.paymentMethodOptions?.usBankAccount,
                usBankOptions.verificationMethod.isValidForPaymentSheet
            {
                reqs.append(.validUSBankVerificationMethod)
            }

            return reqs
        case let .setupIntent(setupIntent):
            var reqs = [PaymentMethodTypeRequirement]()

            // valid us bank verification method
            if let usBankOptions = setupIntent.paymentMethodOptions?.usBankAccount,
                usBankOptions.verificationMethod.isValidForPaymentSheet
            {
                reqs.append(.validUSBankVerificationMethod)
            }
            return reqs
        case .deferredIntent:
            // Verification method is always 'automatic'
            return [.validUSBankVerificationMethod]
        }
    }
}

extension STPPaymentMethodOptions.USBankAccount.VerificationMethod {
    var isValidForPaymentSheet: Bool {
        switch self {
        case .skip, .microdeposits, .unknown:
            return false
        case .automatic, .instant, .instantOrSkip:
            return true
        }
    }
}

typealias PaymentMethodTypeRequirement = PaymentSheet.PaymentMethodTypeRequirement

extension PaymentSheet {
    enum PaymentMethodTypeRequirement: Comparable {

        /// A special case that indicates the payment method is always unsupported by PaymentSheet
        case unsupported

        /// A special case that indicates the payment method is unsupported by PaymentSheet when using SetupIntents or SFU
        case unsupportedForSetup

        /// A special case that indicates the payment method is unsupported by PaymentSheet for later reuse
        case unsupportedForReuse

        /// Indicates that a payment method requires a return URL
        case returnURL

        /// Indicates that a payment method requires shipping information
        case shippingAddress

        /// Requires that the user declare support for asynchronous payment methods
        case userSupportsDelayedPaymentMethods

        /// Requires that the FinancialConnections SDK has been linked
        case financialConnectionsSDK

        /// Requires a valid us bank verification method
        case validUSBankVerificationMethod

        /// A helpful description for developers to better understand requirements so they can debug why payment methods are not present
        var debugDescription: String {
            switch self {
            case .unsupported:
                return "This payment method is not currently supported by PaymentSheet."
            case .unsupportedForSetup:
                return "This payment method is not currently supported by PaymentSheet when using a PaymentIntent with the `setupFutureUsage` parameter, or when using a SetupIntent."
            case .unsupportedForReuse:
                return "PaymentSheet does not currently support reusing this saved payment method."
            case .returnURL:
                return "A return URL must be set, see https://stripe.com/docs/payments/accept-a-payment?platform=ios&ui=payment-sheet#ios-set-up-return-url"
            case .shippingAddress:
                return "A shipping address must be present on the Intent or collected through the Address Element and populated on PaymentSheet.Configuration.shippingDetails. See https://stripe.com/docs/api/payment_intents/object#payment_intent_object-shipping and https://stripe.com/docs/elements/address-element/collect-addresses?platform=ios#ios-pre-fill-billing"
            case .userSupportsDelayedPaymentMethods:
                return "PaymentSheet.Configuration.allowsDelayedPaymentMethods must be set to true."
            case .financialConnectionsSDK:
                return "financialConnectionsSDK: The FinancialConnections SDK must be linked. See https://stripe.com/docs/payments/accept-a-payment?platform=ios&ui=payment-sheet#ios-ach"
            case .validUSBankVerificationMethod:
                return "Requires a valid US bank verification method."
            }
        }

    }

    enum PaymentMethodAvailabilityStatus: Equatable {
        /// This payment method is supported by PaymentSheet and the current configuration and intent
        case supported
        /// This payment method is not supported by PaymentSheet and/or the current configuration or intent
        case notSupported
        /// This payment method is not activated in live mode in the Stripe Dashboard
        case unactivated
        /// This payment method has requirements not met by the configuration or intent
        case missingRequirements(Set<PaymentMethodTypeRequirement>)

        var debugDescription: String {
            switch self {
            case .supported:
                return "Supported by PaymentSheet."
            case .notSupported:
                return "This payment method is not currently supported by PaymentSheet."
            case .unactivated:
                return "This payment method is enabled for test mode, but is not activated for live mode. Visit the Stripe Dashboard to activate the payment method. https://support.stripe.com/questions/activate-a-new-payment-method"
            case .missingRequirements(let missingRequirements):
                return missingRequirements.map { $0.debugDescription }.joined(separator: "\n\t* ")
            }
        }

        static func ==(lhs: PaymentMethodAvailabilityStatus, rhs: PaymentMethodAvailabilityStatus) -> Bool {
            switch (lhs, rhs) {
            case (.notSupported, .notSupported),
                 (.supported, .supported),
                 (.unactivated, .unactivated):
                  return true
            case (.missingRequirements(let requirements), .missingRequirements(let otherRequirements)):
                // don't care about the ordering
                return requirements.sorted(by: { $0 >= $1 }) == otherRequirements.sorted(by: { $0 >= $1 })
            default:
                return false
            }
        }
    }
}<|MERGE_RESOLUTION|>--- conflicted
+++ resolved
@@ -30,11 +30,7 @@
         .grabPay,
         .FPX,
         .alipay,
-<<<<<<< HEAD
-        .OXXO, .zip, .revolutPay, .amazonPay, .mobilePay, .paynow,
-=======
-        .OXXO, .zip, .revolutPay, .amazonPay, .mobilePay, .konbini,
->>>>>>> 3ff61a56
+        .OXXO, .zip, .revolutPay, .amazonPay, .mobilePay, .konbini, .paynow,
     ]
 
     /// An unordered list of paymentMethodtypes that can be used with Link in PaymentSheet
