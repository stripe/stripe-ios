//
//  CardScanningView.swift
//  StripePaymentSheet
//
//  Created by David Estes on 12/2/20.
//  Copyright © 2020 Stripe, Inc. All rights reserved.
//

#if !os(visionOS)

import Foundation
@_spi(STP) import StripeCore
@_spi(STP) import StripePayments
@_spi(STP) import StripePaymentsUI
@_spi(STP) import StripeUICore
import UIKit

private class CardScanningEasilyTappableButton: UIButton {
    override func point(inside point: CGPoint, with event: UIEvent?) -> Bool {
        let newArea = bounds.insetBy(
            dx: -(PaymentSheetUI.minimumTapSize.width - bounds.width) / 2,
            dy: -(PaymentSheetUI.minimumTapSize.height - bounds.height) / 2)
        return newArea.contains(point)
    }
}

/// For internal SDK use only
@available(macCatalyst 14.0, *)
protocol STP_Internal_CardScanningViewDelegate: AnyObject {
    func cardScanningViewShouldClose(_ cardScanningView: CardScanningView, cardParams: STPPaymentMethodCardParams?)
}

/// For internal SDK use only
@available(macCatalyst 14.0, *)
<<<<<<< HEAD
class CardScanningView: UIView {
=======
class CardScanningView: UIView, STPCardScannerDelegate {

>>>>>>> b77c026a
    private(set) weak var cameraView: STPCameraView?

    weak var delegate: STP_Internal_CardScanningViewDelegate?

    var deviceOrientation: UIDeviceOrientation = UIDevice.current.orientation {
        didSet {
            cardScanner?.deviceOrientation = deviceOrientation
        }
    }

    private var isDisplayingError = false {
        didSet {
            errorLabel.isHidden = !isDisplayingError
        }
    }

    private lazy var cardScanner: STPCardScanner? = nil

    private static let cardSizeRatio: CGFloat = 2.125 / 3.370  // ID-1 card size (in inches)
    private static let cardCornerRadius: CGFloat = 0.125 / 3.370  // radius / ID-1 card width
    private static let cornerRadius: CGFloat = 4
    private static let cardInset: CGFloat = 32
    private static let errorLabelInset: CGFloat = 8
    private static let closeButtonInset: CGFloat = 8

    private lazy var cardOutlineView: UIView = {
        let view = UIView()
        view.layer.borderWidth = 3.0
        view.layer.borderColor = UIColor.white.cgColor
        view.translatesAutoresizingMaskIntoConstraints = false
        return view
    }()

    private lazy var blurEffect: UIBlurEffect = {
        return UIBlurEffect(style: .systemUltraThinMaterialDark)
    }()

    private lazy var cardOuterBlurView: UIVisualEffectView = {
        let view = UIVisualEffectView(effect: blurEffect)
        view.layer.masksToBounds = true
        view.translatesAutoresizingMaskIntoConstraints = false

        return view
    }()

    private lazy var instructionsLabel: UILabel = {
        let label = UILabel()
        label.text = ""
        label.textAlignment = .center
        label.font = .preferredFont(forTextStyle: .headline)
        label.translatesAutoresizingMaskIntoConstraints = false
        return label
    }()

    private lazy var errorLabel: UILabel = {
        let label = UILabel()
        label.text = String.Localized.allow_camera_access
        label.textAlignment = .center
        label.numberOfLines = 3
        label.font = .preferredFont(forTextStyle: .subheadline)
        label.translatesAutoresizingMaskIntoConstraints = false
        label.textColor = .white
        label.isHidden = true
        return label
    }()

    private lazy var closeButton: CircularButton = {
        // TODO(porter): Customize card scanning view?
        let button = CircularButton(style: .close)
        button.accessibilityLabel = STPLocalizedString(
            "Close card scanner", "Accessibility label for the button to close the card scanner.")
        button.translatesAutoresizingMaskIntoConstraints = false
        return button
    }()

    private func setupBlurView() {
        let vibrancyEffect = UIVibrancyEffect(blurEffect: blurEffect)
        let vibrancyEffectView = UIVisualEffectView(effect: vibrancyEffect)
        vibrancyEffectView.translatesAutoresizingMaskIntoConstraints = false

        vibrancyEffectView.contentView.addSubview(instructionsLabel)
        cardOuterBlurView.contentView.addSubview(vibrancyEffectView)

        cardOuterBlurView.addConstraints([
            vibrancyEffectView.bottomAnchor.constraint(
                equalTo: cardOuterBlurView.bottomAnchor, constant: 0),
            vibrancyEffectView.leftAnchor.constraint(
                equalTo: cardOuterBlurView.leftAnchor, constant: 0),
            vibrancyEffectView.rightAnchor.constraint(
                equalTo: cardOuterBlurView.rightAnchor, constant: 0),
            vibrancyEffectView.topAnchor.constraint(
                equalTo: cardOuterBlurView.topAnchor, constant: 0),
        ])

        vibrancyEffectView.addConstraints([
            instructionsLabel.leftAnchor.constraint(
                equalTo: vibrancyEffectView.leftAnchor, constant: 0),
            instructionsLabel.rightAnchor.constraint(
                equalTo: vibrancyEffectView.rightAnchor, constant: 0),
        ])
    }

    func startScanner() {
        cardScanner?.start()
    }

    func stopAndCloseScanner() {
        cardScanner?.cancel()
        delegate?.cardScanningViewShouldClose(self, cardParams: nil)
    }

    @objc private func closeTapped() {
        stopAndCloseScanner()
    }

    var snapshotView: UIView?

    // The shape layers don't animate cleanly during setHidden,
    // so let's use a snapshot view instead.
    func prepDismissAnimation() {
        // Taking a snapshot while the view is offscreen can result in layout issues,
        //    and is unnecessary since we won't show an animation in this case
        guard window != nil else { return }
        // If this is called twice for any reason, we need to prevent two snapshot views from being added
        guard snapshotView == nil else { return }

        if let snapshot = snapshotView(afterScreenUpdates: true) {
            self.addSubview(snapshot)
            self.snapshotView = snapshot
        }
    }

    func completeDismissAnimation() {
        snapshotView?.removeFromSuperview()
        snapshotView = nil
    }

    init(theme: ElementsAppearance) {
        super.init(frame: .zero)
        self.setupBlurView()

        let cameraView = STPCameraView(frame: bounds)
        cameraView.isAccessibilityElement = true
        cameraView.accessibilityLabel = STPLocalizedString(
            "Point the camera at your card.", "Accessibility instructions for card scanning.")
        let cardScanner = STPCardScanner(delegate: self)
        cardScanner.cameraView = cameraView
        self.cardScanner = cardScanner

        closeButton.addTarget(self, action: #selector(closeTapped), for: .touchUpInside)

        addSubview(cameraView)
        addSubview(cardOutlineView)
        addSubview(cardOuterBlurView)
        addSubview(errorLabel)
        addSubview(closeButton)

<<<<<<< HEAD
        layer.cornerRadius = CardScanningView.cornerRadius

=======
>>>>>>> b77c026a
        self.cameraView = cameraView
        self.cameraView?.translatesAutoresizingMaskIntoConstraints = false
        // The first few frames of the camera view will be black, so our background should be black too.
        self.cameraView?.backgroundColor = UIColor.black
<<<<<<< HEAD
=======

        let closeButtonInset: CGFloat
        // If Liquid Glass is enabled, we use rounder corners to match the appearance of the text fields and other elements
        // The close button is pushed a bit further away from the edge to compensate
        // If the user has set a customer corner radius, we do not apply the Liquid Glass style, but we still use our corner radius
        if theme.cornerRadius == nil && LiquidGlassDetector.isEnabledInMerchantApp {
            ios26_applyDefaultCornerConfiguration()
            closeButtonInset = 12
        } else {
            layer.cornerRadius = Self.cornerRadius
            cameraView.layer.cornerRadius = Self.cornerRadius
            closeButtonInset = 8
        }

>>>>>>> b77c026a
        // To get the right animation, we'll add a breakable bottom constraint
        // and enable clipsToBounds. Then, when hidden, the view will shrink while
        // the contents remain pinned to the top.
        let bottomConstraints = [
            cameraView.bottomAnchor.constraint(equalTo: self.bottomAnchor),
            cardOuterBlurView.bottomAnchor.constraint(equalTo: self.bottomAnchor),
            cardOutlineView.bottomAnchor.constraint(equalTo: self.bottomAnchor, constant: -Self.cardInset),
        ]
        bottomConstraints.forEach {
            $0.priority = .defaultHigh
        }
        self.clipsToBounds = true
        self.addConstraints(bottomConstraints)

        self.addConstraints(
            [
                cameraView.leftAnchor.constraint(equalTo: self.leftAnchor),
                cameraView.rightAnchor.constraint(equalTo: self.rightAnchor),
                cameraView.topAnchor.constraint(equalTo: self.topAnchor),

                cardOuterBlurView.leftAnchor.constraint(equalTo: self.leftAnchor),
                cardOuterBlurView.rightAnchor.constraint(equalTo: self.rightAnchor),
                cardOuterBlurView.topAnchor.constraint(equalTo: self.topAnchor),

                errorLabel.leftAnchor.constraint(equalTo: cardOutlineView.leftAnchor, constant: Self.errorLabelInset),
                errorLabel.rightAnchor.constraint(
                    equalTo: cardOutlineView.rightAnchor, constant: -Self.errorLabelInset),
                errorLabel.centerYAnchor.constraint(equalTo: cardOutlineView.centerYAnchor),

<<<<<<< HEAD
                closeButton.rightAnchor.constraint(equalTo: self.rightAnchor, constant: -Self.closeButtonInset),
                closeButton.topAnchor.constraint(equalTo: self.topAnchor, constant: Self.closeButtonInset),
=======
                closeButton.rightAnchor.constraint(equalTo: self.rightAnchor, constant: -closeButtonInset),
                closeButton.topAnchor.constraint(equalTo: self.topAnchor, constant: closeButtonInset),
>>>>>>> b77c026a

                cardOutlineView.heightAnchor.constraint(
                    equalTo: cardOutlineView.widthAnchor, multiplier: CardScanningView.cardSizeRatio),
                cardOutlineView.leftAnchor.constraint(
                    equalTo: self.leftAnchor, constant: CardScanningView.cardInset),
                cardOutlineView.rightAnchor.constraint(
                    equalTo: self.rightAnchor, constant: -CardScanningView.cardInset),
                cardOutlineView.topAnchor.constraint(
                    equalTo: self.topAnchor, constant: CardScanningView.cardInset),
            ])
    }

    override func layoutSubviews() {
        super.layoutSubviews()
        let cornerRadius =
        (self.bounds.size.width - (CardScanningView.cardInset * 2))
        * CardScanningView.cardCornerRadius
        cardOutlineView.layer.cornerRadius = cornerRadius

        let outerPath = UIBezierPath(
            roundedRect: CGRect(
                x: 0, y: 0, width: self.bounds.size.width, height: self.bounds.size.height),
            cornerRadius: CardScanningView.cornerRadius)
        let innerPath = UIBezierPath(roundedRect: cardOutlineView.frame, cornerRadius: cornerRadius)

        outerPath.append(innerPath)
        outerPath.usesEvenOddFillRule = true

        let maskLayer = CAShapeLayer()
        maskLayer.path = outerPath.cgPath
        maskLayer.fillRule = CAShapeLayerFillRule.evenOdd

        cardOuterBlurView.layer.mask = maskLayer
    }

    required init?(coder aDecoder: NSCoder) {
        super.init(coder: aDecoder)
    }
}

@available(macCatalyst 14.0, *)
extension CardScanningView: STPCardScannerDelegate {

    func cardScanner(_ scanner: STPCardScanner, didCompleteWith cardParams: StripePayments.STPPaymentMethodCardParams) {
        delegate?.cardScanningViewShouldClose(self, cardParams: cardParams)
    }

    func cardScannerDidError(_ scanner: STPCardScanner) {
        isDisplayingError = true
    }
}
#endif<|MERGE_RESOLUTION|>--- conflicted
+++ resolved
@@ -32,12 +32,8 @@
 
 /// For internal SDK use only
 @available(macCatalyst 14.0, *)
-<<<<<<< HEAD
 class CardScanningView: UIView {
-=======
-class CardScanningView: UIView, STPCardScannerDelegate {
-
->>>>>>> b77c026a
+    
     private(set) weak var cameraView: STPCameraView?
 
     weak var delegate: STP_Internal_CardScanningViewDelegate?
@@ -61,7 +57,6 @@
     private static let cornerRadius: CGFloat = 4
     private static let cardInset: CGFloat = 32
     private static let errorLabelInset: CGFloat = 8
-    private static let closeButtonInset: CGFloat = 8
 
     private lazy var cardOutlineView: UIView = {
         let view = UIView()
@@ -195,17 +190,10 @@
         addSubview(errorLabel)
         addSubview(closeButton)
 
-<<<<<<< HEAD
-        layer.cornerRadius = CardScanningView.cornerRadius
-
-=======
->>>>>>> b77c026a
         self.cameraView = cameraView
         self.cameraView?.translatesAutoresizingMaskIntoConstraints = false
         // The first few frames of the camera view will be black, so our background should be black too.
         self.cameraView?.backgroundColor = UIColor.black
-<<<<<<< HEAD
-=======
 
         let closeButtonInset: CGFloat
         // If Liquid Glass is enabled, we use rounder corners to match the appearance of the text fields and other elements
@@ -220,7 +208,6 @@
             closeButtonInset = 8
         }
 
->>>>>>> b77c026a
         // To get the right animation, we'll add a breakable bottom constraint
         // and enable clipsToBounds. Then, when hidden, the view will shrink while
         // the contents remain pinned to the top.
@@ -250,13 +237,8 @@
                     equalTo: cardOutlineView.rightAnchor, constant: -Self.errorLabelInset),
                 errorLabel.centerYAnchor.constraint(equalTo: cardOutlineView.centerYAnchor),
 
-<<<<<<< HEAD
-                closeButton.rightAnchor.constraint(equalTo: self.rightAnchor, constant: -Self.closeButtonInset),
-                closeButton.topAnchor.constraint(equalTo: self.topAnchor, constant: Self.closeButtonInset),
-=======
                 closeButton.rightAnchor.constraint(equalTo: self.rightAnchor, constant: -closeButtonInset),
                 closeButton.topAnchor.constraint(equalTo: self.topAnchor, constant: closeButtonInset),
->>>>>>> b77c026a
 
                 cardOutlineView.heightAnchor.constraint(
                     equalTo: cardOutlineView.widthAnchor, multiplier: CardScanningView.cardSizeRatio),
