//
//  PaymentMethodType.swift
//  StripePaymentSheet
//
//  Copyright © 2022 Stripe, Inc. All rights reserved.
//

import Foundation
@_spi(STP) import StripeCore
@_spi(STP) import StripePayments
@_spi(STP) import StripePaymentsUI
@_spi(STP) import StripeUICore
import UIKit

extension PaymentSheet {
    enum PaymentMethodType: Equatable, Hashable {

        func supportsAddingRequirements() -> [PaymentMethodTypeRequirement] {
            switch self {
            case .dynamic("revolut_pay"):
                return [.returnURL]
            case .dynamic("mobilepay"):
                return [.returnURL]
            case .dynamic("zip"):
                return [.returnURL]
            default:
                return [.unsupported]
            }
        }

        func supportsSaveAndReuseRequirements() -> [PaymentMethodTypeRequirement] {
            switch self {
            default:
                return [.unsupportedForSetup]
            }
        }

        case card
        case USBankAccount
        case linkInstantDebit
        case link
        case dynamic(String)
        case UPI
        case cashApp
        static var analyticLogForIcon: Set<PaymentMethodType> = []
        static let analyticLogForIconSemaphore = DispatchSemaphore(value: 1)

        public init(from str: String) {
            switch str {
            case STPPaymentMethod.string(from: .card):
                self = .card
            case STPPaymentMethod.string(from: .USBankAccount):
                self = .USBankAccount
            case STPPaymentMethod.string(from: .link):
                self = .link
            case STPPaymentMethod.string(from: .UPI):
                self = .UPI
            case STPPaymentMethod.string(from: .cashApp):
                self = .cashApp
            default:
                self = .dynamic(str)
            }
        }

        static func string(from type: PaymentMethodType) -> String? {
            switch type {
            case .card:
                return STPPaymentMethod.string(from: .card)
            case .USBankAccount:
                return STPPaymentMethod.string(from: .USBankAccount)
            case .link:
                return STPPaymentMethod.string(from: .link)
            case .linkInstantDebit:
                return nil
            case .UPI:
                return STPPaymentMethod.string(from: .UPI)
            case .cashApp:
                return STPPaymentMethod.string(from: .cashApp)
            case .dynamic(let str):
                return str
            }
        }
        var displayName: String {
            if let stpPaymentMethodType = stpPaymentMethodType {
                return stpPaymentMethodType.displayName
            } else if case .dynamic("revolut_pay") = self {
                return "Revolut Pay"
            } else if case .dynamic("mobilepay") = self {
                return "MobilePay"
            } else if case .dynamic("zip") = self {
                return "Zip"
            } else if case .dynamic(let name) = self {
                // TODO: We should introduce a display name in our model rather than presenting the payment method type
                return name
            }
            assertionFailure()
            return ""
        }

        /// The identifier for the payment method type as it is represented on an intent
        var identifier: String {
            if let stpPaymentMethodType = stpPaymentMethodType {
                return stpPaymentMethodType.identifier
            } else if case .dynamic(let name) = self {
                return name
            }

            assertionFailure()
            return ""
        }

        var paymentSheetLabel: String {
            assertionFailure()
            return "Unknown"
        }

        static func shouldLogAnalytic(paymentMethod: PaymentSheet.PaymentMethodType) -> Bool {
            analyticLogForIconSemaphore.wait()
            defer { analyticLogForIconSemaphore.signal() }
            guard !analyticLogForIcon.contains(paymentMethod) else { return false }
            analyticLogForIcon.insert(paymentMethod)
            return true
        }

        /// makeImage will immediately return an UImage that is either the image or a placeholder.
        /// If the image is immediately available, the updateHandler will not be called.
        /// If the image is not immediately available, the updateHandler will be called if we are able
        /// to download the image.
        func makeImage(forDarkBackground: Bool = false, updateHandler: DownloadManager.UpdateImageHandler?) -> UIImage {
            if case .dynamic(let name) = self,
                let spec = FormSpecProvider.shared.formSpec(for: name),
                let selectorIcon = spec.selectorIcon,
                var imageUrl = URL(string: selectorIcon.lightThemePng)
            {
                if forDarkBackground,
                    let darkImageString = selectorIcon.darkThemePng,
                    let darkImageUrl = URL(string: darkImageString)
                {
                    imageUrl = darkImageUrl
                }
                if PaymentSheet.PaymentMethodType.shouldLogAnalytic(paymentMethod: self) {
                    STPAnalyticsClient.sharedClient.logImageSelectorIconDownloadedIfNeeded(paymentMethod: self)
                }
                return DownloadManager.sharedManager.downloadImage(url: imageUrl, updateHandler: updateHandler)
            }
            if let stpPaymentMethodType = stpPaymentMethodType {
                if PaymentSheet.PaymentMethodType.shouldLogAnalytic(paymentMethod: self) {
                    STPAnalyticsClient.sharedClient.logImageSelectorIconFromBundleIfNeeded(paymentMethod: self)
                }
                return stpPaymentMethodType.makeImage(forDarkBackground: forDarkBackground)
            }
            if PaymentSheet.PaymentMethodType.shouldLogAnalytic(paymentMethod: self) {
                STPAnalyticsClient.sharedClient.logImageSelectorIconNotFoundIfNeeded(paymentMethod: self)
            }
            return DownloadManager.sharedManager.imagePlaceHolder()
        }

        var iconRequiresTinting: Bool {
            if let stpPaymentMethodType = stpPaymentMethodType {
                return stpPaymentMethodType.iconRequiresTinting
            }
            return false
        }

        var stpPaymentMethodType: STPPaymentMethodType? {
            guard self != .linkInstantDebit else {
                return .linkInstantDebit
            }
            guard let stringForm = PaymentMethodType.string(from: self) else {
                return nil
            }
            let paymentMethodType = STPPaymentMethod.type(from: stringForm)
            guard paymentMethodType != .unknown else {
                return nil
            }
            return paymentMethodType
        }

        /// Extracts all the recommended `PaymentMethodType`s from the given `intent`.
        /// - Parameter intent: The `intent` to extract `PaymentMethodType`s from.
        /// - Returns: An ordered list of all the `PaymentMethodType`s for this `intent`.
        static func recommendedPaymentMethodTypes(from intent: Intent) -> [PaymentMethodType] {
            // We look at the raw `allResponseFields` because some strings may have been parsed into STPPaymentMethodType.unknown
            switch intent {
            case .paymentIntent(let paymentIntent):
                guard
                    let paymentMethodTypeStrings = paymentIntent.allResponseFields["payment_method_types"] as? [String]
                else {
                    return []
                }
                let paymentTypesString =
                    paymentIntent.allResponseFields["ordered_payment_method_types"] as? [String]
                    ?? paymentMethodTypeStrings
                return paymentTypesString.map { PaymentMethodType(from: $0) }
            case .setupIntent(let setupIntent):
                guard let paymentMethodTypeStrings = setupIntent.allResponseFields["payment_method_types"] as? [String]
                else {
                    return []
                }
                let paymentTypesString =
                    setupIntent.allResponseFields["ordered_payment_method_types"] as? [String]
                    ?? paymentMethodTypeStrings
                return paymentTypesString.map { PaymentMethodType(from: $0) }
            case .deferredIntent(let elementsSession, _):
                let paymentMethodPrefs = elementsSession.allResponseFields["payment_method_preference"] as? [AnyHashable: Any]
                let paymentTypesString =
                paymentMethodPrefs?["ordered_payment_method_types"] as? [String]
                    ?? []
                return paymentTypesString.map { PaymentMethodType(from: $0) }
            }
        }

        /// Extracts the recommended `PaymentMethodType`s from the given `intent` and filters out the ones that aren't supported by the given `configuration`.
        /// - Parameters:
        ///   - intent: An `intent` to extract `PaymentMethodType`s from.
        ///   - configuration: A `PaymentSheet` configuration.
        /// - Returns: An ordered list of `PaymentMethodType`s, including only the ones supported by this configuration.
        static func filteredPaymentMethodTypes(from intent: Intent, configuration: Configuration, logAvailability: Bool = false) -> [PaymentMethodType]
        {
            var recommendedPaymentMethodTypes = Self.recommendedPaymentMethodTypes(from: intent)
            if configuration.linkPaymentMethodsOnly {
                // If we're in the Link modal, manually add Link payment methods
                // and let the support calls decide if they're allowed
                let allLinkPaymentMethods: [PaymentMethodType] = [.card, .linkInstantDebit]
                for method in allLinkPaymentMethods where !recommendedPaymentMethodTypes.contains(method) {
                    recommendedPaymentMethodTypes.append(method)
                }
            }

            return recommendedPaymentMethodTypes.filter { paymentMethodType in
                let availabilityStatus = PaymentSheet.PaymentMethodType.supportsAdding(
                    paymentMethod: paymentMethodType,
                    configuration: configuration,
                    intent: intent,
                    supportedPaymentMethods: configuration.linkPaymentMethodsOnly
                        ? PaymentSheet.supportedLinkPaymentMethods : PaymentSheet.supportedPaymentMethods
                )

                if logAvailability && availabilityStatus != .supported {
                    // This payment method is being filtered out, log the reason/s why
                    #if DEBUG
                    print("[Stripe SDK]: PaymentSheet could not offer \(paymentMethodType.displayName):\n\t* \(availabilityStatus.debugDescription)")
                    #endif
                }

                return availabilityStatus == .supported
            }
        }

        /// Returns whether or not PaymentSheet should display the given `paymentMethod` as an option to the customer.
        /// Note: This doesn't affect the availability of saved PMs.
        /// - Parameters:
        ///   - paymentMethod: the `STPPaymentMethodType` in question
        ///   - requirementProviders: a list of [PaymentMethodRequirementProvider] who satisfy payment requirements
        ///   - intent: a intent object
        ///   - supportedPaymentMethods: the payment methods that PaymentSheet can display UI for
        /// - Returns: a `PaymentMethodAvailabilityStatus` detailing why or why not this payment method can be added
        static func supportsAdding(
            paymentMethod: PaymentMethodType,
            configuration: PaymentSheet.Configuration,
            intent: Intent,
            supportedPaymentMethods: [STPPaymentMethodType] = PaymentSheet.supportedPaymentMethods
        ) -> PaymentMethodAvailabilityStatus {
            guard let stpPaymentMethodType = paymentMethod.stpPaymentMethodType else {
                // if the payment method cannot be represented as a `STPPaymentMethodType` attempt to read it
                // as a dynamic payment method
                if case .dynamic = paymentMethod {
                    let requirements =
                        intent.isSettingUp
                        ? paymentMethod.supportsSaveAndReuseRequirements() : paymentMethod.supportsAddingRequirements()
                    return configurationSatisfiesRequirements(
                        requirements: requirements,
                        configuration: configuration,
                        intent: intent
                    )
                }

                return .notSupported
            }

            let requirements: [PaymentMethodTypeRequirement]

            // We have different requirements depending on whether or not the intent is setting up the payment method for future use
            if intent.isSettingUp {
                requirements = {
                    switch stpPaymentMethodType {
                    case .card:
                        return []
                    case .alipay, .payPal:
                        return [.returnURL]
                    case .USBankAccount:
                        return [.userSupportsDelayedPaymentMethods]
<<<<<<< HEAD
                    case .sofort, .iDEAL, .bancontact:
                        // n.b. While sofort, iDEAL and bancontact are themselves not delayed, they turn into SEPA upon save, which IS delayed.
=======
                    case .sofort:
                        // n.b. While sofort is itself not delayed, it turns into SEPA upon save, which IS delayed.
                        return [.returnURL, .userSupportsDelayedPaymentMethods, .unsupportedForSetup]
                    case .iDEAL, .bancontact:
>>>>>>> d93442a9
                        return [.returnURL, .userSupportsDelayedPaymentMethods]
                        // n.b. While iDEAL and bancontact are themselves not delayed, they turn into SEPA upon save, which IS delayed.
                    case .SEPADebit:
                        return [.userSupportsDelayedPaymentMethods]
                    case .bacsDebit:
                        return [.returnURL, .userSupportsDelayedPaymentMethods]
                    case .AUBECSDebit, .cardPresent, .blik, .weChatPay, .grabPay, .FPX, .giropay, .przelewy24, .EPS,
                        .netBanking, .OXXO, .afterpayClearpay, .UPI, .boleto, .klarna, .link, .linkInstantDebit,
                        .affirm, .cashApp, .unknown:
                        return [.unsupportedForSetup]
                    @unknown default:
                        return [.unsupportedForSetup]
                    }
                }()
            } else {
                requirements = {
                    switch stpPaymentMethodType {
                    case .blik, .card, .cardPresent, .UPI, .weChatPay:
                        return []
                    case .alipay, .EPS, .FPX, .giropay, .grabPay, .netBanking, .payPal, .przelewy24, .klarna,
                            .linkInstantDebit, .bancontact, .iDEAL, .cashApp, .affirm:
                        return [.returnURL]
                    case .USBankAccount:
                        return [
                            .userSupportsDelayedPaymentMethods, .financialConnectionsSDK,
                            .validUSBankVerificationMethod,
                        ]
                    case .OXXO, .boleto, .AUBECSDebit, .SEPADebit:
                        return [.userSupportsDelayedPaymentMethods]
                    case .bacsDebit, .sofort:
                        return [.returnURL, .userSupportsDelayedPaymentMethods]
                    case .afterpayClearpay:
                        return [.returnURL, .shippingAddress]
                    case .link, .unknown:
                        return [.unsupported]
                    @unknown default:
                        return [.unsupported]
                    }
                }()
            }

            return configurationSupports(
                paymentMethod: stpPaymentMethodType,
                requirements: requirements,
                configuration: configuration,
                intent: intent,
                supportedPaymentMethods: supportedPaymentMethods
            )
            // TODO: We need a way to model this information in our common model
        }

        /// Returns whether or not we can show a "☑️ Save for future use" checkbox to the customer
        func supportsSaveForFutureUseCheckbox() -> Bool {
            guard let stpPaymentMethodType = stpPaymentMethodType else {
                // At the time of writing, we only support cards and us bank accounts.
                // These should both have an `stpPaymentMethodType`, so I'm avoiding handling this guard condition
                return false
            }
            // This payment method and its requirements are hardcoded on the client
            switch stpPaymentMethodType {
            case .card, .USBankAccount:
                return true
            default:
                return false
            }
        }

        /// Returns whether or not saved PaymentMethods of this type should be displayed as an option to customers
        /// This should only return true if saved PMs of this type can be successfully used to `/confirm` the given `intent`
        /// - Warning: This doesn't quite work as advertised. We've hardcoded `PaymentSheet+API.swift` to only fetch saved cards and us bank accounts.
        func supportsSavedPaymentMethod(configuration: Configuration, intent: Intent) -> Bool {
            guard let stpPaymentMethodType = stpPaymentMethodType else {
                // At the time of writing, we only support cards and us bank accounts.
                // These should both have an `stpPaymentMethodType`, so I'm avoiding handling this guard condition
                return false
            }
            let requirements: [PaymentMethodTypeRequirement] = {
                switch stpPaymentMethodType {
                case .card:
                    return []
                case .USBankAccount:
                    return [.userSupportsDelayedPaymentMethods]
                default:
                    return [.unsupportedForReuse]
                }
            }()
            return Self.configurationSupports(
                paymentMethod: stpPaymentMethodType,
                requirements: requirements,
                configuration: configuration,
                intent: intent,
                supportedPaymentMethods: PaymentSheet.supportedPaymentMethods
            ) == .supported
        }

        /// Returns true if the passed configuration satsifies the passed in `requirements`
        /// This function is to be used with dynamic payment method types that do not have bindings support and cannot be represented as a `STPPaymentMethodType`.
        /// It's required for the client to specfiy dynamic payment method type requirements (rather than being server driven) because dynamically delivering new LPMS to clients that don't know about them is no longer/currently a priority.
        /// - Note: Use this function over `configurationSupports` when the payment method does not have bindings support e.g. cannot be represented as
        /// a `STPPaymentMethodType`.
        /// - Parameters:
        ///   - requirements: a list of requirements to be satisfied
        ///   - configuration: a configuration to satisfy requirements
        ///   - intent: an intent object
        /// - Returns: a `PaymentMethodAvailabilityStatus` detailing why or why not this payment method can be added
        static func configurationSatisfiesRequirements(
            requirements: [PaymentMethodTypeRequirement],
            configuration: PaymentSheet.Configuration,
            intent: Intent
        ) -> PaymentMethodAvailabilityStatus {
            let fulfilledRequirements = [configuration, intent].reduce([]) {
                (accumulator: [PaymentMethodTypeRequirement], element: PaymentMethodRequirementProvider) in
                return accumulator + element.fulfilledRequirements
            }
            let supports = Set(requirements).isSubset(of: fulfilledRequirements)
            if !supports {
                let missingRequirements = Set(requirements).subtracting(fulfilledRequirements)
                return .missingRequirements(missingRequirements)
            }

            return .supported
        }

        /// Returns true if the passed configuration satisfies the passed in `requirements` and this payment method is in the list of supported payment methods
        /// This function is to be used with payment method types thar have bindings support and can be represented as a `STPPaymentMethodType`
        /// Use this function over `configurationSatisfiesRequirements` when the payment method in quesiton can be represented as a `STPPaymentMethodType`
        /// - Parameters:
        ///   - paymentMethod: the payment method type in question
        ///   - requirements: a list of requirements to be satisfied
        ///   - configuration: a configuration to satisfy requirements
        ///   - intent: an intent object
        ///   - supportedPaymentMethods: a list of supported payment method types
        /// - Returns: a `PaymentMethodAvailabilityStatus` detailing why or why not this payment method is supported
        static func configurationSupports(
            paymentMethod: STPPaymentMethodType,
            requirements: [PaymentMethodTypeRequirement],
            configuration: PaymentSheet.Configuration,
            intent: Intent,
            supportedPaymentMethods: [STPPaymentMethodType]
        ) -> PaymentMethodAvailabilityStatus {
            guard supportedPaymentMethods.contains(paymentMethod) else {
                return .notSupported
            }

            // Hide a payment method type if we are in live mode and it is unactivated
            if !configuration.apiClient.isTestmode && intent.unactivatedPaymentMethodTypes.contains(paymentMethod) {
                return .unactivated
            }

            let fulfilledRequirements = [configuration, intent].reduce([]) {
                (accumulator: [PaymentMethodTypeRequirement], element: PaymentMethodRequirementProvider) in
                return accumulator + element.fulfilledRequirements
            }

            let supports = Set(requirements).isSubset(of: fulfilledRequirements)
            if paymentMethod == .USBankAccount {
                if !fulfilledRequirements.contains(.financialConnectionsSDK) {
                    print(
                        "[Stripe SDK] Warning: us_bank_account requires the StripeConnections SDK. See https://stripe.com/docs/payments/ach-debit/accept-a-payment?platform=ios"
                    )
                }
            }

            if !supports {
                let missingRequirements = Set(requirements).subtracting(fulfilledRequirements)
                return .missingRequirements(missingRequirements)
            }

            return .supported
        }
    }
}
extension STPPaymentMethod {
    func paymentSheetPaymentMethodType() -> PaymentSheet.PaymentMethodType {
        switch self.type {
        case .card:
            return .card
        case .USBankAccount:
            return .USBankAccount
        case .link:
            return .link
        case .linkInstantDebit:
            return .linkInstantDebit
        default:
            if let str = STPPaymentMethod.string(from: self.type) {
                return .dynamic(str)
            } else {
                let dict = allResponseFields.stp_dictionaryByRemovingNulls()
                let paymentMethodType = dict.stp_string(forKey: "type") ?? ""
                return .dynamic(paymentMethodType)
            }
        }
    }
}
extension STPPaymentMethodParams {
    func paymentSheetPaymentMethodType() -> PaymentSheet.PaymentMethodType {
        switch self.type {
        case .card:
            return .card
        case .USBankAccount:
            return .USBankAccount
        case .link:
            return .link
        case .linkInstantDebit:
            return .linkInstantDebit
        default:
            if let str = STPPaymentMethod.string(from: self.type) {
                return .dynamic(str)
            } else if let rawTypeString = rawTypeString {
                return .dynamic(rawTypeString)
            } else {
                assert(false, "Decoding error for STPPaymentMethodParams")
                return .dynamic("unknown")
            }
        }
    }
    var paymentSheetLabel: String {
        switch type {
        case .card:
            return "••••\(card?.last4 ?? "")"
        default:
            if self.type == .unknown, let rawTypeString = rawTypeString {
                let paymentMethodType = PaymentSheet.PaymentMethodType(from: rawTypeString)
                return paymentMethodType.paymentSheetLabel
            } else {
                return label
            }
        }
    }
}<|MERGE_RESOLUTION|>--- conflicted
+++ resolved
@@ -290,15 +290,8 @@
                         return [.returnURL]
                     case .USBankAccount:
                         return [.userSupportsDelayedPaymentMethods]
-<<<<<<< HEAD
                     case .sofort, .iDEAL, .bancontact:
                         // n.b. While sofort, iDEAL and bancontact are themselves not delayed, they turn into SEPA upon save, which IS delayed.
-=======
-                    case .sofort:
-                        // n.b. While sofort is itself not delayed, it turns into SEPA upon save, which IS delayed.
-                        return [.returnURL, .userSupportsDelayedPaymentMethods, .unsupportedForSetup]
-                    case .iDEAL, .bancontact:
->>>>>>> d93442a9
                         return [.returnURL, .userSupportsDelayedPaymentMethods]
                         // n.b. While iDEAL and bancontact are themselves not delayed, they turn into SEPA upon save, which IS delayed.
                     case .SEPADebit:
