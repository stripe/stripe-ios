--- conflicted
+++ resolved
@@ -186,22 +186,6 @@
                         ? PaymentSheet.supportedLinkPaymentMethods : PaymentSheet.supportedPaymentMethods
                 )
             }
-<<<<<<< HEAD
-
-            let serverFilteredPaymentMethods = intent.recommendedPaymentSheetMethodTypes
-            .filter({ $0 != .USBankAccount && $0 != .link })
-            let paymentTypesFiltered = paymentTypes.filter({ $0 != .USBankAccount && $0 != .link })
-            if serverFilteredPaymentMethods != paymentTypesFiltered {
-                let result = serverFilteredPaymentMethods.symmetricDifference(paymentTypes)
-                STPAnalyticsClient.sharedClient.logClientFilteredPaymentMethods(
-                    clientFilteredPaymentMethods: result.stringList()
-                )
-            } else {
-                STPAnalyticsClient.sharedClient.logClientFilteredPaymentMethodsNone()
-            }
-            return paymentTypes
-=======
->>>>>>> c4f05f52
         }
 
         /// Returns whether or not PaymentSheet, with the given `PaymentMethodRequirementProvider`s, should make the given `paymentMethod` available to add.
