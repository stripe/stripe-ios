//
//  PaymentMethodType.swift
//  StripePaymentSheet
//
//  Copyright © 2022 Stripe, Inc. All rights reserved.
//

import Foundation
@_spi(STP) import StripeCore
@_spi(STP) import StripePayments
@_spi(STP) import StripePaymentsUI
@_spi(STP) import StripeUICore
import UIKit

extension PaymentSheet {
    enum PaymentMethodType: Equatable, Hashable {
        case stripe(STPPaymentMethodType)
        case external(ExternalPaymentOption)

        // Synthetic payment methods. These are payment methods which don't have an `STPPaymentMethodType` defined for the same name.
        // That is, the payment method manifest for a synthetic PMT will show a PMT that doesn't match the form name.
        case instantDebits
        case linkCardBrand

        static var analyticLogForIcon: Set<PaymentMethodType> = []
        static let analyticLogForIconSemaphore = DispatchSemaphore(value: 1)

        var displayName: String {
            switch self {
            case .stripe(let paymentMethodType):
                return paymentMethodType.displayName
            case .external(let externalPaymentMethod):
                return externalPaymentMethod.displayText
            case .instantDebits, .linkCardBrand:
                return String.Localized.bank
            }
        }

        /// Returns the Stripe API value for the payment method type e.g. as it is represented on an Intent
        /// - Note: `STPPaymentMethodType.unknown` returns "unknown".
        var identifier: String {
            switch self {
            case .stripe(let paymentMethodType):
                return paymentMethodType.identifier
            case .external(let externalPaymentMethod):
                return externalPaymentMethod.type
            case .instantDebits:
                return "instant_debits"
            case .linkCardBrand:
                return "link_card_brand"
            }
        }

        /// Returns the Stripe API identifier used for incentives for this payment method type, which can be different from `identifier`.
        var incentiveIdentifier: String? {
            switch self {
            case .stripe, .external:
                return nil
            case .instantDebits, .linkCardBrand:
                return "link_instant_debits"
            }
        }

        static func shouldLogAnalytic(paymentMethod: PaymentSheet.PaymentMethodType) -> Bool {
            analyticLogForIconSemaphore.wait()
            defer { analyticLogForIconSemaphore.signal() }
            guard !analyticLogForIcon.contains(paymentMethod) else { return false }
            analyticLogForIcon.insert(paymentMethod)
            return true
        }

        /// makeImage will immediately return an UImage that is either the image or a placeholder.
        /// If the image is immediately available, the updateHandler will not be called.
        /// If the image is not immediately available, the updateHandler will be called if we are able
        /// to download the image.
        func makeImage(forDarkBackground: Bool = false, currency: String? = nil, updateHandler: DownloadManager.UpdateImageHandler?) -> UIImage {
            // TODO(RUN_MOBILESDK-3167): Make this return a dynamic UIImage
            // TODO: Refactor this out of PaymentMethodType. Users shouldn't have to convert STPPaymentMethodType to PaymentMethodType in order to get its image.
            switch self {
            case .external(let paymentMethod):
                let url = forDarkBackground ? paymentMethod.darkImageUrl : paymentMethod.lightImageUrl
                return DownloadManager.sharedManager.downloadImage(
                    url: url ?? paymentMethod.lightImageUrl,
                    placeholder: nil,
                    updateHandler: updateHandler
                )
            case .stripe(let paymentMethodType):
                // Get the client-side asset first
                let localImage = paymentMethodType.makeImage(forDarkBackground: forDarkBackground, currency: currency)
                // Next, try to download the image from the spec if possible
                if
                    FormSpecProvider.shared.isLoaded,
                    let spec = FormSpecProvider.shared.formSpec(for: identifier),
                    let selectorIcon = spec.selectorIcon,
                    var imageUrl = URL(string: selectorIcon.lightThemePng)
                {
                    if forDarkBackground,
                       let darkImageString = selectorIcon.darkThemePng,
                       let darkImageUrl = URL(string: darkImageString)
                    {
                        imageUrl = darkImageUrl
                    }
                    if PaymentSheet.PaymentMethodType.shouldLogAnalytic(paymentMethod: self) {
                        STPAnalyticsClient.sharedClient.logImageSelectorIconDownloadedIfNeeded(paymentMethod: self)
                    }
                    // If there's a form spec, download the spec's image, using the local image as a placeholder until it loads
                    return DownloadManager.sharedManager.downloadImage(url: imageUrl, placeholder: localImage, updateHandler: updateHandler)
                } else if let localImage {
                    if PaymentSheet.PaymentMethodType.shouldLogAnalytic(paymentMethod: self) {
                        STPAnalyticsClient.sharedClient.logImageSelectorIconFromBundleIfNeeded(paymentMethod: self)
                    }
                    // If there's no form spec, return the local image if it exists
                    return localImage
                } else {
                    // If the local image doesn't exist and there's no form spec, fire an analytic and return an empty image
                    assertionFailure()
                    if PaymentSheet.PaymentMethodType.shouldLogAnalytic(paymentMethod: self) {
                        STPAnalyticsClient.sharedClient.logImageSelectorIconNotFoundIfNeeded(paymentMethod: self)
                    }
                    return DownloadManager.sharedManager.imagePlaceHolder()
                }
            case .instantDebits, .linkCardBrand:
                return Image.pm_type_us_bank.makeImage(overrideUserInterfaceStyle: forDarkBackground ? .dark : .light)
            }
        }

        var iconRequiresTinting: Bool {
            switch self {
            case .stripe(let stpPaymentMethodType):
                return stpPaymentMethodType.iconRequiresTinting
            case .external:
                return false
            case .instantDebits, .linkCardBrand:
                return true
            }
        }

        /// Returns an ordered list of `PaymentMethodType`s to display to the customer in PaymentSheet.
        /// - Parameters:
        ///   - intent: An `intent` to extract `PaymentMethodType`s from.
        ///   - configuration: A `PaymentSheet` configuration.
        static func filteredPaymentMethodTypes(from intent: Intent, elementsSession: STPElementsSession, configuration: PaymentElementConfiguration, logAvailability: Bool = false) -> [PaymentMethodType]
        {
            func logIfNecessary(_ message: String) {
                if logAvailability {
                    #if DEBUG
                    print("[Stripe SDK]: \(message)")
                    #endif
                }
            }

            var recommendedStripePaymentMethodTypes = elementsSession.orderedPaymentMethodTypes
            recommendedStripePaymentMethodTypes = recommendedStripePaymentMethodTypes.filter { paymentMethodType in
                let availabilityStatus = PaymentSheet.PaymentMethodType.supportsAdding(
                    paymentMethod: paymentMethodType,
                    configuration: configuration,
                    intent: intent,
                    elementsSession: elementsSession,
                    supportedPaymentMethods: PaymentSheet.supportedPaymentMethods
                )

                if availabilityStatus != .supported {
                    // This payment method is being filtered out, log the reason/s why
                    logIfNecessary("PaymentSheet could not offer \(paymentMethodType.displayName):\n\t* \(availabilityStatus.debugDescription)")
                }

                return availabilityStatus == .supported
            }

            // Log a warning if elements session doesn't contain all the merchant's desired external payment methods
            let missingExternalPaymentMethods = Set(configuration.externalPaymentMethodConfiguration?.externalPaymentMethods.map { $0.lowercased() } ?? [])
                .subtracting(Set(elementsSession.externalPaymentMethods.map { $0.type }))
            if !missingExternalPaymentMethods.isEmpty {
                logIfNecessary("PaymentSheet could not offer these external payment methods: \(missingExternalPaymentMethods). See https://stripe.com/docs/payments/external-payment-methods#available-external-payment-methods")
            }

            // The full ordered list of recommended payment method types:
            var recommendedPaymentMethodTypes: [PaymentMethodType] =
                // Stripe PaymentMethod types
                recommendedStripePaymentMethodTypes.map { PaymentMethodType.stripe($0) }
                // External Payment Methods
                + elementsSession.externalPaymentMethods.compactMap {
                    guard let externalPaymentOption = ExternalPaymentOption.from($0, configuration: configuration.externalPaymentMethodConfiguration) else { return nil }
                    return PaymentMethodType.external(externalPaymentOption)
                }
                // Custom Payment Methods
                + elementsSession.customPaymentMethods.compactMap {
                    guard let externalPaymentOption = ExternalPaymentOption.from($0, configuration: configuration.customPaymentMethodConfiguration) else { return nil }
                    return PaymentMethodType.external(externalPaymentOption)
                }

            // We support Instant Bank Payments as a payment method when:
            // - (Primary condition) Link is an available payment method.
            // - The Financial Connections SDK is available.
            // - US Bank Account is *not* an available payment method.
            // - Link Funding Sources contains Bank Account.
            // - We collect an email, or a default non-empty email has been provided.
            let instantBankPaymentsAvailability = PaymentSheet.PaymentMethodType.supportsInstantBankPayments(
                configuration: configuration,
                intent: intent,
                elementsSession: elementsSession
            )

            // We support Link Card Brand as a payment method when:
            // - (Primary condition) Link is an available payment method.
            // - The Financial Connections SDK is available.
            // - Link Funding Sources contains Bank Account.
            // - US Bank Account is *not* an available payment method.
            // - We collect an email, or a default non-empty email has been provided.
            let linkCardBrandAvailability = PaymentSheet.PaymentMethodType.supportsLinkCardIntegration(
                configuration: configuration,
                intent: intent,
                elementsSession: elementsSession
            )

            let eligibleForInstantDebits: Bool
            switch instantBankPaymentsAvailability {
            case .supported:
                eligibleForInstantDebits = true
            case .missingRequirements:
                logIfNecessary("PaymentSheet could not offer the 'Bank' payment method type. See https://docs.stripe.com/payments/link/instant-bank-payments. Missing requirements: \(instantBankPaymentsAvailability.debugDescription)")
                fallthrough
            default:
                eligibleForInstantDebits = false
            }

            let eligibleForLinkCardBrand: Bool
            switch linkCardBrandAvailability {
            case .supported:
                eligibleForLinkCardBrand = true

                // Instant Bank Payments take precedence over the Link Card integration,
                // so this payment won't be shown even though all other requirements are met.
                if eligibleForInstantDebits {
                    logIfNecessary("PaymentSheet could not offer the Link Card integration: This configuration supports Instant Bank Payments, which takes precedence over the Link Card integration")
                }
            case .missingRequirements:
                logIfNecessary("PaymentSheet could not offer the Link Card integration. See https://docs.stripe.com/payments/link/link-payment-integrations?link-integrations=link-card-integrations. Missing requirements: \(linkCardBrandAvailability.debugDescription)")
                fallthrough
            default:
                eligibleForLinkCardBrand = false
            }

            if eligibleForInstantDebits {
                recommendedPaymentMethodTypes.append(.instantDebits)
            } else if eligibleForLinkCardBrand {
                // Else if here so we don't show both Instant Debits and Link Card Brand together.
                recommendedPaymentMethodTypes.append(.linkCardBrand)
            }

            if let merchantPaymentMethodOrder = configuration.paymentMethodOrder?.map({ $0.lowercased() }) {
                // Order the payment methods according to the merchant's `paymentMethodOrder` configuration:
                var reorderedPaymentMethodTypes = [PaymentMethodType]()

                // 1. Add each PM in paymentMethodOrder first
                for pmIdentifier in merchantPaymentMethodOrder {
                    guard
                        // Ignore the PM if it's not in allPaymentMethodTypes
                        let index = recommendedPaymentMethodTypes.firstIndex(where: { $0.identifier == pmIdentifier }),
                        let paymentMethod = recommendedPaymentMethodTypes.stp_boundSafeObject(at: index),
                        // Ignore duplicate PMs
                        !reorderedPaymentMethodTypes.contains(paymentMethod)
                    else {
                        continue
                    }
                    // 2. Remove each PM we add from recommendedPaymentMethodTypes
                    recommendedPaymentMethodTypes.remove(at: index)
                    reorderedPaymentMethodTypes.append(paymentMethod)
                }
                // 3. Append the remaining PMs in recommendedPaymentMethodTypes
                reorderedPaymentMethodTypes.append(contentsOf: recommendedPaymentMethodTypes)
                return reorderedPaymentMethodTypes
            } else {
                return recommendedPaymentMethodTypes
            }
        }

        /// Returns whether or not PaymentSheet should display the given `paymentMethod` as an option to the customer.
        /// Note: This doesn't affect the availability of saved PMs.
        /// - Parameters:
        ///   - paymentMethod: the `STPPaymentMethodType` in question
        ///   - requirementProviders: a list of [PaymentMethodRequirementProvider] who satisfy payment requirements
        ///   - intent: a intent object
        ///   - supportedPaymentMethods: the payment methods that PaymentSheet can display UI for
        /// - Returns: a `PaymentMethodAvailabilityStatus` detailing why or why not this payment method can be added
        static func supportsAdding(
            paymentMethod: STPPaymentMethodType,
            configuration: PaymentElementConfiguration,
            intent: Intent,
            elementsSession: STPElementsSession,
            supportedPaymentMethods: [STPPaymentMethodType] = PaymentSheet.supportedPaymentMethods
        ) -> PaymentMethodAvailabilityStatus {
            let requirements: [PaymentMethodTypeRequirement]

            // We have different requirements depending on whether or not the intent is setting up the payment method for future use
            if intent.isSettingUp {
                requirements = {
                    switch paymentMethod {
                    case .card:
                        return []
                    case .payPal, .cashApp, .revolutPay, .amazonPay, .klarna:
                        return [.returnURL]
                    case .USBankAccount, .boleto:
                        return [.userSupportsDelayedPaymentMethods]
                    case .sofort, .iDEAL, .bancontact:
                        // n.b. While sofort, iDEAL, and bancontact are themselves not delayed, they turn into SEPA upon save, which IS delayed.
                        return [.returnURL, .userSupportsDelayedPaymentMethods]
                    case .SEPADebit, .AUBECSDebit:
                        return [.userSupportsDelayedPaymentMethods]
                    case .bacsDebit:
                        return [.returnURL, .userSupportsDelayedPaymentMethods]
<<<<<<< HEAD
                    case .cardPresent, .blik, .weChatPay, .grabPay, .FPX, .przelewy24, .EPS,
                        .netBanking, .OXXO, .afterpayClearpay, .UPI, .link, .affirm, .paynow, .zip, .alma, .mobilePay, .unknown, .alipay, .konbini, .promptPay, .swish, .twint, .multibanco:
=======
                    case .cardPresent, .blik, .weChatPay, .grabPay, .FPX, .giropay, .przelewy24, .EPS,
                        .netBanking, .OXXO, .afterpayClearpay, .UPI, .link, .affirm, .paynow, .zip, .alma,
                        .mobilePay, .unknown, .alipay, .konbini, .promptPay, .swish, .twint, .multibanco,
                        .sunbit, .billie, .satispay, .crypto:
>>>>>>> 62dc2874
                        return [.unsupportedForSetup]
                    @unknown default:
                        return [.unsupportedForSetup]
                    }
                }()
            } else {
                requirements = {
                    switch paymentMethod {
                    case .blik, .card, .cardPresent, .UPI, .weChatPay, .paynow, .promptPay:
                        return []
<<<<<<< HEAD
                    case .alipay, .EPS, .FPX, .grabPay, .netBanking, .payPal, .przelewy24, .klarna,
                            .bancontact, .iDEAL, .cashApp, .affirm, .zip, .revolutPay, .amazonPay, .alma, .mobilePay, .swish, .twint:
=======
                    case .alipay, .EPS, .FPX, .giropay, .grabPay, .netBanking, .payPal, .przelewy24, .klarna,
                            .bancontact, .iDEAL, .cashApp, .affirm, .zip, .revolutPay, .amazonPay, .alma,
                            .mobilePay, .swish, .twint, .sunbit, .billie, .satispay, .crypto, .afterpayClearpay:
>>>>>>> 62dc2874
                        return [.returnURL]
                    case .USBankAccount:
                        return [
                            .userSupportsDelayedPaymentMethods, .financialConnectionsSDK,
                            .validUSBankVerificationMethod,
                        ]
                    case .OXXO, .boleto, .AUBECSDebit, .SEPADebit, .konbini, .multibanco:
                        return [.userSupportsDelayedPaymentMethods]
                    case .bacsDebit, .sofort:
                        return [.returnURL, .userSupportsDelayedPaymentMethods]
                    case .link, .unknown:
                        return [.unsupported]
                    @unknown default:
                        return [.unsupported]
                    }
                }()
            }

            return configurationSupports(
                paymentMethod: paymentMethod,
                requirements: requirements,
                configuration: configuration,
                intent: intent,
                elementsSession: elementsSession,
                supportedPaymentMethods: supportedPaymentMethods
            )
        }

        /// We support Instant Bank Payments as a payment method when:
        /// - (Primary condition) Link is an available payment method.
        /// - The Financial Connections SDK is available.
        /// - US Bank Account is *not* an available payment method.
        /// - Link Funding Sources contains Bank Account.
        /// - We collect an email, or a default non-empty email has been provided.
        static func supportsInstantBankPayments(
            configuration: PaymentElementConfiguration,
            intent: Intent,
            elementsSession: STPElementsSession
        ) -> PaymentMethodAvailabilityStatus {
            // Primary requirement:
            // - Link is an available payment method.
            guard elementsSession.orderedPaymentMethodTypes.contains(.link), configuration.link.shouldDisplay else {
                return .notSupported
            }

            var missingRequirements: Set<PaymentMethodTypeRequirement> = []

            // Instant Debits is supported when:
            // - The Financial Connections SDK is available.
            let configurationAvailabilityStatus = configurationSatisfiesRequirements(
                requirements: [.financialConnectionsSDK],
                configuration: configuration,
                intent: intent
            )

            if case .missingRequirements(let requirements) = configurationAvailabilityStatus {
                missingRequirements.formUnion(requirements)
            }

            // - US Bank Account is *not* an available payment method.
            if elementsSession.orderedPaymentMethodTypes.contains(.USBankAccount) {
                missingRequirements.insert(.unexpectedUsBankAccount)
            }

            // - Link Funding Sources contains Bank Account.
            if elementsSession.linkFundingSources?.contains(.bankAccount) == false {
                missingRequirements.insert(.linkFundingSourcesMissingBankAccount)
            }

            // - We collect an email, or a default non-empty email has been provided.
            if !configuration.isEligibleForBankTab {
                missingRequirements.insert(.invalidEmailCollectionConfiguration)
            }

            let hasMissingRequirements = !missingRequirements.isEmpty
            return hasMissingRequirements ? .missingRequirements(missingRequirements) : .supported
        }

        /// We support Link Card Brand as a payment method when:
        /// - (Primary condition) Link is an available payment method.
        /// - The Financial Connections SDK is available.
        /// - Link Funding Sources contains Bank Account.
        /// - US Bank Account is *not* an available payment method.
        /// - We collect an email, or a default non-empty email has been provided.
        static func supportsLinkCardIntegration(
            configuration: PaymentElementConfiguration,
            intent: Intent,
            elementsSession: STPElementsSession
        ) -> PaymentMethodAvailabilityStatus {
            // Primary:
            // - Link Mode is set to Link Card Brand.
            guard elementsSession.isLinkCardBrand, configuration.link.shouldDisplay else {
                return .notSupported
            }

            var missingRequirements: Set<PaymentMethodTypeRequirement> = []

            // Instant Debits is supported when:
            // - The Financial Connections SDK is available.
            let configurationAvailabilityStatus = configurationSatisfiesRequirements(
                requirements: [.financialConnectionsSDK],
                configuration: configuration,
                intent: intent
            )

            if case .missingRequirements(let requirements) = configurationAvailabilityStatus {
                missingRequirements.formUnion(requirements)
            }

            // - Link Funding Sources contains Bank Account.
            if elementsSession.linkFundingSources?.contains(.bankAccount) == false {
                missingRequirements.insert(.linkFundingSourcesMissingBankAccount)
            }

            // - US Bank Account is *not* an available payment method.
            if elementsSession.orderedPaymentMethodTypes.contains(.USBankAccount) {
                missingRequirements.insert(.unexpectedUsBankAccount)
            }

            // - We collect an email, or a default non-empty email has been provided.
            if !configuration.isEligibleForBankTab {
                missingRequirements.insert(.invalidEmailCollectionConfiguration)
            }

            let hasMissingRequirements = !missingRequirements.isEmpty
            return hasMissingRequirements ? .missingRequirements(missingRequirements) : .supported
        }

        /// Returns whether or not we can show a "☑️ Save for future use" checkbox to the customer
        func supportsSaveForFutureUseCheckbox() -> Bool {
            guard case let .stripe(paymentMethodType) = self else {
                // At the time of writing, we only support cards and us bank accounts.
                // These should both have an `stpPaymentMethodType`, so I'm avoiding handling this guard condition
                return false
            }
            // This payment method and its requirements are hardcoded on the client
            switch paymentMethodType {
            case .card, .USBankAccount, .iDEAL, .sofort, .bancontact, .SEPADebit:
                return true
            default:
                return false
            }
        }

        /// Returns true if the passed configuration satisfies the passed in `requirements`
        /// This function is to be used with dynamic payment method types that do not have bindings support and cannot be represented as a `STPPaymentMethodType`.
        /// It's required for the client to specify dynamic payment method type requirements (rather than being server driven) because dynamically delivering new LPMS to clients that don't know about them is no longer/currently a priority.
        /// - Note: Use this function over `configurationSupports` when the payment method does not have bindings support e.g. cannot be represented as
        /// a `STPPaymentMethodType`.
        /// - Parameters:
        ///   - requirements: a list of requirements to be satisfied
        ///   - configuration: a configuration to satisfy requirements
        ///   - intent: an intent object
        /// - Returns: a `PaymentMethodAvailabilityStatus` detailing why or why not this payment method can be added
        static func configurationSatisfiesRequirements(
            requirements: [PaymentMethodTypeRequirement],
            configuration: PaymentElementConfiguration,
            intent: Intent
        ) -> PaymentMethodAvailabilityStatus {
            let fulfilledRequirements = [configuration, intent].reduce([]) {
                (accumulator: [PaymentMethodTypeRequirement], element: PaymentMethodRequirementProvider) in
                return accumulator + element.fulfilledRequirements
            }
            let supports = Set(requirements).isSubset(of: fulfilledRequirements)
            if !supports {
                let missingRequirements = Set(requirements).subtracting(fulfilledRequirements)
                return .missingRequirements(missingRequirements)
            }

            return .supported
        }

        /// Returns true if the passed configuration satisfies the passed in `requirements` and this payment method is in the list of supported payment methods
        /// This function is to be used with payment method types thar have bindings support and can be represented as a `STPPaymentMethodType`
        /// Use this function over `configurationSatisfiesRequirements` when the payment method in quesiton can be represented as a `STPPaymentMethodType`
        /// - Parameters:
        ///   - paymentMethod: the payment method type in question
        ///   - requirements: a list of requirements to be satisfied
        ///   - configuration: a configuration to satisfy requirements
        ///   - intent: an intent object
        ///   - supportedPaymentMethods: a list of supported payment method types
        /// - Returns: a `PaymentMethodAvailabilityStatus` detailing why or why not this payment method is supported
        static func configurationSupports(
            paymentMethod: STPPaymentMethodType,
            requirements: [PaymentMethodTypeRequirement],
            configuration: PaymentElementConfiguration,
            intent: Intent,
            elementsSession: STPElementsSession,
            supportedPaymentMethods: [STPPaymentMethodType]
        ) -> PaymentMethodAvailabilityStatus {
            guard supportedPaymentMethods.contains(paymentMethod) else {
                return .notSupported
            }

            // Hide a payment method type if we are in live mode and it is unactivated
            if !configuration.apiClient.isTestmode && elementsSession.unactivatedPaymentMethodTypes.contains(paymentMethod) {
                return .unactivated
            }

            let fulfilledRequirements = [configuration, intent].reduce([]) {
                (accumulator: [PaymentMethodTypeRequirement], element: PaymentMethodRequirementProvider) in
                return accumulator + element.fulfilledRequirements
            }

            let supports = Set(requirements).isSubset(of: fulfilledRequirements)
            if paymentMethod == .USBankAccount {
                if !fulfilledRequirements.contains(.financialConnectionsSDK) {
                    print(
                        "[Stripe SDK] Warning: us_bank_account requires the StripeConnections SDK. See https://stripe.com/docs/payments/ach-debit/accept-a-payment?platform=ios"
                    )
                }
            }

            if !supports {
                let missingRequirements = Set(requirements).subtracting(fulfilledRequirements)
                return .missingRequirements(missingRequirements)
            }

            return .supported
        }
    }
}
extension STPPaymentMethod {
    /// Returns whether or not saved PaymentMethods of this type should be displayed as an option to customers
    /// This should only return true if saved PMs of this type can be successfully used to `/confirm` the given `intent`
    /// - Warning: This doesn't quite work as advertised. We've hardcoded `PaymentSheet+API.swift` to only fetch saved cards and us bank accounts.
    func supportsSavedPaymentMethod(configuration: PaymentElementConfiguration, intent: Intent, elementsSession: STPElementsSession) -> Bool {
        let requirements: [PaymentMethodTypeRequirement] = {
            switch type {
            case .card:
                return []
            case .USBankAccount, .SEPADebit:
                return [.userSupportsDelayedPaymentMethods]
            default:
                return [.unsupportedForReuse]
            }
        }()
        return PaymentSheet.PaymentMethodType.configurationSupports(
            paymentMethod: type,
            requirements: requirements,
            configuration: configuration,
            intent: intent,
            elementsSession: elementsSession,
            supportedPaymentMethods: PaymentSheet.supportedPaymentMethods
        ) == .supported
    }
}

extension STPPaymentMethodParams {
    var paymentSheetLabel: String {
        switch type {
        case .card:
            return "•••• \(card?.last4 ?? "")"
        case .FPX:
            if let fpx = fpx {
                return STPFPXBank.stringFrom(fpx.bank) ?? ""
            } else {
                return "FPX"
            }
        case .paynow, .zip, .amazonPay, .alma, .mobilePay, .konbini, .promptPay, .swish, .sunbit, .billie, .satispay, .crypto, .iDEAL, .SEPADebit, .bacsDebit, .AUBECSDebit, .giropay, .przelewy24, .EPS, .bancontact, .netBanking, .OXXO, .sofort, .UPI, .grabPay, .payPal, .afterpayClearpay, .blik, .weChatPay, .boleto, .link, .klarna, .affirm, .USBankAccount, .cashApp, .revolutPay, .twint, .multibanco, .alipay, .cardPresent:
            // Use the label already defined in STPPaymentMethodType; the params object for these types don't contain additional information that affect the display label (like cards do)
            return type.displayName
        case .unknown:
            fallthrough
        default:
            assertionFailure()
            return rawTypeString ?? ""
        }
    }
}

extension PaymentElementConfiguration {
    var isEligibleForBankTab: Bool {
        billingDetailsCollectionConfiguration.email != .never ||
        (defaultBillingDetails.email?.isEmpty == false && billingDetailsCollectionConfiguration.attachDefaultsToPaymentMethod)
    }
}

extension PaymentSheet.PaymentMethodType {

    var isLinkBankPayment: Bool {
        switch self {
        case .stripe, .external:
            return false
        case .instantDebits, .linkCardBrand:
            return true
        }
    }

    var isBankPayment: Bool {
        switch self {
        case .stripe(let type):
            return type == .USBankAccount
        case .external:
            return false
        case .instantDebits, .linkCardBrand:
            return true
        }
    }
}<|MERGE_RESOLUTION|>--- conflicted
+++ resolved
@@ -309,15 +309,10 @@
                         return [.userSupportsDelayedPaymentMethods]
                     case .bacsDebit:
                         return [.returnURL, .userSupportsDelayedPaymentMethods]
-<<<<<<< HEAD
                     case .cardPresent, .blik, .weChatPay, .grabPay, .FPX, .przelewy24, .EPS,
-                        .netBanking, .OXXO, .afterpayClearpay, .UPI, .link, .affirm, .paynow, .zip, .alma, .mobilePay, .unknown, .alipay, .konbini, .promptPay, .swish, .twint, .multibanco:
-=======
-                    case .cardPresent, .blik, .weChatPay, .grabPay, .FPX, .giropay, .przelewy24, .EPS,
                         .netBanking, .OXXO, .afterpayClearpay, .UPI, .link, .affirm, .paynow, .zip, .alma,
                         .mobilePay, .unknown, .alipay, .konbini, .promptPay, .swish, .twint, .multibanco,
                         .sunbit, .billie, .satispay, .crypto:
->>>>>>> 62dc2874
                         return [.unsupportedForSetup]
                     @unknown default:
                         return [.unsupportedForSetup]
@@ -328,14 +323,9 @@
                     switch paymentMethod {
                     case .blik, .card, .cardPresent, .UPI, .weChatPay, .paynow, .promptPay:
                         return []
-<<<<<<< HEAD
                     case .alipay, .EPS, .FPX, .grabPay, .netBanking, .payPal, .przelewy24, .klarna,
-                            .bancontact, .iDEAL, .cashApp, .affirm, .zip, .revolutPay, .amazonPay, .alma, .mobilePay, .swish, .twint:
-=======
-                    case .alipay, .EPS, .FPX, .giropay, .grabPay, .netBanking, .payPal, .przelewy24, .klarna,
                             .bancontact, .iDEAL, .cashApp, .affirm, .zip, .revolutPay, .amazonPay, .alma,
                             .mobilePay, .swish, .twint, .sunbit, .billie, .satispay, .crypto, .afterpayClearpay:
->>>>>>> 62dc2874
                         return [.returnURL]
                     case .USBankAccount:
                         return [
@@ -595,7 +585,7 @@
             } else {
                 return "FPX"
             }
-        case .paynow, .zip, .amazonPay, .alma, .mobilePay, .konbini, .promptPay, .swish, .sunbit, .billie, .satispay, .crypto, .iDEAL, .SEPADebit, .bacsDebit, .AUBECSDebit, .giropay, .przelewy24, .EPS, .bancontact, .netBanking, .OXXO, .sofort, .UPI, .grabPay, .payPal, .afterpayClearpay, .blik, .weChatPay, .boleto, .link, .klarna, .affirm, .USBankAccount, .cashApp, .revolutPay, .twint, .multibanco, .alipay, .cardPresent:
+        case .paynow, .zip, .amazonPay, .alma, .mobilePay, .konbini, .promptPay, .swish, .sunbit, .billie, .satispay, .crypto, .iDEAL, .SEPADebit, .bacsDebit, .AUBECSDebit, .przelewy24, .EPS, .bancontact, .netBanking, .OXXO, .sofort, .UPI, .grabPay, .payPal, .afterpayClearpay, .blik, .weChatPay, .boleto, .link, .klarna, .affirm, .USBankAccount, .cashApp, .revolutPay, .twint, .multibanco, .alipay, .cardPresent:
             // Use the label already defined in STPPaymentMethodType; the params object for these types don't contain additional information that affect the display label (like cards do)
             return type.displayName
         case .unknown:
