--- conflicted
+++ resolved
@@ -96,15 +96,12 @@
                 return "MobilePay"
             } else if case .dynamic("zip") = self {
                 return "Zip"
-<<<<<<< HEAD
             } else if case .dynamic("grabpay") = self {
                 return "GrabPay"
             } else if case .dynamic("fpx") = self {
                return "FPX"
-=======
             } else if case .dynamic("amazon_pay") = self {
                 return "Amazon Pay"
->>>>>>> 8804b622
             } else if case .dynamic(let name) = self {
                 // TODO: We should introduce a display name in our model rather than presenting the payment method type
                 return name
