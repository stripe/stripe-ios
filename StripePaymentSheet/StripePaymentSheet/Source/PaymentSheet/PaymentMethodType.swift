--- conflicted
+++ resolved
@@ -207,11 +207,7 @@
                     switch paymentMethod {
                     case .card:
                         return []
-<<<<<<< HEAD
-                    case .payPal, .cashApp, .revolutPay, .klarna:
-=======
-                    case .payPal, .cashApp, .revolutPay, .amazonPay:
->>>>>>> ec2f31b1
+                    case .payPal, .cashApp, .revolutPay, .amazonPay, .klarna:
                         return [.returnURL]
                     case .USBankAccount, .boleto:
                         return [.userSupportsDelayedPaymentMethods]
@@ -223,13 +219,8 @@
                     case .bacsDebit:
                         return [.returnURL, .userSupportsDelayedPaymentMethods]
                     case .cardPresent, .blik, .weChatPay, .grabPay, .FPX, .giropay, .przelewy24, .EPS,
-<<<<<<< HEAD
                         .netBanking, .OXXO, .afterpayClearpay, .UPI, .link, .linkInstantDebit,
-                        .affirm, .paynow, .zip, .amazonPay, .alma, .mobilePay, .unknown, .alipay, .konbini, .promptPay, .swish, .twint:
-=======
-                        .netBanking, .OXXO, .afterpayClearpay, .UPI, .klarna, .link, .linkInstantDebit,
                         .affirm, .paynow, .zip, .alma, .mobilePay, .unknown, .alipay, .konbini, .promptPay, .swish, .twint:
->>>>>>> ec2f31b1
                         return [.unsupportedForSetup]
                     @unknown default:
                         return [.unsupportedForSetup]
