--- conflicted
+++ resolved
@@ -442,8 +442,7 @@
     var paymentSheetLabel: String {
         switch type {
         case .card:
-<<<<<<< HEAD
-            return "••••\(card?.last4 ?? "")"
+            return "•••• \(card?.last4 ?? "")"
         case .FPX:
             if let fpx = fpx {
                 return STPFPXBank.stringFrom(fpx.bank) ?? ""
@@ -455,9 +454,6 @@
             return type.displayName
         case .unknown:
             fallthrough
-=======
-            return "•••• \(card?.last4 ?? "")"
->>>>>>> 442aa0b5
         default:
             assertionFailure()
             return rawTypeString ?? ""
