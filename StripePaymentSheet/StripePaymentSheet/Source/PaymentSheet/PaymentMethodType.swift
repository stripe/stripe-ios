//
//  PaymentMethodType.swift
//  StripePaymentSheet
//
//  Copyright © 2022 Stripe, Inc. All rights reserved.
//

import Foundation
@_spi(STP) import StripeCore
@_spi(STP) import StripePayments
@_spi(STP) import StripePaymentsUI
@_spi(STP) import StripeUICore
import UIKit

extension PaymentSheet {
    enum PaymentMethodType: Equatable, Hashable {

        func supportsAddingRequirements() -> [PaymentMethodTypeRequirement] {
            switch self {
<<<<<<< HEAD
            case .dynamic("revolut_pay"):
                return [.returnURL]
            case .dynamic("amazon_pay"):
                return [.returnURL]
            case .dynamic("mobilepay"):
                return [.returnURL]
            case .dynamic("zip"):
                return [.returnURL]
            case .dynamic("paynow"):
                return [.returnURL]
=======
>>>>>>> 7b1dbd79
            default:
                return [.unsupported]
            }
        }

        func supportsSaveAndReuseRequirements() -> [PaymentMethodTypeRequirement] {
            switch self {
            default:
                return [.unsupportedForSetup]
            }
        }

        case card
        case USBankAccount
        case linkInstantDebit
        case link
        case dynamic(String)
        case UPI
        case cashApp
        case externalPayPal // TODO(yuki): Replace this when we support more EPMs
        static var analyticLogForIcon: Set<PaymentMethodType> = []
        static let analyticLogForIconSemaphore = DispatchSemaphore(value: 1)

        public init(from str: String) {
            switch str {
            case STPPaymentMethod.string(from: .card):
                self = .card
            case STPPaymentMethod.string(from: .USBankAccount):
                self = .USBankAccount
            case STPPaymentMethod.string(from: .link):
                self = .link
            case STPPaymentMethod.string(from: .UPI):
                self = .UPI
            case STPPaymentMethod.string(from: .cashApp):
                self = .cashApp
            case "external_paypal":
                self = .externalPayPal
            default:
                self = .dynamic(str)
            }
        }

        // I think this returns the Stripe PaymentMethod object type name i.e. a value in https://stripe.com/docs/api/payment_methods/object#payment_method_object-type
        static func string(from type: PaymentMethodType) -> String? {
            switch type {
            case .card:
                return STPPaymentMethod.string(from: .card)
            case .USBankAccount:
                return STPPaymentMethod.string(from: .USBankAccount)
            case .link:
                return STPPaymentMethod.string(from: .link)
            case .linkInstantDebit:
                return nil
            case .UPI:
                return STPPaymentMethod.string(from: .UPI)
            case .cashApp:
                return STPPaymentMethod.string(from: .cashApp)
            case .dynamic(let str):
                return str
            case .externalPayPal:
                return nil
            }
        }
        var displayName: String {
            if let stpPaymentMethodType = stpPaymentMethodType {
                return stpPaymentMethodType.displayName
<<<<<<< HEAD
            } else if case .dynamic("revolut_pay") = self {
                return "Revolut Pay"
            } else if case .dynamic("mobilepay") = self {
                return "MobilePay"
            } else if case .dynamic("zip") = self {
                return "Zip"
            } else if case .dynamic("amazon_pay") = self {
                return "Amazon Pay"
            } else if case .dynamic("paynow") = self {
                return "PayNow"
=======
>>>>>>> 7b1dbd79
            } else if case .dynamic(let name) = self {
                // TODO: We should introduce a display name in our model rather than presenting the payment method type
                return name
            } else if case .externalPayPal = self {
               return STPPaymentMethodType.payPal.displayName
            }
            assertionFailure()
            return ""
        }

        /// The identifier for the payment method type as it is represented on an intent
        var identifier: String {
            if let stpPaymentMethodType {
                return stpPaymentMethodType.identifier
            } else if case .dynamic(let name) = self {
                return name
            } else if case .externalPayPal = self {
                return "external_paypal"
            }

            assertionFailure()
            return ""
        }

        static func shouldLogAnalytic(paymentMethod: PaymentSheet.PaymentMethodType) -> Bool {
            analyticLogForIconSemaphore.wait()
            defer { analyticLogForIconSemaphore.signal() }
            guard !analyticLogForIcon.contains(paymentMethod) else { return false }
            analyticLogForIcon.insert(paymentMethod)
            return true
        }

        /// makeImage will immediately return an UImage that is either the image or a placeholder.
        /// If the image is immediately available, the updateHandler will not be called.
        /// If the image is not immediately available, the updateHandler will be called if we are able
        /// to download the image.
        func makeImage(forDarkBackground: Bool = false, updateHandler: DownloadManager.UpdateImageHandler?) -> UIImage {
            if case .dynamic(let name) = self,
                let spec = FormSpecProvider.shared.formSpec(for: name),
                let selectorIcon = spec.selectorIcon,
                var imageUrl = URL(string: selectorIcon.lightThemePng)
            {
                if forDarkBackground,
                    let darkImageString = selectorIcon.darkThemePng,
                    let darkImageUrl = URL(string: darkImageString)
                {
                    imageUrl = darkImageUrl
                }
                if PaymentSheet.PaymentMethodType.shouldLogAnalytic(paymentMethod: self) {
                    STPAnalyticsClient.sharedClient.logImageSelectorIconDownloadedIfNeeded(paymentMethod: self)
                }
                return DownloadManager.sharedManager.downloadImage(url: imageUrl, updateHandler: updateHandler)
            }
            if let stpPaymentMethodType = stpPaymentMethodType {
                if PaymentSheet.PaymentMethodType.shouldLogAnalytic(paymentMethod: self) {
                    STPAnalyticsClient.sharedClient.logImageSelectorIconFromBundleIfNeeded(paymentMethod: self)
                }
                return stpPaymentMethodType.makeImage(forDarkBackground: forDarkBackground)
            }
            if case .externalPayPal = self {
                return STPPaymentMethodType.payPal.makeImage(forDarkBackground: forDarkBackground)
            }
            if PaymentSheet.PaymentMethodType.shouldLogAnalytic(paymentMethod: self) {
                STPAnalyticsClient.sharedClient.logImageSelectorIconNotFoundIfNeeded(paymentMethod: self)
            }
            return DownloadManager.sharedManager.imagePlaceHolder()
        }

        var iconRequiresTinting: Bool {
            if let stpPaymentMethodType = stpPaymentMethodType {
                return stpPaymentMethodType.iconRequiresTinting
            }
            return false
        }

        var stpPaymentMethodType: STPPaymentMethodType? {
            guard self != .linkInstantDebit else {
                return .linkInstantDebit
            }
            guard let stringForm = PaymentMethodType.string(from: self) else {
                return nil
            }
            let paymentMethodType = STPPaymentMethod.type(from: stringForm)
            guard paymentMethodType != .unknown else {
                return nil
            }
            return paymentMethodType
        }

        /// Extracts all the recommended `PaymentMethodType`s from the given `intent`.
        /// - Parameter intent: The `intent` to extract `PaymentMethodType`s from.
        /// - Returns: An ordered list of all the `PaymentMethodType`s for this `intent`.
        static func recommendedPaymentMethodTypes(from intent: Intent) -> [PaymentMethodType] {
            // We look at the raw `allResponseFields` because some strings may have been parsed into STPPaymentMethodType.unknown
            switch intent {
            case .paymentIntent(let paymentIntent):
                guard
                    let paymentMethodTypeStrings = paymentIntent.allResponseFields["payment_method_types"] as? [String]
                else {
                    return []
                }
                let paymentTypesString =
                    paymentIntent.allResponseFields["ordered_payment_method_types"] as? [String]
                    ?? paymentMethodTypeStrings
                return paymentTypesString.map { PaymentMethodType(from: $0) }
            case .setupIntent(let setupIntent):
                guard let paymentMethodTypeStrings = setupIntent.allResponseFields["payment_method_types"] as? [String]
                else {
                    return []
                }
                let paymentTypesString =
                    setupIntent.allResponseFields["ordered_payment_method_types"] as? [String]
                    ?? paymentMethodTypeStrings
                return paymentTypesString.map { PaymentMethodType(from: $0) }
            case .deferredIntent(let elementsSession, _):
                let paymentMethodPrefs = elementsSession.allResponseFields["payment_method_preference"] as? [AnyHashable: Any]
                let paymentTypesString =
                paymentMethodPrefs?["ordered_payment_method_types"] as? [String]
                    ?? []
                return paymentTypesString.map { PaymentMethodType(from: $0) }
            }
        }

        /// Extracts the recommended `PaymentMethodType`s from the given `intent` and filters out the ones that aren't supported by the given `configuration`.
        /// - Parameters:
        ///   - intent: An `intent` to extract `PaymentMethodType`s from.
        ///   - configuration: A `PaymentSheet` configuration.
        /// - Returns: An ordered list of `PaymentMethodType`s, including only the ones supported by this configuration.
        static func filteredPaymentMethodTypes(from intent: Intent, configuration: Configuration, logAvailability: Bool = false) -> [PaymentMethodType]
        {
            var recommendedPaymentMethodTypes = Self.recommendedPaymentMethodTypes(from: intent)

            if configuration.linkPaymentMethodsOnly {
                // If we're in the Link modal, manually add Link payment methods
                // and let the support calls decide if they're allowed
                let allLinkPaymentMethods: [PaymentMethodType] = [.card, .linkInstantDebit]
                for method in allLinkPaymentMethods where !recommendedPaymentMethodTypes.contains(method) {
                    recommendedPaymentMethodTypes.append(method)
                }
            }

            // TODO(yuki): Rewrite this when we support more EPMs
            // Add external_paypal if...
            if
                // ...the merchant configured external_paypal...
                let epms = configuration.externalPaymentMethodConfiguration?.externalPaymentMethods,
                epms.contains("external_paypal"),
                // ...the intent doesn't already have "paypal"...
                !recommendedPaymentMethodTypes.contains(.dynamic("paypal")),
                // ...and external_paypal isn't disabled.
                !intent.shouldDisableExternalPayPal
            {
                recommendedPaymentMethodTypes.append(.externalPayPal)
            }

            recommendedPaymentMethodTypes = recommendedPaymentMethodTypes.filter { paymentMethodType in
                let availabilityStatus = PaymentSheet.PaymentMethodType.supportsAdding(
                    paymentMethod: paymentMethodType,
                    configuration: configuration,
                    intent: intent,
                    supportedPaymentMethods: configuration.linkPaymentMethodsOnly
                        ? PaymentSheet.supportedLinkPaymentMethods : PaymentSheet.supportedPaymentMethods
                )

                if logAvailability && availabilityStatus != .supported {
                    // This payment method is being filtered out, log the reason/s why
                    #if DEBUG
                    print("[Stripe SDK]: PaymentSheet could not offer \(paymentMethodType.displayName):\n\t* \(availabilityStatus.debugDescription)")
                    #endif
                }

                return availabilityStatus == .supported
            }

            if let paymentMethodOrder = configuration.paymentMethodOrder?.map({ $0.lowercased() }) {
                // Order the payment methods according to the merchant's `paymentMethodOrder` configuration:
                var orderedPaymentMethodTypes = [PaymentMethodType]()
                var originalOrderedTypes = recommendedPaymentMethodTypes.map { $0.identifier }
                // 1. Add each PM in paymentMethodOrder first
                for pm in paymentMethodOrder {
                    guard originalOrderedTypes.contains(pm) else {
                        // Ignore the PM if it's not in originalOrderedTypes
                        continue
                    }
                    orderedPaymentMethodTypes.append(.init(from: pm))
                    // 2. Remove each PM we add from originalOrderedTypes.
                    originalOrderedTypes.remove(pm)
                }
                // 3. Append the remaining PMs in originalOrderedTypes
                orderedPaymentMethodTypes.append(contentsOf: originalOrderedTypes.map({ .init(from: $0) }))
                return orderedPaymentMethodTypes
            } else {
                return recommendedPaymentMethodTypes
            }
        }

        /// Returns whether or not PaymentSheet should display the given `paymentMethod` as an option to the customer.
        /// Note: This doesn't affect the availability of saved PMs.
        /// - Parameters:
        ///   - paymentMethod: the `STPPaymentMethodType` in question
        ///   - requirementProviders: a list of [PaymentMethodRequirementProvider] who satisfy payment requirements
        ///   - intent: a intent object
        ///   - supportedPaymentMethods: the payment methods that PaymentSheet can display UI for
        /// - Returns: a `PaymentMethodAvailabilityStatus` detailing why or why not this payment method can be added
        static func supportsAdding(
            paymentMethod: PaymentMethodType,
            configuration: PaymentSheet.Configuration,
            intent: Intent,
            supportedPaymentMethods: [STPPaymentMethodType] = PaymentSheet.supportedPaymentMethods
        ) -> PaymentMethodAvailabilityStatus {
            guard let stpPaymentMethodType = paymentMethod.stpPaymentMethodType else {
                // if the payment method cannot be represented as a `STPPaymentMethodType` attempt to read it
                // as a dynamic payment method
                if case .dynamic = paymentMethod {
                    let requirements =
                        intent.isSettingUp
                        ? paymentMethod.supportsSaveAndReuseRequirements() : paymentMethod.supportsAddingRequirements()
                    return configurationSatisfiesRequirements(
                        requirements: requirements,
                        configuration: configuration,
                        intent: intent
                    )
                } else if case .externalPayPal = paymentMethod {
                    return .supported
                }

                return .notSupported
            }

            let requirements: [PaymentMethodTypeRequirement]

            // We have different requirements depending on whether or not the intent is setting up the payment method for future use
            if intent.isSettingUp {
                requirements = {
                    switch stpPaymentMethodType {
                    case .card:
                        return []
                    case .alipay, .payPal, .cashApp:
                        return [.returnURL]
                    case .USBankAccount:
                        return [.userSupportsDelayedPaymentMethods]
                    case .sofort, .iDEAL, .bancontact:
                        // n.b. While sofort, iDEAL, and bancontact are themselves not delayed, they turn into SEPA upon save, which IS delayed.
                        return [.returnURL, .userSupportsDelayedPaymentMethods]
                    case .SEPADebit:
                        return [.userSupportsDelayedPaymentMethods]
                    case .bacsDebit:
                        return [.returnURL, .userSupportsDelayedPaymentMethods]
                    case .AUBECSDebit, .cardPresent, .blik, .weChatPay, .grabPay, .FPX, .giropay, .przelewy24, .EPS,
                        .netBanking, .OXXO, .afterpayClearpay, .UPI, .boleto, .klarna, .link, .linkInstantDebit,
                        .affirm, .paynow, .zip, .revolutPay, .amazonPay, .mobilePay, .unknown:
                        return [.unsupportedForSetup]
                    @unknown default:
                        return [.unsupportedForSetup]
                    }
                }()
            } else {
                requirements = {
                    switch stpPaymentMethodType {
                    case .blik, .card, .cardPresent, .UPI, .weChatPay, .paynow:
                        return []
                    case .alipay, .EPS, .FPX, .giropay, .grabPay, .netBanking, .payPal, .przelewy24, .klarna,
                            .linkInstantDebit, .bancontact, .iDEAL, .cashApp, .affirm, .zip, .revolutPay, .amazonPay, .mobilePay:
                        return [.returnURL]
                    case .USBankAccount:
                        return [
                            .userSupportsDelayedPaymentMethods, .financialConnectionsSDK,
                            .validUSBankVerificationMethod,
                        ]
                    case .OXXO, .boleto, .AUBECSDebit, .SEPADebit:
                        return [.userSupportsDelayedPaymentMethods]
                    case .bacsDebit, .sofort:
                        return [.returnURL, .userSupportsDelayedPaymentMethods]
                    case .afterpayClearpay:
                        return [.returnURL, .shippingAddress]
                    case .link, .unknown:
                        return [.unsupported]
                    @unknown default:
                        return [.unsupported]
                    }
                }()
            }

            return configurationSupports(
                paymentMethod: stpPaymentMethodType,
                requirements: requirements,
                configuration: configuration,
                intent: intent,
                supportedPaymentMethods: supportedPaymentMethods
            )
            // TODO: We need a way to model this information in our common model
        }

        /// Returns whether or not we can show a "☑️ Save for future use" checkbox to the customer
        func supportsSaveForFutureUseCheckbox() -> Bool {
            guard let stpPaymentMethodType = stpPaymentMethodType else {
                // At the time of writing, we only support cards and us bank accounts.
                // These should both have an `stpPaymentMethodType`, so I'm avoiding handling this guard condition
                return false
            }
            // This payment method and its requirements are hardcoded on the client
            switch stpPaymentMethodType {
            case .card, .USBankAccount:
                return true
            default:
                return false
            }
        }

        /// Returns whether or not saved PaymentMethods of this type should be displayed as an option to customers
        /// This should only return true if saved PMs of this type can be successfully used to `/confirm` the given `intent`
        /// - Warning: This doesn't quite work as advertised. We've hardcoded `PaymentSheet+API.swift` to only fetch saved cards and us bank accounts.
        func supportsSavedPaymentMethod(configuration: Configuration, intent: Intent) -> Bool {
            guard let stpPaymentMethodType = stpPaymentMethodType else {
                // At the time of writing, we only support cards and us bank accounts.
                // These should both have an `stpPaymentMethodType`, so I'm avoiding handling this guard condition
                return false
            }
            let requirements: [PaymentMethodTypeRequirement] = {
                switch stpPaymentMethodType {
                case .card:
                    return []
                case .USBankAccount:
                    return [.userSupportsDelayedPaymentMethods]
                default:
                    return [.unsupportedForReuse]
                }
            }()
            return Self.configurationSupports(
                paymentMethod: stpPaymentMethodType,
                requirements: requirements,
                configuration: configuration,
                intent: intent,
                supportedPaymentMethods: PaymentSheet.supportedPaymentMethods
            ) == .supported
        }

        /// Returns true if the passed configuration satsifies the passed in `requirements`
        /// This function is to be used with dynamic payment method types that do not have bindings support and cannot be represented as a `STPPaymentMethodType`.
        /// It's required for the client to specfiy dynamic payment method type requirements (rather than being server driven) because dynamically delivering new LPMS to clients that don't know about them is no longer/currently a priority.
        /// - Note: Use this function over `configurationSupports` when the payment method does not have bindings support e.g. cannot be represented as
        /// a `STPPaymentMethodType`.
        /// - Parameters:
        ///   - requirements: a list of requirements to be satisfied
        ///   - configuration: a configuration to satisfy requirements
        ///   - intent: an intent object
        /// - Returns: a `PaymentMethodAvailabilityStatus` detailing why or why not this payment method can be added
        static func configurationSatisfiesRequirements(
            requirements: [PaymentMethodTypeRequirement],
            configuration: PaymentSheet.Configuration,
            intent: Intent
        ) -> PaymentMethodAvailabilityStatus {
            let fulfilledRequirements = [configuration, intent].reduce([]) {
                (accumulator: [PaymentMethodTypeRequirement], element: PaymentMethodRequirementProvider) in
                return accumulator + element.fulfilledRequirements
            }
            let supports = Set(requirements).isSubset(of: fulfilledRequirements)
            if !supports {
                let missingRequirements = Set(requirements).subtracting(fulfilledRequirements)
                return .missingRequirements(missingRequirements)
            }

            return .supported
        }

        /// Returns true if the passed configuration satisfies the passed in `requirements` and this payment method is in the list of supported payment methods
        /// This function is to be used with payment method types thar have bindings support and can be represented as a `STPPaymentMethodType`
        /// Use this function over `configurationSatisfiesRequirements` when the payment method in quesiton can be represented as a `STPPaymentMethodType`
        /// - Parameters:
        ///   - paymentMethod: the payment method type in question
        ///   - requirements: a list of requirements to be satisfied
        ///   - configuration: a configuration to satisfy requirements
        ///   - intent: an intent object
        ///   - supportedPaymentMethods: a list of supported payment method types
        /// - Returns: a `PaymentMethodAvailabilityStatus` detailing why or why not this payment method is supported
        static func configurationSupports(
            paymentMethod: STPPaymentMethodType,
            requirements: [PaymentMethodTypeRequirement],
            configuration: PaymentSheet.Configuration,
            intent: Intent,
            supportedPaymentMethods: [STPPaymentMethodType]
        ) -> PaymentMethodAvailabilityStatus {
            guard supportedPaymentMethods.contains(paymentMethod) else {
                return .notSupported
            }

            // Hide a payment method type if we are in live mode and it is unactivated
            if !configuration.apiClient.isTestmode && intent.unactivatedPaymentMethodTypes.contains(paymentMethod) {
                return .unactivated
            }

            let fulfilledRequirements = [configuration, intent].reduce([]) {
                (accumulator: [PaymentMethodTypeRequirement], element: PaymentMethodRequirementProvider) in
                return accumulator + element.fulfilledRequirements
            }

            let supports = Set(requirements).isSubset(of: fulfilledRequirements)
            if paymentMethod == .USBankAccount {
                if !fulfilledRequirements.contains(.financialConnectionsSDK) {
                    print(
                        "[Stripe SDK] Warning: us_bank_account requires the StripeConnections SDK. See https://stripe.com/docs/payments/ach-debit/accept-a-payment?platform=ios"
                    )
                }
            }

            if !supports {
                let missingRequirements = Set(requirements).subtracting(fulfilledRequirements)
                return .missingRequirements(missingRequirements)
            }

            return .supported
        }
    }
}
extension STPPaymentMethod {
    func paymentSheetPaymentMethodType() -> PaymentSheet.PaymentMethodType {
        switch self.type {
        case .card:
            return .card
        case .USBankAccount:
            return .USBankAccount
        case .link:
            return .link
        case .linkInstantDebit:
            return .linkInstantDebit
        default:
            if let str = STPPaymentMethod.string(from: self.type) {
                return .dynamic(str)
            } else {
                let dict = allResponseFields.stp_dictionaryByRemovingNulls()
                let paymentMethodType = dict.stp_string(forKey: "type") ?? ""
                return .dynamic(paymentMethodType)
            }
        }
    }
}
extension STPPaymentMethodParams {
    func paymentSheetPaymentMethodType() -> PaymentSheet.PaymentMethodType {
        switch self.type {
        case .card:
            return .card
        case .USBankAccount:
            return .USBankAccount
        case .link:
            return .link
        case .linkInstantDebit:
            return .linkInstantDebit
        default:
            if let str = STPPaymentMethod.string(from: self.type) {
                return .dynamic(str)
            } else if let rawTypeString = rawTypeString {
                return .dynamic(rawTypeString)
            } else {
                assert(false, "Decoding error for STPPaymentMethodParams")
                return .dynamic("unknown")
            }
        }
    }
    var paymentSheetLabel: String {
        switch type {
        case .card:
            return "••••\(card?.last4 ?? "")"
        default:
            if self.type == .unknown, let rawTypeString = rawTypeString {
                let paymentMethodType = PaymentSheet.PaymentMethodType(from: rawTypeString)
                return paymentMethodType.displayName
            } else {
                return label
            }
        }
    }
}<|MERGE_RESOLUTION|>--- conflicted
+++ resolved
@@ -17,19 +17,6 @@
 
         func supportsAddingRequirements() -> [PaymentMethodTypeRequirement] {
             switch self {
-<<<<<<< HEAD
-            case .dynamic("revolut_pay"):
-                return [.returnURL]
-            case .dynamic("amazon_pay"):
-                return [.returnURL]
-            case .dynamic("mobilepay"):
-                return [.returnURL]
-            case .dynamic("zip"):
-                return [.returnURL]
-            case .dynamic("paynow"):
-                return [.returnURL]
-=======
->>>>>>> 7b1dbd79
             default:
                 return [.unsupported]
             }
@@ -96,19 +83,6 @@
         var displayName: String {
             if let stpPaymentMethodType = stpPaymentMethodType {
                 return stpPaymentMethodType.displayName
-<<<<<<< HEAD
-            } else if case .dynamic("revolut_pay") = self {
-                return "Revolut Pay"
-            } else if case .dynamic("mobilepay") = self {
-                return "MobilePay"
-            } else if case .dynamic("zip") = self {
-                return "Zip"
-            } else if case .dynamic("amazon_pay") = self {
-                return "Amazon Pay"
-            } else if case .dynamic("paynow") = self {
-                return "PayNow"
-=======
->>>>>>> 7b1dbd79
             } else if case .dynamic(let name) = self {
                 // TODO: We should introduce a display name in our model rather than presenting the payment method type
                 return name
