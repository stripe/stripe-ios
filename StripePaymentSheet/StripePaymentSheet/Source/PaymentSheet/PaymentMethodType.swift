//
//  PaymentMethodType.swift
//  StripePaymentSheet
//
//  Copyright © 2022 Stripe, Inc. All rights reserved.
//

import Foundation
@_spi(STP) import StripeCore
@_spi(STP) import StripePayments
@_spi(STP) import StripePaymentsUI
@_spi(STP) import StripeUICore
import UIKit

extension PaymentSheet {
    enum PaymentMethodType: Equatable, Hashable {
        case stripe(STPPaymentMethodType)
        case external(ExternalPaymentOption)

        // Synthetic payment methods. These are payment methods which don't have an `STPPaymentMethodType` defined for the same name.
        // That is, the payment method manifest for a synthetic PMT will show a PMT that doesn't match the form name.
        case instantDebits
        case linkCardBrand

        static var analyticLogForIcon: Set<PaymentMethodType> = []
        static let analyticLogForIconSemaphore = DispatchSemaphore(value: 1)

        var displayName: String {
            switch self {
            case .stripe(let paymentMethodType):
                return paymentMethodType.displayName
            case .external(let externalPaymentMethod):
                return externalPaymentMethod.displayText
            case .instantDebits, .linkCardBrand:
                return String.Localized.bank
            }
        }

        /// Returns the Stripe API value for the payment method type e.g. as it is represented on an Intent
        /// - Note: `STPPaymentMethodType.unknown` returns "unknown".
        var identifier: String {
            switch self {
            case .stripe(let paymentMethodType):
                return paymentMethodType.identifier
            case .external(let externalPaymentMethod):
                return externalPaymentMethod.type
            case .instantDebits:
                return "instant_debits"
            case .linkCardBrand:
                return "link_card_brand"
            }
        }

        /// Returns the Stripe API identifier used for incentives for this payment method type, which can be different from `identifier`.
        var incentiveIdentifier: String? {
            switch self {
            case .stripe, .external:
                return nil
            case .instantDebits, .linkCardBrand:
                return "link_instant_debits"
            }
        }

        static func shouldLogAnalytic(paymentMethod: PaymentSheet.PaymentMethodType) -> Bool {
            analyticLogForIconSemaphore.wait()
            defer { analyticLogForIconSemaphore.signal() }
            guard !analyticLogForIcon.contains(paymentMethod) else { return false }
            analyticLogForIcon.insert(paymentMethod)
            return true
        }

        /// makeImage will immediately return an UImage that is either the image or a placeholder.
        /// If the image is immediately available, the updateHandler will not be called.
        /// If the image is not immediately available, the updateHandler will be called if we are able
        /// to download the image.
        func makeImage(forDarkBackground: Bool, currency: String? = nil, iconStyle: PaymentSheet.Appearance.IconStyle = .filled, updateHandler: DownloadManager.UpdateImageHandler?) -> UIImage {
            // TODO(RUN_MOBILESDK-3167): Make this return a dynamic UIImage
            // TODO: Refactor this out of PaymentMethodType. Users shouldn't have to convert STPPaymentMethodType to PaymentMethodType in order to get its image.
            switch self {
            case .external(let paymentMethod):
                let url = forDarkBackground ? paymentMethod.darkImageUrl : paymentMethod.lightImageUrl
                return DownloadManager.sharedManager.downloadImage(
                    url: url ?? paymentMethod.lightImageUrl,
                    placeholder: nil,
                    updateHandler: updateHandler
                )
            case .stripe(let paymentMethodType):
                // Get the client-side asset first
                let localImage = paymentMethodType.makeImage(forDarkBackground: forDarkBackground, currency: currency, iconStyle: iconStyle)
                // Next, try to download the image from the spec if possible
                if
                    FormSpecProvider.shared.isLoaded,
                    let spec = FormSpecProvider.shared.formSpec(for: identifier),
                    let selectorIcon = spec.selectorIcon,
                    var imageUrl = URL(string: selectorIcon.lightThemePng),
                    paymentMethodType != .crypto // special case, don't use remote URL for crypto so we can use the local image based on iconStyle
                {
                    if forDarkBackground,
                       let darkImageString = selectorIcon.darkThemePng,
                       let darkImageUrl = URL(string: darkImageString)
                    {
                        imageUrl = darkImageUrl
                    }
                    if PaymentSheet.PaymentMethodType.shouldLogAnalytic(paymentMethod: self) {
                        STPAnalyticsClient.sharedClient.logImageSelectorIconDownloadedIfNeeded(paymentMethod: self)
                    }
                    // If there's a form spec, download the spec's image, using the local image as a placeholder until it loads
                    return DownloadManager.sharedManager.downloadImage(url: imageUrl, placeholder: localImage, updateHandler: updateHandler)
                } else if let localImage {
                    if PaymentSheet.PaymentMethodType.shouldLogAnalytic(paymentMethod: self) {
                        STPAnalyticsClient.sharedClient.logImageSelectorIconFromBundleIfNeeded(paymentMethod: self)
                    }
                    // If there's no form spec, return the local image if it exists
                    return localImage
                } else {
                    // If the local image doesn't exist and there's no form spec, fire an analytic and return an empty image
                    assertionFailure()
                    if PaymentSheet.PaymentMethodType.shouldLogAnalytic(paymentMethod: self) {
                        STPAnalyticsClient.sharedClient.logImageSelectorIconNotFoundIfNeeded(paymentMethod: self)
                    }
                    return DownloadManager.sharedManager.imagePlaceHolder()
                }
            case .instantDebits, .linkCardBrand:
                return STPPaymentMethodType.USBankAccount.makeImage(forDarkBackground: forDarkBackground, iconStyle: iconStyle) ?? UIImage()
            }
        }

        var iconRequiresTinting: Bool {
            switch self {
            case .stripe(let stpPaymentMethodType):
                return stpPaymentMethodType.iconRequiresTinting
            case .external:
                return false
            case .instantDebits, .linkCardBrand:
                return true
            }
        }

        /// Returns an ordered list of `PaymentMethodType`s to display to the customer in PaymentSheet.
        /// - Parameters:
        ///   - intent: An `intent` to extract `PaymentMethodType`s from.
        ///   - configuration: A `PaymentSheet` configuration.
        static func filteredPaymentMethodTypes(from intent: Intent, elementsSession: STPElementsSession, configuration: PaymentElementConfiguration, logAvailability: Bool = false) -> [PaymentMethodType]
        {
            func logIfNecessary(_ message: String) {
                if logAvailability {
                    #if DEBUG
                    print("[Stripe SDK]: \(message)")
                    #endif
                }
            }

            var recommendedStripePaymentMethodTypes = elementsSession.orderedPaymentMethodTypes
            recommendedStripePaymentMethodTypes = recommendedStripePaymentMethodTypes.filter { paymentMethodType in
                let availabilityStatus = PaymentSheet.PaymentMethodType.supportsAdding(
                    paymentMethod: paymentMethodType,
                    configuration: configuration,
                    intent: intent,
                    elementsSession: elementsSession,
                    supportedPaymentMethods: PaymentSheet.supportedPaymentMethods
                )

                if availabilityStatus != .supported {
                    // This payment method is being filtered out, log the reason/s why
                    logIfNecessary("PaymentSheet could not offer \(paymentMethodType.displayName):\n\t* \(availabilityStatus.debugDescription)")
                }

                return availabilityStatus == .supported
            }

            // Log a warning if elements session doesn't contain all the merchant's desired external payment methods
            let missingExternalPaymentMethods = Set(configuration.externalPaymentMethodConfiguration?.externalPaymentMethods.map { $0.lowercased() } ?? [])
                .subtracting(Set(elementsSession.externalPaymentMethods.map { $0.type }))
            if !missingExternalPaymentMethods.isEmpty {
                logIfNecessary("PaymentSheet could not offer these external payment methods: \(missingExternalPaymentMethods). See https://stripe.com/docs/payments/external-payment-methods#available-external-payment-methods")
            }

            // The full ordered list of recommended payment method types:
            var recommendedPaymentMethodTypes: [PaymentMethodType] =
                // Stripe PaymentMethod types
                recommendedStripePaymentMethodTypes.map { PaymentMethodType.stripe($0) }
                // External Payment Methods
                + elementsSession.externalPaymentMethods.compactMap {
                    guard let externalPaymentOption = ExternalPaymentOption.from($0, configuration: configuration.externalPaymentMethodConfiguration) else { return nil }
                    return PaymentMethodType.external(externalPaymentOption)
                }
                // Custom Payment Methods
                + elementsSession.customPaymentMethods.compactMap {
                    guard let externalPaymentOption = ExternalPaymentOption.from($0, configuration: configuration.customPaymentMethodConfiguration) else { return nil }
                    return PaymentMethodType.external(externalPaymentOption)
                }

            // We support Instant Bank Payments as a payment method when:
            // - (Primary condition) Link is an available payment method.
            // - The Financial Connections SDK is available.
            // - US Bank Account is *not* an available payment method.
            // - Link Funding Sources contains Bank Account.
            // - We collect an email, or a default non-empty email has been provided.
            let instantBankPaymentsAvailability = PaymentSheet.PaymentMethodType.supportsInstantBankPayments(
                configuration: configuration,
                intent: intent,
                elementsSession: elementsSession
            )

            // We support Link Card Brand as a payment method when:
            // - (Primary condition) Link is an available payment method.
            // - The Financial Connections SDK is available.
            // - Link Funding Sources contains Bank Account.
            // - US Bank Account is *not* an available payment method.
            // - We collect an email, or a default non-empty email has been provided.
            let linkCardBrandAvailability = PaymentSheet.PaymentMethodType.supportsLinkCardIntegration(
                configuration: configuration,
                intent: intent,
                elementsSession: elementsSession
            )

            let eligibleForInstantDebits: Bool
            switch instantBankPaymentsAvailability {
            case .supported:
                eligibleForInstantDebits = true
            case .missingRequirements:
                logIfNecessary("PaymentSheet could not offer the 'Bank' payment method type. See https://docs.stripe.com/payments/link/instant-bank-payments. Missing requirements: \(instantBankPaymentsAvailability.debugDescription)")
                fallthrough
            default:
                eligibleForInstantDebits = false
            }

            let eligibleForLinkCardBrand: Bool
            switch linkCardBrandAvailability {
            case .supported:
                eligibleForLinkCardBrand = true

                // Instant Bank Payments take precedence over the Link Card integration,
                // so this payment won't be shown even though all other requirements are met.
                if eligibleForInstantDebits {
                    logIfNecessary("PaymentSheet could not offer the Link Card integration: This configuration supports Instant Bank Payments, which takes precedence over the Link Card integration")
                }
            case .missingRequirements:
                logIfNecessary("PaymentSheet could not offer the Link Card integration. See https://docs.stripe.com/payments/link/link-payment-integrations?link-integrations=link-card-integrations. Missing requirements: \(linkCardBrandAvailability.debugDescription)")
                fallthrough
            default:
                eligibleForLinkCardBrand = false
            }

            if eligibleForInstantDebits {
                recommendedPaymentMethodTypes.append(.instantDebits)
            } else if eligibleForLinkCardBrand {
                // Else if here so we don't show both Instant Debits and Link Card Brand together.
                recommendedPaymentMethodTypes.append(.linkCardBrand)
            }

            if let merchantPaymentMethodOrder = configuration.paymentMethodOrder?.map({ $0.lowercased() }) {
                // Order the payment methods according to the merchant's `paymentMethodOrder` configuration:
                var reorderedPaymentMethodTypes = [PaymentMethodType]()

                // 1. Add each PM in paymentMethodOrder first
                for pmIdentifier in merchantPaymentMethodOrder {
                    guard
                        // Ignore the PM if it's not in allPaymentMethodTypes
                        let index = recommendedPaymentMethodTypes.firstIndex(where: { $0.identifier == pmIdentifier }),
                        let paymentMethod = recommendedPaymentMethodTypes.stp_boundSafeObject(at: index),
                        // Ignore duplicate PMs
                        !reorderedPaymentMethodTypes.contains(paymentMethod)
                    else {
                        continue
                    }
                    // 2. Remove each PM we add from recommendedPaymentMethodTypes
                    recommendedPaymentMethodTypes.remove(at: index)
                    reorderedPaymentMethodTypes.append(paymentMethod)
                }
                // 3. Append the remaining PMs in recommendedPaymentMethodTypes
                reorderedPaymentMethodTypes.append(contentsOf: recommendedPaymentMethodTypes)
                return reorderedPaymentMethodTypes
            } else {
                return recommendedPaymentMethodTypes
            }
        }

        /// Returns whether or not PaymentSheet should display the given `paymentMethod` as an option to the customer.
        /// Note: This doesn't affect the availability of saved PMs.
        /// - Parameters:
        ///   - paymentMethod: the `STPPaymentMethodType` in question
        ///   - requirementProviders: a list of [PaymentMethodRequirementProvider] who satisfy payment requirements
        ///   - intent: a intent object
        ///   - supportedPaymentMethods: the payment methods that PaymentSheet can display UI for
        /// - Returns: a `PaymentMethodAvailabilityStatus` detailing why or why not this payment method can be added
        static func supportsAdding(
            paymentMethod: STPPaymentMethodType,
            configuration: PaymentElementConfiguration,
            intent: Intent,
            elementsSession: STPElementsSession,
            supportedPaymentMethods: [STPPaymentMethodType] = PaymentSheet.supportedPaymentMethods
        ) -> PaymentMethodAvailabilityStatus {
            let requirements: [PaymentMethodTypeRequirement]

            // We have different requirements depending on whether or not the intent is setting up the payment method for future use
            if intent.isSetupFutureUsageSet(for: paymentMethod) {
                requirements = {
                    switch paymentMethod {
                    case .card:
                        return []
                    case .payPal, .cashApp, .revolutPay, .amazonPay, .klarna, .satispay:
                        return [.returnURL]
                    case .USBankAccount, .boleto:
                        return [.userSupportsDelayedPaymentMethods]
                    case .iDEAL, .bancontact:
                        // n.b. While iDEAL and bancontact are themselves not delayed, they turn into SEPA upon save, which IS delayed.
                        return [.returnURL, .userSupportsDelayedPaymentMethods]
                    case .SEPADebit, .AUBECSDebit:
                        return [.userSupportsDelayedPaymentMethods]
                    case .bacsDebit:
                        return [.returnURL, .userSupportsDelayedPaymentMethods]
                    case .cardPresent, .blik, .weChatPay, .grabPay, .FPX, .przelewy24, .EPS,
                        .netBanking, .OXXO, .afterpayClearpay, .UPI, .link, .affirm, .paynow, .zip, .alma,
                        .mobilePay, .unknown, .alipay, .konbini, .promptPay, .swish, .twint, .multibanco,
                        .sunbit, .billie, .crypto, .shopPay:
                        return [.unsupportedForSetup]
                    @unknown default:
                        return [.unsupportedForSetup]
                    }
                }()
            } else {
                requirements = {
                    switch paymentMethod {
                    case .blik, .card, .cardPresent, .UPI, .weChatPay, .paynow, .promptPay, .shopPay:
                        return []
                    case .alipay, .EPS, .FPX, .grabPay, .netBanking, .payPal, .przelewy24, .klarna,
                            .bancontact, .iDEAL, .cashApp, .affirm, .zip, .revolutPay, .amazonPay, .alma,
                            .mobilePay, .swish, .twint, .sunbit, .billie, .satispay, .crypto, .afterpayClearpay:
                        return [.returnURL]
                    case .USBankAccount:
                        return [
                            .userSupportsDelayedPaymentMethods, .financialConnectionsSDK,
                            .validUSBankVerificationMethod,
                        ]
                    case .OXXO, .boleto, .AUBECSDebit, .SEPADebit, .konbini, .multibanco:
                        return [.userSupportsDelayedPaymentMethods]
                    case .bacsDebit:
                        return [.returnURL, .userSupportsDelayedPaymentMethods]
                    case .link, .unknown:
                        return [.unsupported]
                    @unknown default:
                        return [.unsupported]
                    }
                }()
            }

            return configurationSupports(
                paymentMethod: paymentMethod,
                requirements: requirements,
                configuration: configuration,
                intent: intent,
                elementsSession: elementsSession,
                supportedPaymentMethods: supportedPaymentMethods
            )
        }

        /// We support Instant Bank Payments as a payment method when:
        /// - (Primary condition) Link is an available payment method.
        /// - The Financial Connections SDK is available.
        /// - US Bank Account is *not* an available payment method.
        /// - Link Funding Sources contains Bank Account.
        /// - We collect an email, or a default non-empty email has been provided.
        static func supportsInstantBankPayments(
            configuration: PaymentElementConfiguration,
            intent: Intent,
            elementsSession: STPElementsSession
        ) -> PaymentMethodAvailabilityStatus {
            // Primary requirement:
            // - Link is an available payment method.
            guard elementsSession.orderedPaymentMethodTypes.contains(.link), configuration.link.shouldDisplay else {
                return .notSupported
            }

            var missingRequirements: Set<PaymentMethodTypeRequirement> = []

            // Instant Debits is supported when:
            // - The Financial Connections SDK is available.
            let configurationAvailabilityStatus = configurationSatisfiesRequirements(
                requirements: [.financialConnectionsSDK],
                configuration: configuration,
                intent: intent
            )

            if case .missingRequirements(let requirements) = configurationAvailabilityStatus {
                missingRequirements.formUnion(requirements)
            }

            if elementsSession.linkSettings?.instantDebitsOnboardingEnabled != true {
                missingRequirements.insert(.instantDebitsDisabledForOnboarding)
            }

            // - We collect an email, or a default non-empty email has been provided.
            if !configuration.isEligibleForBankTab {
                missingRequirements.insert(.invalidEmailCollectionConfiguration)
            }

            let hasMissingRequirements = !missingRequirements.isEmpty
            return hasMissingRequirements ? .missingRequirements(missingRequirements) : .supported
        }

        /// We support Link Card Brand as a payment method when:
        /// - (Primary condition) Link is an available payment method.
        /// - The Financial Connections SDK is available.
        /// - Link Funding Sources contains Bank Account.
        /// - US Bank Account is *not* an available payment method.
        /// - We collect an email, or a default non-empty email has been provided.
        static func supportsLinkCardIntegration(
            configuration: PaymentElementConfiguration,
            intent: Intent,
            elementsSession: STPElementsSession
        ) -> PaymentMethodAvailabilityStatus {
            // Primary:
            // - Link Mode is set to Link Card Brand.
            guard elementsSession.isLinkCardBrand, configuration.link.shouldDisplay else {
                return .notSupported
            }

            var missingRequirements: Set<PaymentMethodTypeRequirement> = []

            // Instant Debits is supported when:
            // - The Financial Connections SDK is available.
            let configurationAvailabilityStatus = configurationSatisfiesRequirements(
                requirements: [.financialConnectionsSDK],
                configuration: configuration,
                intent: intent
            )

            if case .missingRequirements(let requirements) = configurationAvailabilityStatus {
                missingRequirements.formUnion(requirements)
            }

            if elementsSession.linkSettings?.instantDebitsOnboardingEnabled != true {
                missingRequirements.insert(.instantDebitsDisabledForOnboarding)
            }

            // - We collect an email, or a default non-empty email has been provided.
            if !configuration.isEligibleForBankTab {
                missingRequirements.insert(.invalidEmailCollectionConfiguration)
            }

            let hasMissingRequirements = !missingRequirements.isEmpty
            return hasMissingRequirements ? .missingRequirements(missingRequirements) : .supported
        }

        /// Returns whether or not we can show a "☑️ Save for future use" checkbox to the customer
        func supportsSaveForFutureUseCheckbox() -> Bool {
            guard case let .stripe(paymentMethodType) = self else {
                // At the time of writing, we only support cards and us bank accounts.
                // These should both have an `stpPaymentMethodType`, so I'm avoiding handling this guard condition
                return false
            }
            // This payment method and its requirements are hardcoded on the client
            switch paymentMethodType {
            case .card, .USBankAccount, .iDEAL, .bancontact, .SEPADebit:
                return true
            default:
                return false
            }
        }

        /// Returns true if the passed configuration satisfies the passed in `requirements`
        /// This function is to be used with dynamic payment method types that do not have bindings support and cannot be represented as a `STPPaymentMethodType`.
        /// It's required for the client to specify dynamic payment method type requirements (rather than being server driven) because dynamically delivering new LPMS to clients that don't know about them is no longer/currently a priority.
        /// - Note: Use this function over `configurationSupports` when the payment method does not have bindings support e.g. cannot be represented as
        /// a `STPPaymentMethodType`.
        /// - Parameters:
        ///   - requirements: a list of requirements to be satisfied
        ///   - configuration: a configuration to satisfy requirements
        ///   - intent: an intent object
        /// - Returns: a `PaymentMethodAvailabilityStatus` detailing why or why not this payment method can be added
        static func configurationSatisfiesRequirements(
            requirements: [PaymentMethodTypeRequirement],
            configuration: PaymentElementConfiguration,
            intent: Intent
        ) -> PaymentMethodAvailabilityStatus {
            let fulfilledRequirements = [configuration, intent].reduce([]) {
                (accumulator: [PaymentMethodTypeRequirement], element: PaymentMethodRequirementProvider) in
                return accumulator + element.fulfilledRequirements
            }
            let supports = Set(requirements).isSubset(of: fulfilledRequirements)
            if !supports {
                let missingRequirements = Set(requirements).subtracting(fulfilledRequirements)
                return .missingRequirements(missingRequirements)
            }

            return .supported
        }

        /// Returns true if the passed configuration satisfies the passed in `requirements` and this payment method is in the list of supported payment methods
        /// This function is to be used with payment method types thar have bindings support and can be represented as a `STPPaymentMethodType`
        /// Use this function over `configurationSatisfiesRequirements` when the payment method in quesiton can be represented as a `STPPaymentMethodType`
        /// - Parameters:
        ///   - paymentMethod: the payment method type in question
        ///   - requirements: a list of requirements to be satisfied
        ///   - configuration: a configuration to satisfy requirements
        ///   - intent: an intent object
        ///   - supportedPaymentMethods: a list of supported payment method types
        /// - Returns: a `PaymentMethodAvailabilityStatus` detailing why or why not this payment method is supported
        static func configurationSupports(
            paymentMethod: STPPaymentMethodType,
            requirements: [PaymentMethodTypeRequirement],
            configuration: PaymentElementConfiguration,
            intent: Intent,
            elementsSession: STPElementsSession,
            supportedPaymentMethods: [STPPaymentMethodType]
        ) -> PaymentMethodAvailabilityStatus {
            guard supportedPaymentMethods.contains(paymentMethod) else {
                return .notSupported
            }

            // Hide a payment method type if we are in live mode and it is unactivated
            if !configuration.apiClient.isTestmode && elementsSession.unactivatedPaymentMethodTypes.contains(paymentMethod) {
                return .unactivated
            }

            let fulfilledRequirements = [configuration, intent].reduce([]) {
                (accumulator: [PaymentMethodTypeRequirement], element: PaymentMethodRequirementProvider) in
                return accumulator + element.fulfilledRequirements
            }

            let supports = Set(requirements).isSubset(of: fulfilledRequirements)
            if paymentMethod == .USBankAccount {
                if !fulfilledRequirements.contains(.financialConnectionsSDK) {
                    print(
                        "[Stripe SDK] Warning: us_bank_account requires the StripeConnections SDK. See https://stripe.com/docs/payments/ach-debit/accept-a-payment?platform=ios"
                    )
                }
            }

            if !supports {
                let missingRequirements = Set(requirements).subtracting(fulfilledRequirements)
                return .missingRequirements(missingRequirements)
            }

            return .supported
        }
    }
}
extension STPPaymentMethod {
    /// Returns whether or not saved PaymentMethods of this type should be displayed as an option to customers
    /// This should only return true if saved PMs of this type can be successfully used to `/confirm` the given `intent`
    /// - Warning: This doesn't quite work as advertised. We've hardcoded `PaymentSheet+API.swift` to only fetch saved cards and us bank accounts.
    func supportsSavedPaymentMethod(configuration: PaymentElementConfiguration, intent: Intent, elementsSession: STPElementsSession) -> Bool {
        let requirements: [PaymentMethodTypeRequirement] = {
            switch type {
            case .card:
                return []
            case .USBankAccount, .SEPADebit:
                return [.userSupportsDelayedPaymentMethods]
            case .link:
                return isLinkPaymentMethod ? [] : [.unsupportedForReuse]
            default:
                return [.unsupportedForReuse]
            }
        }()
        var supportedPaymentMethods = PaymentSheet.supportedPaymentMethods
        if elementsSession.enableLinkInSPM {
            supportedPaymentMethods.append(.link)
        }
        return PaymentSheet.PaymentMethodType.configurationSupports(
            paymentMethod: type,
            requirements: requirements,
            configuration: configuration,
            intent: intent,
            elementsSession: elementsSession,
            supportedPaymentMethods: supportedPaymentMethods
        ) == .supported
    }
}

extension STPPaymentMethodParams {
    var paymentSheetLabel: String {
        switch type {
        case .card:
            return "•••• \(card?.last4 ?? "")"
        case .FPX:
            if let fpx = fpx {
                return STPFPXBank.stringFrom(fpx.bank) ?? ""
            } else {
                return "FPX"
            }
<<<<<<< HEAD
        case .paynow, .zip, .amazonPay, .alma, .mobilePay, .konbini, .promptPay, .swish, .sunbit, .billie, .satispay, .crypto, .iDEAL, .SEPADebit, .bacsDebit, .AUBECSDebit, .przelewy24, .EPS, .bancontact, .netBanking, .OXXO, .sofort, .UPI, .grabPay, .payPal, .afterpayClearpay, .blik, .weChatPay, .boleto, .link, .klarna, .affirm, .USBankAccount, .cashApp, .revolutPay, .twint, .multibanco, .alipay, .cardPresent:
=======
        case .paynow, .zip, .amazonPay, .alma, .mobilePay, .konbini, .promptPay, .swish, .sunbit, .billie, .satispay, .crypto, .iDEAL, .SEPADebit, .bacsDebit, .AUBECSDebit, .giropay, .przelewy24, .EPS, .bancontact, .netBanking, .OXXO, .UPI, .grabPay, .payPal, .afterpayClearpay, .blik, .weChatPay, .boleto, .link, .klarna, .affirm, .USBankAccount, .cashApp, .revolutPay, .twint, .multibanco, .alipay, .cardPresent:
>>>>>>> a59fc4ca
            // Use the label already defined in STPPaymentMethodType; the params object for these types don't contain additional information that affect the display label (like cards do)
            return type.displayName
        case .unknown:
            fallthrough
        default:
            assertionFailure()
            return rawTypeString ?? ""
        }
    }
}

extension PaymentElementConfiguration {
    var isEligibleForBankTab: Bool {
        billingDetailsCollectionConfiguration.email != .never ||
        (defaultBillingDetails.email?.isEmpty == false && billingDetailsCollectionConfiguration.attachDefaultsToPaymentMethod)
    }
}

extension PaymentSheet.PaymentMethodType {

    var isLinkBankPayment: Bool {
        switch self {
        case .stripe, .external:
            return false
        case .instantDebits, .linkCardBrand:
            return true
        }
    }

    var isBankPayment: Bool {
        switch self {
        case .stripe(let type):
            return type == .USBankAccount
        case .external:
            return false
        case .instantDebits, .linkCardBrand:
            return true
        }
    }
}<|MERGE_RESOLUTION|>--- conflicted
+++ resolved
@@ -580,11 +580,7 @@
             } else {
                 return "FPX"
             }
-<<<<<<< HEAD
-        case .paynow, .zip, .amazonPay, .alma, .mobilePay, .konbini, .promptPay, .swish, .sunbit, .billie, .satispay, .crypto, .iDEAL, .SEPADebit, .bacsDebit, .AUBECSDebit, .przelewy24, .EPS, .bancontact, .netBanking, .OXXO, .sofort, .UPI, .grabPay, .payPal, .afterpayClearpay, .blik, .weChatPay, .boleto, .link, .klarna, .affirm, .USBankAccount, .cashApp, .revolutPay, .twint, .multibanco, .alipay, .cardPresent:
-=======
-        case .paynow, .zip, .amazonPay, .alma, .mobilePay, .konbini, .promptPay, .swish, .sunbit, .billie, .satispay, .crypto, .iDEAL, .SEPADebit, .bacsDebit, .AUBECSDebit, .giropay, .przelewy24, .EPS, .bancontact, .netBanking, .OXXO, .UPI, .grabPay, .payPal, .afterpayClearpay, .blik, .weChatPay, .boleto, .link, .klarna, .affirm, .USBankAccount, .cashApp, .revolutPay, .twint, .multibanco, .alipay, .cardPresent:
->>>>>>> a59fc4ca
+        case .paynow, .zip, .amazonPay, .alma, .mobilePay, .konbini, .promptPay, .swish, .sunbit, .billie, .satispay, .crypto, .iDEAL, .SEPADebit, .bacsDebit, .AUBECSDebit, .przelewy24, .EPS, .bancontact, .netBanking, .OXXO, .UPI, .grabPay, .payPal, .afterpayClearpay, .blik, .weChatPay, .boleto, .link, .klarna, .affirm, .USBankAccount, .cashApp, .revolutPay, .twint, .multibanco, .alipay, .cardPresent:
             // Use the label already defined in STPPaymentMethodType; the params object for these types don't contain additional information that affect the display label (like cards do)
             return type.displayName
         case .unknown:
