//
//  PaymentMethodType.swift
//  StripePaymentSheet
//
//  Copyright © 2022 Stripe, Inc. All rights reserved.
//

import Foundation
@_spi(STP) import StripeCore
@_spi(STP) import StripePayments
@_spi(STP) import StripePaymentsUI
@_spi(STP) import StripeUICore
import UIKit

extension PaymentSheet {
    enum PaymentMethodType: Equatable, Hashable {

        func supportsAddingRequirements() -> [PaymentMethodTypeRequirement] {
            switch self {
            default:
                return [.unsupported]
            }
        }

        func supportsSaveAndReuseRequirements() -> [PaymentMethodTypeRequirement] {
            switch self {
            default:
                return [.unsupportedForSetup]
            }
        }

        case card
        case USBankAccount
        case linkInstantDebit
        case link
        case dynamic(String)
        case UPI
        case cashApp
        case externalPayPal // TODO(yuki): Replace this when we support more EPMs
        static var analyticLogForIcon: Set<PaymentMethodType> = []
        static let analyticLogForIconSemaphore = DispatchSemaphore(value: 1)

        public init(from str: String) {
            switch str {
            case STPPaymentMethod.string(from: .card):
                self = .card
            case STPPaymentMethod.string(from: .USBankAccount):
                self = .USBankAccount
            case STPPaymentMethod.string(from: .link):
                self = .link
            case STPPaymentMethod.string(from: .UPI):
                self = .UPI
            case STPPaymentMethod.string(from: .cashApp):
                self = .cashApp
            case "external_paypal":
                self = .externalPayPal
            default:
                self = .dynamic(str)
            }
        }

        // I think this returns the Stripe PaymentMethod object type name i.e. a value in https://stripe.com/docs/api/payment_methods/object#payment_method_object-type
        static func string(from type: PaymentMethodType) -> String? {
            switch type {
            case .card:
                return STPPaymentMethod.string(from: .card)
            case .USBankAccount:
                return STPPaymentMethod.string(from: .USBankAccount)
            case .link:
                return STPPaymentMethod.string(from: .link)
            case .linkInstantDebit:
                return nil
            case .UPI:
                return STPPaymentMethod.string(from: .UPI)
            case .cashApp:
                return STPPaymentMethod.string(from: .cashApp)
            case .dynamic(let str):
                return str
            case .externalPayPal:
                return nil
            }
        }
        var displayName: String {
            if let stpPaymentMethodType = stpPaymentMethodType {
                return stpPaymentMethodType.displayName
            } else if case .dynamic(let name) = self {
                // TODO: We should introduce a display name in our model rather than presenting the payment method type
                return name
            } else if case .externalPayPal = self {
               return STPPaymentMethodType.payPal.displayName
            }
            assertionFailure()
            return ""
        }

        /// The identifier for the payment method type as it is represented on an intent
        var identifier: String {
            if let stpPaymentMethodType {
                return stpPaymentMethodType.identifier
            } else if case .dynamic(let name) = self {
                return name
            } else if case .externalPayPal = self {
                return "external_paypal"
            }

            assertionFailure()
            return ""
        }

        static func shouldLogAnalytic(paymentMethod: PaymentSheet.PaymentMethodType) -> Bool {
            analyticLogForIconSemaphore.wait()
            defer { analyticLogForIconSemaphore.signal() }
            guard !analyticLogForIcon.contains(paymentMethod) else { return false }
            analyticLogForIcon.insert(paymentMethod)
            return true
        }

        /// makeImage will immediately return an UImage that is either the image or a placeholder.
        /// If the image is immediately available, the updateHandler will not be called.
        /// If the image is not immediately available, the updateHandler will be called if we are able
        /// to download the image.
        func makeImage(forDarkBackground: Bool = false, updateHandler: DownloadManager.UpdateImageHandler?) -> UIImage {
            if case .dynamic(let name) = self,
                let spec = FormSpecProvider.shared.formSpec(for: name),
                let selectorIcon = spec.selectorIcon,
                var imageUrl = URL(string: selectorIcon.lightThemePng)
            {
                if forDarkBackground,
                    let darkImageString = selectorIcon.darkThemePng,
                    let darkImageUrl = URL(string: darkImageString)
                {
                    imageUrl = darkImageUrl
                }
                if PaymentSheet.PaymentMethodType.shouldLogAnalytic(paymentMethod: self) {
                    STPAnalyticsClient.sharedClient.logImageSelectorIconDownloadedIfNeeded(paymentMethod: self)
                }
                return DownloadManager.sharedManager.downloadImage(url: imageUrl, updateHandler: updateHandler)
            }
            if let stpPaymentMethodType = stpPaymentMethodType {
                if PaymentSheet.PaymentMethodType.shouldLogAnalytic(paymentMethod: self) {
                    STPAnalyticsClient.sharedClient.logImageSelectorIconFromBundleIfNeeded(paymentMethod: self)
                }
                return stpPaymentMethodType.makeImage(forDarkBackground: forDarkBackground)
            }
            if case .externalPayPal = self {
                return STPPaymentMethodType.payPal.makeImage(forDarkBackground: forDarkBackground)
            }
            if PaymentSheet.PaymentMethodType.shouldLogAnalytic(paymentMethod: self) {
                STPAnalyticsClient.sharedClient.logImageSelectorIconNotFoundIfNeeded(paymentMethod: self)
            }
            return DownloadManager.sharedManager.imagePlaceHolder()
        }

        var iconRequiresTinting: Bool {
            if let stpPaymentMethodType = stpPaymentMethodType {
                return stpPaymentMethodType.iconRequiresTinting
            }
            return false
        }

        var stpPaymentMethodType: STPPaymentMethodType? {
            guard self != .linkInstantDebit else {
                return .linkInstantDebit
            }
            guard let stringForm = PaymentMethodType.string(from: self) else {
                return nil
            }
            let paymentMethodType = STPPaymentMethod.type(from: stringForm)
            guard paymentMethodType != .unknown else {
                return nil
            }
            return paymentMethodType
        }

        /// Extracts all the recommended `PaymentMethodType`s from the given `intent`.
        /// - Parameter intent: The `intent` to extract `PaymentMethodType`s from.
        /// - Returns: An ordered list of all the `PaymentMethodType`s for this `intent`.
        static func recommendedPaymentMethodTypes(from intent: Intent) -> [PaymentMethodType] {
            // We look at the raw `allResponseFields` because some strings may have been parsed into STPPaymentMethodType.unknown
            switch intent {
            case .paymentIntent(let paymentIntent):
                guard
                    let paymentMethodTypeStrings = paymentIntent.allResponseFields["payment_method_types"] as? [String]
                else {
                    return []
                }
                let paymentTypesString =
                    paymentIntent.allResponseFields["ordered_payment_method_types"] as? [String]
                    ?? paymentMethodTypeStrings
                return paymentTypesString.map { PaymentMethodType(from: $0) }
            case .setupIntent(let setupIntent):
                guard let paymentMethodTypeStrings = setupIntent.allResponseFields["payment_method_types"] as? [String]
                else {
                    return []
                }
                let paymentTypesString =
                    setupIntent.allResponseFields["ordered_payment_method_types"] as? [String]
                    ?? paymentMethodTypeStrings
                return paymentTypesString.map { PaymentMethodType(from: $0) }
            case .deferredIntent(let elementsSession, _):
                let paymentMethodPrefs = elementsSession.allResponseFields["payment_method_preference"] as? [AnyHashable: Any]
                let paymentTypesString =
                paymentMethodPrefs?["ordered_payment_method_types"] as? [String]
                    ?? []
                return paymentTypesString.map { PaymentMethodType(from: $0) }
            }
        }

        /// Extracts the recommended `PaymentMethodType`s from the given `intent` and filters out the ones that aren't supported by the given `configuration`.
        /// - Parameters:
        ///   - intent: An `intent` to extract `PaymentMethodType`s from.
        ///   - configuration: A `PaymentSheet` configuration.
        /// - Returns: An ordered list of `PaymentMethodType`s, including only the ones supported by this configuration.
        static func filteredPaymentMethodTypes(from intent: Intent, configuration: Configuration, logAvailability: Bool = false) -> [PaymentMethodType]
        {
            var recommendedPaymentMethodTypes = Self.recommendedPaymentMethodTypes(from: intent)

            if configuration.linkPaymentMethodsOnly {
                // If we're in the Link modal, manually add Link payment methods
                // and let the support calls decide if they're allowed
                let allLinkPaymentMethods: [PaymentMethodType] = [.card, .linkInstantDebit]
                for method in allLinkPaymentMethods where !recommendedPaymentMethodTypes.contains(method) {
                    recommendedPaymentMethodTypes.append(method)
                }
            }

            // TODO(yuki): Rewrite this when we support more EPMs
            // Add external_paypal if...
            if
                // ...the merchant configured external_paypal...
                let epms = configuration.externalPaymentMethodConfiguration?.externalPaymentMethods,
                epms.contains("external_paypal"),
                // ...the intent doesn't already have "paypal"...
                !recommendedPaymentMethodTypes.contains(.dynamic("paypal")),
                // ...and external_paypal isn't disabled.
                !intent.shouldDisableExternalPayPal
            {
                recommendedPaymentMethodTypes.append(.externalPayPal)
            }

            recommendedPaymentMethodTypes = recommendedPaymentMethodTypes.filter { paymentMethodType in
                let availabilityStatus = PaymentSheet.PaymentMethodType.supportsAdding(
                    paymentMethod: paymentMethodType,
                    configuration: configuration,
                    intent: intent,
                    supportedPaymentMethods: configuration.linkPaymentMethodsOnly
                        ? PaymentSheet.supportedLinkPaymentMethods : PaymentSheet.supportedPaymentMethods
                )

                if logAvailability && availabilityStatus != .supported {
                    // This payment method is being filtered out, log the reason/s why
                    #if DEBUG
                    print("[Stripe SDK]: PaymentSheet could not offer \(paymentMethodType.displayName):\n\t* \(availabilityStatus.debugDescription)")
                    #endif
                }

                return availabilityStatus == .supported
            }

            if let paymentMethodOrder = configuration.paymentMethodOrder?.map({ $0.lowercased() }) {
                // Order the payment methods according to the merchant's `paymentMethodOrder` configuration:
                var orderedPaymentMethodTypes = [PaymentMethodType]()
                var originalOrderedTypes = recommendedPaymentMethodTypes.map { $0.identifier }
                // 1. Add each PM in paymentMethodOrder first
                for pm in paymentMethodOrder {
                    guard originalOrderedTypes.contains(pm) else {
                        // Ignore the PM if it's not in originalOrderedTypes
                        continue
                    }
                    orderedPaymentMethodTypes.append(.init(from: pm))
                    // 2. Remove each PM we add from originalOrderedTypes.
                    originalOrderedTypes.remove(pm)
                }
                // 3. Append the remaining PMs in originalOrderedTypes
                orderedPaymentMethodTypes.append(contentsOf: originalOrderedTypes.map({ .init(from: $0) }))
                return orderedPaymentMethodTypes
            } else {
                return recommendedPaymentMethodTypes
            }
        }

        /// Returns whether or not PaymentSheet should display the given `paymentMethod` as an option to the customer.
        /// Note: This doesn't affect the availability of saved PMs.
        /// - Parameters:
        ///   - paymentMethod: the `STPPaymentMethodType` in question
        ///   - requirementProviders: a list of [PaymentMethodRequirementProvider] who satisfy payment requirements
        ///   - intent: a intent object
        ///   - supportedPaymentMethods: the payment methods that PaymentSheet can display UI for
        /// - Returns: a `PaymentMethodAvailabilityStatus` detailing why or why not this payment method can be added
        static func supportsAdding(
            paymentMethod: PaymentMethodType,
            configuration: PaymentSheet.Configuration,
            intent: Intent,
            supportedPaymentMethods: [STPPaymentMethodType] = PaymentSheet.supportedPaymentMethods
        ) -> PaymentMethodAvailabilityStatus {
            guard let stpPaymentMethodType = paymentMethod.stpPaymentMethodType else {
                // if the payment method cannot be represented as a `STPPaymentMethodType` attempt to read it
                // as a dynamic payment method
                if case .dynamic = paymentMethod {
                    let requirements =
                        intent.isSettingUp
                        ? paymentMethod.supportsSaveAndReuseRequirements() : paymentMethod.supportsAddingRequirements()
                    return configurationSatisfiesRequirements(
                        requirements: requirements,
                        configuration: configuration,
                        intent: intent
                    )
                } else if case .externalPayPal = paymentMethod {
                    return .supported
                }

                return .notSupported
            }

            let requirements: [PaymentMethodTypeRequirement]

            // We have different requirements depending on whether or not the intent is setting up the payment method for future use
            if intent.isSettingUp {
                requirements = {
                    switch stpPaymentMethodType {
                    case .card:
                        return []
                    case .payPal, .cashApp, .revolutPay:
                        return [.returnURL]
                    case .USBankAccount:
                        return [.userSupportsDelayedPaymentMethods]
                    case .sofort, .iDEAL, .bancontact:
                        // n.b. While sofort, iDEAL, and bancontact are themselves not delayed, they turn into SEPA upon save, which IS delayed.
                        return [.returnURL, .userSupportsDelayedPaymentMethods]
                    case .SEPADebit, .AUBECSDebit:
                        return [.userSupportsDelayedPaymentMethods]
                    case .bacsDebit:
                        return [.returnURL, .userSupportsDelayedPaymentMethods]
                    case .cardPresent, .blik, .weChatPay, .grabPay, .FPX, .giropay, .przelewy24, .EPS,
                        .netBanking, .OXXO, .afterpayClearpay, .UPI, .boleto, .klarna, .link, .linkInstantDebit,
<<<<<<< HEAD
                        .affirm, .paynow, .zip, .amazonPay, .mobilePay, .unknown, .alipay, .konbini:
=======
                        .affirm, .paynow, .zip, .revolutPay, .amazonPay, .alma, .mobilePay, .unknown, .alipay, .konbini:
>>>>>>> ed469649
                        return [.unsupportedForSetup]
                    @unknown default:
                        return [.unsupportedForSetup]
                    }
                }()
            } else {
                requirements = {
                    switch stpPaymentMethodType {
                    case .blik, .card, .cardPresent, .UPI, .weChatPay, .paynow:
                        return []
                    case .alipay, .EPS, .FPX, .giropay, .grabPay, .netBanking, .payPal, .przelewy24, .klarna,
                            .linkInstantDebit, .bancontact, .iDEAL, .cashApp, .affirm, .zip, .revolutPay, .amazonPay, .alma, .mobilePay:
                        return [.returnURL]
                    case .USBankAccount:
                        return [
                            .userSupportsDelayedPaymentMethods, .financialConnectionsSDK,
                            .validUSBankVerificationMethod,
                        ]
                    case .OXXO, .boleto, .AUBECSDebit, .SEPADebit, .konbini:
                        return [.userSupportsDelayedPaymentMethods]
                    case .bacsDebit, .sofort:
                        return [.returnURL, .userSupportsDelayedPaymentMethods]
                    case .afterpayClearpay:
                        return [.returnURL, .shippingAddress]
                    case .link, .unknown:
                        return [.unsupported]
                    @unknown default:
                        return [.unsupported]
                    }
                }()
            }

            return configurationSupports(
                paymentMethod: stpPaymentMethodType,
                requirements: requirements,
                configuration: configuration,
                intent: intent,
                supportedPaymentMethods: supportedPaymentMethods
            )
            // TODO: We need a way to model this information in our common model
        }

        /// Returns whether or not we can show a "☑️ Save for future use" checkbox to the customer
        func supportsSaveForFutureUseCheckbox() -> Bool {
            guard let stpPaymentMethodType = stpPaymentMethodType else {
                // At the time of writing, we only support cards and us bank accounts.
                // These should both have an `stpPaymentMethodType`, so I'm avoiding handling this guard condition
                return false
            }
            // This payment method and its requirements are hardcoded on the client
            switch stpPaymentMethodType {
            case .card, .USBankAccount:
                return true
            default:
                return false
            }
        }

        /// Returns whether or not saved PaymentMethods of this type should be displayed as an option to customers
        /// This should only return true if saved PMs of this type can be successfully used to `/confirm` the given `intent`
        /// - Warning: This doesn't quite work as advertised. We've hardcoded `PaymentSheet+API.swift` to only fetch saved cards and us bank accounts.
        func supportsSavedPaymentMethod(configuration: Configuration, intent: Intent) -> Bool {
            guard let stpPaymentMethodType = stpPaymentMethodType else {
                // At the time of writing, we only support cards and us bank accounts.
                // These should both have an `stpPaymentMethodType`, so I'm avoiding handling this guard condition
                return false
            }
            let requirements: [PaymentMethodTypeRequirement] = {
                switch stpPaymentMethodType {
                case .card:
                    return []
                case .USBankAccount:
                    return [.userSupportsDelayedPaymentMethods]
                default:
                    return [.unsupportedForReuse]
                }
            }()
            return Self.configurationSupports(
                paymentMethod: stpPaymentMethodType,
                requirements: requirements,
                configuration: configuration,
                intent: intent,
                supportedPaymentMethods: PaymentSheet.supportedPaymentMethods
            ) == .supported
        }

        /// Returns true if the passed configuration satsifies the passed in `requirements`
        /// This function is to be used with dynamic payment method types that do not have bindings support and cannot be represented as a `STPPaymentMethodType`.
        /// It's required for the client to specfiy dynamic payment method type requirements (rather than being server driven) because dynamically delivering new LPMS to clients that don't know about them is no longer/currently a priority.
        /// - Note: Use this function over `configurationSupports` when the payment method does not have bindings support e.g. cannot be represented as
        /// a `STPPaymentMethodType`.
        /// - Parameters:
        ///   - requirements: a list of requirements to be satisfied
        ///   - configuration: a configuration to satisfy requirements
        ///   - intent: an intent object
        /// - Returns: a `PaymentMethodAvailabilityStatus` detailing why or why not this payment method can be added
        static func configurationSatisfiesRequirements(
            requirements: [PaymentMethodTypeRequirement],
            configuration: PaymentSheet.Configuration,
            intent: Intent
        ) -> PaymentMethodAvailabilityStatus {
            let fulfilledRequirements = [configuration, intent].reduce([]) {
                (accumulator: [PaymentMethodTypeRequirement], element: PaymentMethodRequirementProvider) in
                return accumulator + element.fulfilledRequirements
            }
            let supports = Set(requirements).isSubset(of: fulfilledRequirements)
            if !supports {
                let missingRequirements = Set(requirements).subtracting(fulfilledRequirements)
                return .missingRequirements(missingRequirements)
            }

            return .supported
        }

        /// Returns true if the passed configuration satisfies the passed in `requirements` and this payment method is in the list of supported payment methods
        /// This function is to be used with payment method types thar have bindings support and can be represented as a `STPPaymentMethodType`
        /// Use this function over `configurationSatisfiesRequirements` when the payment method in quesiton can be represented as a `STPPaymentMethodType`
        /// - Parameters:
        ///   - paymentMethod: the payment method type in question
        ///   - requirements: a list of requirements to be satisfied
        ///   - configuration: a configuration to satisfy requirements
        ///   - intent: an intent object
        ///   - supportedPaymentMethods: a list of supported payment method types
        /// - Returns: a `PaymentMethodAvailabilityStatus` detailing why or why not this payment method is supported
        static func configurationSupports(
            paymentMethod: STPPaymentMethodType,
            requirements: [PaymentMethodTypeRequirement],
            configuration: PaymentSheet.Configuration,
            intent: Intent,
            supportedPaymentMethods: [STPPaymentMethodType]
        ) -> PaymentMethodAvailabilityStatus {
            guard supportedPaymentMethods.contains(paymentMethod) else {
                return .notSupported
            }

            // Hide a payment method type if we are in live mode and it is unactivated
            if !configuration.apiClient.isTestmode && intent.unactivatedPaymentMethodTypes.contains(paymentMethod) {
                return .unactivated
            }

            let fulfilledRequirements = [configuration, intent].reduce([]) {
                (accumulator: [PaymentMethodTypeRequirement], element: PaymentMethodRequirementProvider) in
                return accumulator + element.fulfilledRequirements
            }

            let supports = Set(requirements).isSubset(of: fulfilledRequirements)
            if paymentMethod == .USBankAccount {
                if !fulfilledRequirements.contains(.financialConnectionsSDK) {
                    print(
                        "[Stripe SDK] Warning: us_bank_account requires the StripeConnections SDK. See https://stripe.com/docs/payments/ach-debit/accept-a-payment?platform=ios"
                    )
                }
            }

            if !supports {
                let missingRequirements = Set(requirements).subtracting(fulfilledRequirements)
                return .missingRequirements(missingRequirements)
            }

            return .supported
        }
    }
}
extension STPPaymentMethod {
    func paymentSheetPaymentMethodType() -> PaymentSheet.PaymentMethodType {
        switch self.type {
        case .card:
            return .card
        case .USBankAccount:
            return .USBankAccount
        case .link:
            return .link
        case .linkInstantDebit:
            return .linkInstantDebit
        default:
            if let str = STPPaymentMethod.string(from: self.type) {
                return .dynamic(str)
            } else {
                let dict = allResponseFields.stp_dictionaryByRemovingNulls()
                let paymentMethodType = dict.stp_string(forKey: "type") ?? ""
                return .dynamic(paymentMethodType)
            }
        }
    }
}
extension STPPaymentMethodParams {
    func paymentSheetPaymentMethodType() -> PaymentSheet.PaymentMethodType {
        switch self.type {
        case .card:
            return .card
        case .USBankAccount:
            return .USBankAccount
        case .link:
            return .link
        case .linkInstantDebit:
            return .linkInstantDebit
        default:
            if let str = STPPaymentMethod.string(from: self.type) {
                return .dynamic(str)
            } else if let rawTypeString = rawTypeString {
                return .dynamic(rawTypeString)
            } else {
                assert(false, "Decoding error for STPPaymentMethodParams")
                return .dynamic("unknown")
            }
        }
    }
    var paymentSheetLabel: String {
        switch type {
        case .card:
            return "••••\(card?.last4 ?? "")"
        default:
            if self.type == .unknown, let rawTypeString = rawTypeString {
                let paymentMethodType = PaymentSheet.PaymentMethodType(from: rawTypeString)
                return paymentMethodType.displayName
            } else {
                return label
            }
        }
    }
}<|MERGE_RESOLUTION|>--- conflicted
+++ resolved
@@ -333,11 +333,7 @@
                         return [.returnURL, .userSupportsDelayedPaymentMethods]
                     case .cardPresent, .blik, .weChatPay, .grabPay, .FPX, .giropay, .przelewy24, .EPS,
                         .netBanking, .OXXO, .afterpayClearpay, .UPI, .boleto, .klarna, .link, .linkInstantDebit,
-<<<<<<< HEAD
-                        .affirm, .paynow, .zip, .amazonPay, .mobilePay, .unknown, .alipay, .konbini:
-=======
-                        .affirm, .paynow, .zip, .revolutPay, .amazonPay, .alma, .mobilePay, .unknown, .alipay, .konbini:
->>>>>>> ed469649
+                        .affirm, .paynow, .zip, .amazonPay, .alma, .mobilePay, .unknown, .alipay, .konbini:
                         return [.unsupportedForSetup]
                     @unknown default:
                         return [.unsupportedForSetup]
