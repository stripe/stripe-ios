//
//  PaymentMethodType.swift
//  StripePaymentSheet
//
//  Copyright © 2022 Stripe, Inc. All rights reserved.
//

import Foundation
@_spi(STP) import StripeCore
@_spi(STP) import StripePayments
@_spi(STP) import StripePaymentsUI
@_spi(STP) import StripeUICore
import UIKit

extension PaymentSheet {
    enum PaymentMethodType: Equatable, Hashable {

        func supportsAddingRequirements() -> [PaymentMethodTypeRequirement] {
            switch self {
            default:
                return [.unsupported]
            }
        }

        func supportsSaveAndReuseRequirements() -> [PaymentMethodTypeRequirement] {
            switch self {
            default:
                return [.unsupportedForSetup]
            }
        }

        case card
        case USBankAccount
        case linkInstantDebit
        case link
        case dynamic(String)
        case UPI
        case cashApp
        case externalPayPal // TODO(yuki): Replace this when we support more EPMs
        static var analyticLogForIcon: Set<PaymentMethodType> = []
        static let analyticLogForIconSemaphore = DispatchSemaphore(value: 1)

        public init(from str: String) {
            switch str {
            case STPPaymentMethod.string(from: .card):
                self = .card
            case STPPaymentMethod.string(from: .USBankAccount):
                self = .USBankAccount
            case STPPaymentMethod.string(from: .link):
                self = .link
            case STPPaymentMethod.string(from: .UPI):
                self = .UPI
            case STPPaymentMethod.string(from: .cashApp):
                self = .cashApp
            case "external_paypal":
                self = .externalPayPal
            default:
                self = .dynamic(str)
            }
        }

        // I think this returns the Stripe PaymentMethod object type name i.e. a value in https://stripe.com/docs/api/payment_methods/object#payment_method_object-type
        static func string(from type: PaymentMethodType) -> String? {
            switch type {
            case .card:
                return STPPaymentMethod.string(from: .card)
            case .USBankAccount:
                return STPPaymentMethod.string(from: .USBankAccount)
            case .link:
                return STPPaymentMethod.string(from: .link)
            case .linkInstantDebit:
                return nil
            case .UPI:
                return STPPaymentMethod.string(from: .UPI)
            case .cashApp:
                return STPPaymentMethod.string(from: .cashApp)
            case .dynamic(let str):
                return str
            case .externalPayPal:
                return nil
            }
        }
        var displayName: String {
            if let stpPaymentMethodType = stpPaymentMethodType {
                return stpPaymentMethodType.displayName
            } else if case .dynamic(let name) = self {
                // TODO: We should introduce a display name in our model rather than presenting the payment method type
                return name
            } else if case .externalPayPal = self {
               return STPPaymentMethodType.payPal.displayName
            }
            assertionFailure()
            return ""
        }

        /// The identifier for the payment method type as it is represented on an intent
        var identifier: String {
            if let stpPaymentMethodType {
                return stpPaymentMethodType.identifier
            } else if case .dynamic(let name) = self {
                return name
            } else if case .externalPayPal = self {
                return "external_paypal"
            }

            assertionFailure()
            return ""
        }

        static func shouldLogAnalytic(paymentMethod: PaymentSheet.PaymentMethodType) -> Bool {
            analyticLogForIconSemaphore.wait()
            defer { analyticLogForIconSemaphore.signal() }
            guard !analyticLogForIcon.contains(paymentMethod) else { return false }
            analyticLogForIcon.insert(paymentMethod)
            return true
        }

        /// makeImage will immediately return an UImage that is either the image or a placeholder.
        /// If the image is immediately available, the updateHandler will not be called.
        /// If the image is not immediately available, the updateHandler will be called if we are able
        /// to download the image.
        func makeImage(forDarkBackground: Bool = false, updateHandler: DownloadManager.UpdateImageHandler?) -> UIImage {
            if case .dynamic(let name) = self,
                let spec = FormSpecProvider.shared.formSpec(for: name),
                let selectorIcon = spec.selectorIcon,
                var imageUrl = URL(string: selectorIcon.lightThemePng)
            {
                if forDarkBackground,
                    let darkImageString = selectorIcon.darkThemePng,
                    let darkImageUrl = URL(string: darkImageString)
                {
                    imageUrl = darkImageUrl
                }
                if PaymentSheet.PaymentMethodType.shouldLogAnalytic(paymentMethod: self) {
                    STPAnalyticsClient.sharedClient.logImageSelectorIconDownloadedIfNeeded(paymentMethod: self)
                }
                return DownloadManager.sharedManager.downloadImage(url: imageUrl, updateHandler: updateHandler)
            }
            if let stpPaymentMethodType = stpPaymentMethodType {
                if PaymentSheet.PaymentMethodType.shouldLogAnalytic(paymentMethod: self) {
                    STPAnalyticsClient.sharedClient.logImageSelectorIconFromBundleIfNeeded(paymentMethod: self)
                }
                return stpPaymentMethodType.makeImage(forDarkBackground: forDarkBackground)
            }
            if case .externalPayPal = self {
                return STPPaymentMethodType.payPal.makeImage(forDarkBackground: forDarkBackground)
            }
            if PaymentSheet.PaymentMethodType.shouldLogAnalytic(paymentMethod: self) {
                STPAnalyticsClient.sharedClient.logImageSelectorIconNotFoundIfNeeded(paymentMethod: self)
            }
            return DownloadManager.sharedManager.imagePlaceHolder()
        }

        var iconRequiresTinting: Bool {
            if let stpPaymentMethodType = stpPaymentMethodType {
                return stpPaymentMethodType.iconRequiresTinting
            }
            return false
        }

        var stpPaymentMethodType: STPPaymentMethodType? {
            guard self != .linkInstantDebit else {
                return .linkInstantDebit
            }
            guard let stringForm = PaymentMethodType.string(from: self) else {
                return nil
            }
            let paymentMethodType = STPPaymentMethod.type(from: stringForm)
            guard paymentMethodType != .unknown else {
                return nil
            }
            return paymentMethodType
        }

        /// Extracts all the recommended `PaymentMethodType`s from the given `intent`.
        /// - Parameter intent: The `intent` to extract `PaymentMethodType`s from.
        /// - Returns: An ordered list of all the `PaymentMethodType`s for this `intent`.
        static func recommendedPaymentMethodTypes(from intent: Intent) -> [PaymentMethodType] {
            // We look at the raw `allResponseFields` because some strings may have been parsed into STPPaymentMethodType.unknown
            switch intent {
            case .paymentIntent(let paymentIntent):
                guard
                    let paymentMethodTypeStrings = paymentIntent.allResponseFields["payment_method_types"] as? [String]
                else {
                    return []
                }
                let paymentTypesString =
                    paymentIntent.allResponseFields["ordered_payment_method_types"] as? [String]
                    ?? paymentMethodTypeStrings
                return paymentTypesString.map { PaymentMethodType(from: $0) }
            case .setupIntent(let setupIntent):
                guard let paymentMethodTypeStrings = setupIntent.allResponseFields["payment_method_types"] as? [String]
                else {
                    return []
                }
                let paymentTypesString =
                    setupIntent.allResponseFields["ordered_payment_method_types"] as? [String]
                    ?? paymentMethodTypeStrings
                return paymentTypesString.map { PaymentMethodType(from: $0) }
            case .deferredIntent(let elementsSession, _):
                let paymentMethodPrefs = elementsSession.allResponseFields["payment_method_preference"] as? [AnyHashable: Any]
                let paymentTypesString =
                paymentMethodPrefs?["ordered_payment_method_types"] as? [String]
                    ?? []
                return paymentTypesString.map { PaymentMethodType(from: $0) }
            }
        }

        /// Extracts the recommended `PaymentMethodType`s from the given `intent` and filters out the ones that aren't supported by the given `configuration`.
        /// - Parameters:
        ///   - intent: An `intent` to extract `PaymentMethodType`s from.
        ///   - configuration: A `PaymentSheet` configuration.
        /// - Returns: An ordered list of `PaymentMethodType`s, including only the ones supported by this configuration.
        static func filteredPaymentMethodTypes(from intent: Intent, configuration: Configuration, logAvailability: Bool = false) -> [PaymentMethodType]
        {
            var recommendedPaymentMethodTypes = Self.recommendedPaymentMethodTypes(from: intent)

            if configuration.linkPaymentMethodsOnly {
                // If we're in the Link modal, manually add Link payment methods
                // and let the support calls decide if they're allowed
                let allLinkPaymentMethods: [PaymentMethodType] = [.card, .linkInstantDebit]
                for method in allLinkPaymentMethods where !recommendedPaymentMethodTypes.contains(method) {
                    recommendedPaymentMethodTypes.append(method)
                }
            }

            // TODO(yuki): Rewrite this when we support more EPMs
            // Add external_paypal if...
            if
                // ...the merchant configured external_paypal...
                let epms = configuration.externalPaymentMethodConfiguration?.externalPaymentMethods,
                epms.contains("external_paypal"),
                // ...the intent doesn't already have "paypal"...
                !recommendedPaymentMethodTypes.contains(.dynamic("paypal")),
                // ...and external_paypal isn't disabled.
                !intent.shouldDisableExternalPayPal
            {
                recommendedPaymentMethodTypes.append(.externalPayPal)
            }

            recommendedPaymentMethodTypes = recommendedPaymentMethodTypes.filter { paymentMethodType in
                let availabilityStatus = PaymentSheet.PaymentMethodType.supportsAdding(
                    paymentMethod: paymentMethodType,
                    configuration: configuration,
                    intent: intent,
                    supportedPaymentMethods: configuration.linkPaymentMethodsOnly
                        ? PaymentSheet.supportedLinkPaymentMethods : PaymentSheet.supportedPaymentMethods
                )

                if logAvailability && availabilityStatus != .supported {
                    // This payment method is being filtered out, log the reason/s why
                    #if DEBUG
                    print("[Stripe SDK]: PaymentSheet could not offer \(paymentMethodType.displayName):\n\t* \(availabilityStatus.debugDescription)")
                    #endif
                }

                return availabilityStatus == .supported
            }

            if let paymentMethodOrder = configuration.paymentMethodOrder?.map({ $0.lowercased() }) {
                // Order the payment methods according to the merchant's `paymentMethodOrder` configuration:
                var orderedPaymentMethodTypes = [PaymentMethodType]()
                var originalOrderedTypes = recommendedPaymentMethodTypes.map { $0.identifier }
                // 1. Add each PM in paymentMethodOrder first
                for pm in paymentMethodOrder {
                    guard originalOrderedTypes.contains(pm) else {
                        // Ignore the PM if it's not in originalOrderedTypes
                        continue
                    }
                    orderedPaymentMethodTypes.append(.init(from: pm))
                    // 2. Remove each PM we add from originalOrderedTypes.
                    originalOrderedTypes.remove(pm)
                }
                // 3. Append the remaining PMs in originalOrderedTypes
                orderedPaymentMethodTypes.append(contentsOf: originalOrderedTypes.map({ .init(from: $0) }))
                return orderedPaymentMethodTypes
            } else {
                return recommendedPaymentMethodTypes
            }
        }

        /// Returns whether or not PaymentSheet should display the given `paymentMethod` as an option to the customer.
        /// Note: This doesn't affect the availability of saved PMs.
        /// - Parameters:
        ///   - paymentMethod: the `STPPaymentMethodType` in question
        ///   - requirementProviders: a list of [PaymentMethodRequirementProvider] who satisfy payment requirements
        ///   - intent: a intent object
        ///   - supportedPaymentMethods: the payment methods that PaymentSheet can display UI for
        /// - Returns: a `PaymentMethodAvailabilityStatus` detailing why or why not this payment method can be added
        static func supportsAdding(
            paymentMethod: PaymentMethodType,
            configuration: PaymentSheet.Configuration,
            intent: Intent,
            supportedPaymentMethods: [STPPaymentMethodType] = PaymentSheet.supportedPaymentMethods
        ) -> PaymentMethodAvailabilityStatus {
            guard let stpPaymentMethodType = paymentMethod.stpPaymentMethodType else {
                // if the payment method cannot be represented as a `STPPaymentMethodType` attempt to read it
                // as a dynamic payment method
                if case .dynamic = paymentMethod {
                    let requirements =
                        intent.isSettingUp
                        ? paymentMethod.supportsSaveAndReuseRequirements() : paymentMethod.supportsAddingRequirements()
                    return configurationSatisfiesRequirements(
                        requirements: requirements,
                        configuration: configuration,
                        intent: intent
                    )
                } else if case .externalPayPal = paymentMethod {
                    return .supported
                }

                return .notSupported
            }

            let requirements: [PaymentMethodTypeRequirement]

            // We have different requirements depending on whether or not the intent is setting up the payment method for future use
            if intent.isSettingUp {
                requirements = {
                    switch stpPaymentMethodType {
                    case .card:
                        return []
                    case .payPal, .cashApp, .revolutPay:
                        return [.returnURL]
                    case .USBankAccount:
                        return [.userSupportsDelayedPaymentMethods]
                    case .sofort, .iDEAL, .bancontact:
                        // n.b. While sofort, iDEAL, and bancontact are themselves not delayed, they turn into SEPA upon save, which IS delayed.
                        return [.returnURL, .userSupportsDelayedPaymentMethods]
                    case .SEPADebit, .AUBECSDebit:
                        return [.userSupportsDelayedPaymentMethods]
                    case .bacsDebit:
                        return [.returnURL, .userSupportsDelayedPaymentMethods]
                    case .cardPresent, .blik, .weChatPay, .grabPay, .FPX, .giropay, .przelewy24, .EPS,
                        .netBanking, .OXXO, .afterpayClearpay, .UPI, .boleto, .klarna, .link, .linkInstantDebit,
<<<<<<< HEAD
                        .affirm, .paynow, .zip, .amazonPay, .alma, .mobilePay, .unknown, .alipay, .konbini:
=======
                        .affirm, .paynow, .zip, .amazonPay, .alma, .mobilePay, .unknown, .alipay, .konbini, .promptPay:
>>>>>>> 949c6cf9
                        return [.unsupportedForSetup]
                    @unknown default:
                        return [.unsupportedForSetup]
                    }
                }()
            } else {
                requirements = {
                    switch stpPaymentMethodType {
                    case .blik, .card, .cardPresent, .UPI, .weChatPay, .paynow, .promptPay:
                        return []
                    case .alipay, .EPS, .FPX, .giropay, .grabPay, .netBanking, .payPal, .przelewy24, .klarna,
                            .linkInstantDebit, .bancontact, .iDEAL, .cashApp, .affirm, .zip, .revolutPay, .amazonPay, .alma, .mobilePay:
                        return [.returnURL]
                    case .USBankAccount:
                        return [
                            .userSupportsDelayedPaymentMethods, .financialConnectionsSDK,
                            .validUSBankVerificationMethod,
                        ]
                    case .OXXO, .boleto, .AUBECSDebit, .SEPADebit, .konbini:
                        return [.userSupportsDelayedPaymentMethods]
                    case .bacsDebit, .sofort:
                        return [.returnURL, .userSupportsDelayedPaymentMethods]
                    case .afterpayClearpay:
                        return [.returnURL, .shippingAddress]
                    case .link, .unknown:
                        return [.unsupported]
                    @unknown default:
                        return [.unsupported]
                    }
                }()
            }

            return configurationSupports(
                paymentMethod: stpPaymentMethodType,
                requirements: requirements,
                configuration: configuration,
                intent: intent,
                supportedPaymentMethods: supportedPaymentMethods
            )
            // TODO: We need a way to model this information in our common model
        }

        /// Returns whether or not we can show a "☑️ Save for future use" checkbox to the customer
        func supportsSaveForFutureUseCheckbox() -> Bool {
            guard let stpPaymentMethodType = stpPaymentMethodType else {
                // At the time of writing, we only support cards and us bank accounts.
                // These should both have an `stpPaymentMethodType`, so I'm avoiding handling this guard condition
                return false
            }
            // This payment method and its requirements are hardcoded on the client
            switch stpPaymentMethodType {
            case .card, .USBankAccount:
                return true
            default:
                return false
            }
        }

        /// Returns whether or not saved PaymentMethods of this type should be displayed as an option to customers
        /// This should only return true if saved PMs of this type can be successfully used to `/confirm` the given `intent`
        /// - Warning: This doesn't quite work as advertised. We've hardcoded `PaymentSheet+API.swift` to only fetch saved cards and us bank accounts.
        func supportsSavedPaymentMethod(configuration: Configuration, intent: Intent) -> Bool {
            guard let stpPaymentMethodType = stpPaymentMethodType else {
                // At the time of writing, we only support cards and us bank accounts.
                // These should both have an `stpPaymentMethodType`, so I'm avoiding handling this guard condition
                return false
            }
            let requirements: [PaymentMethodTypeRequirement] = {
                switch stpPaymentMethodType {
                case .card:
                    return []
                case .USBankAccount:
                    return [.userSupportsDelayedPaymentMethods]
                default:
                    return [.unsupportedForReuse]
                }
            }()
            return Self.configurationSupports(
                paymentMethod: stpPaymentMethodType,
                requirements: requirements,
                configuration: configuration,
                intent: intent,
                supportedPaymentMethods: PaymentSheet.supportedPaymentMethods
            ) == .supported
        }

        /// Returns true if the passed configuration satsifies the passed in `requirements`
        /// This function is to be used with dynamic payment method types that do not have bindings support and cannot be represented as a `STPPaymentMethodType`.
        /// It's required for the client to specfiy dynamic payment method type requirements (rather than being server driven) because dynamically delivering new LPMS to clients that don't know about them is no longer/currently a priority.
        /// - Note: Use this function over `configurationSupports` when the payment method does not have bindings support e.g. cannot be represented as
        /// a `STPPaymentMethodType`.
        /// - Parameters:
        ///   - requirements: a list of requirements to be satisfied
        ///   - configuration: a configuration to satisfy requirements
        ///   - intent: an intent object
        /// - Returns: a `PaymentMethodAvailabilityStatus` detailing why or why not this payment method can be added
        static func configurationSatisfiesRequirements(
            requirements: [PaymentMethodTypeRequirement],
            configuration: PaymentSheet.Configuration,
            intent: Intent
        ) -> PaymentMethodAvailabilityStatus {
            let fulfilledRequirements = [configuration, intent].reduce([]) {
                (accumulator: [PaymentMethodTypeRequirement], element: PaymentMethodRequirementProvider) in
                return accumulator + element.fulfilledRequirements
            }
            let supports = Set(requirements).isSubset(of: fulfilledRequirements)
            if !supports {
                let missingRequirements = Set(requirements).subtracting(fulfilledRequirements)
                return .missingRequirements(missingRequirements)
            }

            return .supported
        }

        /// Returns true if the passed configuration satisfies the passed in `requirements` and this payment method is in the list of supported payment methods
        /// This function is to be used with payment method types thar have bindings support and can be represented as a `STPPaymentMethodType`
        /// Use this function over `configurationSatisfiesRequirements` when the payment method in quesiton can be represented as a `STPPaymentMethodType`
        /// - Parameters:
        ///   - paymentMethod: the payment method type in question
        ///   - requirements: a list of requirements to be satisfied
        ///   - configuration: a configuration to satisfy requirements
        ///   - intent: an intent object
        ///   - supportedPaymentMethods: a list of supported payment method types
        /// - Returns: a `PaymentMethodAvailabilityStatus` detailing why or why not this payment method is supported
        static func configurationSupports(
            paymentMethod: STPPaymentMethodType,
            requirements: [PaymentMethodTypeRequirement],
            configuration: PaymentSheet.Configuration,
            intent: Intent,
            supportedPaymentMethods: [STPPaymentMethodType]
        ) -> PaymentMethodAvailabilityStatus {
            guard supportedPaymentMethods.contains(paymentMethod) else {
                return .notSupported
            }

            // Hide a payment method type if we are in live mode and it is unactivated
            if !configuration.apiClient.isTestmode && intent.unactivatedPaymentMethodTypes.contains(paymentMethod) {
                return .unactivated
            }

            let fulfilledRequirements = [configuration, intent].reduce([]) {
                (accumulator: [PaymentMethodTypeRequirement], element: PaymentMethodRequirementProvider) in
                return accumulator + element.fulfilledRequirements
            }

            let supports = Set(requirements).isSubset(of: fulfilledRequirements)
            if paymentMethod == .USBankAccount {
                if !fulfilledRequirements.contains(.financialConnectionsSDK) {
                    print(
                        "[Stripe SDK] Warning: us_bank_account requires the StripeConnections SDK. See https://stripe.com/docs/payments/ach-debit/accept-a-payment?platform=ios"
                    )
                }
            }

            if !supports {
                let missingRequirements = Set(requirements).subtracting(fulfilledRequirements)
                return .missingRequirements(missingRequirements)
            }

            return .supported
        }
    }
}
extension STPPaymentMethod {
    func paymentSheetPaymentMethodType() -> PaymentSheet.PaymentMethodType {
        switch self.type {
        case .card:
            return .card
        case .USBankAccount:
            return .USBankAccount
        case .link:
            return .link
        case .linkInstantDebit:
            return .linkInstantDebit
        default:
            if let str = STPPaymentMethod.string(from: self.type) {
                return .dynamic(str)
            } else {
                let dict = allResponseFields.stp_dictionaryByRemovingNulls()
                let paymentMethodType = dict.stp_string(forKey: "type") ?? ""
                return .dynamic(paymentMethodType)
            }
        }
    }
}
extension STPPaymentMethodParams {
    func paymentSheetPaymentMethodType() -> PaymentSheet.PaymentMethodType {
        switch self.type {
        case .card:
            return .card
        case .USBankAccount:
            return .USBankAccount
        case .link:
            return .link
        case .linkInstantDebit:
            return .linkInstantDebit
        default:
            if let str = STPPaymentMethod.string(from: self.type) {
                return .dynamic(str)
            } else if let rawTypeString = rawTypeString {
                return .dynamic(rawTypeString)
            } else {
                assert(false, "Decoding error for STPPaymentMethodParams")
                return .dynamic("unknown")
            }
        }
    }
    var paymentSheetLabel: String {
        switch type {
        case .card:
            return "••••\(card?.last4 ?? "")"
        default:
            if self.type == .unknown, let rawTypeString = rawTypeString {
                let paymentMethodType = PaymentSheet.PaymentMethodType(from: rawTypeString)
                return paymentMethodType.displayName
            } else {
                return label
            }
        }
    }
}<|MERGE_RESOLUTION|>--- conflicted
+++ resolved
@@ -333,11 +333,7 @@
                         return [.returnURL, .userSupportsDelayedPaymentMethods]
                     case .cardPresent, .blik, .weChatPay, .grabPay, .FPX, .giropay, .przelewy24, .EPS,
                         .netBanking, .OXXO, .afterpayClearpay, .UPI, .boleto, .klarna, .link, .linkInstantDebit,
-<<<<<<< HEAD
-                        .affirm, .paynow, .zip, .amazonPay, .alma, .mobilePay, .unknown, .alipay, .konbini:
-=======
                         .affirm, .paynow, .zip, .amazonPay, .alma, .mobilePay, .unknown, .alipay, .konbini, .promptPay:
->>>>>>> 949c6cf9
                         return [.unsupportedForSetup]
                     @unknown default:
                         return [.unsupportedForSetup]
