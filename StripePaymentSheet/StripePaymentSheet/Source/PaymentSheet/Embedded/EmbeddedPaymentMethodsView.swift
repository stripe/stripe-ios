--- conflicted
+++ resolved
@@ -81,13 +81,9 @@
         shouldShowMandate: Bool = true,
         savedPaymentMethods: [STPPaymentMethod] = [],
         customer: PaymentSheet.CustomerConfiguration? = nil,
-<<<<<<< HEAD
+        incentive: PaymentMethodIncentive? = nil,
         delegate: EmbeddedPaymentMethodsViewDelegate? = nil,
         isDefaultPM: Bool = false
-=======
-        incentive: PaymentMethodIncentive? = nil,
-        delegate: EmbeddedPaymentMethodsViewDelegate? = nil
->>>>>>> 057dbe3b
     ) {
         self.appearance = appearance
         self.mandateProvider = mandateProvider
