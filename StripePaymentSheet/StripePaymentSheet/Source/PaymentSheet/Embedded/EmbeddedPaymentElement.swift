--- conflicted
+++ resolved
@@ -78,7 +78,6 @@
             allowsRemovalOfLastSavedPaymentMethod: configuration.allowsRemovalOfLastSavedPaymentMethod,
             allowsPaymentMethodRemoval: loadResult.elementsSession.allowsRemovalOfPaymentMethodsForPaymentSheet()
         )
-<<<<<<< HEAD
         
         let embeddedPaymentMethodsView = await EmbeddedPaymentMethodsView(
             paymentMethodTypes: paymentMethodTypes,
@@ -92,16 +91,8 @@
     }
 
     /// The result of an `update` call
-    public enum UpdateResult {
-        /// The update succeeded
-=======
-        return .init(view: dummyView, configuration: configuration)
-    }
-
-    /// The result of an `update` call
     @frozen public enum UpdateResult {
         /// The update succeded
->>>>>>> 2a315710
         case succeeded
         /// The update was canceled. This is only returned when a subsequent `update` call cancels previous ones.
         case canceled
