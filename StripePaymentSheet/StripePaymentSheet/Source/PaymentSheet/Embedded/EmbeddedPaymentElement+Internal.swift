--- conflicted
+++ resolved
@@ -152,13 +152,7 @@
     func presentSavedPaymentMethods(selectedSavedPaymentMethod: STPPaymentMethod?) {
         // Special case, only 1 card remaining, skip showing the list and show update view controller
         if savedPaymentMethods.count == 1,
-<<<<<<< HEAD
-           let paymentMethod = savedPaymentMethods.first,
-           paymentMethod.isCoBrandedCard,
-           elementsSession.isCardBrandChoiceEligible {
-=======
            let paymentMethod = savedPaymentMethods.first {
->>>>>>> c8fbfef9
             let updateViewModel = UpdatePaymentMethodViewModel(paymentMethod: paymentMethod,
                                                                appearance: configuration.appearance,
                                                                hostedSurface: .paymentSheet,
