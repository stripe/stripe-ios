//
//  EmbeddedPaymentElement+Internal.swift
//  StripePaymentSheet
//
//  Created by Yuki Tokuhiro on 10/10/24.
//
@_spi(STP) import StripeCore
@_spi(STP) import StripePayments
@_spi(STP) import StripePaymentsUI
@_spi(STP) import StripeUICore
import UIKit

@_spi(STP) import StripeCore

extension EmbeddedPaymentElement {
    @MainActor
    static func makeView(
        configuration: Configuration,
        loadResult: PaymentSheetLoader.LoadResult,
        analyticsHelper: PaymentSheetAnalyticsHelper,
        previousPaymentOption: PaymentOption? = nil,
        delegate: EmbeddedPaymentMethodsViewDelegate? = nil
    ) -> EmbeddedPaymentMethodsView {
        // Restore the customer's previous payment method.
        // Caveats:
        // - Only payment method details (including checkbox state) and billing details are restored
        // - Only restored if the previous input resulted in a completed form i.e. partial or invalid input is still discarded

        let shouldShowApplePay = PaymentSheet.isApplePayEnabled(elementsSession: loadResult.elementsSession, configuration: configuration)
        let shouldShowLink = PaymentSheet.isLinkEnabled(elementsSession: loadResult.elementsSession, configuration: configuration)
        let savedPaymentMethodAccessoryType = RowButton.RightAccessoryButton.getAccessoryButtonType(
            savedPaymentMethodsCount: loadResult.savedPaymentMethods.count,
            isFirstCardCoBranded: loadResult.savedPaymentMethods.first?.isCoBrandedCard ?? false,
            isCBCEligible: loadResult.elementsSession.isCardBrandChoiceEligible,
            allowsRemovalOfLastSavedPaymentMethod: configuration.allowsRemovalOfLastSavedPaymentMethod,
            allowsPaymentMethodRemoval: loadResult.elementsSession.allowsRemovalOfPaymentMethodsForPaymentSheet()
        )
        let initialSelection: EmbeddedPaymentMethodsView.Selection? = {
            // Select the previous payment option
            switch previousPaymentOption {
            case .applePay:
                return .applePay
            case .link:
                return .link
            case .external(paymentMethod: let paymentMethod, billingDetails: _):
                return .new(paymentMethodType: .external(paymentMethod))
            case .saved(paymentMethod: let paymentMethod, confirmParams: _):
                return .saved(paymentMethod: paymentMethod)
            case .new(confirmParams: let confirmParams):
                return .new(paymentMethodType: confirmParams.paymentMethodType)
            case nil:
                break
            }

            // If there's no previous customer input, default to the customer's default or the first saved payment method, if any
            let customerDefault = CustomerPaymentOption.defaultPaymentMethod(for: configuration.customer?.id)
            switch customerDefault {
            case .applePay:
                return .applePay
            case .link:
                return .link
            case .stripeId, nil:
                return loadResult.savedPaymentMethods.first.map { .saved(paymentMethod: $0) }
            }
        }()
        let mandateProvider = VerticalListMandateProvider(
            configuration: configuration,
            elementsSession: loadResult.elementsSession,
            intent: loadResult.intent,
            analyticsHelper: analyticsHelper
        )
        return EmbeddedPaymentMethodsView(
            initialSelection: initialSelection,
            paymentMethodTypes: loadResult.paymentMethodTypes,
            savedPaymentMethod: loadResult.savedPaymentMethods.first,
            appearance: configuration.appearance,
            shouldShowApplePay: shouldShowApplePay,
            shouldShowLink: shouldShowLink,
            savedPaymentMethodAccessoryType: savedPaymentMethodAccessoryType,
            mandateProvider: mandateProvider,
            shouldShowMandate: configuration.embeddedViewDisplaysMandateText,
            customer: configuration.customer,
            delegate: delegate
        )
    }
}

// MARK: - EmbeddedPaymentMethodsViewDelegate

extension EmbeddedPaymentElement: EmbeddedPaymentMethodsViewDelegate {
    func heightDidChange() {
        delegate?.embeddedPaymentElementDidUpdateHeight(embeddedPaymentElement: self)
    }

    func selectionDidUpdate(didChange: Bool) {
        // Deferring notifying delegate until the exit of this function guarantees the new payment option comes from the new instance of `EmbeddedFormViewController`
        defer {
            if didChange {
                delegate?.embeddedPaymentElementDidUpdatePaymentOption(embeddedPaymentElement: self)
            }
        }

        guard case let .new(paymentMethodType) = embeddedPaymentMethodsView.selection else {
            // This can occur when selection is being reset to nothing selected or to a saved payment method, so don't assert.
            self.formViewController = nil
            return
        }

        guard let presentingViewController else {
            stpAssertionFailure("Presenting view controller not found, set EmbeddedPaymentElement.presentingViewController.")
            return
        }

        let formViewController = EmbeddedFormViewController(
            configuration: configuration,
            intent: intent,
            elementsSession: elementsSession,
            shouldUseNewCardNewCardHeader: savedPaymentMethods.first?.type == .card,
            paymentMethodType: paymentMethodType,
            previousPaymentOption: self.formViewController?.previousPaymentOption,
            analyticsHelper: analyticsHelper,
            formCache: formCache
        )
        formViewController.delegate = self

        // Only show forms that require user input
        guard formViewController.collectsUserInput else {
            self.formViewController = nil  // Clear out any previous form view controller to update self._paymentOption
            return
        }

        let bottomSheet = bottomSheetController(with: formViewController)
        delegate?.embeddedPaymentElementWillPresent(embeddedPaymentElement: self)
        presentingViewController.presentAsBottomSheet(bottomSheet, appearance: configuration.appearance)
        self.formViewController = formViewController
    }
    func presentSavedPaymentMethods(selectedSavedPaymentMethod: STPPaymentMethod?) {
        // Special case, only 1 card remaining but is co-branded (or alternateUpdatePaymentMethodNavigation), skip showing the list and show update view controller
        if savedPaymentMethods.count == 1,
           let paymentMethod = savedPaymentMethods.first,
           paymentMethod.isCoBrandedCard,
           elementsSession.isCardBrandChoiceEligible || configuration.alternateUpdatePaymentMethodNavigation {
            let updateViewController = UpdatePaymentMethodViewController(
                                                                removeSavedPaymentMethodMessage: configuration.removeSavedPaymentMethodMessage,
                                                                appearance: configuration.appearance,
                                                                hostedSurface: .paymentSheet,
                                                                isTestMode: configuration.apiClient.isTestmode,
                                                                cardBrandFilter: configuration.cardBrandFilter,
                                                                viewModel: UpdatePaymentMethodViewModel(paymentMethod: paymentMethod, canEdit: paymentMethod.isCoBrandedCard && elementsSession.isCardBrandChoiceEligible, canRemove: configuration.allowsRemovalOfLastSavedPaymentMethod && elementsSession.allowsRemovalOfPaymentMethodsForPaymentSheet()))
            updateViewController.delegate = self
            let bottomSheetVC = bottomSheetController(with: updateViewController)
            presentingViewController?.presentAsBottomSheet(bottomSheetVC, appearance: configuration.appearance)
            return
        }

        let verticalSavedPaymentMethodsViewController = VerticalSavedPaymentMethodsViewController(
            configuration: configuration,
            selectedPaymentMethod: selectedSavedPaymentMethod,
            paymentMethods: savedPaymentMethods,
            elementsSession: elementsSession,
            analyticsHelper: analyticsHelper
        )
        verticalSavedPaymentMethodsViewController.delegate = self
        let bottomSheetVC = bottomSheetController(with: verticalSavedPaymentMethodsViewController)
        presentingViewController?.presentAsBottomSheet(bottomSheetVC, appearance: configuration.appearance)
    }
}

// MARK: UpdatePaymentMethodViewControllerDelegate
extension EmbeddedPaymentElement: UpdatePaymentMethodViewControllerDelegate {
    func didRemove(viewController: UpdatePaymentMethodViewController, paymentMethod: StripePayments.STPPaymentMethod) {
        // Detach the payment method from the customer
        savedPaymentMethodManager.detach(paymentMethod: paymentMethod)
        analyticsHelper.logSavedPaymentMethodRemoved(paymentMethod: paymentMethod)

        // Update savedPaymentMethods
        self.savedPaymentMethods.removeAll(where: { $0.stripeId == paymentMethod.stripeId })

        let accessoryType = getAccessoryButton(savedPaymentMethods: savedPaymentMethods)
        embeddedPaymentMethodsView.updateSavedPaymentMethodRow(savedPaymentMethods.first,
                                                               isSelected: false,
                                                               accessoryType: accessoryType)
        presentingViewController?.dismiss(animated: true)
    }

    func didUpdate(viewController: UpdatePaymentMethodViewController,
                   paymentMethod: StripePayments.STPPaymentMethod,
                   updateParams: StripePayments.STPPaymentMethodUpdateParams) async throws {
        let updatedPaymentMethod = try await savedPaymentMethodManager.update(paymentMethod: paymentMethod, with: updateParams)

        // Update savedPaymentMethods
        if let row = self.savedPaymentMethods.firstIndex(where: { $0.stripeId == updatedPaymentMethod.stripeId }) {
            self.savedPaymentMethods[row] = updatedPaymentMethod
        }

        let accessoryType = getAccessoryButton(savedPaymentMethods: savedPaymentMethods)
        let isSelected = embeddedPaymentMethodsView.selection?.isSaved ?? false
        embeddedPaymentMethodsView.updateSavedPaymentMethodRow(savedPaymentMethods.first,
                                                               isSelected: isSelected,
                                                               accessoryType: accessoryType)
        presentingViewController?.dismiss(animated: true)
    }
<<<<<<< HEAD
    
    func didDismiss(viewController: UpdatePaymentMethodViewController) {
=======

    func didDismiss(viewController: UpdateCardViewController) {
>>>>>>> 64afce0b
        presentingViewController?.dismiss(animated: true)
    }

    private func getAccessoryButton(savedPaymentMethods: [STPPaymentMethod]) -> RowButton.RightAccessoryButton.AccessoryType? {
        return RowButton.RightAccessoryButton.getAccessoryButtonType(
            savedPaymentMethodsCount: savedPaymentMethods.count,
            isFirstCardCoBranded: savedPaymentMethods.first?.isCoBrandedCard ?? false,
            isCBCEligible: elementsSession.isCardBrandChoiceEligible,
            allowsRemovalOfLastSavedPaymentMethod: configuration.allowsRemovalOfLastSavedPaymentMethod,
            allowsPaymentMethodRemoval: elementsSession.allowsRemovalOfPaymentMethodsForPaymentSheet()
        )
    }
}

extension EmbeddedPaymentElement: VerticalSavedPaymentMethodsViewControllerDelegate {
    func didComplete(
        viewController: VerticalSavedPaymentMethodsViewController,
        with selectedPaymentMethod: STPPaymentMethod?,
        latestPaymentMethods: [STPPaymentMethod],
        didTapToDismiss: Bool
    ) {
        self.savedPaymentMethods = latestPaymentMethods
        let accessoryType = getAccessoryButton(
            savedPaymentMethods: latestPaymentMethods
        )

        // If there are still saved payment methods & the saved payment method was previously selected to presenting
        // the list of saved payment methods, then the embedded view should continue to show it is selected, otherwise unselected.
        let isSelected: Bool = latestPaymentMethods.count > 0 && embeddedPaymentMethodsView.selection?.isSaved ?? false
        embeddedPaymentMethodsView.updateSavedPaymentMethodRow(savedPaymentMethods.first,
                                                               isSelected: isSelected,
                                                               accessoryType: accessoryType)
        presentingViewController?.dismiss(animated: true)
    }
}

// MARK: - EmbeddedPaymentElement.PaymentOptionDisplayData

extension EmbeddedPaymentElement.PaymentOptionDisplayData {
    init(paymentOption: PaymentOption, mandateText: NSAttributedString?) {
        self.mandateText = mandateText
        self.image = paymentOption.makeIcon(updateImageHandler: nil) // ☠️ This can make a blocking network request TODO: https://jira.corp.stripe.com/browse/MOBILESDK-2604 Refactor this!
        switch paymentOption {
        case .applePay:
            label = String.Localized.apple_pay
            paymentMethodType = "apple_pay"
            billingDetails = nil
        case .saved(let paymentMethod, _):
            label = paymentMethod.paymentSheetLabel
            paymentMethodType = paymentMethod.type.identifier
            billingDetails = paymentMethod.billingDetails?.toPaymentSheetBillingDetails()
        case .new(let confirmParams):
            label = confirmParams.paymentSheetLabel
            paymentMethodType = confirmParams.paymentMethodType.identifier
            billingDetails = confirmParams.paymentMethodParams.billingDetails?.toPaymentSheetBillingDetails()
        case .link(let option):
            label = option.paymentSheetLabel
            paymentMethodType = STPPaymentMethodType.link.identifier
            billingDetails = option.billingDetails?.toPaymentSheetBillingDetails()
        case .external(let paymentMethod, let stpBillingDetails):
            label = paymentMethod.label
            paymentMethodType = paymentMethod.type
            billingDetails = stpBillingDetails.toPaymentSheetBillingDetails()
        }
    }
}

extension EmbeddedPaymentElement: EmbeddedFormViewControllerDelegate {
    func embeddedFormViewControllerShouldConfirm(_ embeddedFormViewController: EmbeddedFormViewController, completion: @escaping (PaymentSheetResult, STPAnalyticsClient.DeferredIntentConfirmationType?) -> Void) {
        Task { @MainActor in
            let (result, deferredIntentConfirmationType) = await _confirm()
            completion(result, deferredIntentConfirmationType)
        }
    }

    func embeddedFormViewControllerDidCompleteConfirmation(_ embeddedFormViewController: EmbeddedFormViewController, result: PaymentSheetResult) {
        embeddedFormViewController.dismiss(animated: true) {
            if case let .confirm(completion) = self.configuration.formSheetAction {
                completion(result)
            }
        }
    }

    func embeddedFormViewControllerDidCancel(_ embeddedFormViewController: EmbeddedFormViewController) {
        if embeddedFormViewController.selectedPaymentOption == nil {
            self.formViewController = nil
            embeddedPaymentMethodsView.resetSelectionToLastSelection()
        }
        embeddedFormViewController.dismiss(animated: true)
    }

    func embeddedFormViewControllerShouldClose(_ embeddedFormViewController: EmbeddedFormViewController) {
        embeddedFormViewController.dismiss(animated: true)
        delegate?.embeddedPaymentElementDidUpdatePaymentOption(embeddedPaymentElement: self)
    }

}

extension EmbeddedPaymentElement {

    func _confirm() async -> (result: PaymentSheetResult, deferredIntentConfirmationType: STPAnalyticsClient.DeferredIntentConfirmationType?) {
        // Wait for the last update to finish and fail if didn't succeed. A failure means the view is out of sync with the intent and could e.g. not be showing a required mandate.
        if let latestUpdateTask {
            switch await latestUpdateTask.value {
            case .succeeded:
                // The view is in sync with the intent. Continue on with confirm!
                break
            case .failed(error: let error):
                return (.failed(error: error), STPAnalyticsClient.DeferredIntentConfirmationType.none)
            case .canceled:
                let errorMessage = "confirm was called when the current update task is canceled. This shouldn't be possible; the current update task should only cancel if another task began."
                stpAssertionFailure(errorMessage)
                let error = PaymentSheetError.flowControllerConfirmFailed(message: errorMessage)
                let errorAnalytic = ErrorAnalytic(event: .unexpectedPaymentSheetError, error: error)
                STPAnalyticsClient.sharedClient.log(analytic: errorAnalytic)
                return (.failed(error: error), STPAnalyticsClient.DeferredIntentConfirmationType.none)
            }
        }

        let authContext: STPAuthenticationContext? = {
            switch configuration.formSheetAction {
            case .confirm:
                if formViewController?.presentingViewController != nil {
                    return formViewController
                }
                if let presentingViewController {
                    return STPAuthenticationContextWrapper(presentingViewController: presentingViewController)
                }
                return nil
            case .continue:
                // 'formViewController' is never currently presented during confirmation in continue mode
                if let presentingViewController {
                    return STPAuthenticationContextWrapper(presentingViewController: presentingViewController)
                }
                return nil
            }
        }()

        guard let authContext else {
            return (.failed(error: PaymentSheetError.unknown(debugDescription: "Unexpectedly found nil authContext.")), STPAnalyticsClient.DeferredIntentConfirmationType.none)
        }

        guard let paymentOption = _paymentOption else {
            return (.failed(error: PaymentSheetError.unknown(debugDescription: "Unexpectedly found nil payment option.")),
                    STPAnalyticsClient.DeferredIntentConfirmationType.none)
        }

        return await PaymentSheet.confirm(
            configuration: configuration,
            authenticationContext: authContext,
            intent: intent,
            elementsSession: elementsSession,
            paymentOption: paymentOption,
            paymentHandler: paymentHandler,
            integrationShape: .embedded,
            analyticsHelper: analyticsHelper
        )
    }

    func bottomSheetController(with viewController: BottomSheetContentViewController) -> BottomSheetViewController {
        return BottomSheetViewController(contentViewController: viewController,
                                         appearance: configuration.appearance,
                                         isTestMode: configuration.apiClient.isTestmode,
                                         didCancelNative3DS2: {
            stpAssertionFailure("3DS2 was triggered unexpectedly")
        })
    }
}

// TODO(porter) When we use Xcode 16 on CI do this instead of `STPAuthenticationContextWrapper`
// @retroactive is not supported in Xcode 15
// extension UIViewController: @retroactive STPAuthenticationContext {
//    public func authenticationPresentingViewController() -> UIViewController {
//        return self
//    }
// }

final class STPAuthenticationContextWrapper: UIViewController {
    let _presentingViewController: UIViewController

    init(presentingViewController: UIViewController) {
        self._presentingViewController = presentingViewController
        super.init(nibName: nil, bundle: nil)
    }

    required init?(coder: NSCoder) {
        fatalError("init(coder:) has not been implemented")
    }
}

extension STPAuthenticationContextWrapper: STPAuthenticationContext {
    public func authenticationPresentingViewController() -> UIViewController {
        return _presentingViewController
    }
}<|MERGE_RESOLUTION|>--- conflicted
+++ resolved
@@ -200,13 +200,8 @@
                                                                accessoryType: accessoryType)
         presentingViewController?.dismiss(animated: true)
     }
-<<<<<<< HEAD
     
     func didDismiss(viewController: UpdatePaymentMethodViewController) {
-=======
-
-    func didDismiss(viewController: UpdateCardViewController) {
->>>>>>> 64afce0b
         presentingViewController?.dismiss(animated: true)
     }
 
