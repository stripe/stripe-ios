--- conflicted
+++ resolved
@@ -37,12 +37,6 @@
             isFlatCheckmarkStyle: configuration.appearance.embeddedPaymentElement.row.style == .flatWithCheckmark
         )
         let initialSelection: EmbeddedPaymentMethodsView.Selection? = {
-            // get default payment method from elements session
-            if configuration.allowsSetAsDefaultPM,
-               let defaultPaymentMethod = ElementsCustomer.getDefaultPaymentMethod(from: loadResult.elementsSession.customer) {
-                    return .saved(paymentMethod: defaultPaymentMethod)
-            }
-
             // Select the previous payment option
             switch previousPaymentOption {
             case .applePay:
@@ -66,12 +60,6 @@
                 if let defaultPaymentMethod = loadResult.elementsSession.customer?.getDefaultOrFirstPaymentMethod() {
                     customerDefault = CustomerPaymentOption.stripeId(defaultPaymentMethod.stripeId)
                 }
-<<<<<<< HEAD
-                else {
-                    customerDefault = nil
-                }
-=======
->>>>>>> b6d712ef
             }
             else {
                 customerDefault = CustomerPaymentOption.defaultPaymentMethod(for: configuration.customer?.id)
