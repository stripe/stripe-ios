--- conflicted
+++ resolved
@@ -120,11 +120,7 @@
         self.isApplePayEnabled = isApplePayEnabled
         self.spmsCompletion = spmsCompletion
         self.delegate = delegate
-<<<<<<< HEAD
-        if savedPaymentMethods.isEmpty {
-=======
         if savedPaymentMethods.isEmpty && !isApplePayEnabled {
->>>>>>> de9ad661
             if customerAdapter.canCreateSetupIntents {
                 self.mode = .addingNewWithSetupIntent
             } else {
