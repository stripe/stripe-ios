//
//  PMME+Internal.swift
//  StripePaymentSheet
//
//  Created by George Birch on 10/9/25.
//

import Foundation
@_spi(STP) import StripeCore
import UIKit

enum PaymentMethodMessagingElementError: Error, LocalizedError {
    case missingPublishableKey
    case unexpectedResponseFromStripeAPI

    public var debugDescription: String {
        switch self {
        case .missingPublishableKey: return "The publishable key is missing from the API client."
        case .unexpectedResponseFromStripeAPI: return "Unexpected response from Stripe API."
        }
    }
}

extension PaymentMethodMessagingElement {

    /// Internal version of create() that allows injection of a DownloadManager for testing.
    /// - Parameter configuration: Configuration for the PaymentMethodMessagingElement.
    /// - Parameter downloadManager: The DownloadManager instance to use for downloading images.
    /// - Returns: A `CreationResult` object representing the result of the attempt to load the element.
    static func create(configuration: Configuration, downloadManager: DownloadManager) async -> CreationResult {
        do {
            let apiResponse = try await get(configuration: configuration)
            if let pmme = try await PaymentMethodMessagingElement(apiResponse: apiResponse, configuration: configuration, downloadManager: downloadManager) {
                return .success(pmme)
            } else {
                return .noContent
            }
        } catch {
            return .failed(error)
        }
    }

    enum Mode: Equatable {
        case singlePartner(logo: LogoSet)
        case multiPartner(logos: [LogoSet])
    }

    // A set of logo assets for light and dark mode.
    // ex: appearance.style = .automatic -> logoSet.light = light asset, logoSet.dark = dark asset
    //     appearance.style = .alwaysDark -> logoSet.light = dark asset, logoSet.dark = dark asset
    struct LogoSet: Equatable {
        let light: UIImage
        let dark: UIImage
        let altText: String
        let code: String
    }

    // Initialize element from API response
    // Uses this logic tree: https://trailhead.corp.stripe.com/docs/payment-method-messaging/pmme-platform/elements-mobile
<<<<<<< HEAD
    convenience init?(apiResponse: APIResponse, configuration: Configuration, analyticsHelper: PMMEAnalyticsHelper) async throws {
        // no content case
        guard let firstPaymentPlan = apiResponse.paymentPlanGroups.first else {
            return nil
        }
=======
    convenience init?(apiResponse: APIResponse, configuration: Configuration, downloadManager: DownloadManager = .sharedManager) async throws {
        if apiResponse.paymentPlanGroups.count == 1, let paymentPlan = apiResponse.paymentPlanGroups.first {
            // case 1: 1 payment plan
>>>>>>> c141b162

            // no content case - expected
            guard let inlinePromo = paymentPlan.content.inlinePartnerPromotion?.message else {
                return nil
            }

<<<<<<< HEAD
            // invalid response scenario
            guard let infoUrl = firstPaymentPlan.content.learnMore?.url else {
                throw Self.assertAndLogMissingField("info_url", apiClient: configuration.apiClient)
=======
            // unexpected / error cases
            guard let infoUrl = paymentPlan.content.learnMore?.url else {
                // TODO(gbirch) add error analytics
                throw PaymentMethodMessagingElementError.unexpectedResponseFromStripeAPI
>>>>>>> c141b162
            }
            guard let logo = try await Self.getIconSet(
                for: paymentPlan.content.images,
                style: configuration.appearance.style,
                downloadManager: downloadManager
            ).first else {
                // This should never happen, but if it does we log an error and attempt to fall back to a multi-partner style
                //      (so that we can use the promotion text, which doesn't require a logo, instead of inline) without logos
                _ = Self.assertAndLogMissingField("logo", apiClient: configuration.apiClient)

                if let topLevelPromotion = apiResponse.content.promotion?.message {
                    self.init(
                        mode: .multiPartner(logos: []),
                        infoUrl: infoUrl,
                        promotion: topLevelPromotion,
                        appearance: configuration.appearance,
                        analyticsHelper: analyticsHelper
                    )
                    return
                } else {
                    // We already log the missing logos scenario above, so no need to do so here
                    throw PaymentMethodMessagingElementError.unexpectedResponseFromStripeAPI
                }
            }

<<<<<<< HEAD
            if let inlinePromo = firstPaymentPlan.content.inlinePartnerPromotion?.message {
                // standard case, we display single partner style
                self.init(
                    mode: .singlePartner(logo: logo),
                    infoUrl: infoUrl,
                    promotion: inlinePromo,
                    appearance: configuration.appearance,
                    analyticsHelper: analyticsHelper
                )
                return
            } else if let topLevelPromotion = apiResponse.content.promotion?.message {
                // fallback case, we don't have an inline promo so we use the main promo in a multi-partner style
                self.init(
                    mode: .multiPartner(logos: [logo]),
                    infoUrl: infoUrl,
                    promotion: topLevelPromotion,
                    appearance: configuration.appearance,
                    analyticsHelper: analyticsHelper
                )
                return
            } else {
                // if we also don't have a top-level promo text, then this is a no content scenario
=======
            // success
            self.init(
                mode: .singlePartner(logo: logo),
                infoUrl: infoUrl,
                promotion: inlinePromo,
                appearance: configuration.appearance
            )
            return
        } else {
            // case 2: 0 or 2+ payment plans

            // no content case - expected
            guard let promo = apiResponse.content.promotion?.message else {
>>>>>>> c141b162
                return nil
            }

            // unexpected / error case
            guard let infoUrl = apiResponse.content.learnMore?.url else {
                throw Self.assertAndLogMissingField("info_url", apiClient: configuration.apiClient)
            }

            let apiImages = apiResponse.paymentPlanGroups.flatMap { $0.content.images }
            let logos = try await Self.getIconSet(
                for: apiImages,
                style: configuration.appearance.style,
                downloadManager: downloadManager
            )

            // success
            self.init(
                mode: .multiPartner(logos: logos),
                infoUrl: infoUrl,
<<<<<<< HEAD
                promotion: promotion,
                appearance: configuration.appearance,
                analyticsHelper: analyticsHelper
=======
                promotion: promo,
                appearance: configuration.appearance
>>>>>>> c141b162
            )
        }
    }

<<<<<<< HEAD
    private static func assertAndLogMissingField(_ missingField: String, apiClient: STPAPIClient) -> Error {
        stpAssertionFailure("Missing expected field from API response: \(missingField)")
        let error = PaymentMethodMessagingElementError.unexpectedResponseFromStripeAPI
        let errorAnalytic = ErrorAnalytic(event: .unexpectedPMMEError, error: error, additionalNonPIIParams: ["missing_field": "info_url"])
        STPAnalyticsClient.sharedClient.log(analytic: errorAnalytic, apiClient: apiClient)
        return error
    }

    private static func getIconSet(for iconUrls: [APIResponse.Image], style: Appearance.UserInterfaceStyle) async throws -> [LogoSet] {
=======
    private static func getIconSet(for iconUrls: [APIResponse.Image], style: Appearance.UserInterfaceStyle, downloadManager: DownloadManager) async throws -> [LogoSet] {
>>>>>>> c141b162
        // Fetch all images concurrently
        // We want to preserve the order of the icons as provided by the API,
        //     so we have tasks return their index along with the image
        return try await withThrowingTaskGroup(of: (index: Int, iconSet: LogoSet).self, returning: [LogoSet].self) { taskGroup in
            // At some point in the future we may want to use the icons, but for now we just use logos
            for (i, image) in iconUrls.filter({ $0.role == "logo" }).enumerated() {
                switch style {
                case .automatic:
                    // For the automatic interface style, we fetch both dark and light
                    //     since the device interface style may change at any time
                    //     and we don't want to have to re-fetch the images
                    taskGroup.addTask {
                        async let lightImage = downloadManager.downloadImage(url: image.lightThemePng.url)
                        async let darkImage = downloadManager.downloadImage(url: image.darkThemePng.url)
                        let (light, dark) = try await (lightImage, darkImage)
                        return (
                            index: i,
                            iconSet: LogoSet(
                                light: light,
                                dark: dark,
                                altText: image.text,
                                code: image.paymentMethodType
                            )
                        )
                    }
                case .alwaysLight:
                    // For all non-automatic styles, we fetch one image and use it for
                    //     both light and dark
                    taskGroup.addTask {
<<<<<<< HEAD
                        let lightImage = try await DownloadManager.sharedManager.downloadImage(url: image.lightThemePng.url)
                        return (
                            index: i,
                            iconSet: LogoSet(
                                light: lightImage,
                                dark: lightImage,
                                altText: image.text,
                                code: image.paymentMethodType
                            )
                        )
                    }
                case .alwaysDark:
                    taskGroup.addTask {
                        let darkImage = try await DownloadManager.sharedManager.downloadImage(url: image.darkThemePng.url)
                        return (
                            index: i,
                            iconSet: LogoSet(
                                light: darkImage,
                                dark: darkImage,
                                altText: image.text,
                                code: image.paymentMethodType
                            )
                        )
                    }
                case .flat:
                    taskGroup.addTask {
                        let flatImage = try await DownloadManager.sharedManager.downloadImage(url: image.flatThemePng.url)
                        return (
                            index: i,
                            iconSet: LogoSet(
                                light: flatImage,
                                dark: flatImage,
                                altText: image.text,
                                code: image.paymentMethodType
                            )
                        )
=======
                        let lightImage = try await downloadManager.downloadImage(url: image.lightThemePng.url)
                        return (index: i, iconSet: LogoSet(light: lightImage, dark: lightImage, altText: image.text))
                    }
                case .alwaysDark:
                    taskGroup.addTask {
                        let darkImage = try await downloadManager.downloadImage(url: image.darkThemePng.url)
                        return (index: i, iconSet: LogoSet(light: darkImage, dark: darkImage, altText: image.text))
                    }
                case .flat:
                    taskGroup.addTask {
                        let flatImage = try await downloadManager.downloadImage(url: image.flatThemePng.url)
                        return (index: i, iconSet: LogoSet(light: flatImage, dark: flatImage, altText: image.text))

>>>>>>> c141b162
                    }
                }
            }

            // The tasks can complete in any order, so we place them back in the correct index
            var icons = [LogoSet?](repeating: nil, count: iconUrls.count)
            for try await result in taskGroup {
                icons[result.index] = result.iconSet
            }

            // All array elements should now be non-nil, but we need to convert
            //    from [IconSet?] to [IconSet]
            return icons.compactMap { $0 }
        }
    }
}

extension PaymentMethodMessagingElement.Appearance {
    var scaledFont: UIFont {
        UIFontMetrics.default.scaledFont(for: font, maximumPointSize: 25)
    }
}

extension PaymentMethodMessagingElement: STPAnalyticsProtocol {
    @_spi(STP) public nonisolated static let stp_analyticsIdentifier: String = "PaymentMethodMessagingElement"
}<|MERGE_RESOLUTION|>--- conflicted
+++ resolved
@@ -28,14 +28,22 @@
     /// - Parameter downloadManager: The DownloadManager instance to use for downloading images.
     /// - Returns: A `CreationResult` object representing the result of the attempt to load the element.
     static func create(configuration: Configuration, downloadManager: DownloadManager) async -> CreationResult {
+        AnalyticsHelper.shared.generateSessionID()
+        STPAnalyticsClient.sharedClient.addClass(toProductUsageIfNecessary: PaymentMethodMessagingElement.self)
+        let analyticsHelper = PMMEAnalyticsHelper(configuration: configuration)
+        analyticsHelper.logLoadStarted()
+
         do {
             let apiResponse = try await get(configuration: configuration)
-            if let pmme = try await PaymentMethodMessagingElement(apiResponse: apiResponse, configuration: configuration, downloadManager: downloadManager) {
+            if let pmme = try await PaymentMethodMessagingElement(apiResponse: apiResponse, configuration: configuration, analyticsHelper: analyticsHelper, downloadManager: downloadManager) {
+                analyticsHelper.logLoadSucceeded(mode: pmme.mode)
                 return .success(pmme)
             } else {
+                analyticsHelper.logLoadSucceededNoContent()
                 return .noContent
             }
         } catch {
+            analyticsHelper.logLoadFailed(error: error)
             return .failed(error)
         }
     }
@@ -57,33 +65,19 @@
 
     // Initialize element from API response
     // Uses this logic tree: https://trailhead.corp.stripe.com/docs/payment-method-messaging/pmme-platform/elements-mobile
-<<<<<<< HEAD
-    convenience init?(apiResponse: APIResponse, configuration: Configuration, analyticsHelper: PMMEAnalyticsHelper) async throws {
-        // no content case
-        guard let firstPaymentPlan = apiResponse.paymentPlanGroups.first else {
-            return nil
-        }
-=======
-    convenience init?(apiResponse: APIResponse, configuration: Configuration, downloadManager: DownloadManager = .sharedManager) async throws {
+    convenience init?(apiResponse: APIResponse, configuration: Configuration, analyticsHelper: PMMEAnalyticsHelper, downloadManager: DownloadManager = .sharedManager) async throws {
         if apiResponse.paymentPlanGroups.count == 1, let paymentPlan = apiResponse.paymentPlanGroups.first {
             // case 1: 1 payment plan
->>>>>>> c141b162
 
             // no content case - expected
             guard let inlinePromo = paymentPlan.content.inlinePartnerPromotion?.message else {
                 return nil
             }
 
-<<<<<<< HEAD
-            // invalid response scenario
-            guard let infoUrl = firstPaymentPlan.content.learnMore?.url else {
-                throw Self.assertAndLogMissingField("info_url", apiClient: configuration.apiClient)
-=======
             // unexpected / error cases
             guard let infoUrl = paymentPlan.content.learnMore?.url else {
                 // TODO(gbirch) add error analytics
                 throw PaymentMethodMessagingElementError.unexpectedResponseFromStripeAPI
->>>>>>> c141b162
             }
             guard let logo = try await Self.getIconSet(
                 for: paymentPlan.content.images,
@@ -108,37 +102,13 @@
                     throw PaymentMethodMessagingElementError.unexpectedResponseFromStripeAPI
                 }
             }
-
-<<<<<<< HEAD
-            if let inlinePromo = firstPaymentPlan.content.inlinePartnerPromotion?.message {
-                // standard case, we display single partner style
-                self.init(
-                    mode: .singlePartner(logo: logo),
-                    infoUrl: infoUrl,
-                    promotion: inlinePromo,
-                    appearance: configuration.appearance,
-                    analyticsHelper: analyticsHelper
-                )
-                return
-            } else if let topLevelPromotion = apiResponse.content.promotion?.message {
-                // fallback case, we don't have an inline promo so we use the main promo in a multi-partner style
-                self.init(
-                    mode: .multiPartner(logos: [logo]),
-                    infoUrl: infoUrl,
-                    promotion: topLevelPromotion,
-                    appearance: configuration.appearance,
-                    analyticsHelper: analyticsHelper
-                )
-                return
-            } else {
-                // if we also don't have a top-level promo text, then this is a no content scenario
-=======
             // success
             self.init(
                 mode: .singlePartner(logo: logo),
                 infoUrl: infoUrl,
                 promotion: inlinePromo,
-                appearance: configuration.appearance
+                appearance: configuration.appearance,
+                analyticsHelper: analyticsHelper
             )
             return
         } else {
@@ -146,7 +116,6 @@
 
             // no content case - expected
             guard let promo = apiResponse.content.promotion?.message else {
->>>>>>> c141b162
                 return nil
             }
 
@@ -166,19 +135,13 @@
             self.init(
                 mode: .multiPartner(logos: logos),
                 infoUrl: infoUrl,
-<<<<<<< HEAD
                 promotion: promotion,
                 appearance: configuration.appearance,
                 analyticsHelper: analyticsHelper
-=======
-                promotion: promo,
-                appearance: configuration.appearance
->>>>>>> c141b162
             )
         }
     }
 
-<<<<<<< HEAD
     private static func assertAndLogMissingField(_ missingField: String, apiClient: STPAPIClient) -> Error {
         stpAssertionFailure("Missing expected field from API response: \(missingField)")
         let error = PaymentMethodMessagingElementError.unexpectedResponseFromStripeAPI
@@ -187,10 +150,7 @@
         return error
     }
 
-    private static func getIconSet(for iconUrls: [APIResponse.Image], style: Appearance.UserInterfaceStyle) async throws -> [LogoSet] {
-=======
     private static func getIconSet(for iconUrls: [APIResponse.Image], style: Appearance.UserInterfaceStyle, downloadManager: DownloadManager) async throws -> [LogoSet] {
->>>>>>> c141b162
         // Fetch all images concurrently
         // We want to preserve the order of the icons as provided by the API,
         //     so we have tasks return their index along with the image
@@ -220,7 +180,6 @@
                     // For all non-automatic styles, we fetch one image and use it for
                     //     both light and dark
                     taskGroup.addTask {
-<<<<<<< HEAD
                         let lightImage = try await DownloadManager.sharedManager.downloadImage(url: image.lightThemePng.url)
                         return (
                             index: i,
@@ -257,21 +216,6 @@
                                 code: image.paymentMethodType
                             )
                         )
-=======
-                        let lightImage = try await downloadManager.downloadImage(url: image.lightThemePng.url)
-                        return (index: i, iconSet: LogoSet(light: lightImage, dark: lightImage, altText: image.text))
-                    }
-                case .alwaysDark:
-                    taskGroup.addTask {
-                        let darkImage = try await downloadManager.downloadImage(url: image.darkThemePng.url)
-                        return (index: i, iconSet: LogoSet(light: darkImage, dark: darkImage, altText: image.text))
-                    }
-                case .flat:
-                    taskGroup.addTask {
-                        let flatImage = try await downloadManager.downloadImage(url: image.flatThemePng.url)
-                        return (index: i, iconSet: LogoSet(light: flatImage, dark: flatImage, altText: image.text))
-
->>>>>>> c141b162
                     }
                 }
             }
