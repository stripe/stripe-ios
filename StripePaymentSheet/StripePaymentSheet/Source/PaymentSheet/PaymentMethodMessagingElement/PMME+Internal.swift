--- conflicted
+++ resolved
@@ -6,10 +6,7 @@
 //
 
 import Foundation
-<<<<<<< HEAD
-=======
 @_spi(STP) import StripeCore
->>>>>>> c75ddd6b
 import UIKit
 
 enum PaymentMethodMessagingElementError: Error, LocalizedError {
@@ -41,8 +38,6 @@
         let dark: UIImage
         let altText: String
     }
-<<<<<<< HEAD
-=======
 
     // Initialize element from API response
     // Uses this logic tree: https://trailhead.corp.stripe.com/docs/payment-method-messaging/pmme-platform/elements-mobile
@@ -179,7 +174,6 @@
             return icons.compactMap { $0 }
         }
     }
->>>>>>> c75ddd6b
 }
 
 extension PaymentMethodMessagingElement.Appearance {
