//
//  PaymentSheetLoader.swift
//  StripePaymentSheet
//
//  Created by Yuki Tokuhiro on 6/23/23.
//

import Foundation
@_spi(STP) import StripeCore
@_spi(STP) import StripePayments
@_spi(STP) import StripeUICore

final class PaymentSheetLoader {
    /// All the data that PaymentSheetLoader loaded.
    struct LoadResult {
        let intent: Intent
        let elementsSession: STPElementsSession
        let savedPaymentMethods: [STPPaymentMethod]
        /// The payment method types that should be shown (i.e. filtered)
        let paymentMethodTypes: [PaymentSheet.PaymentMethodType]
    }

    enum IntegrationShape {
        case complete
        case flowController
        case embedded

        var canDefaultToLinkOrApplePay: Bool {
            switch self {
            case .complete:
                return false
            case .flowController, .embedded:
                return true
            }
        }

        var shouldStartCheckoutMeasurementOnLoad: Bool {
            switch self {
            case .complete, .embedded: // TODO(porter) Figure out when we want to start checkout measurement for embedded
                return false
            case .flowController:
                return true
            }
        }
    }

    /// Fetches the PaymentIntent or SetupIntent and Customer's saved PaymentMethods
    static func load(
        mode: PaymentSheet.InitializationMode,
        configuration: PaymentElementConfiguration,
        analyticsHelper: PaymentSheetAnalyticsHelper,
        integrationShape: IntegrationShape,
        completion: @escaping (Result<LoadResult, Error>) -> Void
    ) {
        analyticsHelper.logLoadStarted()

        Task { @MainActor in
            do {
                // Validate inputs
                if !mode.isDeferred && configuration.apiClient.publishableKeyIsUserKey {
                    // User keys can't pass payment_method_data directly to /confirm, which is what the non-deferred intent flows do
                    assertionFailure("Dashboard isn't supported in non-deferred intent flows")
                }
                if case .deferredIntent(let intentConfiguration) = mode,
                   let error = intentConfiguration.validate() {
                    throw error
                }

                // Fetch ElementsSession
                async let _elementsSessionAndIntent: ElementSessionAndIntent = fetchElementsSessionAndIntent(mode: mode, configuration: configuration, analyticsHelper: analyticsHelper)

                // Load misc singletons
                await loadMiscellaneousSingletons()

                let elementsSessionAndIntent = try await _elementsSessionAndIntent
                let intent = elementsSessionAndIntent.intent
                let elementsSession = elementsSessionAndIntent.elementsSession
                // Overwrite the form specs that were already loaded from disk
                switch intent {
                case .paymentIntent:
                    if !elementsSession.isBackupInstance {
                        _ = FormSpecProvider.shared.loadFrom(elementsSession.paymentMethodSpecs as Any)
                    }
                case .setupIntent:
                    break // Not supported
                case .deferredIntent:
                    if !elementsSession.isBackupInstance {
                        _ = FormSpecProvider.shared.loadFrom(elementsSession.paymentMethodSpecs as Any)
                    }
                }

                // List the Customer's saved PaymentMethods
                async let savedPaymentMethods = fetchSavedPaymentMethods(elementsSession: elementsSession, configuration: configuration)

                // Load link account session. Continue without Link if it errors.
                let linkAccount = try? await lookupLinkAccount(elementsSession: elementsSession, configuration: configuration)
                LinkAccountContext.shared.account = linkAccount

                // Filter out payment methods that the PI/SI or PaymentSheet doesn't support
                let filteredSavedPaymentMethods = try await savedPaymentMethods
                    .filter { elementsSession.orderedPaymentMethodTypes.contains($0.type) }
                    .filter {
                        $0.supportsSavedPaymentMethod(
                            configuration: configuration,
                            intent: intent,
                            elementsSession: elementsSession
                        )
                    }

                let isLinkEnabled = PaymentSheet.isLinkEnabled(elementsSession: elementsSession, configuration: configuration)
                let isApplePayEnabled = PaymentSheet.isApplePayEnabled(elementsSession: elementsSession, configuration: configuration)

                // Send load finished analytic
                // This is hacky; the logic to determine the default selected payment method belongs to the SavedPaymentOptionsViewController. We invoke it here just to report it to analytics before that VC loads.
                let (defaultSelectedIndex, paymentOptionsViewModels) = SavedPaymentOptionsViewController.makeViewModels(
                    savedPaymentMethods: filteredSavedPaymentMethods,
                    customerID: configuration.customer?.id,
                    showApplePay: integrationShape.canDefaultToLinkOrApplePay ? isApplePayEnabled : false,
                    showLink: integrationShape.canDefaultToLinkOrApplePay ? isLinkEnabled : false,
                    allowsSetAsDefaultPM: configuration.allowsSetAsDefaultPM,
<<<<<<< HEAD
                    elementsSession: elementsSession
=======
                    customer: elementsSession.customer
>>>>>>> 05407cc1
                )
                let paymentMethodTypes = PaymentSheet.PaymentMethodType.filteredPaymentMethodTypes(from: intent, elementsSession: elementsSession, configuration: configuration, logAvailability: true)

                // Ensure that there's at least 1 payment method type available for the intent and configuration.
                guard !paymentMethodTypes.isEmpty else {
                    throw PaymentSheetError.noPaymentMethodTypesAvailable(intentPaymentMethods: elementsSession.orderedPaymentMethodTypes)
                }
                analyticsHelper.logLoadSucceeded(
                    intent: intent,
                    elementsSession: elementsSession,
                    defaultPaymentMethod: paymentOptionsViewModels.stp_boundSafeObject(at: defaultSelectedIndex),
                    orderedPaymentMethodTypes: paymentMethodTypes
                )
                if integrationShape.shouldStartCheckoutMeasurementOnLoad {
                    analyticsHelper.startTimeMeasurement(.checkout)
                }

                // Call completion
                let loadResult = LoadResult(
                    intent: intent,
                    elementsSession: elementsSession,
                    savedPaymentMethods: filteredSavedPaymentMethods,
                    paymentMethodTypes: paymentMethodTypes
                )
                completion(.success(loadResult))
            } catch {
                analyticsHelper.logLoadFailed(error: error)
                completion(.failure(error))
            }
        }
    }

    public static func load(
        mode: PaymentSheet.InitializationMode,
        configuration: PaymentElementConfiguration,
        analyticsHelper: PaymentSheetAnalyticsHelper,
        integrationShape: IntegrationShape
    ) async throws -> LoadResult {
        return try await withCheckedThrowingContinuation { continuation in
            load(
                mode: mode,
                configuration: configuration,
                analyticsHelper: analyticsHelper,
                integrationShape: integrationShape
            ) { result in
                switch result {
                case .success(let loadResult):
                    continuation.resume(returning: loadResult)
                case .failure(let error):
                    continuation.resume(throwing: error)
                }
            }
        }
    }

    // MARK: - Helper methods that load things

    /// Loads miscellaneous singletons
    static func loadMiscellaneousSingletons() async {
        await withCheckedContinuation { continuation in
            AddressSpecProvider.shared.loadAddressSpecs {
                // Load form specs
                FormSpecProvider.shared.load { _ in
                    // Load BSB data
                    BSBNumberProvider.shared.loadBSBData {
                        continuation.resume()
                    }
                }
            }
        }
    }

    static func lookupLinkAccount(elementsSession: STPElementsSession, configuration: PaymentElementConfiguration) async throws -> PaymentSheetLinkAccount? {
        // Only lookup the consumer account if Link is supported
        guard PaymentSheet.isLinkEnabled(elementsSession: elementsSession, configuration: configuration) else {
            return nil
        }

        let linkAccountService = LinkAccountService(apiClient: configuration.apiClient)
        func lookUpConsumerSession(email: String?) async throws -> PaymentSheetLinkAccount? {
            return try await withCheckedThrowingContinuation { continuation in
                linkAccountService.lookupAccount(withEmail: email) { result in
                    switch result {
                    case .success(let linkAccount):
                        continuation.resume(with: .success(linkAccount))
                    case .failure(let error):
                        continuation.resume(throwing: error)
                    }
                }
            }
        }

        if let email = configuration.defaultBillingDetails.email {
            return try await lookUpConsumerSession(email: email)
        } else if let customerID = configuration.customer?.id,
                  let ephemeralKey = configuration.customer?.ephemeralKeySecretBasedOn(elementsSession: elementsSession)
        {
            let customer = try await configuration.apiClient.retrieveCustomer(customerID, using: ephemeralKey)
            // If there's an error in this call we can just ignore it
            return try await lookUpConsumerSession(email: customer.email)
        } else {
            return nil
        }
    }

    typealias ElementSessionAndIntent = (elementsSession: STPElementsSession, intent: Intent)
    static func fetchElementsSessionAndIntent(mode: PaymentSheet.InitializationMode, configuration: PaymentElementConfiguration, analyticsHelper: PaymentSheetAnalyticsHelper) async throws -> ElementSessionAndIntent {
        let intent: Intent
        let elementsSession: STPElementsSession
        let clientDefaultPaymentMethod: String? = {
            guard let customer = configuration.customer else {
                return nil
            }
            return defaultStripePaymentMethodId(forCustomerID: customer.id)
        }()

        switch mode {
        case .paymentIntentClientSecret(let clientSecret):
            let paymentIntent: STPPaymentIntent
            do {
                (paymentIntent, elementsSession) = try await configuration.apiClient.retrieveElementsSession(paymentIntentClientSecret: clientSecret,
                                                                                                             clientDefaultPaymentMethod: clientDefaultPaymentMethod,
                                                                                                             configuration: configuration)
            } catch let error {
                analyticsHelper.log(event: .paymentSheetElementsSessionLoadFailed, error: error)
                // Fallback to regular retrieve PI when retrieve PI with preferences fails
                paymentIntent = try await configuration.apiClient.retrievePaymentIntent(clientSecret: clientSecret)
                elementsSession = .makeBackupElementsSession(with: paymentIntent)
            }
            guard ![.succeeded, .canceled, .requiresCapture].contains(paymentIntent.status) else {
                // Error if the PaymentIntent is in a terminal state
                throw PaymentSheetError.paymentIntentInTerminalState(status: paymentIntent.status)
            }
            intent = .paymentIntent(paymentIntent)
        case .setupIntentClientSecret(let clientSecret):
            let setupIntent: STPSetupIntent
            do {
                (setupIntent, elementsSession) = try await configuration.apiClient.retrieveElementsSession(setupIntentClientSecret: clientSecret,
                                                                                                           clientDefaultPaymentMethod: clientDefaultPaymentMethod,
                                                                                                           configuration: configuration)
            } catch let error {
                analyticsHelper.log(event: .paymentSheetElementsSessionLoadFailed, error: error)
                // Fallback to regular retrieve SI when retrieve SI with preferences fails
                setupIntent = try await configuration.apiClient.retrieveSetupIntent(clientSecret: clientSecret)
                elementsSession = .makeBackupElementsSession(with: setupIntent)
            }
            guard ![.succeeded, .canceled].contains(setupIntent.status) else {
                // Error if the SetupIntent is in a terminal state
                throw PaymentSheetError.setupIntentInTerminalState(status: setupIntent.status)
            }
            intent = .setupIntent(setupIntent)
        case .deferredIntent(let intentConfig):
            do {
                elementsSession = try await configuration.apiClient.retrieveDeferredElementsSession(withIntentConfig: intentConfig,
                                                                                                clientDefaultPaymentMethod: clientDefaultPaymentMethod,
                                                                                                configuration: configuration)
                intent = .deferredIntent(intentConfig: intentConfig)
            } catch let error as NSError where error == NSError.stp_genericFailedToParseResponseError() {
                // Most errors are useful and should be reported back to the merchant to help them debug their integration (e.g. bad connection, unknown parameter, invalid api key).
                // If we get `stp_genericFailedToParseResponseError`, it means the request succeeded but we couldn't parse the response.
                // In this case, fall back to a backup ElementsSession with the payment methods from the merchant's intent config or, if none were supplied, a card.
                analyticsHelper.log(event: .paymentSheetElementsSessionLoadFailed, error: error)
                let paymentMethodTypes = intentConfig.paymentMethodTypes?.map { STPPaymentMethod.type(from: $0) } ?? [.card]
                elementsSession = .makeBackupElementsSession(allResponseFields: [:], paymentMethodTypes: paymentMethodTypes)
                intent = .deferredIntent(intentConfig: intentConfig)
            }
        }

        // Warn the merchant if we see unactivated payment method types in the Intent
        if !elementsSession.unactivatedPaymentMethodTypes.isEmpty {
            let message = """
            [Stripe SDK] Warning: Your Intent contains the following payment method types which are activated for test mode but not activated for live mode: \(elementsSession.unactivatedPaymentMethodTypes.map({ $0.displayName }).joined(separator: ",")). These payment method types will not be displayed in live mode until they are activated. To activate these payment method types visit your Stripe dashboard.
            More information: https://support.stripe.com/questions/activate-a-new-payment-method
            """
            print(message)
        }
        return (elementsSession, intent)
    }

    static func defaultStripePaymentMethodId(forCustomerID customerID: String?) -> String? {
        guard let defaultPaymentMethod = CustomerPaymentOption.defaultPaymentMethod(for: customerID),
              case .stripeId(let paymentMethodId) = defaultPaymentMethod else {
            return nil
        }
        return paymentMethodId
    }

    static let savedPaymentMethodTypes: [STPPaymentMethodType] = [.card, .USBankAccount, .SEPADebit]
    static func fetchSavedPaymentMethods(elementsSession: STPElementsSession, configuration: PaymentElementConfiguration) async throws -> [STPPaymentMethod] {
        // Retrieve the payment methods from ElementsSession or by making direct API calls
        var savedPaymentMethods: [STPPaymentMethod]
        if let elementsSessionPaymentMethods = elementsSession.customer?.paymentMethods {
            savedPaymentMethods = elementsSessionPaymentMethods
        } else {
            savedPaymentMethods = try await fetchSavedPaymentMethodsUsingApiClient(configuration: configuration)
        }

        // Move default PM to front
        if let customerID = configuration.customer?.id {
            var defaultPaymentMethodOption: CustomerPaymentOption?
<<<<<<< HEAD
            // read from back end
            if configuration.allowsSetAsDefaultPM,
               let customer =  elementsSession.customer {
                let defaultPaymentMethod = customer.paymentMethods.filter {
                    $0.stripeId == customer.defaultPaymentMethod
                }.first
                if let defaultPaymentMethod = defaultPaymentMethod {
                    defaultPaymentMethodOption = CustomerPaymentOption.stripeId(defaultPaymentMethod.stripeId)
                }
                else {
                    defaultPaymentMethodOption = CustomerPaymentOption.defaultPaymentMethod(for: customerID)
                }
=======
            // get default payment method from elements session
            if configuration.allowsSetAsDefaultPM,
               let defaultPaymentMethod = ElementsCustomer.getDefaultPaymentMethod(from: elementsSession.customer) {
                defaultPaymentMethodOption = CustomerPaymentOption.stripeId(defaultPaymentMethod.stripeId)
>>>>>>> 05407cc1
            }
            else {
                defaultPaymentMethodOption = CustomerPaymentOption.defaultPaymentMethod(for: customerID)
            }
            if let defaultPMIndex = savedPaymentMethods.firstIndex(where: {
                $0.stripeId == defaultPaymentMethodOption?.value
            }) {
                let defaultPM = savedPaymentMethods.remove(at: defaultPMIndex)
                savedPaymentMethods.insert(defaultPM, at: 0)
            }
        }

        // Hide any saved cards whose brands are not allowed
        return savedPaymentMethods.filter {
            guard let cardBrand = $0.card?.preferredDisplayBrand else { return true }
            return configuration.cardBrandFilter.isAccepted(cardBrand: cardBrand)
        }
    }

    static func fetchSavedPaymentMethodsUsingApiClient(configuration: PaymentElementConfiguration) async throws -> [STPPaymentMethod] {
        guard let customerID = configuration.customer?.id,
              let ephemeralKey = configuration.customer?.ephemeralKeySecret,
              !ephemeralKey.isEmpty else {
            return []
        }
        return try await withCheckedThrowingContinuation { continuation in
            configuration.apiClient.listPaymentMethods(
                forCustomer: customerID,
                using: ephemeralKey,
                types: savedPaymentMethodTypes,
                limit: 100
            ) { paymentMethods, error in
                guard var paymentMethods, error == nil else {
                    let error = error ?? PaymentSheetError.fetchPaymentMethodsFailure
                    continuation.resume(throwing: error)
                    return
                }
                // Get Link payment methods
                var dedupedLinkPaymentMethods: [STPPaymentMethod] = []
                let linkPaymentMethods = paymentMethods.filter { paymentMethod in
                    let isLinkCard = paymentMethod.type == .card && paymentMethod.card?.wallet?.type == .link
                    return isLinkCard
                }
                for linkPM in linkPaymentMethods {
                    // Only add the card if it doesn't already exist
                    if !dedupedLinkPaymentMethods.contains(where: { existingPM in
                        existingPM.card?.last4 == linkPM.card?.last4 &&
                        existingPM.card?.expYear == linkPM.card?.expYear &&
                        existingPM.card?.expMonth == linkPM.card?.expMonth &&
                        existingPM.card?.brand == linkPM.card?.brand
                    }) {
                        dedupedLinkPaymentMethods.append(linkPM)
                    }
                }
                // Remove cards that originated from Apple Pay, Google Pay, Link
                paymentMethods = paymentMethods.filter { paymentMethod in
                    let isWalletCard = paymentMethod.type == .card && [.applePay, .googlePay, .link].contains(paymentMethod.card?.wallet?.type)
                    return !isWalletCard || configuration.disableWalletPaymentMethodFiltering
                }
                // Add in our deduped Link PMs, if any
                paymentMethods += dedupedLinkPaymentMethods
                continuation.resume(returning: paymentMethods)
            }
        }
    }
}<|MERGE_RESOLUTION|>--- conflicted
+++ resolved
@@ -118,11 +118,7 @@
                     showApplePay: integrationShape.canDefaultToLinkOrApplePay ? isApplePayEnabled : false,
                     showLink: integrationShape.canDefaultToLinkOrApplePay ? isLinkEnabled : false,
                     allowsSetAsDefaultPM: configuration.allowsSetAsDefaultPM,
-<<<<<<< HEAD
-                    elementsSession: elementsSession
-=======
                     customer: elementsSession.customer
->>>>>>> 05407cc1
                 )
                 let paymentMethodTypes = PaymentSheet.PaymentMethodType.filteredPaymentMethodTypes(from: intent, elementsSession: elementsSession, configuration: configuration, logAvailability: true)
 
@@ -323,25 +319,10 @@
         // Move default PM to front
         if let customerID = configuration.customer?.id {
             var defaultPaymentMethodOption: CustomerPaymentOption?
-<<<<<<< HEAD
-            // read from back end
-            if configuration.allowsSetAsDefaultPM,
-               let customer =  elementsSession.customer {
-                let defaultPaymentMethod = customer.paymentMethods.filter {
-                    $0.stripeId == customer.defaultPaymentMethod
-                }.first
-                if let defaultPaymentMethod = defaultPaymentMethod {
-                    defaultPaymentMethodOption = CustomerPaymentOption.stripeId(defaultPaymentMethod.stripeId)
-                }
-                else {
-                    defaultPaymentMethodOption = CustomerPaymentOption.defaultPaymentMethod(for: customerID)
-                }
-=======
             // get default payment method from elements session
             if configuration.allowsSetAsDefaultPM,
                let defaultPaymentMethod = ElementsCustomer.getDefaultPaymentMethod(from: elementsSession.customer) {
                 defaultPaymentMethodOption = CustomerPaymentOption.stripeId(defaultPaymentMethod.stripeId)
->>>>>>> 05407cc1
             }
             else {
                 defaultPaymentMethodOption = CustomerPaymentOption.defaultPaymentMethod(for: customerID)
