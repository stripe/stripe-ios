//
//  PaymentSheetFlowControllerViewController.swift
//  StripePaymentSheet
//
//  Created by Yuki Tokuhiro on 11/4/20.
//  Copyright © 2020 Stripe, Inc. All rights reserved.
//

import Foundation
@_spi(STP) import StripeCore
@_spi(STP) import StripePayments
@_spi(STP) import StripePaymentsUI
@_spi(STP) import StripeUICore
import UIKit

/// For internal SDK use only
class PaymentSheetFlowControllerViewController: UIViewController, FlowControllerViewControllerProtocol {
    // MARK: - Internal Properties
    let intent: Intent
    let elementsSession: STPElementsSession
    let configuration: PaymentSheet.Configuration
    let formCache: PaymentMethodFormCache = .init()
    let analyticsHelper: PaymentSheetAnalyticsHelper
    var savedPaymentMethods: [STPPaymentMethod] {
        return savedPaymentOptionsViewController.savedPaymentMethods
    }
    var selectedPaymentOption: PaymentOption? {
        switch mode {
        case .addingNew:
            if let paymentOption = addPaymentMethodViewController.paymentOption {
                return paymentOption
            } else if let paymentOption = savedPaymentOptionsViewController.selectedPaymentOption {
                // If no valid payment option from adding, fallback on any saved payment method
                return paymentOption
            } else if isHackyLinkButtonSelected {
                return .link(option: .wallet)
            } else if isApplePayEnabled {
                return .applePay
            }
            return nil
        case .selectingSaved:
            return savedPaymentOptionsViewController.selectedPaymentOption
        }
    }

    /// The type of the Stripe payment method that's currently selected in the UI for new and saved PMs. Returns nil Apple Pay and .stripe(.link) for Link.
    /// Note that, unlike selectedPaymentOption, this is non-nil even if the PM form is invalid.
    var selectedPaymentMethodType: PaymentSheet.PaymentMethodType? {
        switch mode {
        case .selectingSaved:
            return selectedPaymentOption?.paymentMethodType
        case .addingNew:
            return addPaymentMethodViewController.selectedPaymentMethodType
        }
    }
    weak var flowControllerDelegate: FlowControllerViewControllerDelegate?
    lazy var navigationBar: SheetNavigationBar = {
        let navBar = SheetNavigationBar(isTestMode: configuration.apiClient.isTestmode,
                                        appearance: configuration.appearance)
        navBar.delegate = self
        return navBar
    }()
    /// Returns true if Apple Pay is not enabled and Link is enabled and there are no saved payment methods
    private var linkOnlyMode: Bool {
        return !isApplePayEnabled && isLinkEnabled && !savedPaymentOptionsViewController.hasOptionsExcludingAdd
    }
    // Only show the wallet header when Link is the only available PM
    private var shouldShowWalletHeader: Bool {
        switch mode {
        case .addingNew:
            return linkOnlyMode
        case .selectingSaved:
            return false
        }
    }
    private(set) var error: Error?
    private(set) var isDismissable: Bool = true

    // MARK: - Private Properties
    enum Mode {
        case selectingSaved
        case addingNew
    }
    private var mode: Mode
    private let isApplePayEnabled: Bool
    private let isLinkEnabled: Bool
    private var isHackyLinkButtonSelected: Bool = false

    private lazy var savedPaymentMethodManager: SavedPaymentMethodManager = {
        return SavedPaymentMethodManager(configuration: configuration, elementsSession: elementsSession)
    }()

    // MARK: - Views
    private let addPaymentMethodViewController: AddPaymentMethodViewController
    private let savedPaymentOptionsViewController: SavedPaymentOptionsViewController
    private lazy var headerLabel: UILabel = {
        return PaymentSheetUI.makeHeaderLabel(appearance: configuration.appearance)
    }()
    private lazy var paymentContainerView: DynamicHeightContainerView = {
        return DynamicHeightContainerView()
    }()
    private lazy var errorLabel: UILabel = {
        return ElementsUI.makeErrorLabel(theme: configuration.appearance.asElementsTheme)
    }()
    private lazy var confirmButton: ConfirmButton = {
        let button = ConfirmButton(
            callToAction: callToAction,
            appearance: configuration.appearance,
            didTap: { [weak self] in
                self?.didTapContinueButton()
            }
        )
        return button
    }()

    private var callToAction: ConfirmButton.CallToActionType {
        if let customCtaLabel = configuration.primaryButtonLabel {
            switch mode {
            case .selectingSaved:
                return .customWithLock(title: customCtaLabel)
            case .addingNew:
                return .custom(title: customCtaLabel)
            }
        }

        switch mode {
        case .selectingSaved:
            return .customWithLock(title: String.Localized.continue)
        case .addingNew:
            return .continue
        }
    }

    private lazy var bottomNoticeTextField: UITextView = {
        return ElementsUI.makeNoticeTextField(theme: configuration.appearance.asElementsTheme)
    }()

    private typealias WalletHeaderView = PaymentSheetViewController.WalletHeaderView
    private lazy var walletHeader: WalletHeaderView = {
        var walletOptions: WalletHeaderView.WalletOptions = []

        if linkOnlyMode {
            walletOptions.insert(.link)
        }

        let header = WalletHeaderView(
            options: walletOptions,
            appearance: configuration.appearance,
            applePayButtonType: configuration.applePay?.buttonType ?? .plain,
            isPaymentIntent: intent.isPaymentIntent,
            delegate: self
        )
        return header
    }()

    // MARK: - Init

    required init?(coder: NSCoder) {
        fatalError("init(coder:) has not been implemented")
    }

    required init(
        configuration: PaymentSheet.Configuration,
        loadResult: PaymentSheetLoader.LoadResult,
        analyticsHelper: PaymentSheetAnalyticsHelper,
        previousPaymentOption: PaymentOption? = nil
    ) {
        self.intent = loadResult.intent
        self.elementsSession = loadResult.elementsSession
        self.isApplePayEnabled = PaymentSheet.isApplePayEnabled(elementsSession: elementsSession, configuration: configuration)
        self.isLinkEnabled = PaymentSheet.isLinkEnabled(elementsSession: elementsSession, configuration: configuration)
        self.configuration = configuration
        self.analyticsHelper = analyticsHelper

        // Restore the customer's previous payment method. For saved PMs, this happens naturally already, so we just need to handle new payment methods.
        // Caveats:
        // - Only payment method details (including checkbox state) and billing details are restored
        // - Only restored if the previous input resulted in a completed form i.e. partial or invalid input is still discarded
        let previousConfirmParams: IntentConfirmParams? = {
            switch previousPaymentOption {
            case .applePay, .saved, .link, nil:
                return nil
            case .new(confirmParams: let params):
                return params
            case let .external(paymentMethod, billingDetails):
                let params = IntentConfirmParams(type: .external(paymentMethod))
                params.paymentMethodParams.billingDetails = billingDetails
                return params
            }
        }()

        // Default to saved payment selection mode, as long as we aren't restoring a customer's previous new payment method input
        // and they have saved PMs or Apple Pay or Link is enabled
        self.mode = (previousConfirmParams == nil) && (loadResult.savedPaymentMethods.count > 0 || isApplePayEnabled || isLinkEnabled)
                ? .selectingSaved
                : .addingNew

        self.savedPaymentOptionsViewController = SavedPaymentOptionsViewController(
            savedPaymentMethods: loadResult.savedPaymentMethods,
            configuration: .init(
                customerID: configuration.customer?.id,
                showApplePay: isApplePayEnabled,
                showLink: isLinkEnabled,
                removeSavedPaymentMethodMessage: configuration.removeSavedPaymentMethodMessage,
                merchantDisplayName: configuration.merchantDisplayName,
                isCVCRecollectionEnabled: false,
                isTestMode: configuration.apiClient.isTestmode,
                allowsRemovalOfLastSavedPaymentMethod: PaymentSheetViewController.allowsRemovalOfLastPaymentMethod(elementsSession: elementsSession, configuration: configuration),
                allowsRemovalOfPaymentMethods: elementsSession.allowsRemovalOfPaymentMethodsForPaymentSheet(),
<<<<<<< HEAD
                alternateUpdatePaymentMethodNavigation: configuration.alternateUpdatePaymentMethodNavigation,
=======
>>>>>>> 05407cc1
                allowsSetAsDefaultPM: configuration.allowsSetAsDefaultPM
            ),
            paymentSheetConfiguration: configuration,
            intent: intent,
            appearance: configuration.appearance,
            elementsSession: elementsSession,
            cbcEligible: elementsSession.isCardBrandChoiceEligible,
            analyticsHelper: analyticsHelper
        )
        self.addPaymentMethodViewController = AddPaymentMethodViewController(
            intent: intent,
            elementsSession: elementsSession,
            configuration: configuration,
            previousCustomerInput: previousConfirmParams, // Restore the customer's previous new payment method input
            paymentMethodTypes: loadResult.paymentMethodTypes,
            formCache: formCache,
            analyticsHelper: analyticsHelper
        )
        super.init(nibName: nil, bundle: nil)
        self.savedPaymentOptionsViewController.delegate = self
        self.addPaymentMethodViewController.delegate = self
    }

    // MARK: - UIViewController Methods

    override func viewDidLoad() {
        super.viewDidLoad()
        view.backgroundColor = configuration.appearance.colors.background
        configuration.style.configure(self)

        // One stack view contains all our subviews
        let stackView = UIStackView(arrangedSubviews: [
            headerLabel,
            walletHeader,
            paymentContainerView,
            errorLabel,
            confirmButton,
            bottomNoticeTextField,
        ])
        stackView.bringSubviewToFront(headerLabel)
        stackView.directionalLayoutMargins = PaymentSheetUI.defaultMargins
        stackView.isLayoutMarginsRelativeArrangement = true
        stackView.spacing = PaymentSheetUI.defaultPadding
        stackView.axis = .vertical
        [stackView].forEach {
            $0.translatesAutoresizingMaskIntoConstraints = false
            view.addSubview($0)
        }

        // Hack: Payment container needs to extend to the edges, so we'll 'cancel out' the layout margins with negative padding
        paymentContainerView.directionalLayoutMargins = .insets(
            leading: -PaymentSheetUI.defaultSheetMargins.leading,
            trailing: -PaymentSheetUI.defaultSheetMargins.trailing
        )

        NSLayoutConstraint.activate([
            stackView.topAnchor.constraint(equalTo: view.topAnchor),
            stackView.leadingAnchor.constraint(equalTo: view.leadingAnchor),
            stackView.trailingAnchor.constraint(equalTo: view.trailingAnchor),
            stackView.bottomAnchor.constraint(
                equalTo: view.bottomAnchor, constant: -PaymentSheetUI.defaultSheetMargins.bottom),
        ])

        // Automatically switch into the adding new mode when Link is the only available payment method
        if linkOnlyMode {
            mode = .addingNew
        }

        updateUI()
    }

    override func viewWillAppear(_ animated: Bool) {
        super.viewWillAppear(animated)
        analyticsHelper.logShow(showingSavedPMList: mode == .selectingSaved)
    }

    // MARK: - Private Methods

    private func configureNavBar() {
        navigationBar.setStyle(
            {
                switch mode {
                case .selectingSaved:
                    if self.savedPaymentOptionsViewController.canEditPaymentMethods {
                        self.configureEditSavedPaymentMethodsButton()
                        return .close(showAdditionalButton: true)
                    } else {
                        self.navigationBar.additionalButton.removeTarget(
                            self, action: #selector(didSelectEditSavedPaymentMethodsButton),
                            for: .touchUpInside)
                        return .close(showAdditionalButton: false)
                    }
                case .addingNew:
                    self.navigationBar.additionalButton.removeTarget(
                        self, action: #selector(didSelectEditSavedPaymentMethodsButton),
                        for: .touchUpInside)
                    return savedPaymentOptionsViewController.hasPaymentOptions
                        ? .back(showAdditionalButton: false) : .close(showAdditionalButton: false)
                }
            }())
    }

    // state -> view
    private func updateUI() {
        configureNavBar()

        // Content header
        walletHeader.isHidden = !shouldShowWalletHeader
        walletHeader.showsCardPaymentMessage = (addPaymentMethodViewController.paymentMethodTypes == [.stripe(.card)])
        headerLabel.isHidden = shouldShowWalletHeader

        switch mode {
        case .selectingSaved:
            headerLabel.text = .Localized.select_your_payment_method
        case .addingNew:
            if addPaymentMethodViewController.paymentMethodTypes == [.stripe(.card)] {
                headerLabel.text = STPLocalizedString("Add a card", "Title shown above a card entry form")
            } else {
                headerLabel.text = STPLocalizedString("Choose a payment method", "TODO")
            }
        }

        // Content
        let targetViewController: UIViewController = {
            switch mode {
            case .selectingSaved:
                return savedPaymentOptionsViewController
            case .addingNew:
                return addPaymentMethodViewController
            }
        }()
        switchContentIfNecessary(
            to: targetViewController,
            containerView: paymentContainerView
        )

        // Error
        errorLabel.text = error?.localizedDescription
        UIView.animate(withDuration: PaymentSheetUI.defaultAnimationDuration) {
            self.errorLabel.setHiddenIfNecessary(self.error == nil)
        }

        // Buy button
        updateButton()

        // Notice
        updateBottomNotice()
    }

    func updateButton() {
        switch mode {
        case .selectingSaved:
            if selectedPaymentMethodType?.requiresMandateDisplayForSavedSelection ?? false {
                if confirmButton.isHidden {
                    confirmButton.alpha = 0
                    confirmButton.setHiddenIfNecessary(false)
                    UIView.animate(withDuration: PaymentSheetUI.defaultAnimationDuration) {
                        self.confirmButton.alpha = 1
                        self.view.layoutIfNeeded()
                    }
                }
                confirmButton.update(state: savedPaymentOptionsViewController.isRemovingPaymentMethods ? .disabled : .enabled, callToAction: callToAction, animated: true)
            } else {
                if !confirmButton.isHidden {
                    UIView.animate(withDuration: PaymentSheetUI.defaultAnimationDuration) {
                        // We're selecting a saved PM without a mandate, there's no 'Add' button
                        self.confirmButton.alpha = 0
                        self.confirmButton.setHiddenIfNecessary(true)
                        self.view.layoutIfNeeded()
                    }
                }
            }

        case .addingNew:
            // Configure add button
            if confirmButton.isHidden {
                confirmButton.alpha = 0
                confirmButton.setHiddenIfNecessary(false)
                UIView.animate(withDuration: PaymentSheetUI.defaultAnimationDuration) {
                    self.confirmButton.alpha = 1
                    self.view.layoutIfNeeded()
                }
            }
            var confirmButtonState: ConfirmButton.Status = {
                if addPaymentMethodViewController.paymentOption == nil {
                    // We don't have valid payment method params yet
                    return .disabled
                } else {
                    return .enabled
                }
            }()

            var callToAction: ConfirmButton.CallToActionType = callToAction
            if let overridePrimaryButtonState = addPaymentMethodViewController.overridePrimaryButtonState {
                callToAction = overridePrimaryButtonState.ctaType
                confirmButtonState = overridePrimaryButtonState.enabled ? .enabled : .disabled
            }

            confirmButton.update(
                state: confirmButtonState,
                callToAction: callToAction,
                animated: true
            )
        }
    }

    func updateBottomNotice() {
        switch mode {
        case .selectingSaved:
            if selectedPaymentMethodType?.requiresMandateDisplayForSavedSelection ?? false {
                self.bottomNoticeTextField.attributedText = savedPaymentOptionsViewController.bottomNoticeAttributedString // TODO remove probably?
            } else {
                self.bottomNoticeTextField.attributedText = nil
            }
        case .addingNew:
            self.bottomNoticeTextField.attributedText = addPaymentMethodViewController.bottomNoticeAttributedString
        }
        UIView.animate(withDuration: PaymentSheetUI.defaultAnimationDuration) {
            self.bottomNoticeTextField.setHiddenIfNecessary(self.bottomNoticeTextField.attributedText?.length == 0)
        }
    }

    @objc
    private func didTapContinueButton() {
        if let selectedPaymentOption {
            analyticsHelper.logConfirmButtonTapped(paymentOption: selectedPaymentOption)
        } else {
            stpAssertionFailure("didTapContinueButton called w/o a payment option")
        }
        switch mode {
        case .selectingSaved:
            self.flowControllerDelegate?.flowControllerViewControllerShouldClose(self, didCancel: false)
        case .addingNew:
            if addPaymentMethodViewController.overridePrimaryButtonState != nil {
                addPaymentMethodViewController.didTapCallToActionButton(from: self)
            } else {
                self.flowControllerDelegate?.flowControllerViewControllerShouldClose(self, didCancel: false)
            }
        }
    }

    func didDismiss(didCancel: Bool) {
        // When we close the window, unset the hacky Link button. This will reset the PaymentOption to nil, if needed.
        isHackyLinkButtonSelected = false
        // If the customer was adding a new payment method and it's incomplete/invalid, return to the saved PM screen
        flowControllerDelegate?.flowControllerViewControllerShouldClose(self, didCancel: didCancel)
        if savedPaymentOptionsViewController.isRemovingPaymentMethods {
            savedPaymentOptionsViewController.isRemovingPaymentMethods = false
            configureEditSavedPaymentMethodsButton()
            updateUI()
        }
    }
}

// MARK: - BottomSheetContentViewController
/// :nodoc:
extension PaymentSheetFlowControllerViewController: BottomSheetContentViewController {
    var allowsDragToDismiss: Bool {
        return isDismissable
    }

    func didTapOrSwipeToDismiss() {
        if isDismissable {
            didDismiss(didCancel: true)
        }
    }

    var requiresFullScreen: Bool {
        return false
    }
}

// MARK: - SavedPaymentOptionsViewControllerDelegate
/// :nodoc:
extension PaymentSheetFlowControllerViewController: SavedPaymentOptionsViewControllerDelegate {
    enum PaymentSheetFlowControllerViewControllerError: Error {
        case didUpdateSelectionWithInvalidMode
        case sheetNavigationBarDidBack
    }

    func didUpdate(_ viewController: SavedPaymentOptionsViewController) {
        // no-op
    }
    func didSelectUpdate(viewController: SavedPaymentOptionsViewController,
                         paymentMethodSelection: SavedPaymentOptionsViewController.Selection,
                         updateParams: STPPaymentMethodUpdateParams) async throws -> STPPaymentMethod {
        guard case .saved(let paymentMethod) = paymentMethodSelection else {
            throw PaymentSheetError.unknown(debugDescription: "Failed to read payment method from payment method selection")
        }

        return try await savedPaymentMethodManager.update(paymentMethod: paymentMethod,
                                                          with: updateParams)
    }

    func didUpdateSelection(
        viewController: SavedPaymentOptionsViewController,
        paymentMethodSelection: SavedPaymentOptionsViewController.Selection
    ) {
        analyticsHelper.logSavedPMScreenOptionSelected(option: paymentMethodSelection)
        guard case Mode.selectingSaved = mode else {
            let errorAnalytic = ErrorAnalytic(event: .unexpectedFlowControllerViewControllerError,
                                              error: PaymentSheetFlowControllerViewControllerError.didUpdateSelectionWithInvalidMode,
                                              additionalNonPIIParams: [:])
            STPAnalyticsClient.sharedClient.log(analytic: errorAnalytic)
            stpAssertionFailure()
            return
        }
        switch paymentMethodSelection {
        case .add:
            mode = .addingNew
            error = nil // Clear any errors
            updateUI()
        case .applePay, .link, .saved:
            updateUI()
            if isDismissable, !(selectedPaymentMethodType?.requiresMandateDisplayForSavedSelection ?? false) {
                flowControllerDelegate?.flowControllerViewControllerShouldClose(self, didCancel: false)
            }
        }
    }

    func didSelectRemove(
        viewController: SavedPaymentOptionsViewController,
        paymentMethodSelection: SavedPaymentOptionsViewController.Selection
    ) {
        guard case .saved(let paymentMethod) = paymentMethodSelection else {
            return
        }

        savedPaymentMethodManager.detach(paymentMethod: paymentMethod)
        analyticsHelper.logSavedPaymentMethodRemoved(paymentMethod: paymentMethod)

        if !savedPaymentOptionsViewController.canEditPaymentMethods {
            savedPaymentOptionsViewController.isRemovingPaymentMethods = false
            // calling updateUI() at this point causes an issue with the height of the add card vc
            // if you do a subsequent presentation. Since bottom sheet height stuff is complicated,
            // just update the nav bar which is all we need to do anyway
            configureNavBar()
        }
        updateButton()
        updateBottomNotice()
    }

    func shouldCloseSheet(_ viewController: SavedPaymentOptionsViewController) {
        if isDismissable {
            didDismiss(didCancel: true)
        }
    }

    // MARK: Helpers
    func configureEditSavedPaymentMethodsButton() {
        navigationBar.additionalButton.configureCommonEditButton(isEditingPaymentMethods: savedPaymentOptionsViewController.isRemovingPaymentMethods, appearance: configuration.appearance)
        navigationBar.additionalButton.addTarget(
            self, action: #selector(didSelectEditSavedPaymentMethodsButton), for: .touchUpInside)
    }

    @objc
    func didSelectEditSavedPaymentMethodsButton() {
        savedPaymentOptionsViewController.isRemovingPaymentMethods.toggle()
        configureEditSavedPaymentMethodsButton()
        updateUI()
    }
}

// MARK: - AddPaymentMethodViewControllerDelegate
/// :nodoc:
extension PaymentSheetFlowControllerViewController: AddPaymentMethodViewControllerDelegate {
    func didUpdate(_ viewController: AddPaymentMethodViewController) {
        error = nil  // clear error
        updateUI()
        if viewController.paymentOption != nil {
            analyticsHelper.logFormCompleted(paymentMethodTypeIdentifier: viewController.selectedPaymentMethodType.identifier)
        }
    }

    func updateErrorLabel(for error: Error?) {
        // no-op: No current use case for this
    }
}
// MARK: - SheetNavigationBarDelegate
/// :nodoc:
extension PaymentSheetFlowControllerViewController: SheetNavigationBarDelegate {
    func sheetNavigationBarDidClose(_ sheetNavigationBar: SheetNavigationBar) {
        didDismiss(didCancel: true)
    }

    func sheetNavigationBarDidBack(_ sheetNavigationBar: SheetNavigationBar) {
        // This is quite hardcoded. Could make some generic "previous mode" or "previous VC" that we always go back to
        switch mode {
        case .addingNew:
            error = nil
            mode = .selectingSaved
            updateUI()
        default:
            let errorAnalytic = ErrorAnalytic(event: .unexpectedFlowControllerViewControllerError,
                                              error: PaymentSheetFlowControllerViewControllerError.sheetNavigationBarDidBack,
                                              additionalNonPIIParams: [:])
            STPAnalyticsClient.sharedClient.log(analytic: errorAnalytic)
            stpAssertionFailure()
        }
    }
}

// MARK: - PaymentSheetPaymentMethodType Helpers
extension PaymentSheet.PaymentMethodType {
    var requiresMandateDisplayForSavedSelection: Bool {
        return self == .stripe(.USBankAccount) || self == .stripe(.SEPADebit)
    }
}

extension PaymentSheetFlowControllerViewController: WalletHeaderViewDelegate {
    func walletHeaderViewApplePayButtonTapped(_ header: PaymentSheetViewController.WalletHeaderView) {
        assertionFailure("Should never show Apple Pay in FlowController")
    }

    func walletHeaderViewPayWithLinkTapped(_ header: PaymentSheetViewController.WalletHeaderView) {
        // Link should be the selected payment option, as the Link header button is only available in `linkOnlyMode`
        mode = .addingNew
        didDismiss(didCancel: false)
        isHackyLinkButtonSelected = true
        updateUI()
    }
}<|MERGE_RESOLUTION|>--- conflicted
+++ resolved
@@ -207,10 +207,6 @@
                 isTestMode: configuration.apiClient.isTestmode,
                 allowsRemovalOfLastSavedPaymentMethod: PaymentSheetViewController.allowsRemovalOfLastPaymentMethod(elementsSession: elementsSession, configuration: configuration),
                 allowsRemovalOfPaymentMethods: elementsSession.allowsRemovalOfPaymentMethodsForPaymentSheet(),
-<<<<<<< HEAD
-                alternateUpdatePaymentMethodNavigation: configuration.alternateUpdatePaymentMethodNavigation,
-=======
->>>>>>> 05407cc1
                 allowsSetAsDefaultPM: configuration.allowsSetAsDefaultPM
             ),
             paymentSheetConfiguration: configuration,
