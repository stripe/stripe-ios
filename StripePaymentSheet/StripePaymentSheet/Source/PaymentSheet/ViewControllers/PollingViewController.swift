--- conflicted
+++ resolved
@@ -40,16 +40,7 @@
     }()
 
     private var timeRemaining: TimeInterval {
-<<<<<<< HEAD
-
-        if let deadline = viewModel.deadline {
-            return Date().compatibleDistance(to: deadline)
-        } else {
-            return .infinity
-        }
-=======
         return Date().distance(to: deadline)
->>>>>>> 0255d482
     }
 
     private var dateFormatter: DateComponentsFormatter {
