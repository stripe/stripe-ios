//
//  UpdatePaymentMethodViewModel.swift
//  StripePaymentSheet
//
//  Created by Joyce Qin on 11/15/24.
//

import Foundation
@_spi(STP) import StripeCore
@_spi(STP) import StripePayments
@_spi(STP) import StripePaymentsUI
@_spi(STP) import StripeUICore
import UIKit

class UpdatePaymentMethodViewModel {
    let customerID: String?
    let paymentMethod: STPPaymentMethod
    let appearance: PaymentSheet.Appearance
    let hostedSurface: HostedSurface
    let cardBrandFilter: CardBrandFilter
    let canRemove: Bool
    let isCBCEligible: Bool
    let canSetAsDefaultPM: Bool
    let isDefault: Bool

    var selectedCardBrand: STPCardBrand?
    var errorState: Bool = false
    var hasChangedCardBrand: Bool = false
    var hasChangedDefaultPaymentMethodCheckbox: Bool = false
    var canEdit: Bool {
        return canUpdateCardBrand || (canSetAsDefaultPM && !isDefault)
    }
    var hasUpdates: Bool {
        return hasChangedCardBrand || hasChangedDefaultPaymentMethodCheckbox
    }
    var canUpdateCardBrand: Bool {
        guard paymentMethod.type == .card else {
            return false
        }
        let availableBrands = paymentMethod.card?.networks?.available.map { $0.toCardBrand }.compactMap { $0 }
        let filteredCardBrands = availableBrands?.filter { cardBrandFilter.isAccepted(cardBrand: $0) } ?? []
        return isCBCEligible && filteredCardBrands.count > 1
    }

    lazy var header: String = {
        switch paymentMethod.type {
        case .card:
            return .Localized.manage_card
        case .USBankAccount:
            return .Localized.manage_us_bank_account
        case .SEPADebit:
            return .Localized.manage_sepa_debit
        default:
            fatalError("Updating payment method has not been implemented for \(paymentMethod.type)")
        }
    }()

    lazy var footnote: String = {
        switch paymentMethod.type {
        case .card:
            return canUpdateCardBrand ? .Localized.only_card_brand_can_be_changed : .Localized.card_details_cannot_be_changed
        case .USBankAccount:
            return .Localized.bank_account_details_cannot_be_changed
        case .SEPADebit:
            return .Localized.sepa_debit_details_cannot_be_changed
        default:
            fatalError("Updating payment method has not been implemented for \(paymentMethod.type)")
        }
    }()

<<<<<<< HEAD
    init(customerID: String?, paymentMethod: STPPaymentMethod, appearance: PaymentSheet.Appearance, hostedSurface: HostedSurface, cardBrandFilter: CardBrandFilter = .default, canRemove: Bool, isCBCEligible: Bool, canSetAsDefaultPM: Bool = false, isDefault: Bool = false) {
=======
    init(paymentMethod: STPPaymentMethod, appearance: PaymentSheet.Appearance, hostedSurface: HostedSurface, cardBrandFilter: CardBrandFilter = .default, canRemove: Bool, isCBCEligible: Bool, allowsSetAsDefaultPM: Bool = false, isDefault: Bool = false) {
>>>>>>> 3d2a49f8
        guard PaymentSheet.supportedSavedPaymentMethods.contains(paymentMethod.type) else {
            fatalError("Unsupported payment type \(paymentMethod.type) in UpdatePaymentMethodViewModel")
        }
        self.customerID = customerID
        self.paymentMethod = paymentMethod
        self.appearance = appearance
        self.hostedSurface = hostedSurface
        self.cardBrandFilter = cardBrandFilter
        self.canRemove = canRemove
        self.isCBCEligible = isCBCEligible
        self.canSetAsDefaultPM = allowsSetAsDefaultPM && !isDefault
        self.isDefault = isDefault
    }
}<|MERGE_RESOLUTION|>--- conflicted
+++ resolved
@@ -68,11 +68,7 @@
         }
     }()
 
-<<<<<<< HEAD
-    init(customerID: String?, paymentMethod: STPPaymentMethod, appearance: PaymentSheet.Appearance, hostedSurface: HostedSurface, cardBrandFilter: CardBrandFilter = .default, canRemove: Bool, isCBCEligible: Bool, canSetAsDefaultPM: Bool = false, isDefault: Bool = false) {
-=======
-    init(paymentMethod: STPPaymentMethod, appearance: PaymentSheet.Appearance, hostedSurface: HostedSurface, cardBrandFilter: CardBrandFilter = .default, canRemove: Bool, isCBCEligible: Bool, allowsSetAsDefaultPM: Bool = false, isDefault: Bool = false) {
->>>>>>> 3d2a49f8
+    init(customerID: String?, paymentMethod: STPPaymentMethod, appearance: PaymentSheet.Appearance, hostedSurface: HostedSurface, cardBrandFilter: CardBrandFilter = .default, canRemove: Bool, isCBCEligible: Bool, allowsSetAsDefaultPM: Bool = false, isDefault: Bool = false) {
         guard PaymentSheet.supportedSavedPaymentMethods.contains(paymentMethod.type) else {
             fatalError("Unsupported payment type \(paymentMethod.type) in UpdatePaymentMethodViewModel")
         }
