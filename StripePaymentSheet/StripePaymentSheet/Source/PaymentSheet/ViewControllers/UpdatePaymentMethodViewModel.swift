--- conflicted
+++ resolved
@@ -70,15 +70,9 @@
         }
     }()
 
-<<<<<<< HEAD
     init(customerID: String?, paymentMethod: STPPaymentMethod, appearance: PaymentSheet.Appearance, hostedSurface: HostedSurface, cardBrandFilter: CardBrandFilter = .default, canRemove: Bool, isCBCEligible: Bool, allowsSetAsDefaultPM: Bool = false, isDefault: Bool = false) {
-        guard PaymentSheet.supportedSavedPaymentMethods.contains(paymentMethod.type) else {
-            fatalError("Unsupported payment type \(paymentMethod.type) in UpdatePaymentMethodViewModel")
-=======
-    init(paymentMethod: STPPaymentMethod, appearance: PaymentSheet.Appearance, hostedSurface: HostedSurface, cardBrandFilter: CardBrandFilter = .default, canRemove: Bool, isCBCEligible: Bool, allowsSetAsDefaultPM: Bool = false, isDefault: Bool = false) {
         if !PaymentSheet.supportedSavedPaymentMethods.contains(paymentMethod.type) {
             assertionFailure("Unsupported payment type \(paymentMethod.type) in UpdatePaymentMethodViewModel")
->>>>>>> a8ee8ee7
         }
         self.customerID = customerID
         self.paymentMethod = paymentMethod
