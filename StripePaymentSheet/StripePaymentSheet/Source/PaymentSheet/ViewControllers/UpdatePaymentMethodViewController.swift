--- conflicted
+++ resolved
@@ -233,17 +233,6 @@
         view.isUserInteractionEnabled = false
         updateButton.update(state: .spinnerWithInteractionDisabled)
 
-<<<<<<< HEAD
-=======
-        var analyticsParams: [String: Any] = [:]
-
-        if case .card(let paymentMethodCardParams, _) = updatePaymentMethodOptions {
-            analyticsParams["selected_card_brand"] = paymentMethodCardParams.networks?.preferred
-        }
-        if setAsDefaultCheckboxState != .hidden {
-            analyticsParams["set_as_default"] = shouldSetAsDefault
-        }
->>>>>>> 25242fee
         let updatePaymentMethodResult = await delegate.didUpdate(viewController: self, paymentMethod: configuration.paymentMethod)
         switch updatePaymentMethodResult {
         case .success:
