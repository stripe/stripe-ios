--- conflicted
+++ resolved
@@ -175,10 +175,6 @@
                 isTestMode: configuration.apiClient.isTestmode,
                 allowsRemovalOfLastSavedPaymentMethod: PaymentSheetViewController.allowsRemovalOfLastPaymentMethod(elementsSession: elementsSession, configuration: configuration),
                 allowsRemovalOfPaymentMethods: loadResult.elementsSession.allowsRemovalOfPaymentMethodsForPaymentSheet(),
-<<<<<<< HEAD
-                alternateUpdatePaymentMethodNavigation: configuration.alternateUpdatePaymentMethodNavigation,
-=======
->>>>>>> 05407cc1
                 allowsSetAsDefaultPM: configuration.allowsSetAsDefaultPM
             ),
             paymentSheetConfiguration: configuration,
