//
//  PaymentMethodFormViewController.swift
//  StripePaymentSheet
//
//  Created by Yuki Tokuhiro on 5/16/24.
//

@_spi(STP) import StripeCore
@_spi(STP) import StripePayments
@_spi(STP) import StripeUICore
import UIKit

protocol PaymentMethodFormViewControllerDelegate: AnyObject {
    func didUpdate(_ viewController: PaymentMethodFormViewController)
    func updateErrorLabel(for error: Error?)
}

class PaymentMethodFormViewController: UIViewController {
    let form: PaymentMethodElement
    let intent: Intent
    let elementsSession: STPElementsSession
    let paymentMethodType: PaymentSheet.PaymentMethodType
    let configuration: PaymentSheet.Configuration
    weak var delegate: PaymentMethodFormViewControllerDelegate?
    var paymentOption: PaymentOption? {
        // TODO Copied from AddPaymentMethodViewController but this seems wrong; we shouldn't have a divergent path for link. Where is the setDefaultBillingDetailsIfNecessary call, for example?
        if let linkEnabledElement = form as? LinkEnabledPaymentMethodElement {
            return linkEnabledElement.makePaymentOption(intent: intent, elementsSession: elementsSession)
        }

        let params = IntentConfirmParams(type: paymentMethodType)
        params.setDefaultBillingDetailsIfNecessary(for: configuration)
        if let params = form.updateParams(params: params) {
<<<<<<< HEAD
            params.setAllowRedisplay(paymentMethodSave: elementsSession.customerSessionPaymentSheetPaymentMethodSave(),
                                     isSettingUp: intent.isSettingUp)
=======
>>>>>>> 568413c4
            if case .external(let paymentMethod) = paymentMethodType {
                return .external(paymentMethod: paymentMethod, billingDetails: params.paymentMethodParams.nonnil_billingDetails)
            }
            return .new(confirmParams: params)
        }
        return nil
    }

    lazy var formStackView: UIStackView = {
        let stackView = UIStackView(arrangedSubviews: [headerView, form.view].compactMap { $0 })
        stackView.spacing = 24
        stackView.axis = .vertical
        return stackView
    }()
    let headerView: UIView?

    required init?(coder: NSCoder) {
        fatalError("init(coder:) has not been implemented")
    }

    init(type: PaymentSheet.PaymentMethodType, intent: Intent, elementsSession: STPElementsSession, previousCustomerInput: IntentConfirmParams?, configuration: PaymentSheet.Configuration, isLinkEnabled: Bool, headerView: UIView?, delegate: PaymentMethodFormViewControllerDelegate) {
        self.paymentMethodType = type
        self.intent = intent
        self.elementsSession = elementsSession
        self.delegate = delegate
        self.configuration = configuration
        self.headerView = headerView
        let shouldOfferLinkSignup: Bool = {
            guard isLinkEnabled && !elementsSession.disableLinkSignup else {
                return false
            }

            let isAccountNotRegisteredOrMissing = LinkAccountContext.shared.account.flatMap({ !$0.isRegistered }) ?? true
            return isAccountNotRegisteredOrMissing && !UserDefaults.standard.customerHasUsedLink
        }()

        // TODO: Inject form cache, make it come from LoadResult, maybe move cache to FormFactory so that shouldDisplayForm checks don't initialize this vc and set the form delegate
        if let form = Self.formCache[type] {
            self.form = form
        } else {
            self.form = PaymentSheetFormFactory(
                intent: intent,
                elementsSession: elementsSession,
                configuration: .paymentSheet(configuration),
                paymentMethod: paymentMethodType,
                previousCustomerInput: previousCustomerInput,
                offerSaveToLinkWhenSupported: shouldOfferLinkSignup,
                linkAccount: LinkAccountContext.shared.account
            ).make()
            Self.formCache[type] = form
        }

        super.init(nibName: nil, bundle: nil)
    }

    override func viewDidLoad() {
        super.viewDidLoad()
        view.addAndPinSubview(formStackView)
    }

    override func viewDidAppear(_ animated: Bool) {
        super.viewDidAppear(animated)
        STPAnalyticsClient.sharedClient.logPaymentSheetFormShown(paymentMethodTypeIdentifier: paymentMethodType.identifier, apiClient: configuration.apiClient)
        sendEventToSubviews(.viewDidAppear, from: view)
        // The form is cached and could have been shared across other instance of PaymentMethodFormViewController after this instance was initialized, so we set the delegate in viewDidAppear to ensure that the form's delegate is up to date.
        form.delegate = self
        delegate?.didUpdate(self) // notify delegate in case of any mandates being displayed
    }

    override func viewWillAppear(_ animated: Bool) {
        super.viewWillAppear(animated)
        let formElement = (form as? PaymentMethodElementWrapper<FormElement>)?.element ?? form
        if
            configuration.defaultBillingDetails == .init(),
            let addressSection = formElement.getAllUnwrappedSubElements()
                .compactMap({ $0 as? AddressSectionElement }).first
        {
            // If we're displaying an AddressSectionElement and we don't have default billing details, update it with the latest shipping details
            let delegate = addressSection.delegate
            addressSection.delegate = nil  // Stop didUpdate delegate calls to avoid laying out while we're being presented
            if let newShippingAddress = configuration.shippingDetails()?.address {
                addressSection.updateBillingSameAsShippingDefaultAddress(.init(newShippingAddress))
            } else {
                addressSection.updateBillingSameAsShippingDefaultAddress(.init())
            }
            addressSection.delegate = delegate
        }
    }

    // MARK: - Helpers
    func clearTextFields() {
        form.clearTextFields()
    }
}

// MARK: - ElementDelegate

extension PaymentMethodFormViewController: ElementDelegate {
    func continueToNextField(element: Element) {
        delegate?.didUpdate(self)
    }

    func didUpdate(element: Element) {
        STPAnalyticsClient.sharedClient.logPaymentSheetFormInteracted(paymentMethodTypeIdentifier: paymentMethodType.identifier)
        delegate?.didUpdate(self)
        animateHeightChange()
    }
}

// MARK: - PresentingViewControllerDelegate

extension PaymentMethodFormViewController: PresentingViewControllerDelegate {
    func presentViewController(viewController: UIViewController, completion: (() -> Void)?) {
        present(viewController, animated: true, completion: completion)
    }
}

// MARK: - Form cache

extension PaymentMethodFormViewController {
    /// This caches forms for payment methods so that customers don't have to re-enter details
    /// This class expects the formCache to be invalidated (cleared) when we load PaymentSheet; we assume the form generated for a given PM type _does not change_ at any point after load.
    static var formCache: [PaymentSheet.PaymentMethodType: PaymentMethodElement] = [:]

    static func clearFormCache() {
        formCache = [:]
    }
}

// MARK: - US Bank Account and Link Instant Debits

struct OverridePrimaryButtonState {
    let enabled: Bool
    let ctaType: ConfirmButton.CallToActionType
}

extension PaymentMethodFormViewController {
    enum Error: Swift.Error {
        case usBankAccountParamsMissing
        case instantDebitsDeferredIntentNotSupported
        case instantDebitsParamsMissing
    }

    private var usBankAccountFormElement: USBankAccountPaymentMethodElement? { form as? USBankAccountPaymentMethodElement }
    private var instantDebitsFormElement: InstantDebitsPaymentMethodElement? { form as? InstantDebitsPaymentMethodElement }

    private var shouldOverridePrimaryButton: Bool {
        if paymentMethodType == .stripe(.USBankAccount) {
            if case .new = paymentOption {
                return false  // already have PaymentOption
            } else {
                return true
            }
        } else if paymentMethodType == .instantDebits {
            // only override buy button (show "Continue") IF we don't have a linked bank
            return instantDebitsFormElement?.getLinkedBank() == nil
        }
        return false
    }

    var overridePrimaryButtonState: OverridePrimaryButtonState? {
        guard shouldOverridePrimaryButton else { return nil }
        let isEnabled: Bool = {
            if paymentMethodType == .stripe(.USBankAccount) && usBankAccountFormElement?.canLinkAccount ?? false {
                true
            } else if paymentMethodType == .instantDebits && instantDebitsFormElement?.enableCTA ?? false {
                true
            } else {
                false
            }
        }()
        return .init(
            enabled: isEnabled,
            ctaType: ConfirmButton.CallToActionType.customWithLock(title: String.Localized.continue)
        )
    }

    var bottomNoticeAttributedString: NSAttributedString? {
        if let usBankAccountFormElement {
            return usBankAccountFormElement.mandateString
        }
        if let instantDebitsFormElement {
            return instantDebitsFormElement.mandateString
        }
        return nil
    }

    func didTapCallToActionButton(from viewController: UIViewController) {
        switch paymentMethodType {
        case .stripe(.USBankAccount):
            handleCollectBankAccount(from: viewController)
        case .instantDebits:
            handleCollectInstantDebits(from: viewController)
        default:
            return
        }
    }

    func handleCollectBankAccount(from viewController: UIViewController) {
        guard
            let usBankAccountFormElement,
            let name = usBankAccountFormElement.name,
            let email = usBankAccountFormElement.email
        else {
            let errorAnalytic = ErrorAnalytic(event: .unexpectedPaymentSheetError,
                                              error: Error.usBankAccountParamsMissing)
            STPAnalyticsClient.sharedClient.log(analytic: errorAnalytic)
            stpAssertionFailure()
            return
        }

        let params = STPCollectBankAccountParams.collectUSBankAccountParams(
            with: name,
            email: email
        )
        let client = STPBankAccountCollector()
        let genericError = PaymentSheetError.accountLinkFailure

        let financialConnectionsCompletion: STPBankAccountCollector.CollectBankAccountCompletionBlock = { result, _, error in
            if error != nil {
                self.delegate?.updateErrorLabel(for: genericError)
                return
            }
            guard let financialConnectionsResult = result else {
                self.delegate?.updateErrorLabel(for: genericError)
                return
            }

            switch financialConnectionsResult {
            case .cancelled:
                break
            case .completed(let completedResult):
                if case .financialConnections(let linkedBank) = completedResult {
                    usBankAccountFormElement.setLinkedBank(linkedBank)
                } else {
                    self.delegate?.updateErrorLabel(for: genericError)
                }
            case .failed:
                self.delegate?.updateErrorLabel(for: genericError)
            }
        }
        let additionalParameters: [String: Any] = [
            "hosted_surface": "payment_element",
        ]
        switch intent {
        case .paymentIntent(let paymentIntent):
            client.collectBankAccountForPayment(
                clientSecret: paymentIntent.clientSecret,
                returnURL: configuration.returnURL,
                additionalParameters: additionalParameters,
                onEvent: nil,
                params: params,
                from: viewController,
                financialConnectionsCompletion: financialConnectionsCompletion
            )
        case .setupIntent(let setupIntent):
            client.collectBankAccountForSetup(
                clientSecret: setupIntent.clientSecret,
                returnURL: configuration.returnURL,
                additionalParameters: additionalParameters,
                onEvent: nil,
                params: params,
                from: viewController,
                financialConnectionsCompletion: financialConnectionsCompletion
            )
        case let .deferredIntent(intentConfig):
            let amount: Int?
            let currency: String?
            switch intentConfig.mode {
            case let .payment(amount: _amount, currency: _currency, _, _):
                amount = _amount
                currency = _currency
            case let .setup(currency: _currency, _):
                amount = nil
                currency = _currency
            }
            client.collectBankAccountForDeferredIntent(
                sessionId: elementsSession.sessionID,
                returnURL: configuration.returnURL,
                onEvent: nil,
                amount: amount,
                currency: currency,
                onBehalfOf: intentConfig.onBehalfOf,
                additionalParameters: additionalParameters,
                from: viewController,
                financialConnectionsCompletion: financialConnectionsCompletion
            )
        }
    }

    private func handleCollectInstantDebits(from viewController: UIViewController) {
        guard let instantDebitsFormElement else {
            let errorAnalytic = ErrorAnalytic(
                event: .unexpectedPaymentSheetError,
                error: Error.instantDebitsParamsMissing
            )
            STPAnalyticsClient.sharedClient.log(analytic: errorAnalytic)
            stpAssertionFailure()
            return
        }

        let params = STPCollectBankAccountParams.collectInstantDebitsParams(
            email: instantDebitsFormElement.email
        )
        let client = STPBankAccountCollector()
        let genericError = PaymentSheetError.accountLinkFailure

        let financialConnectionsCompletion: STPBankAccountCollector.CollectBankAccountCompletionBlock = { result, _, error in
            if error != nil {
                self.delegate?.updateErrorLabel(for: genericError)
                return
            }
            guard let financialConnectionsResult = result else {
                self.delegate?.updateErrorLabel(for: genericError)
                return
            }
            switch financialConnectionsResult {
            case .completed(let completedResult):
                if case .instantDebits(let instantDebitsLinkedBank) = completedResult {
                    instantDebitsFormElement.setLinkedBank(instantDebitsLinkedBank)
                } else {
                    self.delegate?.updateErrorLabel(for: genericError)
                }
            case .cancelled:
                break
            case .failed:
                self.delegate?.updateErrorLabel(for: genericError)
            }
        }
        let additionalParameters: [String: Any] = [
            "product": "instant_debits",
            "attach_required": true,
            "hosted_surface": "payment_element",
        ]
        switch intent {
        case .paymentIntent(let paymentIntent):
            client.collectBankAccountForPayment(
                clientSecret: paymentIntent.clientSecret,
                returnURL: configuration.returnURL,
                additionalParameters: additionalParameters,
                onEvent: nil,
                params: params,
                from: viewController,
                financialConnectionsCompletion: financialConnectionsCompletion
            )
        case .setupIntent(let setupIntent):
            client.collectBankAccountForSetup(
                clientSecret: setupIntent.clientSecret,
                returnURL: configuration.returnURL,
                additionalParameters: additionalParameters,
                onEvent: nil,
                params: params,
                from: viewController,
                financialConnectionsCompletion: financialConnectionsCompletion
            )
        case .deferredIntent: // not supported
            let errorAnalytic = ErrorAnalytic(
                event: .unexpectedPaymentSheetError,
                error: Error.instantDebitsDeferredIntentNotSupported
            )
            STPAnalyticsClient.sharedClient.log(analytic: errorAnalytic)
            stpAssertionFailure()
        }
    }
}<|MERGE_RESOLUTION|>--- conflicted
+++ resolved
@@ -31,11 +31,6 @@
         let params = IntentConfirmParams(type: paymentMethodType)
         params.setDefaultBillingDetailsIfNecessary(for: configuration)
         if let params = form.updateParams(params: params) {
-<<<<<<< HEAD
-            params.setAllowRedisplay(paymentMethodSave: elementsSession.customerSessionPaymentSheetPaymentMethodSave(),
-                                     isSettingUp: intent.isSettingUp)
-=======
->>>>>>> 568413c4
             if case .external(let paymentMethod) = paymentMethodType {
                 return .external(paymentMethod: paymentMethod, billingDetails: params.paymentMethodParams.nonnil_billingDetails)
             }
