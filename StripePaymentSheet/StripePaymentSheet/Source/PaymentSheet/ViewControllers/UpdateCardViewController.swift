--- conflicted
+++ resolved
@@ -54,7 +54,7 @@
         let stackView = UIStackView(arrangedSubviews: [headerLabel, paymentMethodDetails, updateButton, deleteButton, errorLabel])
         stackView.isLayoutMarginsRelativeArrangement = true
         stackView.axis = .vertical
-        stackView.setCustomSpacing(PaymentSheetUI.defaultPadding - 4, after: headerLabel) // custom spacing from figma
+        stackView.setCustomSpacing(16, after: headerLabel) // custom spacing from figma
         stackView.setCustomSpacing(32, after: paymentMethodDetails) // custom spacing from figma
         stackView.setCustomSpacing(16, after: updateButton) // custom spacing from figma
         return stackView
@@ -62,20 +62,12 @@
 
     private lazy var headerLabel: UILabel = {
         let label = PaymentSheetUI.makeHeaderLabel(appearance: appearance)
-<<<<<<< HEAD
         label.text = viewModel.header
-=======
-        label.text = .Localized.manage_card
->>>>>>> 136da06b
         return label
     }()
 
     private lazy var updateButton: ConfirmButton = {
-<<<<<<< HEAD
-        let button = ConfirmButton(state: .disabled, callToAction: .custom(title: .Localized.update), appearance: appearance, didTap: {  [weak self] in
-=======
-        return ConfirmButton(state: .disabled, callToAction: .custom(title: .Localized.save), appearance: appearance, didTap: {  [weak self] in
->>>>>>> 136da06b
+        let button = ConfirmButton(state: .disabled, callToAction: .custom(title: .Localized.save), appearance: appearance, didTap: {  [weak self] in
             Task {
                 await self?.updateCard()
             }
@@ -171,37 +163,7 @@
             
             return cardBrandDropDown
         }
-<<<<<<< HEAD
         return nil
-=======
-
-        return cardBrandDropDown
-    }()
-
-    private lazy var expiryDateElement: TextFieldElement = {
-        let expiryDate = CardExpiryDate(month: paymentMethod.card?.expMonth ?? 0, year: paymentMethod.card?.expYear ?? 0)
-        let expiryDateElement = TextFieldElement.ExpiryDateConfiguration(defaultValue: expiryDate.displayString, isEditable: false).makeElement(theme: appearance.asElementsTheme)
-        return expiryDateElement
-
-    }()
-
-    private lazy var cvcElement: TextFieldElement = {
-        let cvcConfiguration = TextFieldElement.CensoredCVCConfiguration(brand: self.paymentMethod.card?.preferredDisplayBrand ?? .unknown)
-        let cvcElement = cvcConfiguration.makeElement(theme: appearance.asElementsTheme)
-        return cvcElement
-
-    }()
-
-    private lazy var cardSection: SectionElement = {
-        let allSubElements: [Element?] = [
-            panElement,
-            SectionElement.HiddenElement(cardBrandDropDown),
-            SectionElement.MultiElementRow([expiryDateElement, cvcElement])
-        ]
-        let section = SectionElement(elements: allSubElements.compactMap { $0 }, theme: appearance.asElementsTheme)
-        section.delegate = self
-        return section
->>>>>>> 136da06b
     }()
 
     // MARK: Overrides
@@ -348,8 +310,22 @@
         lazy var panElement: TextFieldElement = {
             return TextFieldElement.LastFourConfiguration(lastFour: paymentMethod.card?.last4 ?? "", cardBrandDropDown: cardBrandDropDown).makeElement(theme: appearance.asElementsTheme)
         }()
+        lazy var expiryDateElement: TextFieldElement = {
+            let expiryDate = CardExpiryDate(month: paymentMethod.card?.expMonth ?? 0, year: paymentMethod.card?.expYear ?? 0)
+            let expiryDateElement = TextFieldElement.ExpiryDateConfiguration(defaultValue: expiryDate.displayString, isEditable: false).makeElement(theme: appearance.asElementsTheme)
+            return expiryDateElement
+
+        }()
+        lazy var cvcElement: TextFieldElement = {
+            let cvcConfiguration = TextFieldElement.CensoredCVCConfiguration(brand: self.paymentMethod.card?.preferredDisplayBrand ?? .unknown)
+            let cvcElement = cvcConfiguration.makeElement(theme: appearance.asElementsTheme)
+            return cvcElement
+
+        }()
         let allSubElements: [Element?] = [
-            panElement, SectionElement.HiddenElement(cardBrandDropDown),
+            panElement,
+            SectionElement.HiddenElement(cardBrandDropDown),
+            SectionElement.MultiElementRow([expiryDateElement, cvcElement])
         ]
         let section = SectionElement(elements: allSubElements.compactMap { $0 }, theme: appearance.asElementsTheme)
         section.delegate = self
