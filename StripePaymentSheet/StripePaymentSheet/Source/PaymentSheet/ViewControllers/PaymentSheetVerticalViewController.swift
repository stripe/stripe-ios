--- conflicted
+++ resolved
@@ -119,21 +119,8 @@
         stackView.axis = .vertical
 
         view.addAndPinSubview(stackView, insets: .init(top: 0, leading: 0, bottom: PaymentSheetUI.defaultSheetMargins.bottom, trailing: 0))
-<<<<<<< HEAD
 
         updateUI()
-=======
-        // If we have only one row in the vertical list and it collects user input, display the form instead of the payment method list.
-        let firstPaymentMethodType = paymentMethodTypes[0]
-        // TODO: Handle offerSaveToLinkWhenSupported, previousCustomerInput, delegate
-        let pmFormVC = PaymentMethodFormViewController(type: firstPaymentMethodType, intent: intent, previousCustomerInput: nil, configuration: configuration, isLinkEnabled: false, delegate: self)
-        if paymentMethodListViewController.rowCount == 1 && pmFormVC.form.collectsUserInput {
-            self.paymentMethodFormViewController = pmFormVC
-            add(childViewController: pmFormVC, containerView: paymentContainerView)
-        } else {
-            add(childViewController: paymentMethodListViewController, containerView: paymentContainerView)
-        }
->>>>>>> 3a9b0b83
     }
 
     // MARK: - Helpers
@@ -164,12 +151,7 @@
         vc.delegate = self
         bottomSheetController?.pushContentViewController(vc)
     }
-<<<<<<< HEAD
-
-    func makeForm(paymentMethodType: PaymentSheet.PaymentMethodType) -> PaymentMethodElement {
-        return PaymentSheetFormFactory(intent: intent, configuration: .paymentSheet(configuration), paymentMethod: paymentMethodType).make()
-    }
-
+    
     func updateUI() {
         remove(childViewController: self.paymentMethodListViewController)
         if let paymentMethodFormViewController = self.paymentMethodFormViewController {
@@ -189,17 +171,15 @@
 
         // If we have only one row in the vertical list and it collects user input, display the form instead of the payment method list.
         let firstPaymentMethodType = paymentMethodTypes[0]
-        let form = makeForm(paymentMethodType: firstPaymentMethodType)
-        if paymentMethodListViewController.rowCount == 1 && form.collectsUserInput {
-            let paymentMethodFormViewController = PaymentMethodFormViewController(type: firstPaymentMethodType, form: form)
-            self.paymentMethodFormViewController = paymentMethodFormViewController
-            add(childViewController: paymentMethodFormViewController, containerView: paymentContainerView)
+        // TODO: Handle offerSaveToLinkWhenSupported, previousCustomerInput, delegate
+        let pmFormVC = PaymentMethodFormViewController(type: firstPaymentMethodType, intent: intent, previousCustomerInput: nil, configuration: configuration, isLinkEnabled: false, delegate: self)
+        if paymentMethodListViewController.rowCount == 1 && pmFormVC.form.collectsUserInput {
+            self.paymentMethodFormViewController = pmFormVC
+            add(childViewController: pmFormVC, containerView: paymentContainerView)
         } else {
             add(childViewController: paymentMethodListViewController, containerView: paymentContainerView)
         }
     }
-=======
->>>>>>> 3a9b0b83
 }
 
 // MARK: - BottomSheetContentViewController
@@ -308,7 +288,6 @@
     }
 }
 
-<<<<<<< HEAD
 // MARK: UpdateCardViewControllerDelegate
 extension PaymentSheetVerticalViewController: UpdateCardViewControllerDelegate {
     func didRemove(viewController: UpdateCardViewController, paymentMethod: STPPaymentMethod) {
@@ -350,8 +329,8 @@
         updateUI()
         _ = viewController.bottomSheetController?.popContentViewController()
     }
-
-=======
+}
+
 extension PaymentSheetVerticalViewController: PaymentMethodFormViewControllerDelegate {
     func didUpdate(_ viewController: PaymentMethodFormViewController) {
         // TODO
@@ -360,5 +339,4 @@
     func updateErrorLabel(for error: (any Error)?) {
         // TODO
     }
->>>>>>> 3a9b0b83
 }