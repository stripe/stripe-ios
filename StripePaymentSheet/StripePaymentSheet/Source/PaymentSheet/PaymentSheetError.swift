//
//  PaymentSheetError.swift
//  StripePaymentSheet
//
//  Created by Yuki Tokuhiro on 12/7/20.
//  Copyright © 2020 Stripe, Inc. All rights reserved.
//

import Foundation
@_spi(STP) import StripeCore
import StripePayments

/// Errors specific to PaymentSheet itself
///
/// Most errors do not originate from PaymentSheet itself; instead, they come from the Stripe API
/// or other SDK components like STPPaymentHandler, PassKit (Apple Pay), etc.
public enum PaymentSheetError: Error, LocalizedError {

    /// An unknown error.
    case unknown(debugDescription: String)

    // MARK: Generic errors
    case integrationError(nonPIIDebugDescription: String)
    case missingClientSecret
    case invalidClientSecret
    case unexpectedResponseFromStripeAPI
    case applePayNotSupportedOrMisconfigured
    case alreadyPresented
    case flowControllerConfirmFailed(message: String)
    case errorHandlingNextAction
    case unrecognizedHandlerStatus
    case accountLinkFailure
    case setupIntentClientSecretProviderNil
    /// No payment method types available error.
    case noPaymentMethodTypesAvailable(intentPaymentMethods: [STPPaymentMethodType])
    case embeddedPaymentElementUpdateWithFormPresented

    // MARK: Loading errors
    case paymentIntentInTerminalState(status: STPPaymentIntentStatus)
    case setupIntentInTerminalState(status: STPSetupIntentStatus)
    case fetchPaymentMethodsFailure

    // MARK: Deferred intent errors
    case intentConfigurationValidationFailed(message: String)
    case deferredIntentValidationFailed(message: String)

    // MARK: - Link errors
    case linkSignUpNotRequired
    case linkCallVerifyNotRequired
    case linkingWithoutValidSession
    case savingWithoutValidLinkSession
    case payingWithoutValidLinkSession
    case deletingWithoutValidLinkSession
    case updatingWithoutValidLinkSession
    case linkLookupNotFound(serverErrorMessage: String)
    case failedToCreateLinkSession
    case linkNotAuthorized

    // MARK: - Confirmation errors
    case unexpectedNewPaymentMethod
    case confirmingWithInvalidPaymentOption
    case embeddedPaymentElementAlreadyConfirmedIntent

    public var errorDescription: String? {
        switch self {
        case .confirmingWithInvalidPaymentOption:
            return String.Localized.please_choose_a_valid_payment_method
        default:
            return NSError.stp_unexpectedErrorMessage()
        }
    }
}

extension PaymentSheetError: CustomDebugStringConvertible {
    /// A description logged to a developer for debugging
    public var debugDescription: String {
        let errorMessageSuffix = {
            switch self {
            case .unknown(debugDescription: let message):
                return message
            case .linkLookupNotFound(serverErrorMessage: let message):
                return "An error occurred in PaymentSheet. " + message
            case .missingClientSecret:
                return "The client secret is missing"
            case .unexpectedResponseFromStripeAPI:
                return "Unexpected response from Stripe API."
            case .applePayNotSupportedOrMisconfigured:
                return "Attempted Apple Pay but it's not supported by the device, not configured, or missing a presenter"
            case .deferredIntentValidationFailed(message: let message):
                return message
            case .alreadyPresented:
                return "presentingViewController is already presenting a view controller"
            case .flowControllerConfirmFailed(message: let message):
                return message
            case .errorHandlingNextAction:
                return "Unknown error occured while handling intent next action"
            case .unrecognizedHandlerStatus:
                return "Unrecognized STPPaymentHandlerActionStatus status"
            case .invalidClientSecret:
                return "Invalid client secret"
            case .accountLinkFailure:
                return STPLocalizedString(
                    "Something went wrong when linking your account.\nPlease try again later.",
                    "Error message when an error case happens when linking your account"
                )
            case .paymentIntentInTerminalState(status: let status):
                return "PaymentSheet received a PaymentIntent in a terminal state: \(status)"
            case .setupIntentInTerminalState(status: let status):
                return "PaymentSheet received a SetupIntent in a terminal state: \(status)"
            case .fetchPaymentMethodsFailure:
                return "Failed to retrieve PaymentMethods for the customer"
            case .linkSignUpNotRequired:
                return "Don't call sign up if not needed"
            case .noPaymentMethodTypesAvailable(intentPaymentMethods: let intentPaymentMethods):
                return "None of the payment methods on the PaymentIntent/SetupIntent can be used in PaymentSheet: \(intentPaymentMethods). You may need to set `allowsDelayedPaymentMethods` or `allowsPaymentMethodsRequiringShippingAddress` or set `returnURL` in your PaymentSheet.Configuration object."
            case .linkCallVerifyNotRequired:
                return "Don't call verify if not needed"
            case .linkingWithoutValidSession:
                return "Linking account session without valid consumer session"
            case .savingWithoutValidLinkSession:
                return "Saving to Link without valid session"
            case .payingWithoutValidLinkSession:
                return "Paying with Link without valid session"
            case .deletingWithoutValidLinkSession:
                return "Deleting Link payment details without valid session"
            case .updatingWithoutValidLinkSession:
                return "Updating Link payment details without valid session"
            case .failedToCreateLinkSession:
                return "Failed to create Link account session"
            case .linkNotAuthorized:
                return "confirm called without authorizing Link"
            case .setupIntentClientSecretProviderNil:
                return "setupIntentClientSecretForCustomerAttach, but setupIntentClientSecretProvider is nil"
            case .unexpectedNewPaymentMethod:
                return "New payment method should not have been created yet"
            case .intentConfigurationValidationFailed(message: let message):
                return message
            case .embeddedPaymentElementAlreadyConfirmedIntent:
                return "This instance of EmbeddedPaymentElement has already confirmed an intent successfully. Create a new instance of EmbeddedPaymentElement to confirm a new intent."
            case .integrationError(nonPIIDebugDescription: let nonPIIDebugDescription):
                return "There's a problem with your integration. \(nonPIIDebugDescription)"
<<<<<<< HEAD
            case .confirmingWithInvalidPaymentOption:
                return "`confirm` should only be called when `paymentOption` is not nil"
=======
            case .embeddedPaymentElementUpdateWithFormPresented:
                return "`update` called while a form is already presented, this is not supported. `update` should only be called while a form is not presented."
>>>>>>> 5a4aed7f
            }
        }()

        switch self {
        case .unknown:
            return "An unknown error occurred in PaymentSheet. " + errorMessageSuffix
        default:
            return "An error occurred in PaymentSheet. " + errorMessageSuffix
        }
    }
}<|MERGE_RESOLUTION|>--- conflicted
+++ resolved
@@ -139,13 +139,10 @@
                 return "This instance of EmbeddedPaymentElement has already confirmed an intent successfully. Create a new instance of EmbeddedPaymentElement to confirm a new intent."
             case .integrationError(nonPIIDebugDescription: let nonPIIDebugDescription):
                 return "There's a problem with your integration. \(nonPIIDebugDescription)"
-<<<<<<< HEAD
             case .confirmingWithInvalidPaymentOption:
                 return "`confirm` should only be called when `paymentOption` is not nil"
-=======
             case .embeddedPaymentElementUpdateWithFormPresented:
                 return "`update` called while a form is already presented, this is not supported. `update` should only be called while a form is not presented."
->>>>>>> 5a4aed7f
             }
         }()
 
