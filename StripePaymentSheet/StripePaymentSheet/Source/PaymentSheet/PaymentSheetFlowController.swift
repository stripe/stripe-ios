--- conflicted
+++ resolved
@@ -298,10 +298,6 @@
                 switch loadResult {
                 case .success(let intent, let paymentMethods, let isLinkEnabled):
                     // 2. Re-initialize PaymentSheetFlowControllerViewController to update the UI to match the newly loaded data e.g. payment method types may have changed.
-<<<<<<< HEAD
-                    // TODO(Update:) Preserve the customer's previous inputs.
-                    self.viewController = Self.makeViewController(intent: intent, savedPaymentMethods: paymentMethods, isLinkEnabled: isLinkEnabled, configuration: self.configuration)
-=======
                     self.viewController = Self.makeViewController(
                         intent: intent,
                         savedPaymentMethods: paymentMethods,
@@ -309,7 +305,7 @@
                         isLinkEnabled: isLinkEnabled,
                         configuration: self.configuration
                     )
->>>>>>> b981bc35
+
                     self.viewController.delegate = self
 
                     // Synchronously pre-load image into cache
