--- conflicted
+++ resolved
@@ -329,15 +329,9 @@
         /// Call this method when the IntentConfiguration values you used to initialize PaymentSheet.FlowController (amount, currency, etc.) change.
         /// This ensures the appropriate payment methods are displayed, etc.
         /// - Parameter intentConfiguration: An updated IntentConfiguration
-<<<<<<< HEAD
         /// - Parameter completion: Called when the update completes with an optional error. Your implementation should get the customer's updated payment option by using the `paymentOption` property and update your UI. If an error occurred, you may retry.
         /// Don’t call this method while PaymentSheet is being presented. 
-        func update(intentConfiguration: IntentConfiguration, completion: @escaping (Error?) -> Void) {
-=======
-        /// - Parameter completion: Called when the update completes with an optional error. Your implementation should get the customer's updated payment option by using the `paymentOption` property and update your UI. If an error occurred, retry. TODO(Update): Tell the merchant they need to disable the buy button.
-        /// Don’t call this method while PaymentSheet is being presented.
-        @_spi(STP) public func update(intentConfiguration: IntentConfiguration, completion: @escaping (Error?) -> Void) {
->>>>>>> 8369788d
+        @_spi(STP) publicfunc update(intentConfiguration: IntentConfiguration, completion: @escaping (Error?) -> Void) {
             assert(Thread.isMainThread, "PaymentSheet.FlowController.update must be called from the main thread.")
 
             let updateID = UUID()
