--- conflicted
+++ resolved
@@ -331,16 +331,12 @@
         /// - Parameter intentConfiguration: An updated IntentConfiguration
         /// - Parameter completion: Called when the update completes with an optional error. Your implementation should get the customer's updated payment option by using the `paymentOption` property and update your UI. If an error occurred, retry. TODO(Update): Tell the merchant they need to disable the buy button.
         /// Don’t call this method while PaymentSheet is being presented.
-<<<<<<< HEAD
         @_spi(STP) public func update(intentConfiguration: IntentConfiguration, completion: @escaping (Error?) -> Void) {
-=======
-        func update(intentConfiguration: IntentConfiguration, completion: @escaping (Error?) -> Void) {
             assert(Thread.isMainThread, "PaymentSheet.FlowController.update must be called from the main thread.")
 
             let updateID = UUID()
             latestUpdateContext = UpdateContext(id: updateID)
 
->>>>>>> 1b38fdb4
             // 1. Load the intent, payment methods, and link data from the Stripe API
             PaymentSheet.load(
                 mode: .deferredIntent(intentConfiguration),
