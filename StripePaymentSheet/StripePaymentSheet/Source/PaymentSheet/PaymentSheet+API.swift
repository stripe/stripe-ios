//
//  PaymentSheet+API.swift
//  StripePaymentSheet
//
//  Created by Yuki Tokuhiro on 12/10/20.
//  Copyright © 2020 Stripe, Inc. All rights reserved.
//

import Foundation
@_spi(STP) import StripeApplePay
@_spi(STP) import StripeCore
@_spi(STP) import StripePayments
@_spi(STP) import StripeUICore
import SwiftUI
import UIKit

extension PaymentSheet {

    /// Confirms a PaymentIntent with the given PaymentOption and returns a PaymentResult
    static func confirm(
        configuration: PaymentSheet.Configuration,
        authenticationContext: STPAuthenticationContext,
        intent: Intent,
        paymentOption: PaymentOption,
        paymentHandler: STPPaymentHandler,
        isFlowController: Bool = false,
        paymentMethodID: String? = nil,
        completion: @escaping (PaymentSheetResult, STPAnalyticsClient.DeferredIntentConfirmationType?) -> Void
    ) {
        performLocalActionsIfNeededAndConfirm(configuration: configuration, authenticationContext: authenticationContext, intent: intent, paymentOption: paymentOption, paymentHandler: paymentHandler, isFlowController: isFlowController, completion: completion)
    }

    /// Perform PaymentSheet-specific local actions before confirming.
    /// These actions are not represented in the PaymentIntent state and are specific to
    /// Payment Element (not the API bindings), so we need to handle them here.
    static fileprivate func performLocalActionsIfNeededAndConfirm(
        configuration: PaymentSheet.Configuration,
        authenticationContext: STPAuthenticationContext,
        intent: Intent,
        paymentOption: PaymentOption,
        paymentHandler: STPPaymentHandler,
        isFlowController: Bool,
        paymentMethodID: String? = nil,
        completion: @escaping (PaymentSheetResult, STPAnalyticsClient.DeferredIntentConfirmationType?) -> Void
    ) {
        // First, handle any client-side required actions:
        if case let .new(confirmParams) = paymentOption,
           confirmParams.paymentMethodType == .stripe(.bacsDebit) {
            // MARK: - Bacs Debit
            // Display the Bacs Debit mandate view
            let mandateView = BacsDDMandateView(email: confirmParams.paymentMethodParams.billingDetails?.email ?? "",
                                                name: confirmParams.paymentMethodParams.billingDetails?.name ?? "",
                                                sortCode: confirmParams.paymentMethodParams.bacsDebit?.sortCode ?? "",
                                                accountNumber: confirmParams.paymentMethodParams.bacsDebit?.accountNumber ?? "",
                                                confirmAction: {
                // If confirmed, dismiss the MandateView and complete the transaction:
                authenticationContext.authenticationPresentingViewController().dismiss(animated: true)
                confirmAfterHandlingLocalActions(configuration: configuration, authenticationContext: authenticationContext, intent: intent, paymentOption: paymentOption, intentConfirmParamsForDeferredIntent: nil, paymentHandler: paymentHandler, completion: completion)
            }, cancelAction: {
                // Dismiss the MandateView and return to PaymentSheet
                authenticationContext.authenticationPresentingViewController().dismiss(animated: true)
                completion(.canceled, nil)
            })

            let hostingController = UIHostingController(rootView: mandateView)
            hostingController.isModalInPresentation = true
            authenticationContext.authenticationPresentingViewController().present(hostingController, animated: true)
        } else if case let .saved(paymentMethod, _) = paymentOption,
                  paymentMethod.type == .card,
                  intent.cvcRecollectionEnabled,
<<<<<<< HEAD
                  isFlowController || configuration.paymentMethodLayout == .vertical {
=======
                  isFlowController {
>>>>>>> e94b5ff1
            // MARK: - CVC Recollection
            let presentingViewController = authenticationContext.authenticationPresentingViewController()

            guard presentingViewController.presentedViewController == nil else {
                assertionFailure("presentingViewController is already presenting a view controller")
                completion(.failed(error: PaymentSheetError.alreadyPresented), nil)
                return
            }
            let preConfirmationViewController = CVCReconfirmationViewController(
                paymentMethod: paymentMethod,
                intent: intent,
                configuration: configuration,
                onCompletion: { vc, intentConfirmParams in
                    vc.dismiss(animated: true)
                    confirmAfterHandlingLocalActions(configuration: configuration, authenticationContext: authenticationContext, intent: intent, paymentOption: paymentOption, intentConfirmParamsForDeferredIntent: intentConfirmParams, paymentHandler: paymentHandler, completion: completion)
                },
                onCancel: { vc in
                    vc.dismiss(animated: true)
                    completion(.canceled, nil)
                }
            )

            // Present CVC VC
            let bottomSheetVC = FlowController.makeBottomSheetViewController(
                preConfirmationViewController,
                configuration: configuration,
                didCancelNative3DS2: {
                    paymentHandler.cancel3DS2ChallengeFlow()
                }
            )
            presentingViewController.presentAsBottomSheet(bottomSheetVC, appearance: configuration.appearance)
        } else {
            // MARK: - No local actions
            confirmAfterHandlingLocalActions(configuration: configuration, authenticationContext: authenticationContext, intent: intent, paymentOption: paymentOption, intentConfirmParamsForDeferredIntent: nil, paymentHandler: paymentHandler, completion: completion)
        }
    }

    static fileprivate func confirmAfterHandlingLocalActions(
        configuration: PaymentSheet.Configuration,
        authenticationContext: STPAuthenticationContext,
        intent: Intent,
        paymentOption: PaymentOption,
        intentConfirmParamsForDeferredIntent: IntentConfirmParams?,
        paymentHandler: STPPaymentHandler,
        isFlowController: Bool = false,
        paymentMethodID: String? = nil,
        completion: @escaping (PaymentSheetResult, STPAnalyticsClient.DeferredIntentConfirmationType?) -> Void
    ) {
        // Translates a STPPaymentHandler result to a PaymentResult
        let paymentHandlerCompletion: (STPPaymentHandlerActionStatus, NSError?) -> Void = { status, error in
            completion(makePaymentSheetResult(for: status, error: error), nil)
        }

        switch paymentOption {
        // MARK: - Apple Pay
        case .applePay:
            guard
                let applePayContext = STPApplePayContext.create(
                    intent: intent,
                    configuration: configuration,
                    completion: completion
                )
            else {
                assertionFailure(PaymentSheetError.applePayNotSupportedOrMisconfigured.debugDescription)
                completion(.failed(error: PaymentSheetError.applePayNotSupportedOrMisconfigured), nil)
                return
            }
            applePayContext.presentApplePay()

        // MARK: - New Payment Method
        case let .new(confirmParams):
            switch intent {
            // MARK: ↪ PaymentIntent
            case .paymentIntent(_, let paymentIntent):
                let params = makePaymentIntentParams(
                    confirmPaymentMethodType: .new(
                        params: confirmParams.paymentMethodParams,
                        paymentOptions: confirmParams.confirmPaymentMethodOptions,
                        shouldSave: confirmParams.saveForFutureUseCheckboxState == .selected
                    ),
                    paymentIntent: paymentIntent,
                    configuration: configuration
                )
                if case .new(let confirmParams) = paymentOption {
                    if let paymentMethodId = confirmParams.instantDebitsLinkedBank?.paymentMethodId {
                        params.paymentMethodId = paymentMethodId
                        params.paymentMethodParams = nil
                    }
                }
                paymentHandler.confirmPayment(
                    params,
                    with: authenticationContext,
                    completion: { actionStatus, paymentIntent, error in
                        if let paymentIntent {
                            setDefaultPaymentMethodIfNecessary(actionStatus: actionStatus, intent: .paymentIntent(paymentIntent), configuration: configuration)
                        }
                        paymentHandlerCompletion(actionStatus, error)
                    }
                )
            // MARK: ↪ SetupIntent
            case .setupIntent(_, let setupIntent):
                let setupIntentParams = makeSetupIntentParams(
                    confirmPaymentMethodType: .new(
                        params: confirmParams.paymentMethodParams,
                        paymentOptions: confirmParams.confirmPaymentMethodOptions,
                        shouldSave: false
                    ),
                    setupIntent: setupIntent,
                    configuration: configuration
                )
                if case .new(let confirmParams) = paymentOption {
                    if let paymentMethodId = confirmParams.instantDebitsLinkedBank?.paymentMethodId {
                        setupIntentParams.paymentMethodID = paymentMethodId
                        setupIntentParams.paymentMethodParams = nil

                        let mandateCustomerAcceptanceParams = STPMandateCustomerAcceptanceParams()
                        let onlineParams = STPMandateOnlineParams(ipAddress: "", userAgent: "")
                        // Tell Stripe to infer mandate info from client
                        onlineParams.inferFromClient = true
                        mandateCustomerAcceptanceParams.onlineParams = onlineParams
                        mandateCustomerAcceptanceParams.type = .online
                        setupIntentParams.mandateData = STPMandateDataParams(customerAcceptance: mandateCustomerAcceptanceParams)
                    }
                }
                paymentHandler.confirmSetupIntent(
                    setupIntentParams,
                    with: authenticationContext,
                    completion: { actionStatus, setupIntent, error in
                        if let setupIntent {
                            setDefaultPaymentMethodIfNecessary(actionStatus: actionStatus, intent: .setupIntent(setupIntent), configuration: configuration)
                        }
                        paymentHandlerCompletion(actionStatus, error)
                    }
                )
            // MARK: ↪ Deferred Intent
            case .deferredIntent(_, let intentConfig):
                handleDeferredIntentConfirmation(
                    confirmType: .new(
                        params: confirmParams.paymentMethodParams,
                        paymentOptions: confirmParams.confirmPaymentMethodOptions,
                        shouldSave: confirmParams.saveForFutureUseCheckboxState == .selected
                    ),
                    configuration: configuration,
                    intentConfig: intentConfig,
                    authenticationContext: authenticationContext,
                    paymentHandler: paymentHandler,
                    isFlowController: isFlowController,
                    completion: completion
                )
            }

        // MARK: - Saved Payment Method
        case let .saved(paymentMethod, intentConfirmParamsFromSavedPaymentMethod):
            switch intent {
            // MARK: ↪ PaymentIntent
            case .paymentIntent(_, let paymentIntent):
                let paymentOptions = intentConfirmParamsForDeferredIntent?.confirmPaymentMethodOptions != nil
                    // Flow controller collects CVC using interstitial:
                    ? intentConfirmParamsForDeferredIntent?.confirmPaymentMethodOptions
                    // PaymentSheet collects CVC in sheet:
                    : intentConfirmParamsFromSavedPaymentMethod?.confirmPaymentMethodOptions

                let paymentIntentParams = makePaymentIntentParams(confirmPaymentMethodType: .saved(paymentMethod, paymentOptions: paymentOptions), paymentIntent: paymentIntent, configuration: configuration)

                paymentHandler.confirmPayment(
                    paymentIntentParams,
                    with: authenticationContext,
                    completion: { actionStatus, _, error in
                        paymentHandlerCompletion(actionStatus, error)
                    }
                )
            // MARK: ↪ SetupIntent
            case .setupIntent(_, let setupIntent):
                let setupIntentParams = makeSetupIntentParams(
                    confirmPaymentMethodType: .saved(paymentMethod, paymentOptions: nil),
                    setupIntent: setupIntent,
                    configuration: configuration
                )
                paymentHandler.confirmSetupIntent(
                    setupIntentParams,
                    with: authenticationContext,
                    completion: { actionStatus, _, error in
                        paymentHandlerCompletion(actionStatus, error)
                    }
                )
            // MARK: ↪ Deferred Intent
            case .deferredIntent(_, let intentConfig):
                let paymentOptions = intentConfirmParamsForDeferredIntent?.confirmPaymentMethodOptions != nil
                    // Flow controller collects CVC using interstitial:
                    ? intentConfirmParamsForDeferredIntent?.confirmPaymentMethodOptions
                    // PaymentSheet collects CVC in sheet:
                    : intentConfirmParamsFromSavedPaymentMethod?.confirmPaymentMethodOptions
                handleDeferredIntentConfirmation(
                    confirmType: .saved(paymentMethod, paymentOptions: paymentOptions),
                    configuration: configuration,
                    intentConfig: intentConfig,
                    authenticationContext: authenticationContext,
                    paymentHandler: paymentHandler,
                    isFlowController: isFlowController,
                    completion: completion
                )
            }
        // MARK: - Link
        case .link(let confirmOption):
            // This is called when the customer pays in the sheet (as opposed to the Link webview) and agreed to sign up for Link
            // Parameters:
            // - paymentMethodParams: The params to use for the payment.
            // - linkAccount: The Link account used for payment. Will be logged out if present after payment completes, whether it was successful or not.
            let confirmWithPaymentMethodParams: (STPPaymentMethodParams, PaymentSheetLinkAccount?, Bool) -> Void = { paymentMethodParams, linkAccount, shouldSave in
                switch intent {
                case .paymentIntent(_, let paymentIntent):
                    let paymentIntentParams = STPPaymentIntentParams(clientSecret: paymentIntent.clientSecret)
                    paymentIntentParams.paymentMethodParams = paymentMethodParams
                    paymentIntentParams.returnURL = configuration.returnURL
                    let paymentOptions = paymentIntentParams.paymentMethodOptions ?? STPConfirmPaymentMethodOptions()
                    paymentOptions.setSetupFutureUsageIfNecessary(shouldSave, paymentMethodType: paymentMethodParams.type, customer: configuration.customer)
                    paymentIntentParams.paymentMethodOptions = paymentOptions
                    paymentIntentParams.shipping = makeShippingParams(for: paymentIntent, configuration: configuration)
                    paymentHandler.confirmPayment(
                        paymentIntentParams,
                        with: authenticationContext,
                        completion: { actionStatus, _, error in
                            paymentHandlerCompletion(actionStatus, error)
                            linkAccount?.logout()
                        }
                    )
                case .setupIntent(_, let setupIntent):
                    let setupIntentParams = STPSetupIntentConfirmParams(clientSecret: setupIntent.clientSecret)
                    setupIntentParams.paymentMethodParams = paymentMethodParams
                    setupIntentParams.returnURL = configuration.returnURL
                    paymentHandler.confirmSetupIntent(
                        setupIntentParams,
                        with: authenticationContext,
                        completion: { actionStatus, _, error in
                            paymentHandlerCompletion(actionStatus, error)
                            linkAccount?.logout()
                        }
                    )
                case .deferredIntent(_, let intentConfig):
                    handleDeferredIntentConfirmation(
                        confirmType: .new(
                            params: paymentMethodParams,
                            paymentOptions: STPConfirmPaymentMethodOptions(),
                            shouldSave: shouldSave
                        ),
                        configuration: configuration,
                        intentConfig: intentConfig,
                        authenticationContext: authenticationContext,
                        paymentHandler: paymentHandler,
                        isFlowController: isFlowController,
                        completion: { psResult, confirmationType in
                            linkAccount?.logout()
                            completion(psResult, confirmationType)
                        }
                    )
                }
            }
            let confirmWithPaymentMethod: (STPPaymentMethod, PaymentSheetLinkAccount?, Bool) -> Void = { paymentMethod, linkAccount, shouldSave in
                let mandateCustomerAcceptanceParams = STPMandateCustomerAcceptanceParams()
                let onlineParams = STPMandateOnlineParams(ipAddress: "", userAgent: "")
                // Tell Stripe to infer mandate info from client
                onlineParams.inferFromClient = true
                mandateCustomerAcceptanceParams.onlineParams = onlineParams
                mandateCustomerAcceptanceParams.type = .online
                let mandateData = STPMandateDataParams(customerAcceptance: mandateCustomerAcceptanceParams)
                switch intent {
                case .paymentIntent(_, let paymentIntent):
                    let paymentIntentParams = STPPaymentIntentParams(clientSecret: paymentIntent.clientSecret)
                    paymentIntentParams.paymentMethodId = paymentMethod.stripeId
                    paymentIntentParams.returnURL = configuration.returnURL
                    paymentIntentParams.shipping = makeShippingParams(for: paymentIntent, configuration: configuration)
                    let paymentOptions = paymentIntentParams.paymentMethodOptions ?? STPConfirmPaymentMethodOptions()
                    paymentOptions.setSetupFutureUsageIfNecessary(shouldSave, paymentMethodType: paymentMethod.type, customer: configuration.customer)
                    paymentIntentParams.paymentMethodOptions = paymentOptions
                    paymentIntentParams.mandateData = mandateData
                    paymentHandler.confirmPayment(
                        paymentIntentParams,
                        with: authenticationContext,
                        completion: { actionStatus, _, error in
                            linkAccount?.logout()
                            paymentHandlerCompletion(actionStatus, error)
                        }
                    )
                case .setupIntent(_, let setupIntent):
                    let setupIntentParams = STPSetupIntentConfirmParams(clientSecret: setupIntent.clientSecret)
                    setupIntentParams.paymentMethodID = paymentMethod.stripeId
                    setupIntentParams.returnURL = configuration.returnURL
                    setupIntentParams.mandateData = mandateData
                    paymentHandler.confirmSetupIntent(
                        setupIntentParams,
                        with: authenticationContext,
                        completion: { actionStatus, _, error in
                            linkAccount?.logout()
                            paymentHandlerCompletion(actionStatus, error)
                        }
                    )
                case .deferredIntent(_, let intentConfig):
                    handleDeferredIntentConfirmation(
                        confirmType: .saved(paymentMethod, paymentOptions: nil),
                        configuration: configuration,
                        intentConfig: intentConfig,
                        authenticationContext: authenticationContext,
                        paymentHandler: paymentHandler,
                        isFlowController: isFlowController,
                        completion: { psResult, confirmationType in
                            linkAccount?.logout()
                            completion(psResult, confirmationType)
                        }
                    )
                }
            }

            let confirmWithPaymentDetails:
                (
                    PaymentSheetLinkAccount,
                    ConsumerPaymentDetails,
                    String?,
                    Bool
                ) -> Void = { linkAccount, paymentDetails, cvc, shouldSave in
                    guard let paymentMethodParams = linkAccount.makePaymentMethodParams(from: paymentDetails, cvc: cvc) else {
                        let error = PaymentSheetError.payingWithoutValidLinkSession
                        completion(.failed(error: error), nil)
                        return
                    }

                    confirmWithPaymentMethodParams(paymentMethodParams, linkAccount, shouldSave)
                }

            let createPaymentDetailsAndConfirm:
                (
                    PaymentSheetLinkAccount,
                    STPPaymentMethodParams,
                    Bool
                ) -> Void = { linkAccount, paymentMethodParams, shouldSave in
                    guard linkAccount.sessionState == .verified else {
                        // We don't support 2FA in the native mobile Link flow, so if 2FA is required then this is a no-op.
                        // Just fall through and don't save the card details to Link.
                        STPAnalyticsClient.sharedClient.logLinkPopupSkipped()

                        // Attempt to confirm directly with params
                        confirmWithPaymentMethodParams(paymentMethodParams, linkAccount, shouldSave)
                        return
                    }

                    linkAccount.createPaymentDetails(with: paymentMethodParams) { result in
                        switch result {
                        case .success(let paymentDetails):
                            if intent.linkPassthroughModeEnabled {
                                // If passthrough mode, share payment details
                                linkAccount.sharePaymentDetails(id: paymentDetails.stripeID, cvc: paymentMethodParams.card?.cvc) { result in
                                    switch result {
                                    case .success(let shareResponse):
                                        confirmWithPaymentMethod(STPPaymentMethod(stripeId: shareResponse.paymentMethod, type: .card), linkAccount, shouldSave)
                                    case .failure(let error):
                                        STPAnalyticsClient.sharedClient.logLinkSharePaymentDetailsFailure(error: error)
                                        // If this fails, confirm directly
                                        confirmWithPaymentMethodParams(paymentMethodParams, linkAccount, shouldSave)
                                    }
                                }
                            } else {
                                // If not passthrough mode, confirm details directly
                                confirmWithPaymentDetails(linkAccount, paymentDetails, paymentMethodParams.card?.cvc, shouldSave)
                            }
                        case .failure(let error):
                            STPAnalyticsClient.sharedClient.logLinkCreatePaymentDetailsFailure(error: error)
                            // Attempt to confirm directly with params
                            confirmWithPaymentMethodParams(paymentMethodParams, linkAccount, shouldSave)
                        }
                    }
                }

            switch confirmOption {
            case .wallet:
                let linkController = PayWithLinkController(intent: intent, configuration: configuration)
                linkController.present(from: authenticationContext.authenticationPresentingViewController(),
                                       completion: completion)
            case .signUp(let linkAccount, let phoneNumber, let consentAction, let legalName, let intentConfirmParams):
                linkAccount.signUp(with: phoneNumber, legalName: legalName, consentAction: consentAction) { result in
                    UserDefaults.standard.markLinkAsUsed()
                    switch result {
                    case .success:
                        STPAnalyticsClient.sharedClient.logLinkSignupComplete()

                        createPaymentDetailsAndConfirm(linkAccount, intentConfirmParams.paymentMethodParams, intentConfirmParams.saveForFutureUseCheckboxState == .selected)
                    case .failure(let error as NSError):
                        STPAnalyticsClient.sharedClient.logLinkSignupFailure(error: error)
                        // Attempt to confirm directly with params as a fallback.
                        confirmWithPaymentMethodParams(intentConfirmParams.paymentMethodParams, linkAccount, intentConfirmParams.saveForFutureUseCheckboxState == .selected)
                    }
                }
            case .withPaymentMethod(let paymentMethod):
                confirmWithPaymentMethod(paymentMethod, nil, false)
            }
        case let .external(paymentMethod, billingDetails):
            guard let confirmHandler = configuration.externalPaymentMethodConfiguration?.externalPaymentMethodConfirmHandler else {
                assertionFailure("Attempting to confirm an external payment method, but externalPaymentMethodConfirmhandler isn't set!")
                completion(.canceled, nil)
                return
            }
            DispatchQueue.main.async {
                // Call confirmHandler so that the merchant completes the payment
                confirmHandler(paymentMethod.type, billingDetails) { result in
                    // This closure is invoked by the merchant when payment is finished
                    completion(result, nil)
                }
            }
        }
    }

    // MARK: - Helper methods

    enum PaymentOrSetupIntent {
        case paymentIntent(STPPaymentIntent)
        case setupIntent(STPSetupIntent)

        var isSetupFutureUsageSet: Bool {
            switch self {
            case .paymentIntent(let paymentIntent):
                return paymentIntent.setupFutureUsage != .none || (paymentIntent.paymentMethodOptions?.allResponseFields.values.contains(where: {
                    if let value = $0 as? [String: Any] {
                        return value["setup_future_usage"] != nil
                    }
                    return false
                }) ?? false)
            case .setupIntent:
                return true
            }
        }

        var paymentMethod: STPPaymentMethod? {
            switch self {
            case .paymentIntent(let paymentIntent):
                return paymentIntent.paymentMethod
            case .setupIntent(let setupIntent):
                return setupIntent.paymentMethod
            }
        }
    }

    /// A helper method that sets the Customer's default payment method if necessary.
    /// - Parameter actionStatus: The final status returned by `STPPaymentHandler`'s completion block.
    static func setDefaultPaymentMethodIfNecessary(actionStatus: STPPaymentHandlerActionStatus, intent: PaymentOrSetupIntent, configuration: Configuration) {

        guard
            // Did we successfully save this payment method?
            actionStatus == .succeeded,
            let customer = configuration.customer?.id,
            intent.isSetupFutureUsageSet,
            let paymentMethod = intent.paymentMethod,
            // Can it appear in the list of saved PMs?
            PaymentSheetLoader.savedPaymentMethodTypes.contains(paymentMethod.type)
        else {
            return
        }
        CustomerPaymentOption.setDefaultPaymentMethod(.stripeId(paymentMethod.stripeId), forCustomer: customer)
    }

    static func makeShippingParams(for paymentIntent: STPPaymentIntent, configuration: PaymentSheet.Configuration)
        -> STPPaymentIntentShippingDetailsParams?
    {
        let params = STPPaymentIntentShippingDetailsParams(paymentSheetConfiguration: configuration)
        // If a merchant attaches shipping to the PI on their server, the /confirm endpoint will error if we update shipping with a “requires secret key” error message.
        // To accommodate this, don't attach if our shipping is the same as the PI's shipping
        guard !isEqual(paymentIntent.shipping, params) else {
            return nil
        }
        return params
    }

    enum ConfirmPaymentMethodType {
        case saved(STPPaymentMethod, paymentOptions: STPConfirmPaymentMethodOptions?)
        /// - paymentMethod: Pass this if you created a PaymentMethod already (e.g. for the deferred flow).
        case new(params: STPPaymentMethodParams, paymentOptions: STPConfirmPaymentMethodOptions, paymentMethod: STPPaymentMethod? = nil, shouldSave: Bool)
        var shouldSave: Bool {
            switch self {
            case .saved:
                return false
            case .new(_, _, _, let shouldSave):
                return shouldSave
            }
        }
    }

    static func makePaymentIntentParams(
        confirmPaymentMethodType: ConfirmPaymentMethodType,
        paymentIntent: STPPaymentIntent,
        configuration: PaymentSheet.Configuration,
        mandateData: STPMandateDataParams? = nil
    ) -> STPPaymentIntentParams {
        let params: STPPaymentIntentParams
        let shouldSave: Bool
        let paymentMethodType: STPPaymentMethodType
        switch confirmPaymentMethodType {
        case .saved(let paymentMethod, let paymentMethodOptions):
            shouldSave = false
            paymentMethodType = paymentMethod.type
            params = STPPaymentIntentParams(clientSecret: paymentIntent.clientSecret, paymentMethodType: paymentMethod.type)
            params.paymentMethodOptions = paymentMethodOptions
            params.paymentMethodId = paymentMethod.stripeId
        case let .new(paymentMethodParams, paymentMethodoptions, paymentMethod, _shouldSave):
            shouldSave = _shouldSave
            if let paymentMethod = paymentMethod {
                paymentMethodType = paymentMethod.type
                params = STPPaymentIntentParams(clientSecret: paymentIntent.clientSecret, paymentMethodType: paymentMethod.type)
                params.paymentMethodId = paymentMethod.stripeId
                params.paymentMethodOptions = paymentMethodoptions
            } else {
                params = STPPaymentIntentParams(clientSecret: paymentIntent.clientSecret)
                params.paymentMethodParams = paymentMethodParams
                params.paymentMethodOptions = paymentMethodoptions
                paymentMethodType = paymentMethodParams.type
            }

            let requiresMandateData: [STPPaymentMethodType] = [.payPal, .cashApp, .revolutPay, .amazonPay, .klarna]
            if requiresMandateData.contains(paymentMethodType) && paymentIntent.setupFutureUsage == .offSession
            {
                params.mandateData = .makeWithInferredValues()
            }
        }

        let paymentOptions = params.paymentMethodOptions ?? STPConfirmPaymentMethodOptions()
        paymentOptions.setSetupFutureUsageIfNecessary(shouldSave, paymentMethodType: paymentMethodType, customer: configuration.customer)
        if let mandateData = mandateData {
            params.mandateData = mandateData
        }
        // Set moto (mail order and telephone orders) for Dashboard b/c merchants key in cards on behalf of customers
        if configuration.apiClient.publishableKeyIsUserKey {
            paymentOptions.setMoto()
        }
        params.paymentMethodOptions = paymentOptions
        params.returnURL = configuration.returnURL
        params.shipping = makeShippingParams(for: paymentIntent, configuration: configuration)

        return params
    }

    static func makeSetupIntentParams(
        confirmPaymentMethodType: ConfirmPaymentMethodType,
        setupIntent: STPSetupIntent,
        configuration: PaymentSheet.Configuration,
        mandateData: STPMandateDataParams? = nil
    ) -> STPSetupIntentConfirmParams {
        let params: STPSetupIntentConfirmParams
        switch confirmPaymentMethodType {
        case let .saved(paymentMethod, _):
            params = STPSetupIntentConfirmParams(
                clientSecret: setupIntent.clientSecret,
                paymentMethodType: paymentMethod.type
            )
            params.paymentMethodID = paymentMethod.stripeId

        case let .new(paymentMethodParams, _, paymentMethod, _):
            if let paymentMethod {
                params = STPSetupIntentConfirmParams(
                    clientSecret: setupIntent.clientSecret,
                    paymentMethodType: paymentMethod.type
                )
                params.paymentMethodID = paymentMethod.stripeId
            } else {
                params = STPSetupIntentConfirmParams(clientSecret: setupIntent.clientSecret)
                params.paymentMethodParams = paymentMethodParams
            }
            // Paypal & revolut requires mandate_data if setting up
            if params.paymentMethodType == .payPal || params.paymentMethodType == .revolutPay {
                params.mandateData = .makeWithInferredValues()
            }
        }
        if let mandateData = mandateData {
            params.mandateData = mandateData
        }
        // Set moto (mail order and telephone orders) for Dashboard b/c merchants key in cards on behalf of customers
        if configuration.apiClient.publishableKeyIsUserKey {
            params.additionalAPIParameters["payment_method_options"] = ["card": ["moto": true]]
        }
        params.returnURL = configuration.returnURL
        return params
    }
}

/// A helper method to compare shipping details
private func isEqual(_ lhs: STPPaymentIntentShippingDetails?, _ rhs: STPPaymentIntentShippingDetailsParams?) -> Bool {
    guard let lhs = lhs, let rhs = rhs else {
        // One or both are nil, so they're only equal if they're both nil
        return lhs == nil && rhs == nil
    }
    // Convert lhs to a STPPaymentIntentShippingDetailsAddressParams for ease of comparison
    let addressParams = STPPaymentIntentShippingDetailsAddressParams(line1: lhs.address?.line1 ?? "")
    addressParams.line2 = lhs.address?.line2
    addressParams.city = lhs.address?.city
    addressParams.state = lhs.address?.state
    addressParams.postalCode = lhs.address?.postalCode
    addressParams.country = lhs.address?.country

    let lhsConverted = STPPaymentIntentShippingDetailsParams(address: addressParams, name: lhs.name ?? "")
    lhsConverted.phone = lhs.phone

    return rhs == lhsConverted
}<|MERGE_RESOLUTION|>--- conflicted
+++ resolved
@@ -68,11 +68,7 @@
         } else if case let .saved(paymentMethod, _) = paymentOption,
                   paymentMethod.type == .card,
                   intent.cvcRecollectionEnabled,
-<<<<<<< HEAD
                   isFlowController || configuration.paymentMethodLayout == .vertical {
-=======
-                  isFlowController {
->>>>>>> e94b5ff1
             // MARK: - CVC Recollection
             let presentingViewController = authenticationContext.authenticationPresentingViewController()
 
