//
//  PaymentSheet+API.swift
//  StripePaymentSheet
//
//  Created by Yuki Tokuhiro on 12/10/20.
//  Copyright © 2020 Stripe, Inc. All rights reserved.
//

import Foundation
@_spi(STP) import StripeApplePay
@_spi(STP) import StripeCore
@_spi(STP) import StripePayments
@_spi(STP) import StripeUICore
import SwiftUI
import UIKit

extension PaymentSheet {
    static var _preconfirmShim: ((UIViewController) -> Void)?

    enum IntegrationShape {
        case complete
        case flowController
        case embedded

        var requiresInterstitialForCVC: Bool {
            switch self {
            case .complete:
                return false
            case .flowController, .embedded:
                return true
            }
        }
    }

    /// Confirms a PaymentIntent with the given PaymentOption and returns a PaymentResult
    static func confirm(
        configuration: PaymentElementConfiguration,
        authenticationContext: STPAuthenticationContext,
        intent: Intent,
        elementsSession: STPElementsSession,
        paymentOption: PaymentOption,
        paymentHandler: STPPaymentHandler,
        integrationShape: IntegrationShape = .complete,
        paymentMethodID: String? = nil,
        passiveCaptchaChallenge: PassiveCaptchaChallenge? = nil,
        analyticsHelper: PaymentSheetAnalyticsHelper,
        completion: @escaping (PaymentSheetResult, STPAnalyticsClient.DeferredIntentConfirmationType?) -> Void
    ) {
        // Perform PaymentSheet-specific local actions before confirming.
        // These actions are not represented in the PaymentIntent state and are specific to
        // Payment Element (not the API bindings), so we need to handle them here.
        // First, handle any client-side required actions:
        if case let .new(confirmParams) = paymentOption,
           confirmParams.paymentMethodType == .stripe(.bacsDebit) {
            // MARK: - Bacs Debit
            // Display the Bacs Debit mandate view
            let mandateView = BacsDDMandateView(email: confirmParams.paymentMethodParams.billingDetails?.email ?? "",
                                                name: confirmParams.paymentMethodParams.billingDetails?.name ?? "",
                                                sortCode: confirmParams.paymentMethodParams.bacsDebit?.sortCode ?? "",
                                                accountNumber: confirmParams.paymentMethodParams.bacsDebit?.accountNumber ?? "",
                                                confirmAction: {
                // If confirmed, dismiss the MandateView and complete the transaction:
                authenticationContext.authenticationPresentingViewController().dismiss(animated: true)
                confirmAfterHandlingLocalActions(configuration: configuration, authenticationContext: authenticationContext, intent: intent, elementsSession: elementsSession, paymentOption: paymentOption, intentConfirmParamsForDeferredIntent: nil, paymentHandler: paymentHandler, passiveCaptchaChallenge: passiveCaptchaChallenge, analyticsHelper: analyticsHelper, completion: completion)
            }, cancelAction: {
                // Dismiss the MandateView and return to PaymentSheet
                authenticationContext.authenticationPresentingViewController().dismiss(animated: true)
                completion(.canceled, nil)
            })

            let hostingController = UIHostingController(rootView: mandateView)
            hostingController.isModalInPresentation = true
            authenticationContext.authenticationPresentingViewController().present(hostingController, animated: true)
            _preconfirmShim?(hostingController)
        } else if case let .saved(paymentMethod, _) = paymentOption,
                  paymentMethod.type == .card,
                  integrationShape.requiresInterstitialForCVC,
                  intent.cvcRecollectionEnabled {
            // MARK: - CVC Recollection
            let presentingViewController = authenticationContext.authenticationPresentingViewController()

            guard presentingViewController.presentedViewController == nil else {
                assertionFailure("presentingViewController is already presenting a view controller")
                completion(.failed(error: PaymentSheetError.alreadyPresented), nil)
                return
            }
            let preConfirmationViewController = CVCReconfirmationViewController(
                paymentMethod: paymentMethod,
                intent: intent,
                configuration: configuration,
                onCompletion: { vc, intentConfirmParams in
                    vc.dismiss(animated: true)
                    confirmAfterHandlingLocalActions(configuration: configuration, authenticationContext: authenticationContext, intent: intent, elementsSession: elementsSession, paymentOption: paymentOption, intentConfirmParamsForDeferredIntent: intentConfirmParams, paymentHandler: paymentHandler, passiveCaptchaChallenge: passiveCaptchaChallenge, analyticsHelper: analyticsHelper, completion: completion)
                },
                onCancel: { vc in
                    vc.dismiss(animated: true)
                    completion(.canceled, nil)
                }
            )

            // Present CVC VC
            let bottomSheetVC = FlowController.makeBottomSheetViewController(
                preConfirmationViewController,
                configuration: configuration,
                didCancelNative3DS2: {
                    paymentHandler.cancel3DS2ChallengeFlow()
                }
            )
            presentingViewController.presentAsBottomSheet(bottomSheetVC, appearance: configuration.appearance)
        } else {
            // MARK: - No local actions
            confirmAfterHandlingLocalActions(configuration: configuration, authenticationContext: authenticationContext, intent: intent, elementsSession: elementsSession, paymentOption: paymentOption, intentConfirmParamsForDeferredIntent: nil, paymentHandler: paymentHandler, passiveCaptchaChallenge: passiveCaptchaChallenge, analyticsHelper: analyticsHelper, completion: completion)
        }
    }

    static func confirm(
        configuration: PaymentElementConfiguration,
        authenticationContext: STPAuthenticationContext,
        intent: Intent,
        elementsSession: STPElementsSession,
        paymentOption: PaymentOption,
        paymentHandler: STPPaymentHandler,
        integrationShape: IntegrationShape = .complete,
        passiveCaptchaChallenge: PassiveCaptchaChallenge? = nil,
        analyticsHelper: PaymentSheetAnalyticsHelper,
        paymentMethodID: String? = nil
    ) async -> (PaymentSheetResult, STPAnalyticsClient.DeferredIntentConfirmationType?) {
        await withCheckedContinuation { continuation in
            Task { @MainActor in
                confirm(
                    configuration: configuration,
                    authenticationContext: authenticationContext,
                    intent: intent,
                    elementsSession: elementsSession,
                    paymentOption: paymentOption,
                    paymentHandler: paymentHandler,
                    integrationShape: integrationShape,
                    paymentMethodID: paymentMethodID,
                    passiveCaptchaChallenge: passiveCaptchaChallenge,
                    analyticsHelper: analyticsHelper
                ) { result, deferredType in
                    continuation.resume(returning: (result, deferredType))
                }
            }
        }
    }

    static fileprivate func confirmAfterHandlingLocalActions(
        configuration: PaymentElementConfiguration,
        authenticationContext: STPAuthenticationContext,
        intent: Intent,
        elementsSession: STPElementsSession,
        paymentOption: PaymentOption,
        intentConfirmParamsForDeferredIntent: IntentConfirmParams?,
        paymentHandler: STPPaymentHandler,
        isFlowController: Bool = false,
        paymentMethodID: String? = nil,
        passiveCaptchaChallenge: PassiveCaptchaChallenge?,
        analyticsHelper: PaymentSheetAnalyticsHelper,
        completion: @escaping (PaymentSheetResult, STPAnalyticsClient.DeferredIntentConfirmationType?) -> Void
    ) {
        // Translates a STPPaymentHandler result to a PaymentResult
        let paymentHandlerCompletion: (STPPaymentHandlerActionStatus, NSError?) -> Void = { status, error in
            completion(makePaymentSheetResult(for: status, error: error), nil)
        }

        let clientAttributionMetadata = STPClientAttributionMetadata.makeClientAttributionMetadata(intent: intent, elementsSession: elementsSession)

        let isSettingUp: (STPPaymentMethodType) -> Bool = { paymentMethodType in
            intent.isSetupFutureUsageSet(for: paymentMethodType) || elementsSession.forceSaveFutureUseBehaviorAndNewMandateText
        }

        switch paymentOption {
        // MARK: - Apple Pay
        case .applePay:
            guard
                let applePayContext = STPApplePayContext.create(
                    intent: intent,
                    configuration: configuration,
                    clientAttributionMetadata: clientAttributionMetadata,
                    completion: completion
                )
            else {
                assertionFailure(PaymentSheetError.applePayNotSupportedOrMisconfigured.debugDescription)
                completion(.failed(error: PaymentSheetError.applePayNotSupportedOrMisconfigured), nil)
                return
            }
            applePayContext.presentApplePay()

        // MARK: - New Payment Method
        case let .new(confirmParams):
            Task { @MainActor in
                let hcaptchaToken = await passiveCaptchaChallenge?.fetchTokenWithTimeout()
                let radarOptions = STPRadarOptions(hcaptchaToken: hcaptchaToken)
                let paymentMethodType: STPPaymentMethodType = {
                    switch paymentOption.paymentMethodType {
                    case .stripe(let paymentMethodType):
                        return paymentMethodType
                    default:
                        return .unknown
                    }
                }()
                // Set allow_redisplay on params
                confirmParams.setAllowRedisplay(
                    mobilePaymentElementFeatures: elementsSession.customerSessionMobilePaymentElementFeatures,
                    isSettingUp: isSettingUp(paymentMethodType)
                )
                confirmParams.paymentMethodParams.radarOptions = radarOptions
                confirmParams.paymentMethodParams.clientAttributionMetadata = clientAttributionMetadata
                switch intent {
                    // MARK: ↪ PaymentIntent
                case .paymentIntent(let paymentIntent):
                    let params = makePaymentIntentParams(
                        confirmPaymentMethodType: .new(
                            params: confirmParams.paymentMethodParams,
                            paymentOptions: confirmParams.confirmPaymentMethodOptions,
                            shouldSave: confirmParams.saveForFutureUseCheckboxState == .selected,
                            shouldSetAsDefaultPM: confirmParams.setAsDefaultPM
                        ),
                        paymentIntent: paymentIntent,
                        configuration: configuration
                    )
                    paymentHandler.confirmPayment(
                        params,
                        with: authenticationContext,
                        completion: { actionStatus, paymentIntent, error in
                            if let paymentIntent {
                                setDefaultPaymentMethodIfNecessary(actionStatus: actionStatus, intent: .paymentIntent(paymentIntent), configuration: configuration, paymentMethodSetAsDefault: elementsSession.paymentMethodSetAsDefaultForPaymentSheet)
                            }
                            paymentHandlerCompletion(actionStatus, error)
                        }
                    )
                    // MARK: ↪ SetupIntent
                case .setupIntent(let setupIntent):
                    let setupIntentParams = makeSetupIntentParams(
                        confirmPaymentMethodType: .new(
                            params: confirmParams.paymentMethodParams,
                            paymentOptions: confirmParams.confirmPaymentMethodOptions,
                            shouldSave: false,
                            shouldSetAsDefaultPM: confirmParams.setAsDefaultPM
                        ),
                        setupIntent: setupIntent,
                        configuration: configuration
                    )
                    paymentHandler.confirmSetupIntent(
                        setupIntentParams,
                        with: authenticationContext,
                        completion: { actionStatus, setupIntent, error in
                            if let setupIntent {
                                setDefaultPaymentMethodIfNecessary(actionStatus: actionStatus, intent: .setupIntent(setupIntent), configuration: configuration, paymentMethodSetAsDefault: elementsSession.paymentMethodSetAsDefaultForPaymentSheet)
                            }
                            paymentHandlerCompletion(actionStatus, error)
                        }
                    )
                    // MARK: ↪ Deferred Intent
                case .deferredIntent(let intentConfig):
                    routeDeferredIntentConfirmation(
                        confirmType: .new(
                            params: confirmParams.paymentMethodParams,
                            paymentOptions: confirmParams.confirmPaymentMethodOptions,
                            shouldSave: confirmParams.saveForFutureUseCheckboxState == .selected,
                            shouldSetAsDefaultPM: confirmParams.setAsDefaultPM
                        ),
                        configuration: configuration,
                        intentConfig: intentConfig,
                        authenticationContext: authenticationContext,
                        paymentHandler: paymentHandler,
                        isFlowController: isFlowController,
                        allowsSetAsDefaultPM: elementsSession.paymentMethodSetAsDefaultForPaymentSheet,
                        elementsSession: elementsSession,
                        completion: completion
                    )
                }
            }

        // MARK: - Saved Payment Method
        case let .saved(paymentMethod, intentConfirmParamsFromSavedPaymentMethod):
            switch intent {
            // MARK: ↪ PaymentIntent
            case .paymentIntent(let paymentIntent):
                let paymentOptions = intentConfirmParamsForDeferredIntent?.confirmPaymentMethodOptions != nil
                    // Flow controller collects CVC using interstitial:
                    ? intentConfirmParamsForDeferredIntent?.confirmPaymentMethodOptions
                    // PaymentSheet collects CVC in sheet:
                    : intentConfirmParamsFromSavedPaymentMethod?.confirmPaymentMethodOptions

                let paymentIntentParams = makePaymentIntentParams(confirmPaymentMethodType: .saved(paymentMethod, paymentOptions: paymentOptions, clientAttributionMetadata: clientAttributionMetadata, radarOptions: nil), paymentIntent: paymentIntent, configuration: configuration)

                paymentHandler.confirmPayment(
                    paymentIntentParams,
                    with: authenticationContext,
                    completion: { actionStatus, _, error in
                        paymentHandlerCompletion(actionStatus, error)
                    }
                )
            // MARK: ↪ SetupIntent
            case .setupIntent(let setupIntent):
                let setupIntentParams = makeSetupIntentParams(
                    confirmPaymentMethodType: .saved(paymentMethod, paymentOptions: nil, clientAttributionMetadata: clientAttributionMetadata, radarOptions: nil),
                    setupIntent: setupIntent,
                    configuration: configuration
                )
                paymentHandler.confirmSetupIntent(
                    setupIntentParams,
                    with: authenticationContext,
                    completion: { actionStatus, _, error in
                        paymentHandlerCompletion(actionStatus, error)
                    }
                )
            // MARK: ↪ Deferred Intent
            case .deferredIntent(let intentConfig):
                let paymentOptions = intentConfirmParamsForDeferredIntent?.confirmPaymentMethodOptions != nil
                    // Flow controller and embedded collects CVC using interstitial:
                    ? intentConfirmParamsForDeferredIntent?.confirmPaymentMethodOptions
                    // PaymentSheet collects CVC in sheet:
                    : intentConfirmParamsFromSavedPaymentMethod?.confirmPaymentMethodOptions
                routeDeferredIntentConfirmation(
                    confirmType: .saved(paymentMethod, paymentOptions: paymentOptions, clientAttributionMetadata: clientAttributionMetadata, radarOptions: nil),
                    configuration: configuration,
                    intentConfig: intentConfig,
                    authenticationContext: authenticationContext,
                    paymentHandler: paymentHandler,
                    isFlowController: isFlowController,
                    elementsSession: elementsSession,
                    completion: completion
                )
            }
        // MARK: - Link
        case .link(let confirmOption):
            // This is called when the customer pays in the sheet (as opposed to the Link webview) and agreed to sign up for Link
            // Parameters:
            // - paymentMethodParams: The params to use for the payment.
            // - linkAccount: The Link account used for payment. Will be logged out if present after payment completes, whether it was successful or not.
            let confirmWithPaymentMethodParams: (STPPaymentMethodParams, PaymentSheetLinkAccount?, Bool) -> Void = { paymentMethodParams, linkAccount, shouldSave in
                Task { @MainActor in
                    let hcaptchaToken = await passiveCaptchaChallenge?.fetchTokenWithTimeout()
                    let radarOptions = STPRadarOptions(hcaptchaToken: hcaptchaToken)
                    paymentMethodParams.radarOptions = radarOptions
                    paymentMethodParams.clientAttributionMetadata = clientAttributionMetadata
                    switch intent {
                    case .paymentIntent(let paymentIntent):
                        let paymentIntentParams = STPPaymentIntentParams(clientSecret: paymentIntent.clientSecret)
                        paymentIntentParams.paymentMethodParams = paymentMethodParams
                        paymentIntentParams.returnURL = configuration.returnURL
                        let paymentOptions = paymentIntentParams.paymentMethodOptions ?? STPConfirmPaymentMethodOptions()
                        let paymentMethodType = paymentMethodParams.type
                        let currentSetupFutureUsage = paymentIntent.paymentMethodOptions?.setupFutureUsage(for: paymentMethodType)
                        paymentOptions.setSetupFutureUsageIfNecessary(shouldSave, currentSetupFutureUsage: currentSetupFutureUsage, paymentMethodType: paymentMethodType, customer: configuration.customer)
                        paymentIntentParams.paymentMethodOptions = paymentOptions
                        paymentIntentParams.shipping = makeShippingParams(for: paymentIntent, configuration: configuration)
                        paymentIntentParams.clientAttributionMetadata = paymentMethodParams.clientAttributionMetadata
                        paymentHandler.confirmPayment(
                            paymentIntentParams,
                            with: authenticationContext,
                            completion: { actionStatus, _, error in
                                paymentHandlerCompletion(actionStatus, error)
                                if actionStatus == .succeeded {
                                    linkAccount?.logout()
                                }
                            }
                        )
                    case .setupIntent(let setupIntent):
                        let setupIntentParams = STPSetupIntentConfirmParams(clientSecret: setupIntent.clientSecret)
                        setupIntentParams.paymentMethodParams = paymentMethodParams
                        setupIntentParams.returnURL = configuration.returnURL
                        setupIntentParams.clientAttributionMetadata = paymentMethodParams.clientAttributionMetadata
                        paymentHandler.confirmSetupIntent(
                            setupIntentParams,
                            with: authenticationContext,
                            completion: { actionStatus, _, error in
                                paymentHandlerCompletion(actionStatus, error)
                                if actionStatus == .succeeded {
                                    linkAccount?.logout()
                                }
                            }
                        )
                    case .deferredIntent(let intentConfig):
                        routeDeferredIntentConfirmation(
                            confirmType: .new(
                                params: paymentMethodParams,
                                paymentOptions: STPConfirmPaymentMethodOptions(),
                                shouldSave: shouldSave
                            ),
                            configuration: configuration,
                            intentConfig: intentConfig,
                            authenticationContext: authenticationContext,
                            paymentHandler: paymentHandler,
                            isFlowController: isFlowController,
                            elementsSession: elementsSession,
                            completion: { psResult, confirmationType in
                                if shouldLogOutOfLink(result: psResult, elementsSession: elementsSession) {
                                    linkAccount?.logout()
                                }
                                completion(psResult, confirmationType)
                            }
                        )
                    }
                }
            }
            let confirmWithPaymentMethod: (STPPaymentMethod, PaymentSheetLinkAccount?, Bool, STPClientAttributionMetadata?) -> Void = { paymentMethod, linkAccount, shouldSave, clientAttributionMetadata in
                Task { @MainActor in
                    let hcaptchaToken = await passiveCaptchaChallenge?.fetchTokenWithTimeout()
                    let radarOptions = STPRadarOptions(hcaptchaToken: hcaptchaToken)
                    let mandateCustomerAcceptanceParams = STPMandateCustomerAcceptanceParams()
                    let onlineParams = STPMandateOnlineParams(ipAddress: "", userAgent: "")
                    // Tell Stripe to infer mandate info from client
                    onlineParams.inferFromClient = true
                    mandateCustomerAcceptanceParams.onlineParams = onlineParams
                    mandateCustomerAcceptanceParams.type = .online
                    let mandateData = STPMandateDataParams(customerAcceptance: mandateCustomerAcceptanceParams)
                    switch intent {
                    case .paymentIntent(let paymentIntent):
                        let paymentIntentParams = STPPaymentIntentParams(clientSecret: paymentIntent.clientSecret)
                        paymentIntentParams.paymentMethodId = paymentMethod.stripeId
                        paymentIntentParams.returnURL = configuration.returnURL
                        paymentIntentParams.shipping = makeShippingParams(for: paymentIntent, configuration: configuration)
                        let paymentOptions = paymentIntentParams.paymentMethodOptions ?? STPConfirmPaymentMethodOptions()
                        let paymentMethodType = paymentMethod.type
                        let currentSetupFutureUsage = paymentIntent.paymentMethodOptions?.setupFutureUsage(for: paymentMethodType)
                        paymentOptions.setSetupFutureUsageIfNecessary(shouldSave, currentSetupFutureUsage: currentSetupFutureUsage, paymentMethodType: paymentMethodType, customer: configuration.customer)
                        paymentIntentParams.paymentMethodOptions = paymentOptions
                        paymentIntentParams.radarOptions = radarOptions
                        paymentIntentParams.mandateData = mandateData
                        paymentIntentParams.clientAttributionMetadata = clientAttributionMetadata
                        paymentHandler.confirmPayment(
                            paymentIntentParams,
                            with: authenticationContext,
                            completion: { actionStatus, _, error in
                                if actionStatus == .succeeded {
                                    linkAccount?.logout()
                                }
                                paymentHandlerCompletion(actionStatus, error)
                            }
                        )
                    case .setupIntent(let setupIntent):
                        let setupIntentParams = STPSetupIntentConfirmParams(clientSecret: setupIntent.clientSecret)
                        setupIntentParams.paymentMethodID = paymentMethod.stripeId
                        setupIntentParams.returnURL = configuration.returnURL
                        setupIntentParams.mandateData = mandateData
                        setupIntentParams.radarOptions = radarOptions
                        setupIntentParams.clientAttributionMetadata = clientAttributionMetadata
                        paymentHandler.confirmSetupIntent(
                            setupIntentParams,
                            with: authenticationContext,
                            completion: { actionStatus, _, error in
                                if actionStatus == .succeeded {
                                    linkAccount?.logout()
                                }
                                paymentHandlerCompletion(actionStatus, error)
                            }
                        )
                    case .deferredIntent(let intentConfig):
                        routeDeferredIntentConfirmation(
                            confirmType: .saved(paymentMethod, paymentOptions: nil, clientAttributionMetadata: clientAttributionMetadata, radarOptions: radarOptions),
                            configuration: configuration,
                            intentConfig: intentConfig,
                            authenticationContext: authenticationContext,
                            paymentHandler: paymentHandler,
                            isFlowController: isFlowController,
                            elementsSession: elementsSession,
                            completion: { psResult, confirmationType in
                                if shouldLogOutOfLink(result: psResult, elementsSession: elementsSession) {
                                    linkAccount?.logout()
                                }
                                completion(psResult, confirmationType)
                            }
                        )
                    }
                }
            }

            let confirmWithPaymentDetails:
                (
                    PaymentSheetLinkAccount,
                    ConsumerPaymentDetails,
                    String?, // cvc
                    String?, // phone number
                    Bool,
                    STPPaymentMethodAllowRedisplay?
                ) -> Void = { linkAccount, paymentDetails, cvc, billingPhoneNumber, shouldSave, allowRedisplay in
                    guard let paymentMethodParams = linkAccount.makePaymentMethodParams(
                        from: paymentDetails,
                        cvc: cvc,
                        billingPhoneNumber: billingPhoneNumber,
                        allowRedisplay: allowRedisplay
                    ) else {
                        let error = PaymentSheetError.payingWithoutValidLinkSession
                        completion(.failed(error: error), nil)
                        return
                    }

                    confirmWithPaymentMethodParams(paymentMethodParams, linkAccount, shouldSave)
                }

            let createPaymentDetailsAndConfirm:
                (
                    PaymentSheetLinkAccount,
                    STPPaymentMethodParams,
                    Bool
                ) -> Void = { linkAccount, paymentMethodParams, shouldSave in
                    paymentMethodParams.clientAttributionMetadata = clientAttributionMetadata
                    guard linkAccount.sessionState == .verified else {
                        // We don't support 2FA in the native mobile Link flow, so if 2FA is required then this is a no-op.
                        // Just fall through and don't save the card details to Link.
                        STPAnalyticsClient.sharedClient.logLinkPopupSkipped()

                        // Attempt to confirm directly with params
                        confirmWithPaymentMethodParams(paymentMethodParams, linkAccount, shouldSave)
                        return
                    }

                    linkAccount.createPaymentDetails(with: paymentMethodParams, isDefault: false) { result in
                        switch result {
                        case .success(let paymentDetails):
                            // We need to explicitly pass the billing phone number to the share and payment method endpoints,
                            // since it's not part of the consumer payment details.
                            let billingPhoneNumber = paymentMethodParams.billingDetails?.phone

                            if elementsSession.linkPassthroughModeEnabled {
                                // If passthrough mode, share payment details
                                linkAccount.sharePaymentDetails(
                                    id: paymentDetails.stripeID,
                                    cvc: paymentMethodParams.card?.cvc,
                                    allowRedisplay: paymentMethodParams.allowRedisplay,
                                    expectedPaymentMethodType: paymentDetails.expectedPaymentMethodTypeForPassthroughMode(elementsSession),
                                    billingPhoneNumber: billingPhoneNumber,
                                    clientAttributionMetadata: clientAttributionMetadata
                                ) { result in
                                    switch result {
                                    case .success(let paymentDetailsShareResponse):
                                        confirmWithPaymentMethod(paymentDetailsShareResponse.paymentMethod, linkAccount, shouldSave, clientAttributionMetadata)
                                    case .failure(let error):
                                        STPAnalyticsClient.sharedClient.logLinkSharePaymentDetailsFailure(error: error)
                                        // If this fails, confirm directly
                                        confirmWithPaymentMethodParams(paymentMethodParams, linkAccount, shouldSave)
                                    }
                                }
                            } else {
                                // If not passthrough mode, confirm details directly
                                confirmWithPaymentDetails(linkAccount, paymentDetails, paymentMethodParams.card?.cvc, billingPhoneNumber, shouldSave, paymentMethodParams.allowRedisplay)
                            }
                        case .failure(let error):
                            STPAnalyticsClient.sharedClient.logLinkCreatePaymentDetailsFailure(error: error)
                            // Attempt to confirm directly with params
                            confirmWithPaymentMethodParams(paymentMethodParams, linkAccount, shouldSave)
                        }
                    }
                }

            switch confirmOption {
            case .wallet:
                let useNativeLink = deviceCanUseNativeLink(elementsSession: elementsSession, configuration: configuration)
                if useNativeLink {
                    let linkController = PayWithNativeLinkController(mode: .full, intent: intent, elementsSession: elementsSession, configuration: configuration, logPayment: true, analyticsHelper: analyticsHelper, passiveCaptchaChallenge: passiveCaptchaChallenge)
                    linkController.presentAsBottomSheet(from: authenticationContext.authenticationPresentingViewController(), shouldOfferApplePay: false, shouldFinishOnClose: false, completion: { result, confirmationType, _ in
                        completion(result, confirmationType)
                    })
                } else {
                    let linkController = PayWithLinkController(intent: intent, elementsSession: elementsSession, configuration: configuration, analyticsHelper: analyticsHelper, passiveCaptchaChallenge: passiveCaptchaChallenge)
                    linkController.present(from: authenticationContext.authenticationPresentingViewController(),
                                           completion: completion)
                }
            case .signUp(let linkAccount, let phoneNumberFromSignup, let consentAction, let legalName, let intentConfirmParams):
                let billingDetails = intentConfirmParams.paymentMethodParams.billingDetails
                let countryCode = billingDetails?.address?.country ?? elementsSession.countryCode

                let phoneNumber = if elementsSession.linkSignupOptInFeatureEnabled {
                    billingDetails?.phone.flatMap { PhoneNumber.fromE164($0) }
                } else {
                    phoneNumberFromSignup
                }

                linkAccount.signUp(
                    with: phoneNumber,
                    legalName: legalName,
                    countryCode: countryCode,
                    consentAction: consentAction
                ) { result in
                    UserDefaults.standard.markLinkAsUsed()
                    switch result {
                    case .success:
                        STPAnalyticsClient.sharedClient.logLinkSignupComplete()
                        let linkPaymentMethodType: STPPaymentMethodType = elementsSession.linkPassthroughModeEnabled ? intentConfirmParams.paymentMethodParams.type : .link
                        // Set allow_redisplay on params
                        intentConfirmParams.setAllowRedisplay(
                            mobilePaymentElementFeatures: elementsSession.customerSessionMobilePaymentElementFeatures,
                            isSettingUp: isSettingUp(linkPaymentMethodType)
                        )
                        createPaymentDetailsAndConfirm(linkAccount, intentConfirmParams.paymentMethodParams, intentConfirmParams.saveForFutureUseCheckboxState == .selected)
                    case .failure(let error as NSError):
                        STPAnalyticsClient.sharedClient.logLinkSignupFailure(error: error)
                        // Attempt to confirm directly with params as a fallback.
                        intentConfirmParams.setAllowRedisplay(
                            mobilePaymentElementFeatures: elementsSession.customerSessionMobilePaymentElementFeatures,
                            isSettingUp: isSettingUp(intentConfirmParams.paymentMethodParams.type)
                        )
                        confirmWithPaymentMethodParams(intentConfirmParams.paymentMethodParams, linkAccount, intentConfirmParams.saveForFutureUseCheckboxState == .selected)
                    }
                }
            case .withPaymentMethod(let paymentMethod):
                confirmWithPaymentMethod(paymentMethod, nil, false, clientAttributionMetadata) // from Link web controller
            case .withPaymentDetails(let linkAccount, let paymentDetails, let confirmationExtras, _):
                let shouldSave = false // always false, as we don't show a save-to-merchant checkbox in Link VC
                let allowRedisplay = paymentDetails.computeAllowRedisplay(
                    elementsSession: elementsSession,
                    isSettingUp: isSettingUp
                )

                if elementsSession.linkPassthroughModeEnabled {
                    linkAccount.sharePaymentDetails(
                        id: paymentDetails.stripeID,
                        cvc: paymentDetails.cvc,
                        allowRedisplay: allowRedisplay,
                        expectedPaymentMethodType: paymentDetails.expectedPaymentMethodTypeForPassthroughMode(elementsSession),
                        billingPhoneNumber: confirmationExtras?.billingPhoneNumber,
                        clientAttributionMetadata: clientAttributionMetadata
                    ) { result in
                        switch result {
                        case .success(let paymentDetailsShareResponse):
                            confirmWithPaymentMethod(paymentDetailsShareResponse.paymentMethod, linkAccount, shouldSave, clientAttributionMetadata)
                        case .failure(let error):
                            STPAnalyticsClient.sharedClient.logLinkSharePaymentDetailsFailure(error: error)
                            paymentHandlerCompletion(.failed, error as NSError)
                        }
                    }
                } else {
                    confirmWithPaymentDetails(linkAccount, paymentDetails, paymentDetails.cvc, confirmationExtras?.billingPhoneNumber, shouldSave, allowRedisplay)
                }
            }
        case let .external(externalPaymentOption, billingDetails):
            Task { @MainActor in
                // Call confirmHandler so that the merchant completes the payment
                let result = await externalPaymentOption.confirm(billingDetails: billingDetails)
                completion(result, nil)
            }
        }
    }

    // MARK: - Helper methods

    enum PaymentOrSetupIntent {
        case paymentIntent(STPPaymentIntent)
        case setupIntent(STPSetupIntent)

        func isSetupFutureUsageSet(paymentMethodType: STPPaymentMethodType) -> Bool {
            switch self {
            case .paymentIntent(let paymentIntent):
                return paymentIntent.isSetupFutureUsageSet(for: paymentMethodType)
            case .setupIntent:
                return true
            }
        }

        var paymentMethod: STPPaymentMethod? {
            switch self {
            case .paymentIntent(let paymentIntent):
                return paymentIntent.paymentMethod
            case .setupIntent(let setupIntent):
                return setupIntent.paymentMethod
            }
        }
    }

    /// A helper method that sets the Customer's default payment method if necessary.
    /// - Parameter actionStatus: The final status returned by `STPPaymentHandler`'s completion block.
    static func setDefaultPaymentMethodIfNecessary(actionStatus: STPPaymentHandlerActionStatus, intent: PaymentOrSetupIntent, configuration: PaymentElementConfiguration, paymentMethodSetAsDefault: Bool) {

        guard
            // Did we successfully save this payment method?
            actionStatus == .succeeded,
            let customer = configuration.customer?.id,
            let paymentMethod = intent.paymentMethod,
            intent.isSetupFutureUsageSet(paymentMethodType: paymentMethod.type),
            // Can it appear in the list of saved PMs?
            PaymentSheet.supportedSavedPaymentMethods.contains(paymentMethod.type),
            // Should it write to local storage?
            !paymentMethodSetAsDefault
        else {
            return
        }
        CustomerPaymentOption.setDefaultPaymentMethod(.stripeId(paymentMethod.stripeId), forCustomer: customer)
    }

    static func makeShippingParams(for paymentIntent: STPPaymentIntent, configuration: PaymentElementConfiguration)
        -> STPPaymentIntentShippingDetailsParams?
    {
        let params = STPPaymentIntentShippingDetailsParams(paymentSheetConfiguration: configuration)
        // If a merchant attaches shipping to the PI on their server, the /confirm endpoint will error if we update shipping with a “requires secret key” error message.
        // To accommodate this, don't attach if our shipping is the same as the PI's shipping
        guard !isEqual(paymentIntent.shipping, params) else {
            return nil
        }
        return params
    }

    enum ConfirmPaymentMethodType {
        case saved(STPPaymentMethod, paymentOptions: STPConfirmPaymentMethodOptions?, clientAttributionMetadata: STPClientAttributionMetadata?, radarOptions: STPRadarOptions?)
        /// - paymentMethod: Pass this if you created a PaymentMethod already (e.g. for the deferred flow).
        case new(params: STPPaymentMethodParams, paymentOptions: STPConfirmPaymentMethodOptions, paymentMethod: STPPaymentMethod? = nil, shouldSave: Bool, shouldSetAsDefaultPM: Bool? = nil)
        var shouldSave: Bool {
            switch self {
            case .saved:
                return false
            case .new(_, _, _, let shouldSave, _):
                return shouldSave
            }
        }
    }

    static func makePaymentIntentParams(
        confirmPaymentMethodType: ConfirmPaymentMethodType,
        paymentIntent: STPPaymentIntent,
        configuration: PaymentElementConfiguration,
        mandateData: STPMandateDataParams? = nil
    ) -> STPPaymentIntentParams {
        let params: STPPaymentIntentParams
        let shouldSave: Bool
        let paymentMethodType: STPPaymentMethodType
        switch confirmPaymentMethodType {
        case .saved(let paymentMethod, let paymentMethodOptions, let clientAttributionMetadata, let radarOptions):
            shouldSave = false
            paymentMethodType = paymentMethod.type
            params = STPPaymentIntentParams(clientSecret: paymentIntent.clientSecret, paymentMethodType: paymentMethod.type)
            params.paymentMethodOptions = paymentMethodOptions
            params.paymentMethodId = paymentMethod.stripeId
            params.radarOptions = radarOptions
            params.clientAttributionMetadata = clientAttributionMetadata
        case let .new(paymentMethodParams, paymentMethodoptions, paymentMethod, _shouldSave, shouldSetAsDefaultPM):
            shouldSave = _shouldSave
            if let paymentMethod = paymentMethod {
                paymentMethodType = paymentMethod.type
                params = STPPaymentIntentParams(clientSecret: paymentIntent.clientSecret, paymentMethodType: paymentMethod.type)
                params.paymentMethodId = paymentMethod.stripeId
                params.paymentMethodOptions = paymentMethodoptions
            } else {
                params = STPPaymentIntentParams(clientSecret: paymentIntent.clientSecret)
                params.paymentMethodParams = paymentMethodParams
                params.paymentMethodOptions = paymentMethodoptions
                paymentMethodType = paymentMethodParams.type
            }
            // Send CAM at the top-level of all requests in scope for consistency
            // Also send under payment_method_data because there are existing dependencies
            params.clientAttributionMetadata = paymentMethodParams.clientAttributionMetadata
            if let shouldSetAsDefaultPM {
                params.setAsDefaultPM = shouldSetAsDefaultPM
            }
            let isSetupFutureUsageOffSession = paymentIntent.setupFutureUsage(for: paymentMethodType) == "off_session"
            if STPPaymentMethodType.requiresMandateDataForPaymentIntent.contains(paymentMethodType) && isSetupFutureUsageOffSession
            {
                params.mandateData = .makeWithInferredValues()
            }
        }

        let paymentOptions = params.paymentMethodOptions ?? STPConfirmPaymentMethodOptions()
        let currentSetupFutureUsage = paymentIntent.paymentMethodOptions?.setupFutureUsage(for: paymentMethodType)
        paymentOptions.setSetupFutureUsageIfNecessary(shouldSave, currentSetupFutureUsage: currentSetupFutureUsage, paymentMethodType: paymentMethodType, customer: configuration.customer)

        if let mandateData = mandateData {
            params.mandateData = mandateData
        }
        // Set moto (mail order and telephone orders) for Dashboard b/c merchants key in cards on behalf of customers
        if configuration.apiClient.publishableKeyIsUserKey {
            paymentOptions.setMoto()
        }
        params.paymentMethodOptions = paymentOptions
        params.returnURL = configuration.returnURL
        params.shipping = makeShippingParams(for: paymentIntent, configuration: configuration)
        return params
    }

    static func makeSetupIntentParams(
        confirmPaymentMethodType: ConfirmPaymentMethodType,
        setupIntent: STPSetupIntent,
        configuration: PaymentElementConfiguration,
        mandateData: STPMandateDataParams? = nil
    ) -> STPSetupIntentConfirmParams {
        let params: STPSetupIntentConfirmParams
        switch confirmPaymentMethodType {
        case let .saved(paymentMethod, _, clientAttributionMetadata, radarOptions):
            params = STPSetupIntentConfirmParams(
                clientSecret: setupIntent.clientSecret,
                paymentMethodType: paymentMethod.type
            )
            params.paymentMethodID = paymentMethod.stripeId
            params.radarOptions = radarOptions
            params.clientAttributionMetadata = clientAttributionMetadata
        case let .new(paymentMethodParams, _, paymentMethod, _, shouldSetAsDefaultPM):
            if let paymentMethod {
                params = STPSetupIntentConfirmParams(
                    clientSecret: setupIntent.clientSecret,
                    paymentMethodType: paymentMethod.type
                )
                params.paymentMethodID = paymentMethod.stripeId
            } else {
                params = STPSetupIntentConfirmParams(clientSecret: setupIntent.clientSecret)
                params.paymentMethodParams = paymentMethodParams
            }
            // Send CAM at the top-level of all requests in scope for consistency
            // Also send under payment_method_data because there are existing dependencies
            params.clientAttributionMetadata = paymentMethodParams.clientAttributionMetadata
            if let shouldSetAsDefaultPM {
                params.setAsDefaultPM = shouldSetAsDefaultPM
            }
<<<<<<< HEAD
            // PayPal & revolut requires mandate_data if setting up
            if params.paymentMethodType == .payPal || params.paymentMethodType == .revolutPay {
=======
            // These payment methods require mandate_data if setting up
            if let paymentMethodType = params.paymentMethodType, STPPaymentMethodType.requiresMandateDataForSetupIntent.contains(paymentMethodType) {
>>>>>>> 0c0e0b50
                params.mandateData = .makeWithInferredValues()
            }
        }
        if let mandateData = mandateData {
            params.mandateData = mandateData
        }
        // Set moto (mail order and telephone orders) for Dashboard b/c merchants key in cards on behalf of customers
        if configuration.apiClient.publishableKeyIsUserKey {
            params.additionalAPIParameters["payment_method_options"] = ["card": ["moto": true]]
        }
        params.returnURL = configuration.returnURL
        return params
    }

    private static func shouldLogOutOfLink(
        result: PaymentSheetResult,
        elementsSession: STPElementsSession
    ) -> Bool {
        guard case .completed = result else {
            return false
        }
        // Only log out non-verified merchants.
        return elementsSession.linkSettings?.useAttestationEndpoints != true
    }
}

/// A helper method to compare shipping details
private func isEqual(_ lhs: STPPaymentIntentShippingDetails?, _ rhs: STPPaymentIntentShippingDetailsParams?) -> Bool {
    guard let lhs = lhs, let rhs = rhs else {
        // One or both are nil, so they're only equal if they're both nil
        return lhs == nil && rhs == nil
    }
    // Convert lhs to a STPPaymentIntentShippingDetailsAddressParams for ease of comparison
    let addressParams = STPPaymentIntentShippingDetailsAddressParams(line1: lhs.address?.line1 ?? "")
    addressParams.line2 = lhs.address?.line2
    addressParams.city = lhs.address?.city
    addressParams.state = lhs.address?.state
    addressParams.postalCode = lhs.address?.postalCode
    addressParams.country = lhs.address?.country

    let lhsConverted = STPPaymentIntentShippingDetailsParams(address: addressParams, name: lhs.name ?? "")
    lhsConverted.phone = lhs.phone

    return rhs == lhsConverted
}

private extension ConsumerPaymentDetails {

    var bankAccountDetails: ConsumerPaymentDetails.Details.BankAccount? {
        switch details {
        case .bankAccount(let bankAccount):
            return bankAccount
        case .card, .unparsable:
            return nil
        }
    }

    func expectedPaymentMethodTypeForPassthroughMode(
        _ elementsSession: STPElementsSession
    ) -> String? {
        switch type {
        case .card:
            return "card"
        case .unparsable:
            return nil
        case .bankAccount:
            return elementsSession.useCardPaymentMethodTypeForIBP ? "card" : "bank_account"
        }
    }

    func computeAllowRedisplay(
        elementsSession: STPElementsSession,
        isSettingUp: (STPPaymentMethodType) -> Bool
    ) -> STPPaymentMethodAllowRedisplay? {
        let paymentMethodType: STPPaymentMethodType = {
            if elementsSession.linkPassthroughModeEnabled {
                let expectedPaymentMethodType = expectedPaymentMethodTypeForPassthroughMode(elementsSession)

                if expectedPaymentMethodType == "bank_account" {
                    return bankAccountDetails?.asPassthroughPaymentMethodType ?? .unknown
                } else if expectedPaymentMethodType == "card" {
                    return .card
                } else {
                    return .unknown
                }
            } else {
                return .link
            }
        }()

        return elementsSession.computeAllowRedisplay(isSettingUp: isSettingUp(paymentMethodType))
    }
}<|MERGE_RESOLUTION|>--- conflicted
+++ resolved
@@ -801,13 +801,8 @@
             if let shouldSetAsDefaultPM {
                 params.setAsDefaultPM = shouldSetAsDefaultPM
             }
-<<<<<<< HEAD
-            // PayPal & revolut requires mandate_data if setting up
-            if params.paymentMethodType == .payPal || params.paymentMethodType == .revolutPay {
-=======
             // These payment methods require mandate_data if setting up
             if let paymentMethodType = params.paymentMethodType, STPPaymentMethodType.requiresMandateDataForSetupIntent.contains(paymentMethodType) {
->>>>>>> 0c0e0b50
                 params.mandateData = .makeWithInferredValues()
             }
         }
