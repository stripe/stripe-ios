//
//  PaymentSheet+API.swift
//  StripePaymentSheet
//
//  Created by Yuki Tokuhiro on 12/10/20.
//  Copyright © 2020 Stripe, Inc. All rights reserved.
//

import Foundation
@_spi(STP) import StripeApplePay
@_spi(STP) import StripeCore
@_spi(STP) import StripePayments
@_spi(STP) import StripeUICore
import SwiftUI
import UIKit

extension PaymentSheet {
    static var _preconfirmShim: ((UIViewController) -> Void)?

    enum IntegrationShape {
        case complete
        case flowController
        case embedded

        var requiresInterstitialForCVC: Bool {
            switch self {
            case .complete:
                return false
            case .flowController, .embedded:
                return true
            }
        }
    }

    /// Confirms a PaymentIntent with the given PaymentOption and returns a PaymentResult
    static func confirm(
        configuration: PaymentElementConfiguration,
        authenticationContext: STPAuthenticationContext,
        intent: Intent,
        elementsSession: STPElementsSession,
        paymentOption: PaymentOption,
        paymentHandler: STPPaymentHandler,
        integrationShape: IntegrationShape = .complete,
        paymentMethodID: String? = nil,
        passiveCaptchaChallenge: PassiveCaptchaChallenge? = nil,
        analyticsHelper: PaymentSheetAnalyticsHelper,
        completion: @escaping (PaymentSheetResult, STPAnalyticsClient.DeferredIntentConfirmationType?) -> Void
    ) {
        // Perform PaymentSheet-specific local actions before confirming.
        // These actions are not represented in the PaymentIntent state and are specific to
        // Payment Element (not the API bindings), so we need to handle them here.
        // First, handle any client-side required actions:
        if case let .new(confirmParams) = paymentOption,
           confirmParams.paymentMethodType == .stripe(.bacsDebit) {
            // MARK: - Bacs Debit
            // Display the Bacs Debit mandate view
            let mandateView = BacsDDMandateView(email: confirmParams.paymentMethodParams.billingDetails?.email ?? "",
                                                name: confirmParams.paymentMethodParams.billingDetails?.name ?? "",
                                                sortCode: confirmParams.paymentMethodParams.bacsDebit?.sortCode ?? "",
                                                accountNumber: confirmParams.paymentMethodParams.bacsDebit?.accountNumber ?? "",
                                                confirmAction: {
                // If confirmed, dismiss the MandateView and complete the transaction:
                authenticationContext.authenticationPresentingViewController().dismiss(animated: true)
                confirmAfterHandlingLocalActions(configuration: configuration, authenticationContext: authenticationContext, intent: intent, elementsSession: elementsSession, paymentOption: paymentOption, intentConfirmParamsForDeferredIntent: nil, paymentHandler: paymentHandler, passiveCaptchaChallenge: passiveCaptchaChallenge, analyticsHelper: analyticsHelper, completion: completion)
            }, cancelAction: {
                // Dismiss the MandateView and return to PaymentSheet
                authenticationContext.authenticationPresentingViewController().dismiss(animated: true)
                completion(.canceled, nil)
            })

            let hostingController = UIHostingController(rootView: mandateView)
            hostingController.isModalInPresentation = true
            authenticationContext.authenticationPresentingViewController().present(hostingController, animated: true)
            _preconfirmShim?(hostingController)
        } else if case let .saved(paymentMethod, _) = paymentOption,
                  paymentMethod.type == .card,
                  integrationShape.requiresInterstitialForCVC,
                  intent.cvcRecollectionEnabled {
            // MARK: - CVC Recollection
            let presentingViewController = authenticationContext.authenticationPresentingViewController()

            guard presentingViewController.presentedViewController == nil else {
                assertionFailure("presentingViewController is already presenting a view controller")
                completion(.failed(error: PaymentSheetError.alreadyPresented), nil)
                return
            }
            let preConfirmationViewController = CVCReconfirmationViewController(
                paymentMethod: paymentMethod,
                intent: intent,
                configuration: configuration,
                onCompletion: { vc, intentConfirmParams in
                    vc.dismiss(animated: true)
                    confirmAfterHandlingLocalActions(configuration: configuration, authenticationContext: authenticationContext, intent: intent, elementsSession: elementsSession, paymentOption: paymentOption, intentConfirmParamsForDeferredIntent: intentConfirmParams, paymentHandler: paymentHandler, passiveCaptchaChallenge: passiveCaptchaChallenge, analyticsHelper: analyticsHelper, completion: completion)
                },
                onCancel: { vc in
                    vc.dismiss(animated: true)
                    completion(.canceled, nil)
                }
            )

            // Present CVC VC
            let bottomSheetVC = FlowController.makeBottomSheetViewController(
                preConfirmationViewController,
                configuration: configuration,
                didCancelNative3DS2: {
                    paymentHandler.cancel3DS2ChallengeFlow()
                }
            )
            presentingViewController.presentAsBottomSheet(bottomSheetVC, appearance: configuration.appearance)
        } else {
            // MARK: - No local actions
            confirmAfterHandlingLocalActions(configuration: configuration, authenticationContext: authenticationContext, intent: intent, elementsSession: elementsSession, paymentOption: paymentOption, intentConfirmParamsForDeferredIntent: nil, paymentHandler: paymentHandler, passiveCaptchaChallenge: passiveCaptchaChallenge, analyticsHelper: analyticsHelper, completion: completion)
        }
    }

    static func confirm(
        configuration: PaymentElementConfiguration,
        authenticationContext: STPAuthenticationContext,
        intent: Intent,
        elementsSession: STPElementsSession,
        paymentOption: PaymentOption,
        paymentHandler: STPPaymentHandler,
        integrationShape: IntegrationShape = .complete,
        passiveCaptchaChallenge: PassiveCaptchaChallenge? = nil,
        analyticsHelper: PaymentSheetAnalyticsHelper,
        paymentMethodID: String? = nil
    ) async -> (PaymentSheetResult, STPAnalyticsClient.DeferredIntentConfirmationType?) {
        await withCheckedContinuation { continuation in
            Task { @MainActor in
                confirm(
                    configuration: configuration,
                    authenticationContext: authenticationContext,
                    intent: intent,
                    elementsSession: elementsSession,
                    paymentOption: paymentOption,
                    paymentHandler: paymentHandler,
                    integrationShape: integrationShape,
                    paymentMethodID: paymentMethodID,
                    passiveCaptchaChallenge: passiveCaptchaChallenge,
                    analyticsHelper: analyticsHelper
                ) { result, deferredType in
                    continuation.resume(returning: (result, deferredType))
                }
            }
        }
    }

    static fileprivate func confirmAfterHandlingLocalActions(
        configuration: PaymentElementConfiguration,
        authenticationContext: STPAuthenticationContext,
        intent: Intent,
        elementsSession: STPElementsSession,
        paymentOption: PaymentOption,
        intentConfirmParamsForDeferredIntent: IntentConfirmParams?,
        paymentHandler: STPPaymentHandler,
        isFlowController: Bool = false,
        paymentMethodID: String? = nil,
        passiveCaptchaChallenge: PassiveCaptchaChallenge?,
        analyticsHelper: PaymentSheetAnalyticsHelper,
        completion: @escaping (PaymentSheetResult, STPAnalyticsClient.DeferredIntentConfirmationType?) -> Void
    ) {
        // Translates a STPPaymentHandler result to a PaymentResult
        let paymentHandlerCompletion: (STPPaymentHandlerActionStatus, NSError?) -> Void = { status, error in
            completion(makePaymentSheetResult(for: status, error: error), nil)
        }

        let clientAttributionMetadata: STPClientAttributionMetadata = intent.clientAttributionMetadata(elementsSessionConfigId: elementsSession.sessionID)

        let isSettingUp: (STPPaymentMethodType) -> Bool = { paymentMethodType in
            intent.isSetupFutureUsageSet(for: paymentMethodType) || elementsSession.forceSaveFutureUseBehaviorAndNewMandateText
        }

        switch paymentOption {
        // MARK: - Apple Pay
        case .applePay:
            guard
                let applePayContext = STPApplePayContext.create(
                    intent: intent,
                    configuration: configuration,
                    clientAttributionMetadata: clientAttributionMetadata,
                    completion: completion
                )
            else {
                assertionFailure(PaymentSheetError.applePayNotSupportedOrMisconfigured.debugDescription)
                completion(.failed(error: PaymentSheetError.applePayNotSupportedOrMisconfigured), nil)
                return
            }
            applePayContext.presentApplePay()

        // MARK: - New Payment Method
        case let .new(confirmParams):
            Task { @MainActor in
                let hcaptchaToken = await passiveCaptchaChallenge?.fetchToken()
                let radarOptions = STPRadarOptions(hcaptchaToken: hcaptchaToken)
                let paymentMethodType: STPPaymentMethodType = {
                    switch paymentOption.paymentMethodType {
                    case .stripe(let paymentMethodType):
                        return paymentMethodType
                    default:
                        return .unknown
                    }
                }()
                // Set allow_redisplay on params
                confirmParams.setAllowRedisplay(
                    mobilePaymentElementFeatures: elementsSession.customerSessionMobilePaymentElementFeatures,
                    isSettingUp: isSettingUp(paymentMethodType)
                )
                confirmParams.paymentMethodParams.radarOptions = radarOptions
                confirmParams.setClientAttributionMetadata(clientAttributionMetadata: clientAttributionMetadata)
                switch intent {
                    // MARK: ↪ PaymentIntent
                case .paymentIntent(let paymentIntent):
                    let params = makePaymentIntentParams(
                        confirmPaymentMethodType: .new(
                            params: confirmParams.paymentMethodParams,
                            paymentOptions: confirmParams.confirmPaymentMethodOptions,
                            shouldSave: confirmParams.saveForFutureUseCheckboxState == .selected,
                            shouldSetAsDefaultPM: confirmParams.setAsDefaultPM
                        ),
                        paymentIntent: paymentIntent,
                        configuration: configuration
                    )
                    paymentHandler.confirmPayment(
                        params,
                        with: authenticationContext,
                        completion: { actionStatus, paymentIntent, error in
                            if let paymentIntent {
                                setDefaultPaymentMethodIfNecessary(actionStatus: actionStatus, intent: .paymentIntent(paymentIntent), configuration: configuration, paymentMethodSetAsDefault: elementsSession.paymentMethodSetAsDefaultForPaymentSheet)
                            }
                            paymentHandlerCompletion(actionStatus, error)
                        }
<<<<<<< HEAD
                        paymentHandlerCompletion(actionStatus, error)
                    }
                )
            // MARK: ↪ Deferred Intent
            case .deferredIntent(let intentConfig):
                routeDeferredIntentConfirmation(
                    confirmType: .new(
                        params: confirmParams.paymentMethodParams,
                        paymentOptions: confirmParams.confirmPaymentMethodOptions,
                        shouldSave: confirmParams.saveForFutureUseCheckboxState == .selected,
                        shouldSetAsDefaultPM: confirmParams.setAsDefaultPM
                    ),
                    configuration: configuration,
                    intentConfig: intentConfig,
                    authenticationContext: authenticationContext,
                    paymentHandler: paymentHandler,
                    isFlowController: isFlowController,
                    allowsSetAsDefaultPM: elementsSession.paymentMethodSetAsDefaultForPaymentSheet,
                    elementsSession: elementsSession,
                    completion: completion
                )
=======
                    )
                    // MARK: ↪ SetupIntent
                case .setupIntent(let setupIntent):
                    let setupIntentParams = makeSetupIntentParams(
                        confirmPaymentMethodType: .new(
                            params: confirmParams.paymentMethodParams,
                            paymentOptions: confirmParams.confirmPaymentMethodOptions,
                            shouldSave: false,
                            shouldSetAsDefaultPM: confirmParams.setAsDefaultPM
                        ),
                        setupIntent: setupIntent,
                        configuration: configuration
                    )
                    paymentHandler.confirmSetupIntent(
                        setupIntentParams,
                        with: authenticationContext,
                        completion: { actionStatus, setupIntent, error in
                            if let setupIntent {
                                setDefaultPaymentMethodIfNecessary(actionStatus: actionStatus, intent: .setupIntent(setupIntent), configuration: configuration, paymentMethodSetAsDefault: elementsSession.paymentMethodSetAsDefaultForPaymentSheet)
                            }
                            paymentHandlerCompletion(actionStatus, error)
                        }
                    )
                    // MARK: ↪ Deferred Intent
                case .deferredIntent(let intentConfig):
                    routeDeferredIntentConfirmation(
                        confirmType: .new(
                            params: confirmParams.paymentMethodParams,
                            paymentOptions: confirmParams.confirmPaymentMethodOptions,
                            shouldSave: confirmParams.saveForFutureUseCheckboxState == .selected,
                            shouldSetAsDefaultPM: confirmParams.setAsDefaultPM
                        ),
                        configuration: configuration,
                        intentConfig: intentConfig,
                        authenticationContext: authenticationContext,
                        paymentHandler: paymentHandler,
                        isFlowController: isFlowController,
                        allowsSetAsDefaultPM: elementsSession.paymentMethodSetAsDefaultForPaymentSheet,
                        elementsSession: elementsSession,
                        completion: completion
                    )
                }
>>>>>>> e0f696b4
            }

        // MARK: - Saved Payment Method
        case let .saved(paymentMethod, intentConfirmParamsFromSavedPaymentMethod):
            switch intent {
            // MARK: ↪ PaymentIntent
            case .paymentIntent(let paymentIntent):
                let paymentOptions = intentConfirmParamsForDeferredIntent?.confirmPaymentMethodOptions != nil
                    // Flow controller collects CVC using interstitial:
                    ? intentConfirmParamsForDeferredIntent?.confirmPaymentMethodOptions
                    // PaymentSheet collects CVC in sheet:
                    : intentConfirmParamsFromSavedPaymentMethod?.confirmPaymentMethodOptions

                let paymentIntentParams = makePaymentIntentParams(confirmPaymentMethodType: .saved(paymentMethod, paymentOptions: paymentOptions, clientAttributionMetadata: clientAttributionMetadata), paymentIntent: paymentIntent, configuration: configuration)

                paymentHandler.confirmPayment(
                    paymentIntentParams,
                    with: authenticationContext,
                    completion: { actionStatus, _, error in
                        paymentHandlerCompletion(actionStatus, error)
                    }
                )
            // MARK: ↪ SetupIntent
            case .setupIntent(let setupIntent):
                let setupIntentParams = makeSetupIntentParams(
                    confirmPaymentMethodType: .saved(paymentMethod, paymentOptions: nil, clientAttributionMetadata: clientAttributionMetadata),
                    setupIntent: setupIntent,
                    configuration: configuration
                )
                paymentHandler.confirmSetupIntent(
                    setupIntentParams,
                    with: authenticationContext,
                    completion: { actionStatus, _, error in
                        paymentHandlerCompletion(actionStatus, error)
                    }
                )
            // MARK: ↪ Deferred Intent
            case .deferredIntent(let intentConfig):
                let paymentOptions = intentConfirmParamsForDeferredIntent?.confirmPaymentMethodOptions != nil
                    // Flow controller and embedded collects CVC using interstitial:
                    ? intentConfirmParamsForDeferredIntent?.confirmPaymentMethodOptions
                    // PaymentSheet collects CVC in sheet:
                    : intentConfirmParamsFromSavedPaymentMethod?.confirmPaymentMethodOptions
                routeDeferredIntentConfirmation(
                    confirmType: .saved(paymentMethod, paymentOptions: paymentOptions, clientAttributionMetadata: clientAttributionMetadata),
                    configuration: configuration,
                    intentConfig: intentConfig,
                    authenticationContext: authenticationContext,
                    paymentHandler: paymentHandler,
                    isFlowController: isFlowController,
                    elementsSession: elementsSession,
<<<<<<< HEAD
                    radarOptions: radarOptions,
=======
>>>>>>> e0f696b4
                    completion: completion
                )
            }
        // MARK: - Link
        case .link(let confirmOption):
            // This is called when the customer pays in the sheet (as opposed to the Link webview) and agreed to sign up for Link
            // Parameters:
            // - paymentMethodParams: The params to use for the payment.
            // - linkAccount: The Link account used for payment. Will be logged out if present after payment completes, whether it was successful or not.
            let confirmWithPaymentMethodParams: (STPPaymentMethodParams, PaymentSheetLinkAccount?, Bool) -> Void = { paymentMethodParams, linkAccount, shouldSave in
                Task { @MainActor in
                    let hcaptchaToken = await passiveCaptchaChallenge?.fetchToken()
                    let radarOptions = STPRadarOptions(hcaptchaToken: hcaptchaToken)
                    paymentMethodParams.radarOptions = radarOptions
                    paymentMethodParams.clientAttributionMetadata = clientAttributionMetadata
                    switch intent {
                    case .paymentIntent(let paymentIntent):
                        let paymentIntentParams = STPPaymentIntentParams(clientSecret: paymentIntent.clientSecret)
                        paymentIntentParams.paymentMethodParams = paymentMethodParams
                        paymentIntentParams.returnURL = configuration.returnURL
                        let paymentOptions = paymentIntentParams.paymentMethodOptions ?? STPConfirmPaymentMethodOptions()
                        let paymentMethodType = paymentMethodParams.type
                        let currentSetupFutureUsage = paymentIntent.paymentMethodOptions?.setupFutureUsage(for: paymentMethodType)
                        paymentOptions.setSetupFutureUsageIfNecessary(shouldSave, currentSetupFutureUsage: currentSetupFutureUsage, paymentMethodType: paymentMethodType, customer: configuration.customer)
                        paymentIntentParams.paymentMethodOptions = paymentOptions
                        paymentIntentParams.shipping = makeShippingParams(for: paymentIntent, configuration: configuration)
                        paymentHandler.confirmPayment(
                            paymentIntentParams,
                            with: authenticationContext,
                            completion: { actionStatus, _, error in
                                paymentHandlerCompletion(actionStatus, error)
                                if actionStatus == .succeeded {
                                    linkAccount?.logout()
                                }
                            }
                        )
                    case .setupIntent(let setupIntent):
                        let setupIntentParams = STPSetupIntentConfirmParams(clientSecret: setupIntent.clientSecret)
                        setupIntentParams.paymentMethodParams = paymentMethodParams
                        setupIntentParams.returnURL = configuration.returnURL
                        paymentHandler.confirmSetupIntent(
                            setupIntentParams,
                            with: authenticationContext,
                            completion: { actionStatus, _, error in
                                paymentHandlerCompletion(actionStatus, error)
                                if actionStatus == .succeeded {
                                    linkAccount?.logout()
                                }
                            }
<<<<<<< HEAD
                        }
                    )
                case .deferredIntent(let intentConfig):
                    routeDeferredIntentConfirmation(
                        confirmType: .new(
                            params: paymentMethodParams,
                            paymentOptions: STPConfirmPaymentMethodOptions(),
                            shouldSave: shouldSave
                        ),
                        configuration: configuration,
                        intentConfig: intentConfig,
                        authenticationContext: authenticationContext,
                        paymentHandler: paymentHandler,
                        isFlowController: isFlowController,
                        elementsSession: elementsSession,
                        completion: { psResult, confirmationType in
                            if shouldLogOutOfLink(result: psResult, elementsSession: elementsSession) {
                                linkAccount?.logout()
=======
                        )
                    case .deferredIntent(let intentConfig):
                        routeDeferredIntentConfirmation(
                            confirmType: .new(
                                params: paymentMethodParams,
                                paymentOptions: STPConfirmPaymentMethodOptions(),
                                shouldSave: shouldSave
                            ),
                            configuration: configuration,
                            intentConfig: intentConfig,
                            authenticationContext: authenticationContext,
                            paymentHandler: paymentHandler,
                            isFlowController: isFlowController,
                            elementsSession: elementsSession,
                            completion: { psResult, confirmationType in
                                if shouldLogOutOfLink(result: psResult, elementsSession: elementsSession) {
                                    linkAccount?.logout()
                                }
                                completion(psResult, confirmationType)
>>>>>>> e0f696b4
                            }
                        )
                    }
                }
            }
            let confirmWithPaymentMethod: (STPPaymentMethod, PaymentSheetLinkAccount?, Bool) -> Void = { paymentMethod, linkAccount, shouldSave in
                Task { @MainActor in
                    let hcaptchaToken = await passiveCaptchaChallenge?.fetchToken()
                    let radarOptions = STPRadarOptions(hcaptchaToken: hcaptchaToken)
                    let mandateCustomerAcceptanceParams = STPMandateCustomerAcceptanceParams()
                    let onlineParams = STPMandateOnlineParams(ipAddress: "", userAgent: "")
                    // Tell Stripe to infer mandate info from client
                    onlineParams.inferFromClient = true
                    mandateCustomerAcceptanceParams.onlineParams = onlineParams
                    mandateCustomerAcceptanceParams.type = .online
                    let mandateData = STPMandateDataParams(customerAcceptance: mandateCustomerAcceptanceParams)
                    switch intent {
                    case .paymentIntent(let paymentIntent):
                        let paymentIntentParams = STPPaymentIntentParams(clientSecret: paymentIntent.clientSecret)
                        paymentIntentParams.paymentMethodId = paymentMethod.stripeId
                        paymentIntentParams.returnURL = configuration.returnURL
                        paymentIntentParams.shipping = makeShippingParams(for: paymentIntent, configuration: configuration)
                        let paymentOptions = paymentIntentParams.paymentMethodOptions ?? STPConfirmPaymentMethodOptions()
                        let paymentMethodType = paymentMethod.type
                        let currentSetupFutureUsage = paymentIntent.paymentMethodOptions?.setupFutureUsage(for: paymentMethodType)
                        paymentOptions.setSetupFutureUsageIfNecessary(shouldSave, currentSetupFutureUsage: currentSetupFutureUsage, paymentMethodType: paymentMethodType, customer: configuration.customer)
                        paymentIntentParams.paymentMethodOptions = paymentOptions
                        paymentIntentParams.radarOptions = radarOptions
                        paymentIntentParams.mandateData = mandateData
                        paymentHandler.confirmPayment(
                            paymentIntentParams,
                            with: authenticationContext,
                            completion: { actionStatus, _, error in
                                if actionStatus == .succeeded {
                                    linkAccount?.logout()
                                }
                                paymentHandlerCompletion(actionStatus, error)
                            }
                        )
                    case .setupIntent(let setupIntent):
                        let setupIntentParams = STPSetupIntentConfirmParams(clientSecret: setupIntent.clientSecret)
                        setupIntentParams.paymentMethodID = paymentMethod.stripeId
                        setupIntentParams.returnURL = configuration.returnURL
                        setupIntentParams.mandateData = mandateData
                        setupIntentParams.radarOptions = radarOptions
                        paymentHandler.confirmSetupIntent(
                            setupIntentParams,
                            with: authenticationContext,
                            completion: { actionStatus, _, error in
                                if actionStatus == .succeeded {
                                    linkAccount?.logout()
                                }
                                paymentHandlerCompletion(actionStatus, error)
                            }
<<<<<<< HEAD
                            paymentHandlerCompletion(actionStatus, error)
                        }
                    )
                case .deferredIntent(let intentConfig):
                    routeDeferredIntentConfirmation(
                        confirmType: .saved(paymentMethod, paymentOptions: nil, clientAttributionMetadata: nil),
                        configuration: configuration,
                        intentConfig: intentConfig,
                        authenticationContext: authenticationContext,
                        paymentHandler: paymentHandler,
                        isFlowController: isFlowController,
                        elementsSession: elementsSession,
                        radarOptions: radarOptions,
                        completion: { psResult, confirmationType in
                            if shouldLogOutOfLink(result: psResult, elementsSession: elementsSession) {
                                linkAccount?.logout()
=======
                        )
                    case .deferredIntent(let intentConfig):
                        routeDeferredIntentConfirmation(
                            confirmType: .saved(paymentMethod, paymentOptions: nil, clientAttributionMetadata: nil),
                            configuration: configuration,
                            intentConfig: intentConfig,
                            authenticationContext: authenticationContext,
                            paymentHandler: paymentHandler,
                            isFlowController: isFlowController,
                            elementsSession: elementsSession,
                            radarOptions: radarOptions,
                            completion: { psResult, confirmationType in
                                if shouldLogOutOfLink(result: psResult, elementsSession: elementsSession) {
                                    linkAccount?.logout()
                                }
                                completion(psResult, confirmationType)
>>>>>>> e0f696b4
                            }
                        )
                    }
                }
            }

            let confirmWithPaymentDetails:
                (
                    PaymentSheetLinkAccount,
                    ConsumerPaymentDetails,
                    String?, // cvc
                    String?, // phone number
                    Bool,
                    STPPaymentMethodAllowRedisplay?
                ) -> Void = { linkAccount, paymentDetails, cvc, billingPhoneNumber, shouldSave, allowRedisplay in
                    guard let paymentMethodParams = linkAccount.makePaymentMethodParams(
                        from: paymentDetails,
                        cvc: cvc,
                        billingPhoneNumber: billingPhoneNumber,
                        allowRedisplay: allowRedisplay
                    ) else {
                        let error = PaymentSheetError.payingWithoutValidLinkSession
                        completion(.failed(error: error), nil)
                        return
                    }

                    confirmWithPaymentMethodParams(paymentMethodParams, linkAccount, shouldSave)
                }

            let createPaymentDetailsAndConfirm:
                (
                    PaymentSheetLinkAccount,
                    STPPaymentMethodParams,
                    Bool
                ) -> Void = { linkAccount, paymentMethodParams, shouldSave in
                    paymentMethodParams.clientAttributionMetadata = clientAttributionMetadata
                    guard linkAccount.sessionState == .verified else {
                        // We don't support 2FA in the native mobile Link flow, so if 2FA is required then this is a no-op.
                        // Just fall through and don't save the card details to Link.
                        STPAnalyticsClient.sharedClient.logLinkPopupSkipped()

                        // Attempt to confirm directly with params
                        confirmWithPaymentMethodParams(paymentMethodParams, linkAccount, shouldSave)
                        return
                    }

                    linkAccount.createPaymentDetails(with: paymentMethodParams, isDefault: false) { result in
                        switch result {
                        case .success(let paymentDetails):
                            // We need to explicitly pass the billing phone number to the share and payment method endpoints,
                            // since it's not part of the consumer payment details.
                            let billingPhoneNumber = paymentMethodParams.billingDetails?.phone

                            if elementsSession.linkPassthroughModeEnabled {
                                // If passthrough mode, share payment details
                                linkAccount.sharePaymentDetails(
                                    id: paymentDetails.stripeID,
                                    cvc: paymentMethodParams.card?.cvc,
                                    allowRedisplay: paymentMethodParams.allowRedisplay,
                                    expectedPaymentMethodType: paymentDetails.expectedPaymentMethodTypeForPassthroughMode(elementsSession),
                                    billingPhoneNumber: billingPhoneNumber,
                                    clientAttributionMetadata: clientAttributionMetadata
                                ) { result in
                                    switch result {
                                    case .success(let paymentDetailsShareResponse):
                                        confirmWithPaymentMethod(paymentDetailsShareResponse.paymentMethod, linkAccount, shouldSave)
                                    case .failure(let error):
                                        STPAnalyticsClient.sharedClient.logLinkSharePaymentDetailsFailure(error: error)
                                        // If this fails, confirm directly
                                        confirmWithPaymentMethodParams(paymentMethodParams, linkAccount, shouldSave)
                                    }
                                }
                            } else {
                                // If not passthrough mode, confirm details directly
                                confirmWithPaymentDetails(linkAccount, paymentDetails, paymentMethodParams.card?.cvc, billingPhoneNumber, shouldSave, paymentMethodParams.allowRedisplay)
                            }
                        case .failure(let error):
                            STPAnalyticsClient.sharedClient.logLinkCreatePaymentDetailsFailure(error: error)
                            // Attempt to confirm directly with params
                            confirmWithPaymentMethodParams(paymentMethodParams, linkAccount, shouldSave)
                        }
                    }
                }

            switch confirmOption {
            case .wallet:
                let useNativeLink = deviceCanUseNativeLink(elementsSession: elementsSession, configuration: configuration)
                if useNativeLink {
                    let linkController = PayWithNativeLinkController(mode: .full, intent: intent, elementsSession: elementsSession, configuration: configuration, logPayment: true, analyticsHelper: analyticsHelper, passiveCaptchaChallenge: passiveCaptchaChallenge)
                    linkController.presentAsBottomSheet(from: authenticationContext.authenticationPresentingViewController(), shouldOfferApplePay: false, shouldFinishOnClose: false, completion: { result, confirmationType, _ in
                        completion(result, confirmationType)
                    })
                } else {
                    let linkController = PayWithLinkController(intent: intent, elementsSession: elementsSession, configuration: configuration, analyticsHelper: analyticsHelper, passiveCaptchaChallenge: passiveCaptchaChallenge)
                    linkController.present(from: authenticationContext.authenticationPresentingViewController(),
                                           completion: completion)
                }
            case .signUp(let linkAccount, let phoneNumberFromSignup, let consentAction, let legalName, let intentConfirmParams):
                let billingDetails = intentConfirmParams.paymentMethodParams.billingDetails
                let countryCode = billingDetails?.address?.country ?? elementsSession.countryCode

                let phoneNumber = if elementsSession.linkSignupOptInFeatureEnabled {
                    billingDetails?.phone.flatMap { PhoneNumber.fromE164($0) }
                } else {
                    phoneNumberFromSignup
                }

                linkAccount.signUp(
                    with: phoneNumber,
                    legalName: legalName,
                    countryCode: countryCode,
                    consentAction: consentAction
                ) { result in
                    UserDefaults.standard.markLinkAsUsed()
                    switch result {
                    case .success:
                        STPAnalyticsClient.sharedClient.logLinkSignupComplete()
                        let linkPaymentMethodType: STPPaymentMethodType = elementsSession.linkPassthroughModeEnabled ? intentConfirmParams.paymentMethodParams.type : .link
                        // Set allow_redisplay on params
                        intentConfirmParams.setAllowRedisplay(
                            mobilePaymentElementFeatures: elementsSession.customerSessionMobilePaymentElementFeatures,
                            isSettingUp: isSettingUp(linkPaymentMethodType)
                        )
                        createPaymentDetailsAndConfirm(linkAccount, intentConfirmParams.paymentMethodParams, intentConfirmParams.saveForFutureUseCheckboxState == .selected)
                    case .failure(let error as NSError):
                        STPAnalyticsClient.sharedClient.logLinkSignupFailure(error: error)
                        // Attempt to confirm directly with params as a fallback.
                        intentConfirmParams.setAllowRedisplay(
                            mobilePaymentElementFeatures: elementsSession.customerSessionMobilePaymentElementFeatures,
                            isSettingUp: isSettingUp(intentConfirmParams.paymentMethodParams.type)
                        )
                        confirmWithPaymentMethodParams(intentConfirmParams.paymentMethodParams, linkAccount, intentConfirmParams.saveForFutureUseCheckboxState == .selected)
                    }
                }
            case .withPaymentMethod(let paymentMethod):
                confirmWithPaymentMethod(paymentMethod, nil, false)
            case .withPaymentDetails(let linkAccount, let paymentDetails, let confirmationExtras, _):
                let shouldSave = false // always false, as we don't show a save-to-merchant checkbox in Link VC
                let allowRedisplay = paymentDetails.computeAllowRedisplay(
                    elementsSession: elementsSession,
                    isSettingUp: isSettingUp
                )

                if elementsSession.linkPassthroughModeEnabled {
                    linkAccount.sharePaymentDetails(
                        id: paymentDetails.stripeID,
                        cvc: paymentDetails.cvc,
                        allowRedisplay: allowRedisplay,
                        expectedPaymentMethodType: paymentDetails.expectedPaymentMethodTypeForPassthroughMode(elementsSession),
                        billingPhoneNumber: confirmationExtras?.billingPhoneNumber,
                        clientAttributionMetadata: clientAttributionMetadata
                    ) { result in
                        switch result {
                        case .success(let paymentDetailsShareResponse):
                            confirmWithPaymentMethod(paymentDetailsShareResponse.paymentMethod, linkAccount, shouldSave)
                        case .failure(let error):
                            STPAnalyticsClient.sharedClient.logLinkSharePaymentDetailsFailure(error: error)
                            paymentHandlerCompletion(.failed, error as NSError)
                        }
                    }
                } else {
                    confirmWithPaymentDetails(linkAccount, paymentDetails, paymentDetails.cvc, confirmationExtras?.billingPhoneNumber, shouldSave, allowRedisplay)
                }
            }
        case let .external(externalPaymentOption, billingDetails):
            DispatchQueue.main.async {
                // Call confirmHandler so that the merchant completes the payment
                externalPaymentOption.confirm(billingDetails: billingDetails) { result in
                    // This closure is invoked by the merchant when payment is finished
                    completion(result, nil)
                }
            }
        }
    }

    // MARK: - Helper methods

    enum PaymentOrSetupIntent {
        case paymentIntent(STPPaymentIntent)
        case setupIntent(STPSetupIntent)

        func isSetupFutureUsageSet(paymentMethodType: STPPaymentMethodType) -> Bool {
            switch self {
            case .paymentIntent(let paymentIntent):
                return paymentIntent.isSetupFutureUsageSet(for: paymentMethodType)
            case .setupIntent:
                return true
            }
        }

        var paymentMethod: STPPaymentMethod? {
            switch self {
            case .paymentIntent(let paymentIntent):
                return paymentIntent.paymentMethod
            case .setupIntent(let setupIntent):
                return setupIntent.paymentMethod
            }
        }
    }

    /// A helper method that sets the Customer's default payment method if necessary.
    /// - Parameter actionStatus: The final status returned by `STPPaymentHandler`'s completion block.
    static func setDefaultPaymentMethodIfNecessary(actionStatus: STPPaymentHandlerActionStatus, intent: PaymentOrSetupIntent, configuration: PaymentElementConfiguration, paymentMethodSetAsDefault: Bool) {

        guard
            // Did we successfully save this payment method?
            actionStatus == .succeeded,
            let customer = configuration.customer?.id,
            let paymentMethod = intent.paymentMethod,
            intent.isSetupFutureUsageSet(paymentMethodType: paymentMethod.type),
            // Can it appear in the list of saved PMs?
            PaymentSheet.supportedSavedPaymentMethods.contains(paymentMethod.type),
            // Should it write to local storage?
            !paymentMethodSetAsDefault
        else {
            return
        }
        CustomerPaymentOption.setDefaultPaymentMethod(.stripeId(paymentMethod.stripeId), forCustomer: customer)
    }

    static func makeShippingParams(for paymentIntent: STPPaymentIntent, configuration: PaymentElementConfiguration)
        -> STPPaymentIntentShippingDetailsParams?
    {
        let params = STPPaymentIntentShippingDetailsParams(paymentSheetConfiguration: configuration)
        // If a merchant attaches shipping to the PI on their server, the /confirm endpoint will error if we update shipping with a “requires secret key” error message.
        // To accommodate this, don't attach if our shipping is the same as the PI's shipping
        guard !isEqual(paymentIntent.shipping, params) else {
            return nil
        }
        return params
    }

    enum ConfirmPaymentMethodType {
        case saved(STPPaymentMethod, paymentOptions: STPConfirmPaymentMethodOptions?, clientAttributionMetadata: STPClientAttributionMetadata?)
        /// - paymentMethod: Pass this if you created a PaymentMethod already (e.g. for the deferred flow).
        case new(params: STPPaymentMethodParams, paymentOptions: STPConfirmPaymentMethodOptions, paymentMethod: STPPaymentMethod? = nil, shouldSave: Bool, shouldSetAsDefaultPM: Bool? = nil)
        var shouldSave: Bool {
            switch self {
            case .saved:
                return false
            case .new(_, _, _, let shouldSave, _):
                return shouldSave
            }
        }
    }

    static func makePaymentIntentParams(
        confirmPaymentMethodType: ConfirmPaymentMethodType,
        paymentIntent: STPPaymentIntent,
        configuration: PaymentElementConfiguration,
        mandateData: STPMandateDataParams? = nil,
        radarOptions: STPRadarOptions? = nil
    ) -> STPPaymentIntentParams {
        let params: STPPaymentIntentParams
        let shouldSave: Bool
        let paymentMethodType: STPPaymentMethodType
        switch confirmPaymentMethodType {
        case .saved(let paymentMethod, let paymentMethodOptions, let clientAttributionMetadata):
            shouldSave = false
            paymentMethodType = paymentMethod.type
            params = STPPaymentIntentParams(clientSecret: paymentIntent.clientSecret, paymentMethodType: paymentMethod.type)
            params.paymentMethodOptions = paymentMethodOptions
            params.paymentMethodId = paymentMethod.stripeId
            params.radarOptions = radarOptions
            params.clientAttributionMetadata = clientAttributionMetadata
        case let .new(paymentMethodParams, paymentMethodoptions, paymentMethod, _shouldSave, shouldSetAsDefaultPM):
            shouldSave = _shouldSave
            if let paymentMethod = paymentMethod {
                paymentMethodType = paymentMethod.type
                params = STPPaymentIntentParams(clientSecret: paymentIntent.clientSecret, paymentMethodType: paymentMethod.type)
                params.paymentMethodId = paymentMethod.stripeId
                params.paymentMethodOptions = paymentMethodoptions
            } else {
                params = STPPaymentIntentParams(clientSecret: paymentIntent.clientSecret)
                params.paymentMethodParams = paymentMethodParams
                params.paymentMethodOptions = paymentMethodoptions
                paymentMethodType = paymentMethodParams.type
            }
            if let shouldSetAsDefaultPM {
                params.setAsDefaultPM = NSNumber(value: shouldSetAsDefaultPM)
            }
            let requiresMandateData: [STPPaymentMethodType] = [.payPal, .cashApp, .revolutPay, .amazonPay, .klarna, .satispay]
            let isSetupFutureUsageOffSession = paymentIntent.setupFutureUsage(for: paymentMethodType) == "off_session"
            if requiresMandateData.contains(paymentMethodType) && isSetupFutureUsageOffSession
            {
                params.mandateData = .makeWithInferredValues()
            }
        }

        let paymentOptions = params.paymentMethodOptions ?? STPConfirmPaymentMethodOptions()
        let currentSetupFutureUsage = paymentIntent.paymentMethodOptions?.setupFutureUsage(for: paymentMethodType)
        paymentOptions.setSetupFutureUsageIfNecessary(shouldSave, currentSetupFutureUsage: currentSetupFutureUsage, paymentMethodType: paymentMethodType, customer: configuration.customer)

        if let mandateData = mandateData {
            params.mandateData = mandateData
        }
        // Set moto (mail order and telephone orders) for Dashboard b/c merchants key in cards on behalf of customers
        if configuration.apiClient.publishableKeyIsUserKey {
            paymentOptions.setMoto()
        }
        params.paymentMethodOptions = paymentOptions
        params.returnURL = configuration.returnURL
        params.shipping = makeShippingParams(for: paymentIntent, configuration: configuration)
        return params
    }

    static func makeSetupIntentParams(
        confirmPaymentMethodType: ConfirmPaymentMethodType,
        setupIntent: STPSetupIntent,
        configuration: PaymentElementConfiguration,
        mandateData: STPMandateDataParams? = nil,
        radarOptions: STPRadarOptions? = nil
    ) -> STPSetupIntentConfirmParams {
        let params: STPSetupIntentConfirmParams
        switch confirmPaymentMethodType {
        case let .saved(paymentMethod, _, clientAttributionMetadata):
            params = STPSetupIntentConfirmParams(
                clientSecret: setupIntent.clientSecret,
                paymentMethodType: paymentMethod.type
            )
            params.paymentMethodID = paymentMethod.stripeId
            params.radarOptions = radarOptions
            params.clientAttributionMetadata = clientAttributionMetadata
        case let .new(paymentMethodParams, _, paymentMethod, _, shouldSetAsDefaultPM):
            if let paymentMethod {
                params = STPSetupIntentConfirmParams(
                    clientSecret: setupIntent.clientSecret,
                    paymentMethodType: paymentMethod.type
                )
                params.paymentMethodID = paymentMethod.stripeId
            } else {
                params = STPSetupIntentConfirmParams(clientSecret: setupIntent.clientSecret)
                params.paymentMethodParams = paymentMethodParams
            }
            if let shouldSetAsDefaultPM {
                params.setAsDefaultPM = NSNumber(value: shouldSetAsDefaultPM)
            }
            // Paypal & revolut & satispay requires mandate_data if setting up
            if params.paymentMethodType == .payPal || params.paymentMethodType == .revolutPay || params.paymentMethodType == .satispay {
                params.mandateData = .makeWithInferredValues()
            }
        }
        if let mandateData = mandateData {
            params.mandateData = mandateData
        }
        // Set moto (mail order and telephone orders) for Dashboard b/c merchants key in cards on behalf of customers
        if configuration.apiClient.publishableKeyIsUserKey {
            params.additionalAPIParameters["payment_method_options"] = ["card": ["moto": true]]
        }
        params.returnURL = configuration.returnURL
        return params
    }

    private static func shouldLogOutOfLink(
        result: PaymentSheetResult,
        elementsSession: STPElementsSession
    ) -> Bool {
        guard case .completed = result else {
            return false
        }
        // Only log out non-verified merchants.
        return elementsSession.linkSettings?.useAttestationEndpoints != true
    }
}

/// A helper method to compare shipping details
private func isEqual(_ lhs: STPPaymentIntentShippingDetails?, _ rhs: STPPaymentIntentShippingDetailsParams?) -> Bool {
    guard let lhs = lhs, let rhs = rhs else {
        // One or both are nil, so they're only equal if they're both nil
        return lhs == nil && rhs == nil
    }
    // Convert lhs to a STPPaymentIntentShippingDetailsAddressParams for ease of comparison
    let addressParams = STPPaymentIntentShippingDetailsAddressParams(line1: lhs.address?.line1 ?? "")
    addressParams.line2 = lhs.address?.line2
    addressParams.city = lhs.address?.city
    addressParams.state = lhs.address?.state
    addressParams.postalCode = lhs.address?.postalCode
    addressParams.country = lhs.address?.country

    let lhsConverted = STPPaymentIntentShippingDetailsParams(address: addressParams, name: lhs.name ?? "")
    lhsConverted.phone = lhs.phone

    return rhs == lhsConverted
}

private extension ConsumerPaymentDetails {

    var bankAccountDetails: ConsumerPaymentDetails.Details.BankAccount? {
        switch details {
        case .bankAccount(let bankAccount):
            return bankAccount
        case .card, .unparsable:
            return nil
        }
    }

    func expectedPaymentMethodTypeForPassthroughMode(
        _ elementsSession: STPElementsSession
    ) -> String? {
        switch type {
        case .card:
            return "card"
        case .unparsable:
            return nil
        case .bankAccount:
            return elementsSession.useCardPaymentMethodTypeForIBP ? "card" : "bank_account"
        }
    }

    func computeAllowRedisplay(
        elementsSession: STPElementsSession,
        isSettingUp: (STPPaymentMethodType) -> Bool
    ) -> STPPaymentMethodAllowRedisplay? {
        let paymentMethodType: STPPaymentMethodType = {
            if elementsSession.linkPassthroughModeEnabled {
                let expectedPaymentMethodType = expectedPaymentMethodTypeForPassthroughMode(elementsSession)

                if expectedPaymentMethodType == "bank_account" {
                    return bankAccountDetails?.asPassthroughPaymentMethodType ?? .unknown
                } else if expectedPaymentMethodType == "card" {
                    return .card
                } else {
                    return .unknown
                }
            } else {
                return .link
            }
        }()

        return elementsSession.computeAllowRedisplay(isSettingUp: isSettingUp(paymentMethodType))
    }
}<|MERGE_RESOLUTION|>--- conflicted
+++ resolved
@@ -229,29 +229,6 @@
                             }
                             paymentHandlerCompletion(actionStatus, error)
                         }
-<<<<<<< HEAD
-                        paymentHandlerCompletion(actionStatus, error)
-                    }
-                )
-            // MARK: ↪ Deferred Intent
-            case .deferredIntent(let intentConfig):
-                routeDeferredIntentConfirmation(
-                    confirmType: .new(
-                        params: confirmParams.paymentMethodParams,
-                        paymentOptions: confirmParams.confirmPaymentMethodOptions,
-                        shouldSave: confirmParams.saveForFutureUseCheckboxState == .selected,
-                        shouldSetAsDefaultPM: confirmParams.setAsDefaultPM
-                    ),
-                    configuration: configuration,
-                    intentConfig: intentConfig,
-                    authenticationContext: authenticationContext,
-                    paymentHandler: paymentHandler,
-                    isFlowController: isFlowController,
-                    allowsSetAsDefaultPM: elementsSession.paymentMethodSetAsDefaultForPaymentSheet,
-                    elementsSession: elementsSession,
-                    completion: completion
-                )
-=======
                     )
                     // MARK: ↪ SetupIntent
                 case .setupIntent(let setupIntent):
@@ -294,7 +271,6 @@
                         completion: completion
                     )
                 }
->>>>>>> e0f696b4
             }
 
         // MARK: - Saved Payment Method
@@ -346,10 +322,6 @@
                     paymentHandler: paymentHandler,
                     isFlowController: isFlowController,
                     elementsSession: elementsSession,
-<<<<<<< HEAD
-                    radarOptions: radarOptions,
-=======
->>>>>>> e0f696b4
                     completion: completion
                 )
             }
@@ -399,26 +371,6 @@
                                     linkAccount?.logout()
                                 }
                             }
-<<<<<<< HEAD
-                        }
-                    )
-                case .deferredIntent(let intentConfig):
-                    routeDeferredIntentConfirmation(
-                        confirmType: .new(
-                            params: paymentMethodParams,
-                            paymentOptions: STPConfirmPaymentMethodOptions(),
-                            shouldSave: shouldSave
-                        ),
-                        configuration: configuration,
-                        intentConfig: intentConfig,
-                        authenticationContext: authenticationContext,
-                        paymentHandler: paymentHandler,
-                        isFlowController: isFlowController,
-                        elementsSession: elementsSession,
-                        completion: { psResult, confirmationType in
-                            if shouldLogOutOfLink(result: psResult, elementsSession: elementsSession) {
-                                linkAccount?.logout()
-=======
                         )
                     case .deferredIntent(let intentConfig):
                         routeDeferredIntentConfirmation(
@@ -438,7 +390,6 @@
                                     linkAccount?.logout()
                                 }
                                 completion(psResult, confirmationType)
->>>>>>> e0f696b4
                             }
                         )
                     }
@@ -493,24 +444,6 @@
                                 }
                                 paymentHandlerCompletion(actionStatus, error)
                             }
-<<<<<<< HEAD
-                            paymentHandlerCompletion(actionStatus, error)
-                        }
-                    )
-                case .deferredIntent(let intentConfig):
-                    routeDeferredIntentConfirmation(
-                        confirmType: .saved(paymentMethod, paymentOptions: nil, clientAttributionMetadata: nil),
-                        configuration: configuration,
-                        intentConfig: intentConfig,
-                        authenticationContext: authenticationContext,
-                        paymentHandler: paymentHandler,
-                        isFlowController: isFlowController,
-                        elementsSession: elementsSession,
-                        radarOptions: radarOptions,
-                        completion: { psResult, confirmationType in
-                            if shouldLogOutOfLink(result: psResult, elementsSession: elementsSession) {
-                                linkAccount?.logout()
-=======
                         )
                     case .deferredIntent(let intentConfig):
                         routeDeferredIntentConfirmation(
@@ -527,7 +460,6 @@
                                     linkAccount?.logout()
                                 }
                                 completion(psResult, confirmationType)
->>>>>>> e0f696b4
                             }
                         )
                     }
