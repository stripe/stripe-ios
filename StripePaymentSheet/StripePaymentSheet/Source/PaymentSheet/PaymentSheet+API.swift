//
//  PaymentSheet+API.swift
//  StripePaymentSheet
//
//  Created by Yuki Tokuhiro on 12/10/20.
//  Copyright © 2020 Stripe, Inc. All rights reserved.
//

import Foundation
@_spi(STP) import StripeApplePay
@_spi(STP) import StripeCore
@_spi(STP) import StripePayments
@_spi(STP) import StripeUICore
import SwiftUI
import UIKit

extension PaymentSheet {
    static var _preconfirmShim: ((UIViewController) -> Void)?

    enum IntegrationShape {
        case complete
        case flowController
        case embedded

        var requiresInterstitialForCVC: Bool {
            switch self {
            case .complete:
                return false
            case .flowController, .embedded:
                return true
            }
        }
    }

    /// Confirms a PaymentIntent with the given PaymentOption and returns a PaymentResult
    static func confirm(
        configuration: PaymentElementConfiguration,
        authenticationContext: STPAuthenticationContext,
        intent: Intent,
        elementsSession: STPElementsSession,
        paymentOption: PaymentOption,
        paymentHandler: STPPaymentHandler,
        integrationShape: IntegrationShape = .complete,
        paymentMethodID: String? = nil,
        analyticsHelper: PaymentSheetAnalyticsHelper,
        completion: @escaping (PaymentSheetResult, STPAnalyticsClient.DeferredIntentConfirmationType?) -> Void
    ) {
        // Perform PaymentSheet-specific local actions before confirming.
        // These actions are not represented in the PaymentIntent state and are specific to
        // Payment Element (not the API bindings), so we need to handle them here.
        // First, handle any client-side required actions:
        if case let .new(confirmParams) = paymentOption,
           confirmParams.paymentMethodType == .stripe(.bacsDebit) {
            // MARK: - Bacs Debit
            // Display the Bacs Debit mandate view
            let mandateView = BacsDDMandateView(email: confirmParams.paymentMethodParams.billingDetails?.email ?? "",
                                                name: confirmParams.paymentMethodParams.billingDetails?.name ?? "",
                                                sortCode: confirmParams.paymentMethodParams.bacsDebit?.sortCode ?? "",
                                                accountNumber: confirmParams.paymentMethodParams.bacsDebit?.accountNumber ?? "",
                                                confirmAction: {
                // If confirmed, dismiss the MandateView and complete the transaction:
                authenticationContext.authenticationPresentingViewController().dismiss(animated: true)
                confirmAfterHandlingLocalActions(configuration: configuration, authenticationContext: authenticationContext, intent: intent, elementsSession: elementsSession, paymentOption: paymentOption, intentConfirmParamsForDeferredIntent: nil, paymentHandler: paymentHandler, analyticsHelper: analyticsHelper, completion: completion)
            }, cancelAction: {
                // Dismiss the MandateView and return to PaymentSheet
                authenticationContext.authenticationPresentingViewController().dismiss(animated: true)
                completion(.canceled, nil)
            })

            let hostingController = UIHostingController(rootView: mandateView)
            hostingController.isModalInPresentation = true
            authenticationContext.authenticationPresentingViewController().present(hostingController, animated: true)
            _preconfirmShim?(hostingController)
        } else if case let .saved(paymentMethod, _) = paymentOption,
                  paymentMethod.type == .card,
                  integrationShape.requiresInterstitialForCVC,
                  intent.cvcRecollectionEnabled {
            // MARK: - CVC Recollection
            let presentingViewController = authenticationContext.authenticationPresentingViewController()

            guard presentingViewController.presentedViewController == nil else {
                assertionFailure("presentingViewController is already presenting a view controller")
                completion(.failed(error: PaymentSheetError.alreadyPresented), nil)
                return
            }
            let preConfirmationViewController = CVCReconfirmationViewController(
                paymentMethod: paymentMethod,
                intent: intent,
                configuration: configuration,
                onCompletion: { vc, intentConfirmParams in
                    vc.dismiss(animated: true)
                    confirmAfterHandlingLocalActions(configuration: configuration, authenticationContext: authenticationContext, intent: intent, elementsSession: elementsSession, paymentOption: paymentOption, intentConfirmParamsForDeferredIntent: intentConfirmParams, paymentHandler: paymentHandler, analyticsHelper: analyticsHelper, completion: completion)
                },
                onCancel: { vc in
                    vc.dismiss(animated: true)
                    completion(.canceled, nil)
                }
            )

            // Present CVC VC
            let bottomSheetVC = FlowController.makeBottomSheetViewController(
                preConfirmationViewController,
                configuration: configuration,
                didCancelNative3DS2: {
                    paymentHandler.cancel3DS2ChallengeFlow()
                }
            )
            presentingViewController.presentAsBottomSheet(bottomSheetVC, appearance: configuration.appearance)
        } else {
            // MARK: - No local actions
            confirmAfterHandlingLocalActions(configuration: configuration, authenticationContext: authenticationContext, intent: intent, elementsSession: elementsSession, paymentOption: paymentOption, intentConfirmParamsForDeferredIntent: nil, paymentHandler: paymentHandler, analyticsHelper: analyticsHelper, completion: completion)
        }
    }

    static func confirm(
        configuration: PaymentElementConfiguration,
        authenticationContext: STPAuthenticationContext,
        intent: Intent,
        elementsSession: STPElementsSession,
        paymentOption: PaymentOption,
        paymentHandler: STPPaymentHandler,
        integrationShape: IntegrationShape = .complete,
        analyticsHelper: PaymentSheetAnalyticsHelper,
        paymentMethodID: String? = nil
    ) async -> (PaymentSheetResult, STPAnalyticsClient.DeferredIntentConfirmationType?) {
        await withCheckedContinuation { continuation in
            Task { @MainActor in
                confirm(
                    configuration: configuration,
                    authenticationContext: authenticationContext,
                    intent: intent,
                    elementsSession: elementsSession,
                    paymentOption: paymentOption,
                    paymentHandler: paymentHandler,
                    integrationShape: integrationShape,
                    paymentMethodID: paymentMethodID,
                    analyticsHelper: analyticsHelper
                ) { result, deferredType in
                    continuation.resume(returning: (result, deferredType))
                }
            }
        }
    }

    static fileprivate func confirmAfterHandlingLocalActions(
        configuration: PaymentElementConfiguration,
        authenticationContext: STPAuthenticationContext,
        intent: Intent,
        elementsSession: STPElementsSession,
        paymentOption: PaymentOption,
        intentConfirmParamsForDeferredIntent: IntentConfirmParams?,
        paymentHandler: STPPaymentHandler,
        isFlowController: Bool = false,
        paymentMethodID: String? = nil,
        analyticsHelper: PaymentSheetAnalyticsHelper,
        completion: @escaping (PaymentSheetResult, STPAnalyticsClient.DeferredIntentConfirmationType?) -> Void
    ) {
        // Translates a STPPaymentHandler result to a PaymentResult
        let paymentHandlerCompletion: (STPPaymentHandlerActionStatus, NSError?) -> Void = { status, error in
            completion(makePaymentSheetResult(for: status, error: error), nil)
        }

<<<<<<< HEAD
        let clientAttributionMetadata: STPClientAttributionMetadata = {
            switch intent {
            case .paymentIntent(let paymentIntent):
                return .init(elementsSessionConfigId: elementsSession.sessionID,
                             paymentIntentCreationFlow: .standard,
                             paymentMethodSelectionFlow: paymentIntent.automaticPaymentMethods?.enabled ?? false ? .automatic : .merchantSpecified)
            case .setupIntent(let setupIntent):
                return .init(elementsSessionConfigId: elementsSession.sessionID,
                             paymentIntentCreationFlow: .standard,
                             paymentMethodSelectionFlow: setupIntent.automaticPaymentMethods?.enabled ?? false ? .automatic : .merchantSpecified)
            case .deferredIntent(let intentConfig):
                return .init(elementsSessionConfigId: elementsSession.sessionID,
                             paymentIntentCreationFlow: .deferred,
                             paymentMethodSelectionFlow: intentConfig.paymentMethodTypes?.isEmpty ?? true ? .automatic : .merchantSpecified)
            }
        }()
=======
        let clientAttributionMetadata: STPClientAttributionMetadata = intent.clientAttributionMetadata(elementsSessionConfigId: elementsSession.sessionID)
>>>>>>> e272169f

        switch paymentOption {
        // MARK: - Apple Pay
        case .applePay:
            guard
                let applePayContext = STPApplePayContext.create(
                    intent: intent,
                    configuration: configuration,
                    clientAttributionMetadata: clientAttributionMetadata,
                    completion: completion
                )
            else {
                assertionFailure(PaymentSheetError.applePayNotSupportedOrMisconfigured.debugDescription)
                completion(.failed(error: PaymentSheetError.applePayNotSupportedOrMisconfigured), nil)
                return
            }
            applePayContext.presentApplePay()

        // MARK: - New Payment Method
        case let .new(confirmParams):
            let paymentMethodType: STPPaymentMethodType = {
                switch paymentOption.paymentMethodType {
                case .stripe(let paymentMethodType):
                    return paymentMethodType
                default:
                    return .unknown
                }
            }()
            // Set allow_redisplay on params
            confirmParams.setAllowRedisplay(
                mobilePaymentElementFeatures: elementsSession.customerSessionMobilePaymentElementFeatures,
                isSettingUp: intent.isSetupFutureUsageSet(for: paymentMethodType)
            )
            confirmParams.setClientAttributionMetadata(clientAttributionMetadata: clientAttributionMetadata)
            switch intent {
            // MARK: ↪ PaymentIntent
            case .paymentIntent(let paymentIntent):
                let params = makePaymentIntentParams(
                    confirmPaymentMethodType: .new(
                        params: confirmParams.paymentMethodParams,
                        paymentOptions: confirmParams.confirmPaymentMethodOptions,
                        shouldSave: confirmParams.saveForFutureUseCheckboxState == .selected,
                        shouldSetAsDefaultPM: confirmParams.setAsDefaultPM
                    ),
                    paymentIntent: paymentIntent,
                    configuration: configuration
                )
                paymentHandler.confirmPayment(
                    params,
                    with: authenticationContext,
                    completion: { actionStatus, paymentIntent, error in
                        if let paymentIntent {
                            setDefaultPaymentMethodIfNecessary(actionStatus: actionStatus, intent: .paymentIntent(paymentIntent), configuration: configuration, paymentMethodSetAsDefault: elementsSession.paymentMethodSetAsDefaultForPaymentSheet)
                        }
                        paymentHandlerCompletion(actionStatus, error)
                    }
                )
            // MARK: ↪ SetupIntent
            case .setupIntent(let setupIntent):
                let setupIntentParams = makeSetupIntentParams(
                    confirmPaymentMethodType: .new(
                        params: confirmParams.paymentMethodParams,
                        paymentOptions: confirmParams.confirmPaymentMethodOptions,
                        shouldSave: false,
                        shouldSetAsDefaultPM: confirmParams.setAsDefaultPM
                    ),
                    setupIntent: setupIntent,
                    configuration: configuration
                )
                paymentHandler.confirmSetupIntent(
                    setupIntentParams,
                    with: authenticationContext,
                    completion: { actionStatus, setupIntent, error in
                        if let setupIntent {
                            setDefaultPaymentMethodIfNecessary(actionStatus: actionStatus, intent: .setupIntent(setupIntent), configuration: configuration, paymentMethodSetAsDefault: elementsSession.paymentMethodSetAsDefaultForPaymentSheet)
                        }
                        paymentHandlerCompletion(actionStatus, error)
                    }
                )
            // MARK: ↪ Deferred Intent
            case .deferredIntent(let intentConfig):
                handleDeferredIntentConfirmation(
                    confirmType: .new(
                        params: confirmParams.paymentMethodParams,
                        paymentOptions: confirmParams.confirmPaymentMethodOptions,
                        shouldSave: confirmParams.saveForFutureUseCheckboxState == .selected,
                        shouldSetAsDefaultPM: confirmParams.setAsDefaultPM
                    ),
                    configuration: configuration,
                    intentConfig: intentConfig,
                    authenticationContext: authenticationContext,
                    paymentHandler: paymentHandler,
                    isFlowController: isFlowController,
                    allowsSetAsDefaultPM: elementsSession.paymentMethodSetAsDefaultForPaymentSheet,
                    completion: completion
                )
            }

        // MARK: - Saved Payment Method
        case let .saved(paymentMethod, intentConfirmParamsFromSavedPaymentMethod):
            switch intent {
            // MARK: ↪ PaymentIntent
            case .paymentIntent(let paymentIntent):
                let paymentOptions = intentConfirmParamsForDeferredIntent?.confirmPaymentMethodOptions != nil
                    // Flow controller collects CVC using interstitial:
                    ? intentConfirmParamsForDeferredIntent?.confirmPaymentMethodOptions
                    // PaymentSheet collects CVC in sheet:
                    : intentConfirmParamsFromSavedPaymentMethod?.confirmPaymentMethodOptions

                let paymentIntentParams = makePaymentIntentParams(confirmPaymentMethodType: .saved(paymentMethod, paymentOptions: paymentOptions), paymentIntent: paymentIntent, configuration: configuration)

                paymentHandler.confirmPayment(
                    paymentIntentParams,
                    with: authenticationContext,
                    completion: { actionStatus, _, error in
                        paymentHandlerCompletion(actionStatus, error)
                    }
                )
            // MARK: ↪ SetupIntent
            case .setupIntent(let setupIntent):
                let setupIntentParams = makeSetupIntentParams(
                    confirmPaymentMethodType: .saved(paymentMethod, paymentOptions: nil),
                    setupIntent: setupIntent,
                    configuration: configuration
                )
                paymentHandler.confirmSetupIntent(
                    setupIntentParams,
                    with: authenticationContext,
                    completion: { actionStatus, _, error in
                        paymentHandlerCompletion(actionStatus, error)
                    }
                )
            // MARK: ↪ Deferred Intent
            case .deferredIntent(let intentConfig):
                let paymentOptions = intentConfirmParamsForDeferredIntent?.confirmPaymentMethodOptions != nil
                    // Flow controller and embedded collects CVC using interstitial:
                    ? intentConfirmParamsForDeferredIntent?.confirmPaymentMethodOptions
                    // PaymentSheet collects CVC in sheet:
                    : intentConfirmParamsFromSavedPaymentMethod?.confirmPaymentMethodOptions
                handleDeferredIntentConfirmation(
                    confirmType: .saved(paymentMethod, paymentOptions: paymentOptions),
                    configuration: configuration,
                    intentConfig: intentConfig,
                    authenticationContext: authenticationContext,
                    paymentHandler: paymentHandler,
                    isFlowController: isFlowController,
                    completion: completion
                )
            }
        // MARK: - Link
        case .link(let confirmOption):
            // This is called when the customer pays in the sheet (as opposed to the Link webview) and agreed to sign up for Link
            // Parameters:
            // - paymentMethodParams: The params to use for the payment.
            // - linkAccount: The Link account used for payment. Will be logged out if present after payment completes, whether it was successful or not.
            let confirmWithPaymentMethodParams: (STPPaymentMethodParams, PaymentSheetLinkAccount?, Bool) -> Void = { paymentMethodParams, linkAccount, shouldSave in
                paymentMethodParams.clientAttributionMetadata = clientAttributionMetadata
                switch intent {
                case .paymentIntent(let paymentIntent):
                    let paymentIntentParams = STPPaymentIntentParams(clientSecret: paymentIntent.clientSecret)
                    paymentIntentParams.paymentMethodParams = paymentMethodParams
                    paymentIntentParams.returnURL = configuration.returnURL
                    let paymentOptions = paymentIntentParams.paymentMethodOptions ?? STPConfirmPaymentMethodOptions()
                    let paymentMethodType = paymentMethodParams.type
                    let currentSetupFutureUsage = paymentIntent.paymentMethodOptions?.setupFutureUsage(for: paymentMethodType)
                    paymentOptions.setSetupFutureUsageIfNecessary(shouldSave, currentSetupFutureUsage: currentSetupFutureUsage, paymentMethodType: paymentMethodType, customer: configuration.customer)
                    paymentIntentParams.paymentMethodOptions = paymentOptions
                    paymentIntentParams.shipping = makeShippingParams(for: paymentIntent, configuration: configuration)
                    paymentHandler.confirmPayment(
                        paymentIntentParams,
                        with: authenticationContext,
                        completion: { actionStatus, _, error in
                            paymentHandlerCompletion(actionStatus, error)
                            if actionStatus == .succeeded {
                                linkAccount?.logout()
                            }
                        }
                    )
                case .setupIntent(let setupIntent):
                    let setupIntentParams = STPSetupIntentConfirmParams(clientSecret: setupIntent.clientSecret)
                    setupIntentParams.paymentMethodParams = paymentMethodParams
                    setupIntentParams.returnURL = configuration.returnURL
                    paymentHandler.confirmSetupIntent(
                        setupIntentParams,
                        with: authenticationContext,
                        completion: { actionStatus, _, error in
                            paymentHandlerCompletion(actionStatus, error)
                            if actionStatus == .succeeded {
                                linkAccount?.logout()
                            }
                        }
                    )
                case .deferredIntent(let intentConfig):
                    handleDeferredIntentConfirmation(
                        confirmType: .new(
                            params: paymentMethodParams,
                            paymentOptions: STPConfirmPaymentMethodOptions(),
                            shouldSave: shouldSave
                        ),
                        configuration: configuration,
                        intentConfig: intentConfig,
                        authenticationContext: authenticationContext,
                        paymentHandler: paymentHandler,
                        isFlowController: isFlowController,
                        completion: { psResult, confirmationType in
                            if case .completed = psResult {
                                linkAccount?.logout()
                            }
                            completion(psResult, confirmationType)
                        }
                    )
                }
            }
            let confirmWithPaymentMethod: (STPPaymentMethod, PaymentSheetLinkAccount?, Bool) -> Void = { paymentMethod, linkAccount, shouldSave in
                let mandateCustomerAcceptanceParams = STPMandateCustomerAcceptanceParams()
                let onlineParams = STPMandateOnlineParams(ipAddress: "", userAgent: "")
                // Tell Stripe to infer mandate info from client
                onlineParams.inferFromClient = true
                mandateCustomerAcceptanceParams.onlineParams = onlineParams
                mandateCustomerAcceptanceParams.type = .online
                let mandateData = STPMandateDataParams(customerAcceptance: mandateCustomerAcceptanceParams)
                switch intent {
                case .paymentIntent(let paymentIntent):
                    let paymentIntentParams = STPPaymentIntentParams(clientSecret: paymentIntent.clientSecret)
                    paymentIntentParams.paymentMethodId = paymentMethod.stripeId
                    paymentIntentParams.returnURL = configuration.returnURL
                    paymentIntentParams.shipping = makeShippingParams(for: paymentIntent, configuration: configuration)
                    let paymentOptions = paymentIntentParams.paymentMethodOptions ?? STPConfirmPaymentMethodOptions()
                    let paymentMethodType = paymentMethod.type
                    let currentSetupFutureUsage = paymentIntent.paymentMethodOptions?.setupFutureUsage(for: paymentMethodType)
                    paymentOptions.setSetupFutureUsageIfNecessary(shouldSave, currentSetupFutureUsage: currentSetupFutureUsage, paymentMethodType: paymentMethodType, customer: configuration.customer)
                    paymentIntentParams.paymentMethodOptions = paymentOptions
                    paymentIntentParams.mandateData = mandateData
                    paymentHandler.confirmPayment(
                        paymentIntentParams,
                        with: authenticationContext,
                        completion: { actionStatus, _, error in
                            if actionStatus == .succeeded {
                                linkAccount?.logout()
                            }
                            paymentHandlerCompletion(actionStatus, error)
                        }
                    )
                case .setupIntent(let setupIntent):
                    let setupIntentParams = STPSetupIntentConfirmParams(clientSecret: setupIntent.clientSecret)
                    setupIntentParams.paymentMethodID = paymentMethod.stripeId
                    setupIntentParams.returnURL = configuration.returnURL
                    setupIntentParams.mandateData = mandateData
                    paymentHandler.confirmSetupIntent(
                        setupIntentParams,
                        with: authenticationContext,
                        completion: { actionStatus, _, error in
                            if actionStatus == .succeeded {
                                linkAccount?.logout()
                            }
                            paymentHandlerCompletion(actionStatus, error)
                        }
                    )
                case .deferredIntent(let intentConfig):
                    handleDeferredIntentConfirmation(
                        confirmType: .saved(paymentMethod, paymentOptions: nil),
                        configuration: configuration,
                        intentConfig: intentConfig,
                        authenticationContext: authenticationContext,
                        paymentHandler: paymentHandler,
                        isFlowController: isFlowController,
                        completion: { psResult, confirmationType in
                            if case .completed = psResult {
                                linkAccount?.logout()
                            }
                            completion(psResult, confirmationType)
                        }
                    )
                }
            }

            let confirmWithPaymentDetails:
                (
                    PaymentSheetLinkAccount,
                    ConsumerPaymentDetails,
                    String?, // cvc
                    String?, // phone number
                    Bool,
                    STPPaymentMethodAllowRedisplay?
                ) -> Void = { linkAccount, paymentDetails, cvc, billingPhoneNumber, shouldSave, allowRedisplay in
                    guard let paymentMethodParams = linkAccount.makePaymentMethodParams(
                        from: paymentDetails,
                        cvc: cvc,
                        billingPhoneNumber: billingPhoneNumber,
                        allowRedisplay: allowRedisplay
                    ) else {
                        let error = PaymentSheetError.payingWithoutValidLinkSession
                        completion(.failed(error: error), nil)
                        return
                    }

                    confirmWithPaymentMethodParams(paymentMethodParams, linkAccount, shouldSave)
                }

            let createPaymentDetailsAndConfirm:
                (
                    PaymentSheetLinkAccount,
                    STPPaymentMethodParams,
                    Bool
                ) -> Void = { linkAccount, paymentMethodParams, shouldSave in
                    paymentMethodParams.clientAttributionMetadata = clientAttributionMetadata
                    guard linkAccount.sessionState == .verified else {
                        // We don't support 2FA in the native mobile Link flow, so if 2FA is required then this is a no-op.
                        // Just fall through and don't save the card details to Link.
                        STPAnalyticsClient.sharedClient.logLinkPopupSkipped()

                        // Attempt to confirm directly with params
                        confirmWithPaymentMethodParams(paymentMethodParams, linkAccount, shouldSave)
                        return
                    }

                    linkAccount.createPaymentDetails(with: paymentMethodParams, isDefault: false) { result in
                        switch result {
                        case .success(let paymentDetails):
                            // We need to explicitly pass the billing phone number to the share and payment method endpoints,
                            // since it's not part of the consumer payment details.
                            let billingPhoneNumber = paymentMethodParams.billingDetails?.phone

                            if elementsSession.linkPassthroughModeEnabled {
                                // If passthrough mode, share payment details
                                linkAccount.sharePaymentDetails(
                                    id: paymentDetails.stripeID,
                                    cvc: paymentMethodParams.card?.cvc,
                                    allowRedisplay: paymentMethodParams.allowRedisplay,
                                    expectedPaymentMethodType: paymentDetails.expectedPaymentMethodTypeForPassthroughMode(elementsSession),
                                    billingPhoneNumber: billingPhoneNumber,
                                    clientAttributionMetadata: clientAttributionMetadata
                                ) { result in
                                    switch result {
                                    case .success(let paymentDetailsShareResponse):
                                        confirmWithPaymentMethod(paymentDetailsShareResponse.paymentMethod, linkAccount, shouldSave)
                                    case .failure(let error):
                                        STPAnalyticsClient.sharedClient.logLinkSharePaymentDetailsFailure(error: error)
                                        // If this fails, confirm directly
                                        confirmWithPaymentMethodParams(paymentMethodParams, linkAccount, shouldSave)
                                    }
                                }
                            } else {
                                // If not passthrough mode, confirm details directly
                                confirmWithPaymentDetails(linkAccount, paymentDetails, paymentMethodParams.card?.cvc, billingPhoneNumber, shouldSave, paymentMethodParams.allowRedisplay)
                            }
                        case .failure(let error):
                            STPAnalyticsClient.sharedClient.logLinkCreatePaymentDetailsFailure(error: error)
                            // Attempt to confirm directly with params
                            confirmWithPaymentMethodParams(paymentMethodParams, linkAccount, shouldSave)
                        }
                    }
                }

            switch confirmOption {
            case .wallet:
                let useNativeLink = deviceCanUseNativeLink(elementsSession: elementsSession, configuration: configuration)
                if useNativeLink {
                    let linkController = PayWithNativeLinkController(mode: .full, intent: intent, elementsSession: elementsSession, configuration: configuration, logPayment: true, analyticsHelper: analyticsHelper)
                    linkController.presentAsBottomSheet(from: authenticationContext.authenticationPresentingViewController(), shouldOfferApplePay: false, shouldFinishOnClose: false, completion: { result, confirmationType, _ in
                        completion(result, confirmationType)
                    })
                } else {
                    let linkController = PayWithLinkController(intent: intent, elementsSession: elementsSession, configuration: configuration, analyticsHelper: analyticsHelper)
                    linkController.present(from: authenticationContext.authenticationPresentingViewController(),
                                           completion: completion)
                }
            case .signUp(let linkAccount, let phoneNumberFromSignup, let consentAction, let legalName, let intentConfirmParams):
                let billingDetails = intentConfirmParams.paymentMethodParams.billingDetails
                let countryCode = billingDetails?.address?.country ?? elementsSession.countryCode

                let phoneNumber = if elementsSession.linkSignupOptInFeatureEnabled {
                    billingDetails?.phone.flatMap { PhoneNumber.fromE164($0) }
                } else {
                    phoneNumberFromSignup
                }

                linkAccount.signUp(
                    with: phoneNumber,
                    legalName: legalName,
                    countryCode: countryCode,
                    consentAction: consentAction
                ) { result in
                    UserDefaults.standard.markLinkAsUsed()
                    switch result {
                    case .success:
                        STPAnalyticsClient.sharedClient.logLinkSignupComplete()
                        let linkPaymentMethodType: STPPaymentMethodType = elementsSession.linkPassthroughModeEnabled ? intentConfirmParams.paymentMethodParams.type : .link
                        // Set allow_redisplay on params
                        intentConfirmParams.setAllowRedisplay(
                            mobilePaymentElementFeatures: elementsSession.customerSessionMobilePaymentElementFeatures,
                            isSettingUp: intent.isSetupFutureUsageSet(for: linkPaymentMethodType)
                        )
                        createPaymentDetailsAndConfirm(linkAccount, intentConfirmParams.paymentMethodParams, intentConfirmParams.saveForFutureUseCheckboxState == .selected)
                    case .failure(let error as NSError):
                        STPAnalyticsClient.sharedClient.logLinkSignupFailure(error: error)
                        // Attempt to confirm directly with params as a fallback.
                        intentConfirmParams.setAllowRedisplay(
                            mobilePaymentElementFeatures: elementsSession.customerSessionMobilePaymentElementFeatures,
                            isSettingUp: intent.isSetupFutureUsageSet(for: intentConfirmParams.paymentMethodParams.type)
                        )
                        confirmWithPaymentMethodParams(intentConfirmParams.paymentMethodParams, linkAccount, intentConfirmParams.saveForFutureUseCheckboxState == .selected)
                    }
                }
            case .withPaymentMethod(let paymentMethod):
                confirmWithPaymentMethod(paymentMethod, nil, false)
            case .withPaymentDetails(let linkAccount, let paymentDetails, let confirmationExtras, _):
                let shouldSave = false // always false, as we don't show a save-to-merchant checkbox in Link VC

                if elementsSession.linkPassthroughModeEnabled {
                    // allowRedisplay is nil since we are not saving a payment method.
                    linkAccount.sharePaymentDetails(
                        id: paymentDetails.stripeID,
                        cvc: paymentDetails.cvc,
                        allowRedisplay: nil,
                        expectedPaymentMethodType: paymentDetails.expectedPaymentMethodTypeForPassthroughMode(elementsSession),
                        billingPhoneNumber: confirmationExtras?.billingPhoneNumber,
                        clientAttributionMetadata: clientAttributionMetadata
                    ) { result in
                        switch result {
                        case .success(let paymentDetailsShareResponse):
                            confirmWithPaymentMethod(paymentDetailsShareResponse.paymentMethod, linkAccount, shouldSave)
                        case .failure(let error):
                            STPAnalyticsClient.sharedClient.logLinkSharePaymentDetailsFailure(error: error)
                            paymentHandlerCompletion(.failed, error as NSError)
                        }
                    }
                } else {
                    confirmWithPaymentDetails(linkAccount, paymentDetails, paymentDetails.cvc, confirmationExtras?.billingPhoneNumber, shouldSave, nil)
                }
            }
        case let .external(externalPaymentOption, billingDetails):
            DispatchQueue.main.async {
                // Call confirmHandler so that the merchant completes the payment
                externalPaymentOption.confirm(billingDetails: billingDetails) { result in
                    // This closure is invoked by the merchant when payment is finished
                    completion(result, nil)
                }
            }
        }
    }

    // MARK: - Helper methods

    enum PaymentOrSetupIntent {
        case paymentIntent(STPPaymentIntent)
        case setupIntent(STPSetupIntent)

        func isSetupFutureUsageSet(paymentMethodType: STPPaymentMethodType) -> Bool {
            switch self {
            case .paymentIntent(let paymentIntent):
                return paymentIntent.isSetupFutureUsageSet(for: paymentMethodType)
            case .setupIntent:
                return true
            }
        }

        var paymentMethod: STPPaymentMethod? {
            switch self {
            case .paymentIntent(let paymentIntent):
                return paymentIntent.paymentMethod
            case .setupIntent(let setupIntent):
                return setupIntent.paymentMethod
            }
        }
    }

    /// A helper method that sets the Customer's default payment method if necessary.
    /// - Parameter actionStatus: The final status returned by `STPPaymentHandler`'s completion block.
    static func setDefaultPaymentMethodIfNecessary(actionStatus: STPPaymentHandlerActionStatus, intent: PaymentOrSetupIntent, configuration: PaymentElementConfiguration, paymentMethodSetAsDefault: Bool) {

        guard
            // Did we successfully save this payment method?
            actionStatus == .succeeded,
            let customer = configuration.customer?.id,
            let paymentMethod = intent.paymentMethod,
            intent.isSetupFutureUsageSet(paymentMethodType: paymentMethod.type),
            // Can it appear in the list of saved PMs?
            PaymentSheet.supportedSavedPaymentMethods.contains(paymentMethod.type),
            // Should it write to local storage?
            !paymentMethodSetAsDefault
        else {
            return
        }
        CustomerPaymentOption.setDefaultPaymentMethod(.stripeId(paymentMethod.stripeId), forCustomer: customer)
    }

    static func makeShippingParams(for paymentIntent: STPPaymentIntent, configuration: PaymentElementConfiguration)
        -> STPPaymentIntentShippingDetailsParams?
    {
        let params = STPPaymentIntentShippingDetailsParams(paymentSheetConfiguration: configuration)
        // If a merchant attaches shipping to the PI on their server, the /confirm endpoint will error if we update shipping with a “requires secret key” error message.
        // To accommodate this, don't attach if our shipping is the same as the PI's shipping
        guard !isEqual(paymentIntent.shipping, params) else {
            return nil
        }
        return params
    }

    enum ConfirmPaymentMethodType {
        case saved(STPPaymentMethod, paymentOptions: STPConfirmPaymentMethodOptions?)
        /// - paymentMethod: Pass this if you created a PaymentMethod already (e.g. for the deferred flow).
        case new(params: STPPaymentMethodParams, paymentOptions: STPConfirmPaymentMethodOptions, paymentMethod: STPPaymentMethod? = nil, shouldSave: Bool, shouldSetAsDefaultPM: Bool? = nil)
        var shouldSave: Bool {
            switch self {
            case .saved:
                return false
            case .new(_, _, _, let shouldSave, _):
                return shouldSave
            }
        }
    }

    static func makePaymentIntentParams(
        confirmPaymentMethodType: ConfirmPaymentMethodType,
        paymentIntent: STPPaymentIntent,
        configuration: PaymentElementConfiguration,
        mandateData: STPMandateDataParams? = nil
    ) -> STPPaymentIntentParams {
        let params: STPPaymentIntentParams
        let shouldSave: Bool
        let paymentMethodType: STPPaymentMethodType
        switch confirmPaymentMethodType {
        case .saved(let paymentMethod, let paymentMethodOptions):
            shouldSave = false
            paymentMethodType = paymentMethod.type
            params = STPPaymentIntentParams(clientSecret: paymentIntent.clientSecret, paymentMethodType: paymentMethod.type)
            params.paymentMethodOptions = paymentMethodOptions
            params.paymentMethodId = paymentMethod.stripeId
        case let .new(paymentMethodParams, paymentMethodoptions, paymentMethod, _shouldSave, shouldSetAsDefaultPM):
            shouldSave = _shouldSave
            if let paymentMethod = paymentMethod {
                paymentMethodType = paymentMethod.type
                params = STPPaymentIntentParams(clientSecret: paymentIntent.clientSecret, paymentMethodType: paymentMethod.type)
                params.paymentMethodId = paymentMethod.stripeId
                params.paymentMethodOptions = paymentMethodoptions
            } else {
                params = STPPaymentIntentParams(clientSecret: paymentIntent.clientSecret)
                params.paymentMethodParams = paymentMethodParams
                params.paymentMethodOptions = paymentMethodoptions
                paymentMethodType = paymentMethodParams.type
            }
            if let shouldSetAsDefaultPM {
                params.setAsDefaultPM = NSNumber(value: shouldSetAsDefaultPM)
            }
            let requiresMandateData: [STPPaymentMethodType] = [.payPal, .cashApp, .revolutPay, .amazonPay, .klarna, .satispay]
            let isSetupFutureUsageOffSession = paymentIntent.setupFutureUsage(for: paymentMethodType) == "off_session"
            if requiresMandateData.contains(paymentMethodType) && isSetupFutureUsageOffSession
            {
                params.mandateData = .makeWithInferredValues()
            }
        }

        let paymentOptions = params.paymentMethodOptions ?? STPConfirmPaymentMethodOptions()
        let currentSetupFutureUsage = paymentIntent.paymentMethodOptions?.setupFutureUsage(for: paymentMethodType)
        paymentOptions.setSetupFutureUsageIfNecessary(shouldSave, currentSetupFutureUsage: currentSetupFutureUsage, paymentMethodType: paymentMethodType, customer: configuration.customer)
        if let mandateData = mandateData {
            params.mandateData = mandateData
        }
        // Set moto (mail order and telephone orders) for Dashboard b/c merchants key in cards on behalf of customers
        if configuration.apiClient.publishableKeyIsUserKey {
            paymentOptions.setMoto()
        }
        params.paymentMethodOptions = paymentOptions
        params.returnURL = configuration.returnURL
        params.shipping = makeShippingParams(for: paymentIntent, configuration: configuration)
        return params
    }

    static func makeSetupIntentParams(
        confirmPaymentMethodType: ConfirmPaymentMethodType,
        setupIntent: STPSetupIntent,
        configuration: PaymentElementConfiguration,
        mandateData: STPMandateDataParams? = nil
    ) -> STPSetupIntentConfirmParams {
        let params: STPSetupIntentConfirmParams
        switch confirmPaymentMethodType {
        case let .saved(paymentMethod, _):
            params = STPSetupIntentConfirmParams(
                clientSecret: setupIntent.clientSecret,
                paymentMethodType: paymentMethod.type
            )
            params.paymentMethodID = paymentMethod.stripeId

        case let .new(paymentMethodParams, _, paymentMethod, _, shouldSetAsDefaultPM):
            if let paymentMethod {
                params = STPSetupIntentConfirmParams(
                    clientSecret: setupIntent.clientSecret,
                    paymentMethodType: paymentMethod.type
                )
                params.paymentMethodID = paymentMethod.stripeId
            } else {
                params = STPSetupIntentConfirmParams(clientSecret: setupIntent.clientSecret)
                params.paymentMethodParams = paymentMethodParams
            }
            if let shouldSetAsDefaultPM {
                params.setAsDefaultPM = NSNumber(value: shouldSetAsDefaultPM)
            }
            // Paypal & revolut & satispay requires mandate_data if setting up
            if params.paymentMethodType == .payPal || params.paymentMethodType == .revolutPay || params.paymentMethodType == .satispay {
                params.mandateData = .makeWithInferredValues()
            }
        }
        if let mandateData = mandateData {
            params.mandateData = mandateData
        }
        // Set moto (mail order and telephone orders) for Dashboard b/c merchants key in cards on behalf of customers
        if configuration.apiClient.publishableKeyIsUserKey {
            params.additionalAPIParameters["payment_method_options"] = ["card": ["moto": true]]
        }
        params.returnURL = configuration.returnURL
        return params
    }
}

/// A helper method to compare shipping details
private func isEqual(_ lhs: STPPaymentIntentShippingDetails?, _ rhs: STPPaymentIntentShippingDetailsParams?) -> Bool {
    guard let lhs = lhs, let rhs = rhs else {
        // One or both are nil, so they're only equal if they're both nil
        return lhs == nil && rhs == nil
    }
    // Convert lhs to a STPPaymentIntentShippingDetailsAddressParams for ease of comparison
    let addressParams = STPPaymentIntentShippingDetailsAddressParams(line1: lhs.address?.line1 ?? "")
    addressParams.line2 = lhs.address?.line2
    addressParams.city = lhs.address?.city
    addressParams.state = lhs.address?.state
    addressParams.postalCode = lhs.address?.postalCode
    addressParams.country = lhs.address?.country

    let lhsConverted = STPPaymentIntentShippingDetailsParams(address: addressParams, name: lhs.name ?? "")
    lhsConverted.phone = lhs.phone

    return rhs == lhsConverted
}

private extension ConsumerPaymentDetails {

    func expectedPaymentMethodTypeForPassthroughMode(
        _ elementsSession: STPElementsSession
    ) -> String? {
        switch type {
        case .card:
            return "card"
        case .unparsable:
            return nil
        case .bankAccount:
            let canAcceptACH = elementsSession.orderedPaymentMethodTypes.contains(.USBankAccount)
            let isLinkCardBrand = elementsSession.linkSettings?.linkMode?.isPantherPayment ?? false
            return isLinkCardBrand && !canAcceptACH ? "card" : "bank_account"
        }
    }
}<|MERGE_RESOLUTION|>--- conflicted
+++ resolved
@@ -160,26 +160,7 @@
             completion(makePaymentSheetResult(for: status, error: error), nil)
         }
 
-<<<<<<< HEAD
-        let clientAttributionMetadata: STPClientAttributionMetadata = {
-            switch intent {
-            case .paymentIntent(let paymentIntent):
-                return .init(elementsSessionConfigId: elementsSession.sessionID,
-                             paymentIntentCreationFlow: .standard,
-                             paymentMethodSelectionFlow: paymentIntent.automaticPaymentMethods?.enabled ?? false ? .automatic : .merchantSpecified)
-            case .setupIntent(let setupIntent):
-                return .init(elementsSessionConfigId: elementsSession.sessionID,
-                             paymentIntentCreationFlow: .standard,
-                             paymentMethodSelectionFlow: setupIntent.automaticPaymentMethods?.enabled ?? false ? .automatic : .merchantSpecified)
-            case .deferredIntent(let intentConfig):
-                return .init(elementsSessionConfigId: elementsSession.sessionID,
-                             paymentIntentCreationFlow: .deferred,
-                             paymentMethodSelectionFlow: intentConfig.paymentMethodTypes?.isEmpty ?? true ? .automatic : .merchantSpecified)
-            }
-        }()
-=======
         let clientAttributionMetadata: STPClientAttributionMetadata = intent.clientAttributionMetadata(elementsSessionConfigId: elementsSession.sessionID)
->>>>>>> e272169f
 
         switch paymentOption {
         // MARK: - Apple Pay
