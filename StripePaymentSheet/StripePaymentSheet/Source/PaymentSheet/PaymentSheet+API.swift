//
//  PaymentSheet+API.swift
//  StripePaymentSheet
//
//  Created by Yuki Tokuhiro on 12/10/20.
//  Copyright © 2020 Stripe, Inc. All rights reserved.
//

import Foundation
@_spi(STP) import StripeApplePay
@_spi(STP) import StripeCore
@_spi(STP) import StripePayments
@_spi(STP) import StripeUICore
import UIKit

@available(iOSApplicationExtension, unavailable)
@available(macCatalystApplicationExtension, unavailable)
extension PaymentSheet {
    /// `PaymentSheet.load()` result.
    enum LoadingResult {
        case success(
            intent: Intent,
            savedPaymentMethods: [STPPaymentMethod],
            isLinkEnabled: Bool
        )
        case failure(Error)
    }

    /// Confirms a PaymentIntent with the given PaymentOption and returns a PaymentResult
    static func confirm(
        configuration: PaymentSheet.Configuration,
        authenticationContext: STPAuthenticationContext,
        intent: Intent,
        paymentOption: PaymentOption,
        paymentHandler: STPPaymentHandler,
        completion: @escaping (PaymentSheetResult) -> Void
    ) {
        // Translates a STPPaymentHandler result to a PaymentResult
        let paymentHandlerCompletion: (STPPaymentHandlerActionStatus, NSObject?, NSError?) -> Void =
            {
                (status, _, error) in
                switch status {
                case .canceled:
                    completion(.canceled)
                case .failed:
                    // Hold a strong reference to paymentHandler
                    let unknownError = PaymentSheetError.unknown(
                        debugDescription: "STPPaymentHandler failed without an error: \(paymentHandler.description)"
                    )
                    completion(.failed(error: error ?? unknownError))
                case .succeeded:
                    completion(.completed)
                @unknown default:
                    // Hold a strong reference to paymentHandler
                    let unknownError = PaymentSheetError.unknown(
                        debugDescription: "STPPaymentHandler failed without an error: \(paymentHandler.description)"
                    )
                    completion(.failed(error: error ?? unknownError))
                }
            }

        switch paymentOption {
        // MARK: - Apple Pay
        case .applePay:
            guard
                let applePayContext = STPApplePayContext.create(
                    intent: intent,
                    configuration: configuration,
                    completion: completion
                )
            else {
                let message =
                    "Attempted Apple Pay but it's not supported by the device, not configured, or missing a presenter"
                assertionFailure(message)
                completion(.failed(error: PaymentSheetError.unknown(debugDescription: message)))
                return
            }
            applePayContext.presentApplePay()

        // MARK: - New Payment Method
        case let .new(confirmParams):
            switch intent {
            // MARK: ↪ PaymentIntent
            case .paymentIntent(let paymentIntent):
                // The Dashboard app cannot pass `paymentMethodParams` ie payment_method_data
                if configuration.apiClient.publishableKeyIsUserKey {
                    configuration.apiClient.createPaymentMethod(with: confirmParams.paymentMethodParams) {
                        paymentMethod,
                        error in
                        if let error = error {
                            completion(.failed(error: error))
                            return
                        }
                        let paymentIntentParams = confirmParams.makeDashboardParams(
                            paymentIntentClientSecret: paymentIntent.clientSecret,
                            paymentMethodID: paymentMethod?.stripeId ?? "",
                            configuration: configuration
                        )
                        paymentIntentParams.shipping = makeShippingParams(
                            for: paymentIntent,
                            configuration: configuration
                        )
                        paymentHandler.confirmPayment(
                            paymentIntentParams,
                            with: authenticationContext,
                            completion: paymentHandlerCompletion
                        )
                    }
                } else {
                    let paymentIntentParams = confirmParams.makeParams(
                        paymentIntentClientSecret: paymentIntent.clientSecret,
                        configuration: configuration
                    )
                    paymentIntentParams.returnURL = configuration.returnURL
                    paymentIntentParams.shipping = makeShippingParams(for: paymentIntent, configuration: configuration)
<<<<<<< HEAD
=======
                    // Paypal requires mandate_data if setting up
                    if confirmParams.paymentMethodType.stpPaymentMethodType == .payPal
                        && paymentIntent.setupFutureUsage == .offSession
                    {
                        paymentIntentParams.mandateData = .makeWithInferredValues()
                    }
>>>>>>> decf3cea
                    paymentHandler.confirmPayment(
                        paymentIntentParams,
                        with: authenticationContext,
                        completion: paymentHandlerCompletion
                    )
                }
            // MARK: ↪ SetupIntent
            case .setupIntent(let setupIntent):
                let setupIntentParams = confirmParams.makeParams(setupIntentClientSecret: setupIntent.clientSecret)
                setupIntentParams.returnURL = configuration.returnURL
                // Paypal requires mandate_data if setting up
                if confirmParams.paymentMethodType.stpPaymentMethodType == .payPal {
                    setupIntentParams.mandateData = .makeWithInferredValues()
                }
                paymentHandler.confirmSetupIntent(
                    setupIntentParams,
                    with: authenticationContext,
                    completion: paymentHandlerCompletion
                )
<<<<<<< HEAD
            // MARK: ↪ Deferred Intent
            case .deferredIntent:
                fatalError("TODO(DeferredIntent)")
=======
>>>>>>> decf3cea
            }

        // MARK: - Saved Payment Method
        case let .saved(paymentMethod):
            switch intent {
            // MARK: ↪ PaymentIntent
            case .paymentIntent(let paymentIntent):
                let paymentIntentParams = STPPaymentIntentParams(
                    clientSecret: paymentIntent.clientSecret,
                    paymentMethodType: paymentMethod.type
                )
                paymentIntentParams.returnURL = configuration.returnURL
                paymentIntentParams.paymentMethodId = paymentMethod.stripeId
                paymentIntentParams.shipping = makeShippingParams(for: paymentIntent, configuration: configuration)
                // Overwrite in case payment_method_options was set previously - we don't want to save an already-saved payment method
                paymentIntentParams.paymentMethodOptions = STPConfirmPaymentMethodOptions()
                paymentIntentParams.paymentMethodOptions?.setSetupFutureUsageIfNecessary(
                    false,
                    paymentMethodType: paymentMethod.type,
                    customer: configuration.customer
                )

                // The Dashboard app requires MOTO
                if configuration.apiClient.publishableKeyIsUserKey {
                    paymentIntentParams.paymentMethodOptions?.setMoto()
                }

                paymentHandler.confirmPayment(
                    paymentIntentParams,
                    with: authenticationContext,
                    completion: paymentHandlerCompletion
                )
            // MARK: ↪ SetupIntent
            case .setupIntent(let setupIntent):
                let setupIntentParams = STPSetupIntentConfirmParams(
                    clientSecret: setupIntent.clientSecret,
                    paymentMethodType: paymentMethod.type
                )
                setupIntentParams.returnURL = configuration.returnURL
                setupIntentParams.paymentMethodID = paymentMethod.stripeId
                paymentHandler.confirmSetupIntent(
                    setupIntentParams,
                    with: authenticationContext,
                    completion: paymentHandlerCompletion
                )
<<<<<<< HEAD
            // MARK: ↪ Deferred Intent
            case .deferredIntent:
                fatalError("TODO(DeferredIntent)")
=======

>>>>>>> decf3cea
            }
        // MARK: - Link
        case .link(let confirmOption):
            let confirmWithPaymentMethodParams: (STPPaymentMethodParams) -> Void = { paymentMethodParams in
                switch intent {
                case .paymentIntent(let paymentIntent):
                    let paymentIntentParams = STPPaymentIntentParams(clientSecret: paymentIntent.clientSecret)
                    paymentIntentParams.paymentMethodParams = paymentMethodParams
                    paymentIntentParams.returnURL = configuration.returnURL
                    paymentIntentParams.shipping = makeShippingParams(for: paymentIntent, configuration: configuration)
                    paymentHandler.confirmPayment(
                        paymentIntentParams,
                        with: authenticationContext,
                        completion: paymentHandlerCompletion
                    )
                case .setupIntent(let setupIntent):
                    let setupIntentParams = STPSetupIntentConfirmParams(clientSecret: setupIntent.clientSecret)
                    setupIntentParams.paymentMethodParams = paymentMethodParams
                    setupIntentParams.returnURL = configuration.returnURL
                    paymentHandler.confirmSetupIntent(
                        setupIntentParams,
                        with: authenticationContext,
                        completion: paymentHandlerCompletion
                    )
                case .deferredIntent:
                    fatalError("TODO(DeferredIntent)")
                }
            }

            let confirmWithPaymentDetails:
                (
                    PaymentSheetLinkAccount,
                    ConsumerPaymentDetails
                ) -> Void = { linkAccount, paymentDetails in
                    guard let paymentMethodParams = linkAccount.makePaymentMethodParams(from: paymentDetails) else {
                        let error = PaymentSheetError.unknown(
                            debugDescription: "Paying with Link without valid session"
                        )
                        completion(.failed(error: error))
                        return
                    }

                    confirmWithPaymentMethodParams(paymentMethodParams)
                }

            let createPaymentDetailsAndConfirm:
                (
                    PaymentSheetLinkAccount,
                    STPPaymentMethodParams
                ) -> Void = { linkAccount, paymentMethodParams in
                    guard linkAccount.sessionState == .verified else {
                        assertionFailure("Creating payment details without a verified session")
                        // Attempt to confirm directly with params
                        confirmWithPaymentMethodParams(paymentMethodParams)
                        return
                    }

                    linkAccount.createPaymentDetails(with: paymentMethodParams) { result in
                        switch result {
                        case .success(let paymentDetails):
                            confirmWithPaymentDetails(linkAccount, paymentDetails)
                        case .failure:
                            assertionFailure("Failed to create payment details")
                            // Attempt to confirm directly with params
                            confirmWithPaymentMethodParams(paymentMethodParams)
                        }
                    }
                }

            switch confirmOption {
            case .wallet:
                let linkController = PayWithLinkController(intent: intent, configuration: configuration)
                linkController.present(completion: completion)
            case .signUp(let linkAccount, let phoneNumber, let legalName, let paymentMethodParams):
                linkAccount.signUp(with: phoneNumber, legalName: legalName, consentAction: .checkbox) { result in
                    switch result {
                    case .success:
                        STPAnalyticsClient.sharedClient.logLinkSignupComplete()
                        createPaymentDetailsAndConfirm(linkAccount, paymentMethodParams)
                    case .failure(let error as NSError):
                        STPAnalyticsClient.sharedClient.logLinkSignupFailure()

                        let isUserInputError =
                            (error.domain == STPError.stripeDomain
                                && error.code == STPErrorCode.invalidRequestError.rawValue)

                        if isUserInputError {
                            // The request failed because invalid info was provided. In this case
                            // we should surface the error and let the user correct the information
                            // and try again.
                            completion(.failed(error: error))
                        } else {
                            // Attempt to confirm directly with params as a fallback.
                            confirmWithPaymentMethodParams(paymentMethodParams)
                        }
                    }
                }
            case .withPaymentDetails(let linkAccount, let paymentDetails):
                confirmWithPaymentDetails(linkAccount, paymentDetails)
            case .withPaymentMethodParams(let linkAccount, let paymentMethodParams):
                createPaymentDetailsAndConfirm(linkAccount, paymentMethodParams)
            }
        }
    }

    /// Fetches the PaymentIntent or SetupIntent and Customer's saved PaymentMethods
    static func load(
        clientSecret: IntentClientSecret,
        configuration: Configuration,
        completion: @escaping (LoadingResult) -> Void
    ) {
        let intentPromise = Promise<Intent>()
        let paymentMethodsPromise = Promise<[STPPaymentMethod]>()
        let loadSpecsPromise = Promise<Void>()

        intentPromise.observe { result in
            switch result {
            case .success(let intent):
                paymentMethodsPromise.observe { result in
                    switch result {
                    case .success(let paymentMethods):
                        // Filter out payment methods that the PI/SI or PaymentSheet doesn't support
<<<<<<< HEAD
=======
                        // TODO: We're fetching the customer's saved card and us_bank_account PMs, and then filtering - this is backwards!
>>>>>>> decf3cea
                        let savedPaymentMethods =
                            paymentMethods
                            .filter { intent.recommendedPaymentMethodTypes.contains($0.type) }
                            .filter {
<<<<<<< HEAD
                                PaymentMethodType.supportsSaveAndReuse(
                                    paymentMethod: $0.paymentSheetPaymentMethodType(),
=======
                                $0.paymentSheetPaymentMethodType().supportsSavedPaymentMethod(
>>>>>>> decf3cea
                                    configuration: configuration,
                                    intent: intent
                                )
                            }
                        warnUnactivatedIfNeeded(unactivatedPaymentMethodTypes: intent.unactivatedPaymentMethodTypes)

                        let linkAccountPromise = PaymentSheet.lookupLinkAccount(
                            intent: intent,
                            configuration: configuration
                        )

                        loadSpecsPromise.observe { _ in
                            if case .paymentIntent(let paymentIntent) = intent {
                                if let payment_method_specs = paymentIntent.allResponseFields["payment_method_specs"] {
                                    // Over-write the form specs that were already loaded from disk
                                    _ = FormSpecProvider.shared.loadFrom(payment_method_specs)
                                }
                            }
                            linkAccountPromise.observe { linkAccountResult in
                                switch linkAccountResult {
                                case .success(let linkAccount):
                                    LinkAccountContext.shared.account = linkAccount

                                    completion(
                                        .success(
                                            intent: intent,
                                            savedPaymentMethods: savedPaymentMethods,
                                            isLinkEnabled: intent.supportsLink
                                        )
                                    )
                                case .failure:
                                    LinkAccountContext.shared.account = nil

                                    // Move forward without Link
                                    completion(
                                        .success(
                                            intent: intent,
                                            savedPaymentMethods: savedPaymentMethods,
                                            isLinkEnabled: false
                                        )
                                    )
                                }
                            }
                        }
                    case .failure(let error):
                        completion(.failure(error))
                    }
                }
            case .failure(let error):
                completion(.failure(error))
            }
        }

        // Fetch PaymentIntent or SetupIntent
        switch clientSecret {
        case .paymentIntent(let clientSecret):
            let paymentIntentHandlerCompletionBlock: ((STPPaymentIntent) -> Void) = { paymentIntent in
                guard ![.succeeded, .canceled, .requiresCapture].contains(paymentIntent.status) else {
                    // Error if the PaymentIntent is in a terminal state
                    let message = "PaymentSheet received a PaymentIntent in a terminal state: \(paymentIntent.status)"
                    completion(.failure(PaymentSheetError.unknown(debugDescription: message)))
                    return
                }
                intentPromise.resolve(with: .paymentIntent(paymentIntent))
            }
            configuration.apiClient.retrievePaymentIntentWithPreferences(withClientSecret: clientSecret) { result in
                switch result {
                case .success(let paymentIntent):
                    paymentIntentHandlerCompletionBlock(paymentIntent)
                case .failure:
                    // Fallback to regular retrieve PI when retrieve PI with preferences fails
                    configuration.apiClient.retrievePaymentIntent(withClientSecret: clientSecret) {
                        paymentIntent,
                        error in
                        guard let paymentIntent = paymentIntent, error == nil else {
                            let error =
                                error
                                ?? PaymentSheetError.unknown(
                                    debugDescription: "Failed to retrieve PaymentIntent"
                                )
                            intentPromise.reject(with: error)
                            return
                        }

                        paymentIntentHandlerCompletionBlock(paymentIntent)
                    }
                }
            }
        case .setupIntent(let clientSecret):
            let setupIntentHandlerCompletionBlock: ((STPSetupIntent) -> Void) = { setupIntent in
                guard ![.succeeded, .canceled].contains(setupIntent.status) else {
                    // Error if the SetupIntent is in a terminal state
                    let message = "PaymentSheet received a SetupIntent in a terminal state: \(setupIntent.status)"
                    completion(.failure(PaymentSheetError.unknown(debugDescription: message)))
                    return
                }
                intentPromise.resolve(with: .setupIntent(setupIntent))
            }

            configuration.apiClient.retrieveSetupIntentWithPreferences(withClientSecret: clientSecret) { result in
                switch result {
                case .success(let setupIntent):
                    setupIntentHandlerCompletionBlock(setupIntent)
                case .failure:
                    // Fallback to regular retrieve SI when retrieve SI with preferences fails
                    configuration.apiClient.retrieveSetupIntent(withClientSecret: clientSecret) { setupIntent, error in
                        guard let setupIntent = setupIntent, error == nil else {
                            let error =
                                error
                                ?? PaymentSheetError.unknown(
                                    debugDescription: "Failed to retrieve SetupIntent"
                                )
                            intentPromise.reject(with: error)
                            return
                        }

                        setupIntentHandlerCompletionBlock(setupIntent)
                    }
                }
            }
        }

        // List the Customer's saved PaymentMethods
        let savedPaymentMethodTypes: [STPPaymentMethodType] = [.card, .USBankAccount]  // hardcoded for now
        if let customerID = configuration.customer?.id, let ephemeralKey = configuration.customer?.ephemeralKeySecret {
            configuration.apiClient.listPaymentMethods(
                forCustomer: customerID,
                using: ephemeralKey,
                types: savedPaymentMethodTypes
            ) { paymentMethods, error in
                guard let paymentMethods = paymentMethods, error == nil else {
                    let error =
                        error
                        ?? PaymentSheetError.unknown(
                            debugDescription: "Failed to retrieve PaymentMethods for the customer"
                        )
                    paymentMethodsPromise.reject(with: error)
                    return
                }
                paymentMethodsPromise.resolve(with: paymentMethods)
            }
        } else {
            paymentMethodsPromise.resolve(with: [])
        }

        // Load configuration
        AddressSpecProvider.shared.loadAddressSpecs {
            // Load form specs
            FormSpecProvider.shared.load { _ in
                // Load BSB data
                BSBNumberProvider.shared.loadBSBData {
                    loadSpecsPromise.resolve(with: ())
                }
            }
        }
    }

    static func lookupLinkAccount(
        intent: Intent,
        configuration: Configuration
    ) -> Promise<PaymentSheetLinkAccount?> {
        // Only lookup the consumer account if Link is supported
        guard intent.supportsLink else {
            return .init(value: nil)
        }

        let promise = Promise<PaymentSheetLinkAccount?>()

        let linkAccountService = LinkAccountService(apiClient: configuration.apiClient)

        let consumerSessionLookupBlock: (String?) -> Void = { email in
            if let email = email, linkAccountService.hasEmailLoggedOut(email: email) {
                promise.resolve(with: nil)
                return
            }

            linkAccountService.lookupAccount(withEmail: email) { result in
                switch result {
                case .success(let linkAccount):
                    promise.resolve(with: linkAccount)
                case .failure(let error):
                    promise.reject(with: error)
                }
            }
        }

        if linkAccountService.hasSessionCookie {
            consumerSessionLookupBlock(nil)
        } else if let email = linkAccountService.getLastSignUpEmail() {
            consumerSessionLookupBlock(email)
        } else if let email = configuration.defaultBillingDetails.email {
            consumerSessionLookupBlock(email)
        } else if let customerID = configuration.customer?.id,
            let ephemeralKey = configuration.customer?.ephemeralKeySecret
        {
            configuration.apiClient.retrieveCustomer(customerID, using: ephemeralKey) { customer, _ in
                // If there's an error in this call we can just ignore it
                consumerSessionLookupBlock(customer?.email)
            }
        } else {
            promise.resolve(with: nil)
        }

        return promise
    }

    // MARK: - Helper methods

    private static func warnUnactivatedIfNeeded(unactivatedPaymentMethodTypes: [STPPaymentMethodType]) {
        guard !unactivatedPaymentMethodTypes.isEmpty else { return }

        let message = """
            [Stripe SDK] Warning: Your Intent contains the following payment method types which are activated for test mode but not activated for live mode: \(unactivatedPaymentMethodTypes.map({ $0.displayName }).joined(separator: ",")). These payment method types will not be displayed in live mode until they are activated. To activate these payment method types visit your Stripe dashboard.
            More information: https://support.stripe.com/questions/activate-a-new-payment-method
            """
        print(message)
    }

    static func makeShippingParams(for paymentIntent: STPPaymentIntent, configuration: PaymentSheet.Configuration)
        -> STPPaymentIntentShippingDetailsParams?
    {
        let params = STPPaymentIntentShippingDetailsParams(paymentSheetConfiguration: configuration)
        // If a merchant attaches shipping to the PI on their server, the /confirm endpoint will error if we update shipping with a “requires secret key” error message.
        // To accommodate this, don't attach if our shipping is the same as the PI's shipping
        guard !isEqual(paymentIntent.shipping, params) else {
            return nil
        }
        return params
    }
}

/// A helper method to compare shipping details
private func isEqual(_ lhs: STPPaymentIntentShippingDetails?, _ rhs: STPPaymentIntentShippingDetailsParams?) -> Bool {
    guard let lhs = lhs, let rhs = rhs else {
        // One or both are nil, so they're only equal if they're both nil
        return lhs == nil && rhs == nil
    }
    // Convert lhs to a STPPaymentIntentShippingDetailsAddressParams for ease of comparison
    let addressParams = STPPaymentIntentShippingDetailsAddressParams(line1: lhs.address?.line1 ?? "")
    addressParams.line2 = lhs.address?.line2
    addressParams.city = lhs.address?.city
    addressParams.state = lhs.address?.state
    addressParams.postalCode = lhs.address?.postalCode
    addressParams.country = lhs.address?.country

    let lhsConverted = STPPaymentIntentShippingDetailsParams(address: addressParams, name: lhs.name ?? "")
    lhsConverted.phone = lhs.phone

    return rhs == lhsConverted
}<|MERGE_RESOLUTION|>--- conflicted
+++ resolved
@@ -113,15 +113,13 @@
                     )
                     paymentIntentParams.returnURL = configuration.returnURL
                     paymentIntentParams.shipping = makeShippingParams(for: paymentIntent, configuration: configuration)
-<<<<<<< HEAD
-=======
+
                     // Paypal requires mandate_data if setting up
                     if confirmParams.paymentMethodType.stpPaymentMethodType == .payPal
                         && paymentIntent.setupFutureUsage == .offSession
                     {
                         paymentIntentParams.mandateData = .makeWithInferredValues()
                     }
->>>>>>> decf3cea
                     paymentHandler.confirmPayment(
                         paymentIntentParams,
                         with: authenticationContext,
@@ -141,12 +139,9 @@
                     with: authenticationContext,
                     completion: paymentHandlerCompletion
                 )
-<<<<<<< HEAD
             // MARK: ↪ Deferred Intent
             case .deferredIntent:
                 fatalError("TODO(DeferredIntent)")
-=======
->>>>>>> decf3cea
             }
 
         // MARK: - Saved Payment Method
@@ -192,13 +187,9 @@
                     with: authenticationContext,
                     completion: paymentHandlerCompletion
                 )
-<<<<<<< HEAD
             // MARK: ↪ Deferred Intent
             case .deferredIntent:
                 fatalError("TODO(DeferredIntent)")
-=======
-
->>>>>>> decf3cea
             }
         // MARK: - Link
         case .link(let confirmOption):
@@ -321,20 +312,12 @@
                     switch result {
                     case .success(let paymentMethods):
                         // Filter out payment methods that the PI/SI or PaymentSheet doesn't support
-<<<<<<< HEAD
-=======
                         // TODO: We're fetching the customer's saved card and us_bank_account PMs, and then filtering - this is backwards!
->>>>>>> decf3cea
                         let savedPaymentMethods =
                             paymentMethods
                             .filter { intent.recommendedPaymentMethodTypes.contains($0.type) }
                             .filter {
-<<<<<<< HEAD
-                                PaymentMethodType.supportsSaveAndReuse(
-                                    paymentMethod: $0.paymentSheetPaymentMethodType(),
-=======
                                 $0.paymentSheetPaymentMethodType().supportsSavedPaymentMethod(
->>>>>>> decf3cea
                                     configuration: configuration,
                                     intent: intent
                                 )
