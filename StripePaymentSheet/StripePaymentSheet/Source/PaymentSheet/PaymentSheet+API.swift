--- conflicted
+++ resolved
@@ -358,8 +358,8 @@
                                     linkAccount?.logout()
                                 }
                             }
-<<<<<<< HEAD
-                        )
+                        }
+                    )
                     case .deferredIntent(let intentConfig):
                         handleDeferredIntentConfirmation(
                             confirmType: .new(
@@ -373,34 +373,13 @@
                             paymentHandler: paymentHandler,
                             isFlowController: isFlowController,
                             completion: { psResult, confirmationType in
-                                if case .completed = psResult {
+                                if shouldLogOutOfLink(result: psResult, elementsSession: elementsSession) {
                                     linkAccount?.logout()
                                 }
-                                completion(psResult, confirmationType)
-=======
+                            )
                         }
-                    )
-                case .deferredIntent(let intentConfig):
-                    handleDeferredIntentConfirmation(
-                        confirmType: .new(
-                            params: paymentMethodParams,
-                            paymentOptions: STPConfirmPaymentMethodOptions(),
-                            shouldSave: shouldSave
-                        ),
-                        configuration: configuration,
-                        intentConfig: intentConfig,
-                        authenticationContext: authenticationContext,
-                        paymentHandler: paymentHandler,
-                        isFlowController: isFlowController,
-                        completion: { psResult, confirmationType in
-                            if shouldLogOutOfLink(result: psResult, elementsSession: elementsSession) {
-                                linkAccount?.logout()
->>>>>>> e630baa7
-                            }
-                        )
                     }
                 }
-            }
             let confirmWithPaymentMethod: (STPPaymentMethod, PaymentSheetLinkAccount?, Bool) -> Void = { paymentMethod, linkAccount, shouldSave in
                 let mandateCustomerAcceptanceParams = STPMandateCustomerAcceptanceParams()
                 let onlineParams = STPMandateOnlineParams(ipAddress: "", userAgent: "")
