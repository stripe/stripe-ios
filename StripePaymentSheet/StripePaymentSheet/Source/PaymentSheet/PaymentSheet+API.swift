--- conflicted
+++ resolved
@@ -332,26 +332,6 @@
             // - paymentMethodParams: The params to use for the payment.
             // - linkAccount: The Link account used for payment. Will be logged out if present after payment completes, whether it was successful or not.
             let confirmWithPaymentMethodParams: (STPPaymentMethodParams, PaymentSheetLinkAccount?, Bool) -> Void = { paymentMethodParams, linkAccount, shouldSave in
-<<<<<<< HEAD
-                switch intent {
-                case .paymentIntent(let paymentIntent):
-                    let paymentIntentParams = STPPaymentIntentConfirmParams(clientSecret: paymentIntent.clientSecret)
-                    paymentIntentParams.paymentMethodParams = paymentMethodParams
-                    paymentIntentParams.returnURL = configuration.returnURL
-                    let paymentOptions = paymentIntentParams.paymentMethodOptions ?? STPConfirmPaymentMethodOptions()
-                    let paymentMethodType = paymentMethodParams.type
-                    let currentSetupFutureUsage = paymentIntent.paymentMethodOptions?.setupFutureUsage(for: paymentMethodType)
-                    paymentOptions.setSetupFutureUsageIfNecessary(shouldSave, currentSetupFutureUsage: currentSetupFutureUsage, paymentMethodType: paymentMethodType, customer: configuration.customer)
-                    paymentIntentParams.paymentMethodOptions = paymentOptions
-                    paymentIntentParams.shipping = makeShippingParams(for: paymentIntent, configuration: configuration)
-                    paymentHandler.confirmPayment(
-                        paymentIntentParams,
-                        with: authenticationContext,
-                        completion: { actionStatus, _, error in
-                            paymentHandlerCompletion(actionStatus, error)
-                            if actionStatus == .succeeded {
-                                linkAccount?.logout()
-=======
                 Task { @MainActor in
                     let hcaptchaToken = await passiveCaptchaChallenge?.fetchTokenWithTimeout()
                     let radarOptions = STPRadarOptions(hcaptchaToken: hcaptchaToken)
@@ -377,7 +357,6 @@
                                 if actionStatus == .succeeded {
                                     linkAccount?.logout()
                                 }
->>>>>>> c75ddd6b
                             }
                         )
                     case .setupIntent(let setupIntent):
@@ -418,34 +397,6 @@
                     }
                 }
             }
-<<<<<<< HEAD
-            let confirmWithPaymentMethod: (STPPaymentMethod, PaymentSheetLinkAccount?, Bool) -> Void = { paymentMethod, linkAccount, shouldSave in
-                let mandateCustomerAcceptanceParams = STPMandateCustomerAcceptanceParams()
-                let onlineParams = STPMandateOnlineParams(ipAddress: "", userAgent: "")
-                // Tell Stripe to infer mandate info from client
-                onlineParams.inferFromClient = true
-                mandateCustomerAcceptanceParams.onlineParams = onlineParams
-                mandateCustomerAcceptanceParams.type = .online
-                let mandateData = STPMandateDataParams(customerAcceptance: mandateCustomerAcceptanceParams)
-                switch intent {
-                case .paymentIntent(let paymentIntent):
-                    let paymentIntentParams = STPPaymentIntentConfirmParams(clientSecret: paymentIntent.clientSecret)
-                    paymentIntentParams.paymentMethodId = paymentMethod.stripeId
-                    paymentIntentParams.returnURL = configuration.returnURL
-                    paymentIntentParams.shipping = makeShippingParams(for: paymentIntent, configuration: configuration)
-                    let paymentOptions = paymentIntentParams.paymentMethodOptions ?? STPConfirmPaymentMethodOptions()
-                    let paymentMethodType = paymentMethod.type
-                    let currentSetupFutureUsage = paymentIntent.paymentMethodOptions?.setupFutureUsage(for: paymentMethodType)
-                    paymentOptions.setSetupFutureUsageIfNecessary(shouldSave, currentSetupFutureUsage: currentSetupFutureUsage, paymentMethodType: paymentMethodType, customer: configuration.customer)
-                    paymentIntentParams.paymentMethodOptions = paymentOptions
-                    paymentIntentParams.mandateData = mandateData
-                    paymentHandler.confirmPayment(
-                        paymentIntentParams,
-                        with: authenticationContext,
-                        completion: { actionStatus, _, error in
-                            if actionStatus == .succeeded {
-                                linkAccount?.logout()
-=======
             let confirmWithPaymentMethod: (STPPaymentMethod, PaymentSheetLinkAccount?, Bool, STPClientAttributionMetadata?) -> Void = { paymentMethod, linkAccount, shouldSave, clientAttributionMetadata in
                 Task { @MainActor in
                     let hcaptchaToken = await passiveCaptchaChallenge?.fetchTokenWithTimeout()
@@ -479,7 +430,6 @@
                                     linkAccount?.logout()
                                 }
                                 paymentHandlerCompletion(actionStatus, error)
->>>>>>> c75ddd6b
                             }
                         )
                     case .setupIntent(let setupIntent):
