//
//  PaymentSheet+API.swift
//  StripePaymentSheet
//
//  Created by Yuki Tokuhiro on 12/10/20.
//  Copyright © 2020 Stripe, Inc. All rights reserved.
//

import Foundation
@_spi(STP) import StripeApplePay
@_spi(STP) import StripeCore
@_spi(STP) import StripePayments
@_spi(STP) import StripeUICore
import SwiftUI
import UIKit

extension PaymentSheet {
    static var _preconfirmShim: ((UIViewController) -> Void)?

    enum IntegrationShape {
        case complete
        case flowController
        case embedded

        var requiresInterstitialForCVC: Bool {
            switch self {
            case .complete:
                return false
            case .flowController, .embedded:
                return true
            }
        }
    }

    /// Confirms a PaymentIntent with the given PaymentOption and returns a PaymentResult
    static func confirm(
        configuration: PaymentElementConfiguration,
        authenticationContext: STPAuthenticationContext,
        intent: Intent,
        elementsSession: STPElementsSession,
        paymentOption: PaymentOption,
        paymentHandler: STPPaymentHandler,
        integrationShape: IntegrationShape = .complete,
        paymentMethodID: String? = nil,
        analyticsHelper: PaymentSheetAnalyticsHelper,
        completion: @escaping (PaymentSheetResult, STPAnalyticsClient.DeferredIntentConfirmationType?) -> Void
    ) {
        // Perform PaymentSheet-specific local actions before confirming.
        // These actions are not represented in the PaymentIntent state and are specific to
        // Payment Element (not the API bindings), so we need to handle them here.
        // First, handle any client-side required actions:
        if case let .new(confirmParams) = paymentOption,
           confirmParams.paymentMethodType == .stripe(.bacsDebit) {
            // MARK: - Bacs Debit
            // Display the Bacs Debit mandate view
            let mandateView = BacsDDMandateView(email: confirmParams.paymentMethodParams.billingDetails?.email ?? "",
                                                name: confirmParams.paymentMethodParams.billingDetails?.name ?? "",
                                                sortCode: confirmParams.paymentMethodParams.bacsDebit?.sortCode ?? "",
                                                accountNumber: confirmParams.paymentMethodParams.bacsDebit?.accountNumber ?? "",
                                                confirmAction: {
                // If confirmed, dismiss the MandateView and complete the transaction:
                authenticationContext.authenticationPresentingViewController().dismiss(animated: true)
                confirmAfterHandlingLocalActions(configuration: configuration, authenticationContext: authenticationContext, intent: intent, elementsSession: elementsSession, paymentOption: paymentOption, intentConfirmParamsForDeferredIntent: nil, paymentHandler: paymentHandler, analyticsHelper: analyticsHelper, completion: completion)
            }, cancelAction: {
                // Dismiss the MandateView and return to PaymentSheet
                authenticationContext.authenticationPresentingViewController().dismiss(animated: true)
                completion(.canceled, nil)
            })

            let hostingController = UIHostingController(rootView: mandateView)
            hostingController.isModalInPresentation = true
            authenticationContext.authenticationPresentingViewController().present(hostingController, animated: true)
            _preconfirmShim?(hostingController)
        } else if case let .saved(paymentMethod, _) = paymentOption,
                  paymentMethod.type == .card,
                  integrationShape.requiresInterstitialForCVC,
                  intent.cvcRecollectionEnabled {
            // MARK: - CVC Recollection
            let presentingViewController = authenticationContext.authenticationPresentingViewController()

            guard presentingViewController.presentedViewController == nil else {
                assertionFailure("presentingViewController is already presenting a view controller")
                completion(.failed(error: PaymentSheetError.alreadyPresented), nil)
                return
            }
            let preConfirmationViewController = CVCReconfirmationViewController(
                paymentMethod: paymentMethod,
                intent: intent,
                configuration: configuration,
                onCompletion: { vc, intentConfirmParams in
                    vc.dismiss(animated: true)
                    confirmAfterHandlingLocalActions(configuration: configuration, authenticationContext: authenticationContext, intent: intent, elementsSession: elementsSession, paymentOption: paymentOption, intentConfirmParamsForDeferredIntent: intentConfirmParams, paymentHandler: paymentHandler, analyticsHelper: analyticsHelper, completion: completion)
                },
                onCancel: { vc in
                    vc.dismiss(animated: true)
                    completion(.canceled, nil)
                }
            )

            // Present CVC VC
            let bottomSheetVC = FlowController.makeBottomSheetViewController(
                preConfirmationViewController,
                configuration: configuration,
                didCancelNative3DS2: {
                    paymentHandler.cancel3DS2ChallengeFlow()
                }
            )
            presentingViewController.presentAsBottomSheet(bottomSheetVC, appearance: configuration.appearance)
        } else {
            // MARK: - No local actions
            confirmAfterHandlingLocalActions(configuration: configuration, authenticationContext: authenticationContext, intent: intent, elementsSession: elementsSession, paymentOption: paymentOption, intentConfirmParamsForDeferredIntent: nil, paymentHandler: paymentHandler, analyticsHelper: analyticsHelper, completion: completion)
        }
    }

    static func confirm(
        configuration: PaymentElementConfiguration,
        authenticationContext: STPAuthenticationContext,
        intent: Intent,
        elementsSession: STPElementsSession,
        paymentOption: PaymentOption,
        paymentHandler: STPPaymentHandler,
        integrationShape: IntegrationShape = .complete,
        analyticsHelper: PaymentSheetAnalyticsHelper,
        paymentMethodID: String? = nil
    ) async -> (PaymentSheetResult, STPAnalyticsClient.DeferredIntentConfirmationType?) {
        await withCheckedContinuation { continuation in
            Task { @MainActor in
                confirm(
                    configuration: configuration,
                    authenticationContext: authenticationContext,
                    intent: intent,
                    elementsSession: elementsSession,
                    paymentOption: paymentOption,
                    paymentHandler: paymentHandler,
                    integrationShape: integrationShape,
                    paymentMethodID: paymentMethodID,
                    analyticsHelper: analyticsHelper
                ) { result, deferredType in
                    continuation.resume(returning: (result, deferredType))
                }
            }
        }
    }

    static fileprivate func confirmAfterHandlingLocalActions(
        configuration: PaymentElementConfiguration,
        authenticationContext: STPAuthenticationContext,
        intent: Intent,
        elementsSession: STPElementsSession,
        paymentOption: PaymentOption,
        intentConfirmParamsForDeferredIntent: IntentConfirmParams?,
        paymentHandler: STPPaymentHandler,
        isFlowController: Bool = false,
        paymentMethodID: String? = nil,
        analyticsHelper: PaymentSheetAnalyticsHelper,
        completion: @escaping (PaymentSheetResult, STPAnalyticsClient.DeferredIntentConfirmationType?) -> Void
    ) {
        // Translates a STPPaymentHandler result to a PaymentResult
        let paymentHandlerCompletion: (STPPaymentHandlerActionStatus, NSError?) -> Void = { status, error in
            completion(makePaymentSheetResult(for: status, error: error), nil)
        }

<<<<<<< HEAD
        let additionalClientAttributionMetadata: [String: String] = {
            switch intent {
            case .paymentIntent(let paymentIntent):
                makePaymentIntentClientAttributionMetadata(paymentIntent, elementsSessionConfigId: elementsSession.sessionID)
            case .setupIntent(let setupIntent):
                makeSetupIntentClientAttributionMetadata(setupIntent, elementsSessionConfigId: elementsSession.sessionID)
            case .deferredIntent(let intentConfig):
                makeDeferredClientAttributionMetadata(intentConfig, elementsSessionConfigId: elementsSession.sessionID)
            }
        }()

=======
        let clientAttributionMetadata: STPClientAttributionMetadata = {
            switch intent {
            case .paymentIntent(let paymentIntent):
                return .init(elementsSessionConfigId: elementsSession.sessionID,
                             paymentIntentCreationFlow: .standard,
                             paymentMethodSelectionFlow: paymentIntent.automaticPaymentMethods?.enabled ?? false ? .automatic : .merchantSpecified)
            case .setupIntent(let setupIntent):
                return .init(elementsSessionConfigId: elementsSession.sessionID,
                             paymentIntentCreationFlow: .standard,
                             paymentMethodSelectionFlow: setupIntent.automaticPaymentMethods?.enabled ?? false ? .automatic : .merchantSpecified)
            case .deferredIntent(let intentConfig):
                return .init(elementsSessionConfigId: elementsSession.sessionID,
                             paymentIntentCreationFlow: .deferred,
                             paymentMethodSelectionFlow: intentConfig.paymentMethodTypes?.isEmpty ?? true ? .automatic : .merchantSpecified)
            }
        }()
>>>>>>> e5c6c830
        switch paymentOption {
        // MARK: - Apple Pay
        case .applePay:
            guard
                let applePayContext = STPApplePayContext.create(
                    intent: intent,
                    configuration: configuration,
                    completion: completion
                )
            else {
                assertionFailure(PaymentSheetError.applePayNotSupportedOrMisconfigured.debugDescription)
                completion(.failed(error: PaymentSheetError.applePayNotSupportedOrMisconfigured), nil)
                return
            }
            applePayContext.presentApplePay()

        // MARK: - New Payment Method
        case let .new(confirmParams):
            let paymentMethodType: STPPaymentMethodType = {
                switch paymentOption.paymentMethodType {
                case .stripe(let paymentMethodType):
                    return paymentMethodType
                default:
                    return .unknown
                }
            }()
            // Set allow_redisplay on params
            confirmParams.setAllowRedisplay(
                mobilePaymentElementFeatures: elementsSession.customerSessionMobilePaymentElementFeatures,
                isSettingUp: intent.isSetupFutureUsageSet(for: paymentMethodType)
            )
            confirmParams.setClientAttributionMetadata(clientAttributionMetadata: clientAttributionMetadata)
            switch intent {
            // MARK: ↪ PaymentIntent
            case .paymentIntent(let paymentIntent):
                let params = makePaymentIntentParams(
                    confirmPaymentMethodType: .new(
                        params: confirmParams.paymentMethodParams,
                        paymentOptions: confirmParams.confirmPaymentMethodOptions,
                        shouldSave: confirmParams.saveForFutureUseCheckboxState == .selected,
                        shouldSetAsDefaultPM: confirmParams.setAsDefaultPM
                    ),
                    paymentIntent: paymentIntent,
                    configuration: configuration
                )
                paymentHandler.confirmPayment(
                    params,
                    with: authenticationContext,
                    additionalClientAttributionMetadata: additionalClientAttributionMetadata,
                    completion: { actionStatus, paymentIntent, error in
                        if let paymentIntent {
                            setDefaultPaymentMethodIfNecessary(actionStatus: actionStatus, intent: .paymentIntent(paymentIntent), configuration: configuration, paymentMethodSetAsDefault: elementsSession.paymentMethodSetAsDefaultForPaymentSheet)
                        }
                        paymentHandlerCompletion(actionStatus, error)
                    }
                )
            // MARK: ↪ SetupIntent
            case .setupIntent(let setupIntent):
                let setupIntentParams = makeSetupIntentParams(
                    confirmPaymentMethodType: .new(
                        params: confirmParams.paymentMethodParams,
                        paymentOptions: confirmParams.confirmPaymentMethodOptions,
                        shouldSave: false,
                        shouldSetAsDefaultPM: confirmParams.setAsDefaultPM
                    ),
                    setupIntent: setupIntent,
                    configuration: configuration
                )
                paymentHandler.confirmSetupIntent(
                    setupIntentParams,
                    with: authenticationContext,
                    additionalClientAttributionMetadata: additionalClientAttributionMetadata,
                    completion: { actionStatus, setupIntent, error in
                        if let setupIntent {
                            setDefaultPaymentMethodIfNecessary(actionStatus: actionStatus, intent: .setupIntent(setupIntent), configuration: configuration, paymentMethodSetAsDefault: elementsSession.paymentMethodSetAsDefaultForPaymentSheet)
                        }
                        paymentHandlerCompletion(actionStatus, error)
                    }
                )
            // MARK: ↪ Deferred Intent
            case .deferredIntent(let intentConfig):
                handleDeferredIntentConfirmation(
                    confirmType: .new(
                        params: confirmParams.paymentMethodParams,
                        paymentOptions: confirmParams.confirmPaymentMethodOptions,
                        shouldSave: confirmParams.saveForFutureUseCheckboxState == .selected,
                        shouldSetAsDefaultPM: confirmParams.setAsDefaultPM
                    ),
                    configuration: configuration,
                    intentConfig: intentConfig,
                    authenticationContext: authenticationContext,
                    paymentHandler: paymentHandler,
                    isFlowController: isFlowController,
                    allowsSetAsDefaultPM: elementsSession.paymentMethodSetAsDefaultForPaymentSheet,
                    additionalClientAttributionMetadata: additionalClientAttributionMetadata,
                    completion: completion
                )
            }

        // MARK: - Saved Payment Method
        case let .saved(paymentMethod, intentConfirmParamsFromSavedPaymentMethod):
            switch intent {
            // MARK: ↪ PaymentIntent
            case .paymentIntent(let paymentIntent):
                let paymentOptions = intentConfirmParamsForDeferredIntent?.confirmPaymentMethodOptions != nil
                    // Flow controller collects CVC using interstitial:
                    ? intentConfirmParamsForDeferredIntent?.confirmPaymentMethodOptions
                    // PaymentSheet collects CVC in sheet:
                    : intentConfirmParamsFromSavedPaymentMethod?.confirmPaymentMethodOptions

                let paymentIntentParams = makePaymentIntentParams(confirmPaymentMethodType: .saved(paymentMethod, paymentOptions: paymentOptions), paymentIntent: paymentIntent, configuration: configuration)

                paymentHandler.confirmPayment(
                    paymentIntentParams,
                    with: authenticationContext,
                    completion: { actionStatus, _, error in
                        paymentHandlerCompletion(actionStatus, error)
                    }
                )
            // MARK: ↪ SetupIntent
            case .setupIntent(let setupIntent):
                let setupIntentParams = makeSetupIntentParams(
                    confirmPaymentMethodType: .saved(paymentMethod, paymentOptions: nil),
                    setupIntent: setupIntent,
                    configuration: configuration
                )
                paymentHandler.confirmSetupIntent(
                    setupIntentParams,
                    with: authenticationContext,
                    completion: { actionStatus, _, error in
                        paymentHandlerCompletion(actionStatus, error)
                    }
                )
            // MARK: ↪ Deferred Intent
            case .deferredIntent(let intentConfig):
                let paymentOptions = intentConfirmParamsForDeferredIntent?.confirmPaymentMethodOptions != nil
                    // Flow controller and embedded collects CVC using interstitial:
                    ? intentConfirmParamsForDeferredIntent?.confirmPaymentMethodOptions
                    // PaymentSheet collects CVC in sheet:
                    : intentConfirmParamsFromSavedPaymentMethod?.confirmPaymentMethodOptions
                handleDeferredIntentConfirmation(
                    confirmType: .saved(paymentMethod, paymentOptions: paymentOptions),
                    configuration: configuration,
                    intentConfig: intentConfig,
                    authenticationContext: authenticationContext,
                    paymentHandler: paymentHandler,
                    isFlowController: isFlowController,
                    completion: completion
                )
            }
        // MARK: - Link
        case .link(let confirmOption):
            // This is called when the customer pays in the sheet (as opposed to the Link webview) and agreed to sign up for Link
            // Parameters:
            // - paymentMethodParams: The params to use for the payment.
            // - linkAccount: The Link account used for payment. Will be logged out if present after payment completes, whether it was successful or not.
            let confirmWithPaymentMethodParams: (STPPaymentMethodParams, PaymentSheetLinkAccount?, Bool) -> Void = { paymentMethodParams, linkAccount, shouldSave in
                switch intent {
                case .paymentIntent(let paymentIntent):
                    let paymentIntentParams = STPPaymentIntentParams(clientSecret: paymentIntent.clientSecret)
                    paymentIntentParams.paymentMethodParams = paymentMethodParams
                    paymentIntentParams.returnURL = configuration.returnURL
                    let paymentOptions = paymentIntentParams.paymentMethodOptions ?? STPConfirmPaymentMethodOptions()
                    let paymentMethodType = paymentMethodParams.type
                    let currentSetupFutureUsage = paymentIntent.paymentMethodOptions?.setupFutureUsage(for: paymentMethodType)
                    paymentOptions.setSetupFutureUsageIfNecessary(shouldSave, currentSetupFutureUsage: currentSetupFutureUsage, paymentMethodType: paymentMethodType, customer: configuration.customer)
                    paymentIntentParams.paymentMethodOptions = paymentOptions
                    paymentIntentParams.shipping = makeShippingParams(for: paymentIntent, configuration: configuration)
                    paymentHandler.confirmPayment(
                        paymentIntentParams,
                        with: authenticationContext,
                        additionalClientAttributionMetadata: additionalClientAttributionMetadata,
                        completion: { actionStatus, _, error in
                            paymentHandlerCompletion(actionStatus, error)
                            if actionStatus == .succeeded {
                                linkAccount?.logout()
                            }
                        }
                    )
                case .setupIntent(let setupIntent):
                    let setupIntentParams = STPSetupIntentConfirmParams(clientSecret: setupIntent.clientSecret)
                    setupIntentParams.paymentMethodParams = paymentMethodParams
                    setupIntentParams.returnURL = configuration.returnURL
                    paymentHandler.confirmSetupIntent(
                        setupIntentParams,
                        with: authenticationContext,
                        additionalClientAttributionMetadata: additionalClientAttributionMetadata,
                        completion: { actionStatus, _, error in
                            paymentHandlerCompletion(actionStatus, error)
                            if actionStatus == .succeeded {
                                linkAccount?.logout()
                            }
                        }
                    )
                case .deferredIntent(let intentConfig):
                    handleDeferredIntentConfirmation(
                        confirmType: .new(
                            params: paymentMethodParams,
                            paymentOptions: STPConfirmPaymentMethodOptions(),
                            shouldSave: shouldSave
                        ),
                        configuration: configuration,
                        intentConfig: intentConfig,
                        authenticationContext: authenticationContext,
                        paymentHandler: paymentHandler,
                        isFlowController: isFlowController,
                        additionalClientAttributionMetadata: additionalClientAttributionMetadata,
                        completion: { psResult, confirmationType in
                            if case .completed = psResult {
                                linkAccount?.logout()
                            }
                            completion(psResult, confirmationType)
                        }
                    )
                }
            }
            let confirmWithPaymentMethod: (STPPaymentMethod, PaymentSheetLinkAccount?, Bool) -> Void = { paymentMethod, linkAccount, shouldSave in
                let mandateCustomerAcceptanceParams = STPMandateCustomerAcceptanceParams()
                let onlineParams = STPMandateOnlineParams(ipAddress: "", userAgent: "")
                // Tell Stripe to infer mandate info from client
                onlineParams.inferFromClient = true
                mandateCustomerAcceptanceParams.onlineParams = onlineParams
                mandateCustomerAcceptanceParams.type = .online
                let mandateData = STPMandateDataParams(customerAcceptance: mandateCustomerAcceptanceParams)
                switch intent {
                case .paymentIntent(let paymentIntent):
                    let paymentIntentParams = STPPaymentIntentParams(clientSecret: paymentIntent.clientSecret)
                    paymentIntentParams.paymentMethodId = paymentMethod.stripeId
                    paymentIntentParams.returnURL = configuration.returnURL
                    paymentIntentParams.shipping = makeShippingParams(for: paymentIntent, configuration: configuration)
                    let paymentOptions = paymentIntentParams.paymentMethodOptions ?? STPConfirmPaymentMethodOptions()
                    let paymentMethodType = paymentMethod.type
                    let currentSetupFutureUsage = paymentIntent.paymentMethodOptions?.setupFutureUsage(for: paymentMethodType)
                    paymentOptions.setSetupFutureUsageIfNecessary(shouldSave, currentSetupFutureUsage: currentSetupFutureUsage, paymentMethodType: paymentMethodType, customer: configuration.customer)
                    paymentIntentParams.paymentMethodOptions = paymentOptions
                    paymentIntentParams.mandateData = mandateData
                    paymentHandler.confirmPayment(
                        paymentIntentParams,
                        with: authenticationContext,
                        additionalClientAttributionMetadata: additionalClientAttributionMetadata,
                        completion: { actionStatus, _, error in
                            if actionStatus == .succeeded {
                                linkAccount?.logout()
                            }
                            paymentHandlerCompletion(actionStatus, error)
                        }
                    )
                case .setupIntent(let setupIntent):
                    let setupIntentParams = STPSetupIntentConfirmParams(clientSecret: setupIntent.clientSecret)
                    setupIntentParams.paymentMethodID = paymentMethod.stripeId
                    setupIntentParams.returnURL = configuration.returnURL
                    setupIntentParams.mandateData = mandateData
                    paymentHandler.confirmSetupIntent(
                        setupIntentParams,
                        with: authenticationContext,
                        additionalClientAttributionMetadata: additionalClientAttributionMetadata,
                        completion: { actionStatus, _, error in
                            if actionStatus == .succeeded {
                                linkAccount?.logout()
                            }
                            paymentHandlerCompletion(actionStatus, error)
                        }
                    )
                case .deferredIntent(let intentConfig):
                    handleDeferredIntentConfirmation(
                        confirmType: .saved(paymentMethod, paymentOptions: nil),
                        configuration: configuration,
                        intentConfig: intentConfig,
                        authenticationContext: authenticationContext,
                        paymentHandler: paymentHandler,
                        isFlowController: isFlowController,
                        additionalClientAttributionMetadata: additionalClientAttributionMetadata,
                        completion: { psResult, confirmationType in
                            if case .completed = psResult {
                                linkAccount?.logout()
                            }
                            completion(psResult, confirmationType)
                        }
                    )
                }
            }

            let confirmWithPaymentDetails:
                (
                    PaymentSheetLinkAccount,
                    ConsumerPaymentDetails,
                    String?, // cvc
                    String?, // phone number
                    Bool,
                    STPPaymentMethodAllowRedisplay?
                ) -> Void = { linkAccount, paymentDetails, cvc, billingPhoneNumber, shouldSave, allowRedisplay in
                    guard let paymentMethodParams = linkAccount.makePaymentMethodParams(
                        from: paymentDetails,
                        cvc: cvc,
                        billingPhoneNumber: billingPhoneNumber,
                        allowRedisplay: allowRedisplay
                    ) else {
                        let error = PaymentSheetError.payingWithoutValidLinkSession
                        completion(.failed(error: error), nil)
                        return
                    }

                    confirmWithPaymentMethodParams(paymentMethodParams, linkAccount, shouldSave)
                }

            let createPaymentDetailsAndConfirm:
                (
                    PaymentSheetLinkAccount,
                    STPPaymentMethodParams,
                    Bool
                ) -> Void = { linkAccount, paymentMethodParams, shouldSave in
                    guard linkAccount.sessionState == .verified else {
                        // We don't support 2FA in the native mobile Link flow, so if 2FA is required then this is a no-op.
                        // Just fall through and don't save the card details to Link.
                        STPAnalyticsClient.sharedClient.logLinkPopupSkipped()

                        // Attempt to confirm directly with params
                        confirmWithPaymentMethodParams(paymentMethodParams, linkAccount, shouldSave)
                        return
                    }

                    linkAccount.createPaymentDetails(with: paymentMethodParams) { result in
                        switch result {
                        case .success(let paymentDetails):
                            // We need to explicitly pass the billing phone number to the share and payment method endpoints,
                            // since it's not part of the consumer payment details.
                            let billingPhoneNumber = paymentMethodParams.billingDetails?.phone

                            if elementsSession.linkPassthroughModeEnabled {
                                // If passthrough mode, share payment details
                                linkAccount.sharePaymentDetails(
                                    id: paymentDetails.stripeID,
                                    cvc: paymentMethodParams.card?.cvc,
                                    allowRedisplay: paymentMethodParams.allowRedisplay,
                                    expectedPaymentMethodType: paymentDetails.expectedPaymentMethodTypeForPassthroughMode(elementsSession),
                                    billingPhoneNumber: billingPhoneNumber,
                                    additionalClientAttributionMetadata: additionalClientAttributionMetadata
                                ) { result in
                                    switch result {
                                    case .success(let paymentDetailsShareResponse):
                                        confirmWithPaymentMethod(paymentDetailsShareResponse.paymentMethod, linkAccount, shouldSave)
                                    case .failure(let error):
                                        STPAnalyticsClient.sharedClient.logLinkSharePaymentDetailsFailure(error: error)
                                        // If this fails, confirm directly
                                        confirmWithPaymentMethodParams(paymentMethodParams, linkAccount, shouldSave)
                                    }
                                }
                            } else {
                                // If not passthrough mode, confirm details directly
                                confirmWithPaymentDetails(linkAccount, paymentDetails, paymentMethodParams.card?.cvc, billingPhoneNumber, shouldSave, paymentMethodParams.allowRedisplay)
                            }
                        case .failure(let error):
                            STPAnalyticsClient.sharedClient.logLinkCreatePaymentDetailsFailure(error: error)
                            // Attempt to confirm directly with params
                            confirmWithPaymentMethodParams(paymentMethodParams, linkAccount, shouldSave)
                        }
                    }
                }

            switch confirmOption {
            case .wallet:
                let useNativeLink = deviceCanUseNativeLink(elementsSession: elementsSession, configuration: configuration)
                if useNativeLink {
                    let linkController = PayWithNativeLinkController(mode: .full, intent: intent, elementsSession: elementsSession, configuration: configuration, logPayment: true, analyticsHelper: analyticsHelper)
                    linkController.presentAsBottomSheet(from: authenticationContext.authenticationPresentingViewController(), shouldOfferApplePay: false, shouldFinishOnClose: false, completion: { result, confirmationType, _ in
                        completion(result, confirmationType)
                    })
                } else {
                    let linkController = PayWithLinkController(intent: intent, elementsSession: elementsSession, configuration: configuration, analyticsHelper: analyticsHelper)
                    linkController.present(from: authenticationContext.authenticationPresentingViewController(),
                                           completion: completion)
                }
            case .signUp(let linkAccount, let phoneNumber, let consentAction, let legalName, let intentConfirmParams):
                linkAccount.signUp(with: phoneNumber, legalName: legalName, consentAction: consentAction) { result in
                    UserDefaults.standard.markLinkAsUsed()
                    switch result {
                    case .success:
                        STPAnalyticsClient.sharedClient.logLinkSignupComplete()
                        let linkPaymentMethodType: STPPaymentMethodType = elementsSession.linkPassthroughModeEnabled ? intentConfirmParams.paymentMethodParams.type : .link
                        // Set allow_redisplay on params
                        intentConfirmParams.setAllowRedisplay(
                            mobilePaymentElementFeatures: elementsSession.customerSessionMobilePaymentElementFeatures,
                            isSettingUp: intent.isSetupFutureUsageSet(for: linkPaymentMethodType)
                        )
                        createPaymentDetailsAndConfirm(linkAccount, intentConfirmParams.paymentMethodParams, intentConfirmParams.saveForFutureUseCheckboxState == .selected)
                    case .failure(let error as NSError):
                        STPAnalyticsClient.sharedClient.logLinkSignupFailure(error: error)
                        // Attempt to confirm directly with params as a fallback.
                        intentConfirmParams.setAllowRedisplay(
                            mobilePaymentElementFeatures: elementsSession.customerSessionMobilePaymentElementFeatures,
                            isSettingUp: intent.isSetupFutureUsageSet(for: intentConfirmParams.paymentMethodParams.type)
                        )
                        confirmWithPaymentMethodParams(intentConfirmParams.paymentMethodParams, linkAccount, intentConfirmParams.saveForFutureUseCheckboxState == .selected)
                    }
                }
            case .withPaymentMethod(let paymentMethod):
                confirmWithPaymentMethod(paymentMethod, nil, false)
            case .withPaymentDetails(let linkAccount, let paymentDetails, let confirmationExtras, _):
                let shouldSave = false // always false, as we don't show a save-to-merchant checkbox in Link VC

                if elementsSession.linkPassthroughModeEnabled {
                    // allowRedisplay is nil since we are not saving a payment method.
                    linkAccount.sharePaymentDetails(
                        id: paymentDetails.stripeID,
                        cvc: paymentDetails.cvc,
                        allowRedisplay: nil,
                        expectedPaymentMethodType: paymentDetails.expectedPaymentMethodTypeForPassthroughMode(elementsSession),
                        billingPhoneNumber: confirmationExtras?.billingPhoneNumber,
                        additionalClientAttributionMetadata: additionalClientAttributionMetadata
                    ) { result in
                        switch result {
                        case .success(let paymentDetailsShareResponse):
                            confirmWithPaymentMethod(paymentDetailsShareResponse.paymentMethod, linkAccount, shouldSave)
                        case .failure(let error):
                            STPAnalyticsClient.sharedClient.logLinkSharePaymentDetailsFailure(error: error)
                            paymentHandlerCompletion(.failed, error as NSError)
                        }
                    }
                } else {
                    confirmWithPaymentDetails(linkAccount, paymentDetails, paymentDetails.cvc, confirmationExtras?.billingPhoneNumber, shouldSave, nil)
                }
            }
        case let .external(externalPaymentOption, billingDetails):
            DispatchQueue.main.async {
                // Call confirmHandler so that the merchant completes the payment
                externalPaymentOption.confirm(billingDetails: billingDetails) { result in
                    // This closure is invoked by the merchant when payment is finished
                    completion(result, nil)
                }
            }
        }
    }

    // MARK: - Helper methods

    enum PaymentOrSetupIntent {
        case paymentIntent(STPPaymentIntent)
        case setupIntent(STPSetupIntent)

        func isSetupFutureUsageSet(paymentMethodType: STPPaymentMethodType) -> Bool {
            switch self {
            case .paymentIntent(let paymentIntent):
                return paymentIntent.isSetupFutureUsageSet(for: paymentMethodType)
            case .setupIntent:
                return true
            }
        }

        var paymentMethod: STPPaymentMethod? {
            switch self {
            case .paymentIntent(let paymentIntent):
                return paymentIntent.paymentMethod
            case .setupIntent(let setupIntent):
                return setupIntent.paymentMethod
            }
        }
    }

    static func makePaymentIntentClientAttributionMetadata(_ paymentIntent: STPPaymentIntent, elementsSessionConfigId: String) -> [String: String] {
        return [
            "elements_session_config_id": elementsSessionConfigId,
            "payment_intent_creation_flow": "standard",
            "payment_method_selection_flow": paymentIntent.automaticPaymentMethods?.enabled ?? false ? "automatic" : "merchant_specified",
        ]
    }

    static func makeSetupIntentClientAttributionMetadata(_ setupIntent: STPSetupIntent, elementsSessionConfigId: String) -> [String: String] {
        return [
            "elements_session_config_id": elementsSessionConfigId,
            "payment_intent_creation_flow": "standard",
            "payment_method_selection_flow": setupIntent.automaticPaymentMethods?.enabled ?? false ? "automatic" : "merchant_specified",
        ]
    }

    static func makeDeferredClientAttributionMetadata(_ intentConfig: IntentConfiguration, elementsSessionConfigId: String) -> [String: String] {
        return [
            "elements_session_config_id": elementsSessionConfigId,
            "payment_intent_creation_flow": "deferred",
            "payment_method_selection_flow": intentConfig.paymentMethodTypes?.isEmpty ?? true ? "automatic" : "merchant_specified",
        ]
    }

    /// A helper method that sets the Customer's default payment method if necessary.
    /// - Parameter actionStatus: The final status returned by `STPPaymentHandler`'s completion block.
    static func setDefaultPaymentMethodIfNecessary(actionStatus: STPPaymentHandlerActionStatus, intent: PaymentOrSetupIntent, configuration: PaymentElementConfiguration, paymentMethodSetAsDefault: Bool) {

        guard
            // Did we successfully save this payment method?
            actionStatus == .succeeded,
            let customer = configuration.customer?.id,
            let paymentMethod = intent.paymentMethod,
            intent.isSetupFutureUsageSet(paymentMethodType: paymentMethod.type),
            // Can it appear in the list of saved PMs?
            PaymentSheet.supportedSavedPaymentMethods.contains(paymentMethod.type),
            // Should it write to local storage?
            !paymentMethodSetAsDefault
        else {
            return
        }
        CustomerPaymentOption.setDefaultPaymentMethod(.stripeId(paymentMethod.stripeId), forCustomer: customer)
    }

    static func makeShippingParams(for paymentIntent: STPPaymentIntent, configuration: PaymentElementConfiguration)
        -> STPPaymentIntentShippingDetailsParams?
    {
        let params = STPPaymentIntentShippingDetailsParams(paymentSheetConfiguration: configuration)
        // If a merchant attaches shipping to the PI on their server, the /confirm endpoint will error if we update shipping with a “requires secret key” error message.
        // To accommodate this, don't attach if our shipping is the same as the PI's shipping
        guard !isEqual(paymentIntent.shipping, params) else {
            return nil
        }
        return params
    }

    enum ConfirmPaymentMethodType {
        case saved(STPPaymentMethod, paymentOptions: STPConfirmPaymentMethodOptions?)
        /// - paymentMethod: Pass this if you created a PaymentMethod already (e.g. for the deferred flow).
        case new(params: STPPaymentMethodParams, paymentOptions: STPConfirmPaymentMethodOptions, paymentMethod: STPPaymentMethod? = nil, shouldSave: Bool, shouldSetAsDefaultPM: Bool? = nil)
        var shouldSave: Bool {
            switch self {
            case .saved:
                return false
            case .new(_, _, _, let shouldSave, _):
                return shouldSave
            }
        }
    }

    static func makePaymentIntentParams(
        confirmPaymentMethodType: ConfirmPaymentMethodType,
        paymentIntent: STPPaymentIntent,
        configuration: PaymentElementConfiguration,
        mandateData: STPMandateDataParams? = nil
    ) -> STPPaymentIntentParams {
        let params: STPPaymentIntentParams
        let shouldSave: Bool
        let paymentMethodType: STPPaymentMethodType
        switch confirmPaymentMethodType {
        case .saved(let paymentMethod, let paymentMethodOptions):
            shouldSave = false
            paymentMethodType = paymentMethod.type
            params = STPPaymentIntentParams(clientSecret: paymentIntent.clientSecret, paymentMethodType: paymentMethod.type)
            params.paymentMethodOptions = paymentMethodOptions
            params.paymentMethodId = paymentMethod.stripeId
        case let .new(paymentMethodParams, paymentMethodoptions, paymentMethod, _shouldSave, shouldSetAsDefaultPM):
            shouldSave = _shouldSave
            if let paymentMethod = paymentMethod {
                paymentMethodType = paymentMethod.type
                params = STPPaymentIntentParams(clientSecret: paymentIntent.clientSecret, paymentMethodType: paymentMethod.type)
                params.paymentMethodId = paymentMethod.stripeId
                params.paymentMethodOptions = paymentMethodoptions
            } else {
                params = STPPaymentIntentParams(clientSecret: paymentIntent.clientSecret)
                params.paymentMethodParams = paymentMethodParams
                params.paymentMethodOptions = paymentMethodoptions
                paymentMethodType = paymentMethodParams.type
            }
            if let shouldSetAsDefaultPM {
                params.setAsDefaultPM = NSNumber(value: shouldSetAsDefaultPM)
            }
            let requiresMandateData: [STPPaymentMethodType] = [.payPal, .cashApp, .revolutPay, .amazonPay, .klarna, .satispay]
            let isSetupFutureUsageOffSession = paymentIntent.setupFutureUsage(for: paymentMethodType) == "off_session"
            if requiresMandateData.contains(paymentMethodType) && isSetupFutureUsageOffSession
            {
                params.mandateData = .makeWithInferredValues()
            }
        }

        let paymentOptions = params.paymentMethodOptions ?? STPConfirmPaymentMethodOptions()
        let currentSetupFutureUsage = paymentIntent.paymentMethodOptions?.setupFutureUsage(for: paymentMethodType)
        paymentOptions.setSetupFutureUsageIfNecessary(shouldSave, currentSetupFutureUsage: currentSetupFutureUsage, paymentMethodType: paymentMethodType, customer: configuration.customer)
        if let mandateData = mandateData {
            params.mandateData = mandateData
        }
        // Set moto (mail order and telephone orders) for Dashboard b/c merchants key in cards on behalf of customers
        if configuration.apiClient.publishableKeyIsUserKey {
            paymentOptions.setMoto()
        }
        params.paymentMethodOptions = paymentOptions
        params.returnURL = configuration.returnURL
        params.shipping = makeShippingParams(for: paymentIntent, configuration: configuration)
        return params
    }

    static func makeSetupIntentParams(
        confirmPaymentMethodType: ConfirmPaymentMethodType,
        setupIntent: STPSetupIntent,
        configuration: PaymentElementConfiguration,
        mandateData: STPMandateDataParams? = nil
    ) -> STPSetupIntentConfirmParams {
        let params: STPSetupIntentConfirmParams
        switch confirmPaymentMethodType {
        case let .saved(paymentMethod, _):
            params = STPSetupIntentConfirmParams(
                clientSecret: setupIntent.clientSecret,
                paymentMethodType: paymentMethod.type
            )
            params.paymentMethodID = paymentMethod.stripeId

        case let .new(paymentMethodParams, _, paymentMethod, _, shouldSetAsDefaultPM):
            if let paymentMethod {
                params = STPSetupIntentConfirmParams(
                    clientSecret: setupIntent.clientSecret,
                    paymentMethodType: paymentMethod.type
                )
                params.paymentMethodID = paymentMethod.stripeId
            } else {
                params = STPSetupIntentConfirmParams(clientSecret: setupIntent.clientSecret)
                params.paymentMethodParams = paymentMethodParams
            }
            if let shouldSetAsDefaultPM {
                params.setAsDefaultPM = NSNumber(value: shouldSetAsDefaultPM)
            }
            // Paypal & revolut & satispay requires mandate_data if setting up
            if params.paymentMethodType == .payPal || params.paymentMethodType == .revolutPay || params.paymentMethodType == .satispay {
                params.mandateData = .makeWithInferredValues()
            }
        }
        if let mandateData = mandateData {
            params.mandateData = mandateData
        }
        // Set moto (mail order and telephone orders) for Dashboard b/c merchants key in cards on behalf of customers
        if configuration.apiClient.publishableKeyIsUserKey {
            params.additionalAPIParameters["payment_method_options"] = ["card": ["moto": true]]
        }
        params.returnURL = configuration.returnURL
        return params
    }
}

/// A helper method to compare shipping details
private func isEqual(_ lhs: STPPaymentIntentShippingDetails?, _ rhs: STPPaymentIntentShippingDetailsParams?) -> Bool {
    guard let lhs = lhs, let rhs = rhs else {
        // One or both are nil, so they're only equal if they're both nil
        return lhs == nil && rhs == nil
    }
    // Convert lhs to a STPPaymentIntentShippingDetailsAddressParams for ease of comparison
    let addressParams = STPPaymentIntentShippingDetailsAddressParams(line1: lhs.address?.line1 ?? "")
    addressParams.line2 = lhs.address?.line2
    addressParams.city = lhs.address?.city
    addressParams.state = lhs.address?.state
    addressParams.postalCode = lhs.address?.postalCode
    addressParams.country = lhs.address?.country

    let lhsConverted = STPPaymentIntentShippingDetailsParams(address: addressParams, name: lhs.name ?? "")
    lhsConverted.phone = lhs.phone

    return rhs == lhsConverted
}

private extension ConsumerPaymentDetails {

    func expectedPaymentMethodTypeForPassthroughMode(
        _ elementsSession: STPElementsSession
    ) -> String? {
        switch type {
        case .card:
            return "card"
        case .unparsable:
            return nil
        case .bankAccount:
            let canAcceptACH = elementsSession.orderedPaymentMethodTypes.contains(.USBankAccount)
            let isLinkCardBrand = elementsSession.linkSettings?.linkMode?.isPantherPayment ?? false
            return isLinkCardBrand && !canAcceptACH ? "card" : "bank_account"
        }
    }
}<|MERGE_RESOLUTION|>--- conflicted
+++ resolved
@@ -160,19 +160,6 @@
             completion(makePaymentSheetResult(for: status, error: error), nil)
         }
 
-<<<<<<< HEAD
-        let additionalClientAttributionMetadata: [String: String] = {
-            switch intent {
-            case .paymentIntent(let paymentIntent):
-                makePaymentIntentClientAttributionMetadata(paymentIntent, elementsSessionConfigId: elementsSession.sessionID)
-            case .setupIntent(let setupIntent):
-                makeSetupIntentClientAttributionMetadata(setupIntent, elementsSessionConfigId: elementsSession.sessionID)
-            case .deferredIntent(let intentConfig):
-                makeDeferredClientAttributionMetadata(intentConfig, elementsSessionConfigId: elementsSession.sessionID)
-            }
-        }()
-
-=======
         let clientAttributionMetadata: STPClientAttributionMetadata = {
             switch intent {
             case .paymentIntent(let paymentIntent):
@@ -189,7 +176,7 @@
                              paymentMethodSelectionFlow: intentConfig.paymentMethodTypes?.isEmpty ?? true ? .automatic : .merchantSpecified)
             }
         }()
->>>>>>> e5c6c830
+
         switch paymentOption {
         // MARK: - Apple Pay
         case .applePay:
@@ -238,7 +225,6 @@
                 paymentHandler.confirmPayment(
                     params,
                     with: authenticationContext,
-                    additionalClientAttributionMetadata: additionalClientAttributionMetadata,
                     completion: { actionStatus, paymentIntent, error in
                         if let paymentIntent {
                             setDefaultPaymentMethodIfNecessary(actionStatus: actionStatus, intent: .paymentIntent(paymentIntent), configuration: configuration, paymentMethodSetAsDefault: elementsSession.paymentMethodSetAsDefaultForPaymentSheet)
@@ -261,7 +247,6 @@
                 paymentHandler.confirmSetupIntent(
                     setupIntentParams,
                     with: authenticationContext,
-                    additionalClientAttributionMetadata: additionalClientAttributionMetadata,
                     completion: { actionStatus, setupIntent, error in
                         if let setupIntent {
                             setDefaultPaymentMethodIfNecessary(actionStatus: actionStatus, intent: .setupIntent(setupIntent), configuration: configuration, paymentMethodSetAsDefault: elementsSession.paymentMethodSetAsDefaultForPaymentSheet)
@@ -284,7 +269,6 @@
                     paymentHandler: paymentHandler,
                     isFlowController: isFlowController,
                     allowsSetAsDefaultPM: elementsSession.paymentMethodSetAsDefaultForPaymentSheet,
-                    additionalClientAttributionMetadata: additionalClientAttributionMetadata,
                     completion: completion
                 )
             }
@@ -347,6 +331,7 @@
             // - paymentMethodParams: The params to use for the payment.
             // - linkAccount: The Link account used for payment. Will be logged out if present after payment completes, whether it was successful or not.
             let confirmWithPaymentMethodParams: (STPPaymentMethodParams, PaymentSheetLinkAccount?, Bool) -> Void = { paymentMethodParams, linkAccount, shouldSave in
+                paymentMethodParams.clientAttributionMetadata = clientAttributionMetadata
                 switch intent {
                 case .paymentIntent(let paymentIntent):
                     let paymentIntentParams = STPPaymentIntentParams(clientSecret: paymentIntent.clientSecret)
@@ -361,7 +346,6 @@
                     paymentHandler.confirmPayment(
                         paymentIntentParams,
                         with: authenticationContext,
-                        additionalClientAttributionMetadata: additionalClientAttributionMetadata,
                         completion: { actionStatus, _, error in
                             paymentHandlerCompletion(actionStatus, error)
                             if actionStatus == .succeeded {
@@ -376,7 +360,6 @@
                     paymentHandler.confirmSetupIntent(
                         setupIntentParams,
                         with: authenticationContext,
-                        additionalClientAttributionMetadata: additionalClientAttributionMetadata,
                         completion: { actionStatus, _, error in
                             paymentHandlerCompletion(actionStatus, error)
                             if actionStatus == .succeeded {
@@ -396,7 +379,6 @@
                         authenticationContext: authenticationContext,
                         paymentHandler: paymentHandler,
                         isFlowController: isFlowController,
-                        additionalClientAttributionMetadata: additionalClientAttributionMetadata,
                         completion: { psResult, confirmationType in
                             if case .completed = psResult {
                                 linkAccount?.logout()
@@ -429,7 +411,6 @@
                     paymentHandler.confirmPayment(
                         paymentIntentParams,
                         with: authenticationContext,
-                        additionalClientAttributionMetadata: additionalClientAttributionMetadata,
                         completion: { actionStatus, _, error in
                             if actionStatus == .succeeded {
                                 linkAccount?.logout()
@@ -445,7 +426,6 @@
                     paymentHandler.confirmSetupIntent(
                         setupIntentParams,
                         with: authenticationContext,
-                        additionalClientAttributionMetadata: additionalClientAttributionMetadata,
                         completion: { actionStatus, _, error in
                             if actionStatus == .succeeded {
                                 linkAccount?.logout()
@@ -461,7 +441,6 @@
                         authenticationContext: authenticationContext,
                         paymentHandler: paymentHandler,
                         isFlowController: isFlowController,
-                        additionalClientAttributionMetadata: additionalClientAttributionMetadata,
                         completion: { psResult, confirmationType in
                             if case .completed = psResult {
                                 linkAccount?.logout()
@@ -501,6 +480,7 @@
                     STPPaymentMethodParams,
                     Bool
                 ) -> Void = { linkAccount, paymentMethodParams, shouldSave in
+                    paymentMethodParams.clientAttributionMetadata = clientAttributionMetadata
                     guard linkAccount.sessionState == .verified else {
                         // We don't support 2FA in the native mobile Link flow, so if 2FA is required then this is a no-op.
                         // Just fall through and don't save the card details to Link.
@@ -526,7 +506,7 @@
                                     allowRedisplay: paymentMethodParams.allowRedisplay,
                                     expectedPaymentMethodType: paymentDetails.expectedPaymentMethodTypeForPassthroughMode(elementsSession),
                                     billingPhoneNumber: billingPhoneNumber,
-                                    additionalClientAttributionMetadata: additionalClientAttributionMetadata
+                                    clientAttributionMetadata: clientAttributionMetadata
                                 ) { result in
                                     switch result {
                                     case .success(let paymentDetailsShareResponse):
@@ -598,7 +578,7 @@
                         allowRedisplay: nil,
                         expectedPaymentMethodType: paymentDetails.expectedPaymentMethodTypeForPassthroughMode(elementsSession),
                         billingPhoneNumber: confirmationExtras?.billingPhoneNumber,
-                        additionalClientAttributionMetadata: additionalClientAttributionMetadata
+                        clientAttributionMetadata: clientAttributionMetadata
                     ) { result in
                         switch result {
                         case .success(let paymentDetailsShareResponse):
