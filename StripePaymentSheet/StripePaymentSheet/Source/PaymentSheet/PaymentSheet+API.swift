--- conflicted
+++ resolved
@@ -161,20 +161,16 @@
         }
 
         let clientAttributionMetadata: STPClientAttributionMetadata = intent.clientAttributionMetadata(elementsSessionConfigId: elementsSession.sessionID)
-
+        
         switch paymentOption {
-        // MARK: - Apple Pay
+            // MARK: - Apple Pay
         case .applePay:
             guard
                 let applePayContext = STPApplePayContext.create(
                     intent: intent,
                     configuration: configuration,
-<<<<<<< HEAD
                     hcaptchaSiteKey: elementsSession.passiveCaptcha?.siteKey,
-                    hcaptchaRqdata: elementsSession.passiveCaptcha?.rqData,
-=======
                     clientAttributionMetadata: clientAttributionMetadata,
->>>>>>> fa09071f
                     completion: completion
                 )
             else {
@@ -183,24 +179,25 @@
                 return
             }
             applePayContext.presentApplePay()
-
-        // MARK: - New Payment Method
+            
+            // MARK: - New Payment Method
         case let .new(confirmParams):
-            let paymentMethodType: STPPaymentMethodType = {
-                switch paymentOption.paymentMethodType {
-                case .stripe(let paymentMethodType):
-                    return paymentMethodType
-                default:
-                    return .unknown
-                }
-            }()
-            // Set allow_redisplay on params
-            confirmParams.setAllowRedisplay(
-                mobilePaymentElementFeatures: elementsSession.customerSessionMobilePaymentElementFeatures,
-                isSettingUp: intent.isSetupFutureUsageSet(for: paymentMethodType)
-            )
-            confirmParams.setClientAttributionMetadata(clientAttributionMetadata: clientAttributionMetadata)
-            confirmParams.paymentMethodParams.startPassiveCaptcha(siteKey: elementsSession.passiveCaptcha?.siteKey, rqdata: elementsSession.passiveCaptcha?.rqData) {
+            startPassiveHCaptchaChallengeIfNecessary(siteKey: elementsSession.passiveCaptcha?.siteKey, rqdata: elementsSession.passiveCaptcha?.rqData) { hcaptchaToken in
+                let paymentMethodType: STPPaymentMethodType = {
+                    switch paymentOption.paymentMethodType {
+                    case .stripe(let paymentMethodType):
+                        return paymentMethodType
+                    default:
+                        return .unknown
+                    }
+                }()
+                // Set allow_redisplay on params
+                confirmParams.setAllowRedisplay(
+                    mobilePaymentElementFeatures: elementsSession.customerSessionMobilePaymentElementFeatures,
+                    isSettingUp: intent.isSetupFutureUsageSet(for: paymentMethodType)
+                )
+                confirmParams.paymentMethodParams.radarOptions = STPRadarOptions(hcaptchaToken: hcaptchaToken)
+                confirmParams.setClientAttributionMetadata(clientAttributionMetadata: clientAttributionMetadata)
                 switch intent {
                     // MARK: ↪ PaymentIntent
                 case .paymentIntent(let paymentIntent):
@@ -265,19 +262,19 @@
                     )
                 }
             }
-        // MARK: - Saved Payment Method
+            // MARK: - Saved Payment Method
         case let .saved(paymentMethod, intentConfirmParamsFromSavedPaymentMethod):
             switch intent {
-            // MARK: ↪ PaymentIntent
+                // MARK: ↪ PaymentIntent
             case .paymentIntent(let paymentIntent):
                 let paymentOptions = intentConfirmParamsForDeferredIntent?.confirmPaymentMethodOptions != nil
-                    // Flow controller collects CVC using interstitial:
-                    ? intentConfirmParamsForDeferredIntent?.confirmPaymentMethodOptions
-                    // PaymentSheet collects CVC in sheet:
-                    : intentConfirmParamsFromSavedPaymentMethod?.confirmPaymentMethodOptions
-
+                // Flow controller collects CVC using interstitial:
+                ? intentConfirmParamsForDeferredIntent?.confirmPaymentMethodOptions
+                // PaymentSheet collects CVC in sheet:
+                : intentConfirmParamsFromSavedPaymentMethod?.confirmPaymentMethodOptions
+                
                 let paymentIntentParams = makePaymentIntentParams(confirmPaymentMethodType: .saved(paymentMethod, paymentOptions: paymentOptions), paymentIntent: paymentIntent, configuration: configuration)
-
+                
                 paymentHandler.confirmPayment(
                     paymentIntentParams,
                     with: authenticationContext,
@@ -285,7 +282,7 @@
                         paymentHandlerCompletion(actionStatus, error)
                     }
                 )
-            // MARK: ↪ SetupIntent
+                // MARK: ↪ SetupIntent
             case .setupIntent(let setupIntent):
                 let setupIntentParams = makeSetupIntentParams(
                     confirmPaymentMethodType: .saved(paymentMethod, paymentOptions: nil),
@@ -299,13 +296,13 @@
                         paymentHandlerCompletion(actionStatus, error)
                     }
                 )
-            // MARK: ↪ Deferred Intent
+                // MARK: ↪ Deferred Intent
             case .deferredIntent(let intentConfig):
                 let paymentOptions = intentConfirmParamsForDeferredIntent?.confirmPaymentMethodOptions != nil
-                    // Flow controller and embedded collects CVC using interstitial:
-                    ? intentConfirmParamsForDeferredIntent?.confirmPaymentMethodOptions
-                    // PaymentSheet collects CVC in sheet:
-                    : intentConfirmParamsFromSavedPaymentMethod?.confirmPaymentMethodOptions
+                // Flow controller and embedded collects CVC using interstitial:
+                ? intentConfirmParamsForDeferredIntent?.confirmPaymentMethodOptions
+                // PaymentSheet collects CVC in sheet:
+                : intentConfirmParamsFromSavedPaymentMethod?.confirmPaymentMethodOptions
                 handleDeferredIntentConfirmation(
                     confirmType: .saved(paymentMethod, paymentOptions: paymentOptions),
                     configuration: configuration,
@@ -316,68 +313,71 @@
                     completion: completion
                 )
             }
-        // MARK: - Link
+            // MARK: - Link
         case .link(let confirmOption):
             // This is called when the customer pays in the sheet (as opposed to the Link webview) and agreed to sign up for Link
             // Parameters:
             // - paymentMethodParams: The params to use for the payment.
             // - linkAccount: The Link account used for payment. Will be logged out if present after payment completes, whether it was successful or not.
             let confirmWithPaymentMethodParams: (STPPaymentMethodParams, PaymentSheetLinkAccount?, Bool) -> Void = { paymentMethodParams, linkAccount, shouldSave in
-                paymentMethodParams.clientAttributionMetadata = clientAttributionMetadata
-                switch intent {
-                case .paymentIntent(let paymentIntent):
-                    let paymentIntentParams = STPPaymentIntentParams(clientSecret: paymentIntent.clientSecret)
-                    paymentIntentParams.paymentMethodParams = paymentMethodParams
-                    paymentIntentParams.returnURL = configuration.returnURL
-                    let paymentOptions = paymentIntentParams.paymentMethodOptions ?? STPConfirmPaymentMethodOptions()
-                    let paymentMethodType = paymentMethodParams.type
-                    let currentSetupFutureUsage = paymentIntent.paymentMethodOptions?.setupFutureUsage(for: paymentMethodType)
-                    paymentOptions.setSetupFutureUsageIfNecessary(shouldSave, currentSetupFutureUsage: currentSetupFutureUsage, paymentMethodType: paymentMethodType, customer: configuration.customer)
-                    paymentIntentParams.paymentMethodOptions = paymentOptions
-                    paymentIntentParams.shipping = makeShippingParams(for: paymentIntent, configuration: configuration)
-                    paymentHandler.confirmPayment(
-                        paymentIntentParams,
-                        with: authenticationContext,
-                        completion: { actionStatus, _, error in
-                            paymentHandlerCompletion(actionStatus, error)
-                            if actionStatus == .succeeded {
-                                linkAccount?.logout()
+                startPassiveHCaptchaChallengeIfNecessary(siteKey: elementsSession.passiveCaptcha?.siteKey, rqdata: elementsSession.passiveCaptcha?.rqData) { hcaptchaToken in
+                    paymentMethodParams.radarOptions = STPRadarOptions(hcaptchaToken: hcaptchaToken)
+                    paymentMethodParams.clientAttributionMetadata = clientAttributionMetadata
+                    switch intent {
+                    case .paymentIntent(let paymentIntent):
+                        let paymentIntentParams = STPPaymentIntentParams(clientSecret: paymentIntent.clientSecret)
+                        paymentIntentParams.paymentMethodParams = paymentMethodParams
+                        paymentIntentParams.returnURL = configuration.returnURL
+                        let paymentOptions = paymentIntentParams.paymentMethodOptions ?? STPConfirmPaymentMethodOptions()
+                        let paymentMethodType = paymentMethodParams.type
+                        let currentSetupFutureUsage = paymentIntent.paymentMethodOptions?.setupFutureUsage(for: paymentMethodType)
+                        paymentOptions.setSetupFutureUsageIfNecessary(shouldSave, currentSetupFutureUsage: currentSetupFutureUsage, paymentMethodType: paymentMethodType, customer: configuration.customer)
+                        paymentIntentParams.paymentMethodOptions = paymentOptions
+                        paymentIntentParams.shipping = makeShippingParams(for: paymentIntent, configuration: configuration)
+                        paymentHandler.confirmPayment(
+                            paymentIntentParams,
+                            with: authenticationContext,
+                            completion: { actionStatus, _, error in
+                                paymentHandlerCompletion(actionStatus, error)
+                                if actionStatus == .succeeded {
+                                    linkAccount?.logout()
+                                }
                             }
-                        }
-                    )
-                case .setupIntent(let setupIntent):
-                    let setupIntentParams = STPSetupIntentConfirmParams(clientSecret: setupIntent.clientSecret)
-                    setupIntentParams.paymentMethodParams = paymentMethodParams
-                    setupIntentParams.returnURL = configuration.returnURL
-                    paymentHandler.confirmSetupIntent(
-                        setupIntentParams,
-                        with: authenticationContext,
-                        completion: { actionStatus, _, error in
-                            paymentHandlerCompletion(actionStatus, error)
-                            if actionStatus == .succeeded {
-                                linkAccount?.logout()
+                        )
+                    case .setupIntent(let setupIntent):
+                        let setupIntentParams = STPSetupIntentConfirmParams(clientSecret: setupIntent.clientSecret)
+                        setupIntentParams.paymentMethodParams = paymentMethodParams
+                        setupIntentParams.returnURL = configuration.returnURL
+                        paymentHandler.confirmSetupIntent(
+                            setupIntentParams,
+                            with: authenticationContext,
+                            completion: { actionStatus, _, error in
+                                paymentHandlerCompletion(actionStatus, error)
+                                if actionStatus == .succeeded {
+                                    linkAccount?.logout()
+                                }
                             }
-                        }
-                    )
-                case .deferredIntent(let intentConfig):
-                    handleDeferredIntentConfirmation(
-                        confirmType: .new(
-                            params: paymentMethodParams,
-                            paymentOptions: STPConfirmPaymentMethodOptions(),
-                            shouldSave: shouldSave
-                        ),
-                        configuration: configuration,
-                        intentConfig: intentConfig,
-                        authenticationContext: authenticationContext,
-                        paymentHandler: paymentHandler,
-                        isFlowController: isFlowController,
-                        completion: { psResult, confirmationType in
-                            if case .completed = psResult {
-                                linkAccount?.logout()
+                        )
+                    case .deferredIntent(let intentConfig):
+                        handleDeferredIntentConfirmation(
+                            confirmType: .new(
+                                params: paymentMethodParams,
+                                paymentOptions: STPConfirmPaymentMethodOptions(),
+                                shouldSave: shouldSave
+                            ),
+                            configuration: configuration,
+                            intentConfig: intentConfig,
+                            authenticationContext: authenticationContext,
+                            paymentHandler: paymentHandler,
+                            isFlowController: isFlowController,
+                            completion: { psResult, confirmationType in
+                                if case .completed = psResult {
+                                    linkAccount?.logout()
+                                }
+                                completion(psResult, confirmationType)
                             }
-                            completion(psResult, confirmationType)
-                        }
-                    )
+                        )
+                    }
                 }
             }
             let confirmWithPaymentMethod: (STPPaymentMethod, PaymentSheetLinkAccount?, Bool) -> Void = { paymentMethod, linkAccount, shouldSave in
@@ -442,85 +442,86 @@
                     )
                 }
             }
-
+            
             let confirmWithPaymentDetails:
-                (
-                    PaymentSheetLinkAccount,
-                    ConsumerPaymentDetails,
-                    String?, // cvc
-                    String?, // phone number
-                    Bool,
-                    STPPaymentMethodAllowRedisplay?
-                ) -> Void = { linkAccount, paymentDetails, cvc, billingPhoneNumber, shouldSave, allowRedisplay in
-                    guard let paymentMethodParams = linkAccount.makePaymentMethodParams(
-                        from: paymentDetails,
-                        cvc: cvc,
-                        billingPhoneNumber: billingPhoneNumber,
-                        allowRedisplay: allowRedisplay
-                    ) else {
-                        let error = PaymentSheetError.payingWithoutValidLinkSession
-                        completion(.failed(error: error), nil)
-                        return
-                    }
-
+            (
+                PaymentSheetLinkAccount,
+                ConsumerPaymentDetails,
+                String?, // cvc
+                String?, // phone number
+                Bool,
+                STPPaymentMethodAllowRedisplay?
+            ) -> Void = { linkAccount, paymentDetails, cvc, billingPhoneNumber, shouldSave, allowRedisplay in
+                guard let paymentMethodParams = linkAccount.makePaymentMethodParams(
+                    from: paymentDetails,
+                    cvc: cvc,
+                    billingPhoneNumber: billingPhoneNumber,
+                    allowRedisplay: allowRedisplay
+                ) else {
+                    let error = PaymentSheetError.payingWithoutValidLinkSession
+                    completion(.failed(error: error), nil)
+                    return
+                }
+                
+                confirmWithPaymentMethodParams(paymentMethodParams, linkAccount, shouldSave)
+            }
+            
+            let createPaymentDetailsAndConfirm:
+            (
+                PaymentSheetLinkAccount,
+                STPPaymentMethodParams,
+                Bool
+            ) -> Void = { linkAccount, paymentMethodParams, shouldSave in
+                paymentMethodParams.radarOptions = STPRadarOptions(hcaptchaToken: "yooooooo")
+                paymentMethodParams.clientAttributionMetadata = clientAttributionMetadata
+                guard linkAccount.sessionState == .verified else {
+                    // We don't support 2FA in the native mobile Link flow, so if 2FA is required then this is a no-op.
+                    // Just fall through and don't save the card details to Link.
+                    STPAnalyticsClient.sharedClient.logLinkPopupSkipped()
+                    
+                    // Attempt to confirm directly with params
                     confirmWithPaymentMethodParams(paymentMethodParams, linkAccount, shouldSave)
-                }
-
-            let createPaymentDetailsAndConfirm:
-                (
-                    PaymentSheetLinkAccount,
-                    STPPaymentMethodParams,
-                    Bool
-                ) -> Void = { linkAccount, paymentMethodParams, shouldSave in
-                    paymentMethodParams.clientAttributionMetadata = clientAttributionMetadata
-                    guard linkAccount.sessionState == .verified else {
-                        // We don't support 2FA in the native mobile Link flow, so if 2FA is required then this is a no-op.
-                        // Just fall through and don't save the card details to Link.
-                        STPAnalyticsClient.sharedClient.logLinkPopupSkipped()
-
+                    return
+                }
+                
+                linkAccount.createPaymentDetails(with: paymentMethodParams, isDefault: false) { result in
+                    switch result {
+                    case .success(let paymentDetails):
+                        // We need to explicitly pass the billing phone number to the share and payment method endpoints,
+                        // since it's not part of the consumer payment details.
+                        let billingPhoneNumber = paymentMethodParams.billingDetails?.phone
+                        
+                        if elementsSession.linkPassthroughModeEnabled {
+                            // If passthrough mode, share payment details
+                            linkAccount.sharePaymentDetails(
+                                id: paymentDetails.stripeID,
+                                cvc: paymentMethodParams.card?.cvc,
+                                allowRedisplay: paymentMethodParams.allowRedisplay,
+                                expectedPaymentMethodType: paymentDetails.expectedPaymentMethodTypeForPassthroughMode(elementsSession),
+                                billingPhoneNumber: billingPhoneNumber,
+                                clientAttributionMetadata: clientAttributionMetadata
+                            ) { result in
+                                switch result {
+                                case .success(let paymentDetailsShareResponse):
+                                    confirmWithPaymentMethod(paymentDetailsShareResponse.paymentMethod, linkAccount, shouldSave)
+                                case .failure(let error):
+                                    STPAnalyticsClient.sharedClient.logLinkSharePaymentDetailsFailure(error: error)
+                                    // If this fails, confirm directly
+                                    confirmWithPaymentMethodParams(paymentMethodParams, linkAccount, shouldSave)
+                                }
+                            }
+                        } else {
+                            // If not passthrough mode, confirm details directly
+                            confirmWithPaymentDetails(linkAccount, paymentDetails, paymentMethodParams.card?.cvc, billingPhoneNumber, shouldSave, paymentMethodParams.allowRedisplay)
+                        }
+                    case .failure(let error):
+                        STPAnalyticsClient.sharedClient.logLinkCreatePaymentDetailsFailure(error: error)
                         // Attempt to confirm directly with params
                         confirmWithPaymentMethodParams(paymentMethodParams, linkAccount, shouldSave)
-                        return
                     }
-
-                    linkAccount.createPaymentDetails(with: paymentMethodParams, isDefault: false) { result in
-                        switch result {
-                        case .success(let paymentDetails):
-                            // We need to explicitly pass the billing phone number to the share and payment method endpoints,
-                            // since it's not part of the consumer payment details.
-                            let billingPhoneNumber = paymentMethodParams.billingDetails?.phone
-
-                            if elementsSession.linkPassthroughModeEnabled {
-                                // If passthrough mode, share payment details
-                                linkAccount.sharePaymentDetails(
-                                    id: paymentDetails.stripeID,
-                                    cvc: paymentMethodParams.card?.cvc,
-                                    allowRedisplay: paymentMethodParams.allowRedisplay,
-                                    expectedPaymentMethodType: paymentDetails.expectedPaymentMethodTypeForPassthroughMode(elementsSession),
-                                    billingPhoneNumber: billingPhoneNumber,
-                                    clientAttributionMetadata: clientAttributionMetadata
-                                ) { result in
-                                    switch result {
-                                    case .success(let paymentDetailsShareResponse):
-                                        confirmWithPaymentMethod(paymentDetailsShareResponse.paymentMethod, linkAccount, shouldSave)
-                                    case .failure(let error):
-                                        STPAnalyticsClient.sharedClient.logLinkSharePaymentDetailsFailure(error: error)
-                                        // If this fails, confirm directly
-                                        confirmWithPaymentMethodParams(paymentMethodParams, linkAccount, shouldSave)
-                                    }
-                                }
-                            } else {
-                                // If not passthrough mode, confirm details directly
-                                confirmWithPaymentDetails(linkAccount, paymentDetails, paymentMethodParams.card?.cvc, billingPhoneNumber, shouldSave, paymentMethodParams.allowRedisplay)
-                            }
-                        case .failure(let error):
-                            STPAnalyticsClient.sharedClient.logLinkCreatePaymentDetailsFailure(error: error)
-                            // Attempt to confirm directly with params
-                            confirmWithPaymentMethodParams(paymentMethodParams, linkAccount, shouldSave)
-                        }
-                    }
-                }
-
+                }
+            }
+            
             switch confirmOption {
             case .wallet:
                 let useNativeLink = deviceCanUseNativeLink(elementsSession: elementsSession, configuration: configuration)
@@ -537,13 +538,13 @@
             case .signUp(let linkAccount, let phoneNumberFromSignup, let consentAction, let legalName, let intentConfirmParams):
                 let billingDetails = intentConfirmParams.paymentMethodParams.billingDetails
                 let countryCode = billingDetails?.address?.country ?? elementsSession.countryCode
-
+                
                 let phoneNumber = if elementsSession.linkSignupOptInFeatureEnabled {
                     billingDetails?.phone.flatMap { PhoneNumber.fromE164($0) }
                 } else {
                     phoneNumberFromSignup
                 }
-
+                
                 linkAccount.signUp(
                     with: phoneNumber,
                     legalName: legalName,
@@ -560,9 +561,7 @@
                             mobilePaymentElementFeatures: elementsSession.customerSessionMobilePaymentElementFeatures,
                             isSettingUp: intent.isSetupFutureUsageSet(for: linkPaymentMethodType)
                         )
-                        intentConfirmParams.paymentMethodParams.startPassiveCaptcha(siteKey: elementsSession.passiveCaptcha?.siteKey, rqdata: elementsSession.passiveCaptcha?.rqData) {
-                            createPaymentDetailsAndConfirm(linkAccount, intentConfirmParams.paymentMethodParams, intentConfirmParams.saveForFutureUseCheckboxState == .selected)
-                        }
+                        createPaymentDetailsAndConfirm(linkAccount, intentConfirmParams.paymentMethodParams, intentConfirmParams.saveForFutureUseCheckboxState == .selected)
                     case .failure(let error as NSError):
                         STPAnalyticsClient.sharedClient.logLinkSignupFailure(error: error)
                         // Attempt to confirm directly with params as a fallback.
@@ -577,7 +576,7 @@
                 confirmWithPaymentMethod(paymentMethod, nil, false)
             case .withPaymentDetails(let linkAccount, let paymentDetails, let confirmationExtras, _):
                 let shouldSave = false // always false, as we don't show a save-to-merchant checkbox in Link VC
-
+                
                 if elementsSession.linkPassthroughModeEnabled {
                     // allowRedisplay is nil since we are not saving a payment method.
                     linkAccount.sharePaymentDetails(
