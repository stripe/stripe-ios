//
//  PaymentSheet+API.swift
//  StripePaymentSheet
//
//  Created by Yuki Tokuhiro on 12/10/20.
//  Copyright © 2020 Stripe, Inc. All rights reserved.
//

import Foundation
@_spi(STP) import StripeApplePay
@_spi(STP) import StripeCore
@_spi(STP) import StripePayments
@_spi(STP) import StripeUICore
import SwiftUI
import UIKit

extension PaymentSheet {

    /// Confirms a PaymentIntent with the given PaymentOption and returns a PaymentResult
    static func confirm(
        configuration: PaymentSheet.Configuration,
        authenticationContext: STPAuthenticationContext,
        intent: Intent,
        elementsSession: STPElementsSession,
        paymentOption: PaymentOption,
        paymentHandler: STPPaymentHandler,
        isFlowController: Bool = false,
        paymentMethodID: String? = nil,
        completion: @escaping (PaymentSheetResult, STPAnalyticsClient.DeferredIntentConfirmationType?) -> Void
    ) {
        // Perform PaymentSheet-specific local actions before confirming.
        // These actions are not represented in the PaymentIntent state and are specific to
        // Payment Element (not the API bindings), so we need to handle them here.
        // First, handle any client-side required actions:
        if case let .new(confirmParams) = paymentOption,
           confirmParams.paymentMethodType == .stripe(.bacsDebit) {
            // MARK: - Bacs Debit
            // Display the Bacs Debit mandate view
            let mandateView = BacsDDMandateView(email: confirmParams.paymentMethodParams.billingDetails?.email ?? "",
                                                name: confirmParams.paymentMethodParams.billingDetails?.name ?? "",
                                                sortCode: confirmParams.paymentMethodParams.bacsDebit?.sortCode ?? "",
                                                accountNumber: confirmParams.paymentMethodParams.bacsDebit?.accountNumber ?? "",
                                                confirmAction: {
                // If confirmed, dismiss the MandateView and complete the transaction:
                authenticationContext.authenticationPresentingViewController().dismiss(animated: true)
                confirmAfterHandlingLocalActions(configuration: configuration, authenticationContext: authenticationContext, intent: intent, elementsSession: elementsSession, paymentOption: paymentOption, intentConfirmParamsForDeferredIntent: nil, paymentHandler: paymentHandler, completion: completion)
            }, cancelAction: {
                // Dismiss the MandateView and return to PaymentSheet
                authenticationContext.authenticationPresentingViewController().dismiss(animated: true)
                completion(.canceled, nil)
            })

            let hostingController = UIHostingController(rootView: mandateView)
            hostingController.isModalInPresentation = true
            authenticationContext.authenticationPresentingViewController().present(hostingController, animated: true)
        } else if case let .saved(paymentMethod, _) = paymentOption,
                  paymentMethod.type == .card,
                  intent.cvcRecollectionEnabled,
                  isFlowController {
            // MARK: - CVC Recollection
            let presentingViewController = authenticationContext.authenticationPresentingViewController()

            guard presentingViewController.presentedViewController == nil else {
                assertionFailure("presentingViewController is already presenting a view controller")
                completion(.failed(error: PaymentSheetError.alreadyPresented), nil)
                return
            }
            let preConfirmationViewController = CVCReconfirmationViewController(
                paymentMethod: paymentMethod,
                intent: intent,
                configuration: configuration,
                onCompletion: { vc, intentConfirmParams in
                    vc.dismiss(animated: true)
                    confirmAfterHandlingLocalActions(configuration: configuration, authenticationContext: authenticationContext, intent: intent, elementsSession: elementsSession, paymentOption: paymentOption, intentConfirmParamsForDeferredIntent: intentConfirmParams, paymentHandler: paymentHandler, completion: completion)
                },
                onCancel: { vc in
                    vc.dismiss(animated: true)
                    completion(.canceled, nil)
                }
            )

            // Present CVC VC
            let bottomSheetVC = FlowController.makeBottomSheetViewController(
                preConfirmationViewController,
                configuration: configuration,
                didCancelNative3DS2: {
                    paymentHandler.cancel3DS2ChallengeFlow()
                }
            )
            presentingViewController.presentAsBottomSheet(bottomSheetVC, appearance: configuration.appearance)
        } else {
            // MARK: - No local actions
            confirmAfterHandlingLocalActions(configuration: configuration, authenticationContext: authenticationContext, intent: intent, elementsSession: elementsSession, paymentOption: paymentOption, intentConfirmParamsForDeferredIntent: nil, paymentHandler: paymentHandler, completion: completion)
        }
    }

    static fileprivate func confirmAfterHandlingLocalActions(
        configuration: PaymentSheet.Configuration,
        authenticationContext: STPAuthenticationContext,
        intent: Intent,
        elementsSession: STPElementsSession,
        paymentOption: PaymentOption,
        intentConfirmParamsForDeferredIntent: IntentConfirmParams?,
        paymentHandler: STPPaymentHandler,
        isFlowController: Bool = false,
        paymentMethodID: String? = nil,
        completion: @escaping (PaymentSheetResult, STPAnalyticsClient.DeferredIntentConfirmationType?) -> Void
    ) {
        // Translates a STPPaymentHandler result to a PaymentResult
        let paymentHandlerCompletion: (STPPaymentHandlerActionStatus, NSError?) -> Void = { status, error in
            completion(makePaymentSheetResult(for: status, error: error), nil)
        }

        switch paymentOption {
        // MARK: - Apple Pay
        case .applePay:
            guard
                let applePayContext = STPApplePayContext.create(
                    intent: intent,
                    configuration: configuration,
                    completion: completion
                )
            else {
                assertionFailure(PaymentSheetError.applePayNotSupportedOrMisconfigured.debugDescription)
                completion(.failed(error: PaymentSheetError.applePayNotSupportedOrMisconfigured), nil)
                return
            }
            applePayContext.presentApplePay()

        // MARK: - New Payment Method
        case let .new(confirmParams):
            switch intent {
            // MARK: ↪ PaymentIntent
<<<<<<< HEAD
            case .paymentIntent(let paymentIntent):
=======
            case .paymentIntent(_, let paymentIntent):
                confirmParams.setAllowRedisplay(paymentMethodSave: intent.elementsSession.customerSessionPaymentSheetPaymentMethodSave(),
                                                isSettingUp: intent.isSettingUp)
>>>>>>> 568413c4
                let params = makePaymentIntentParams(
                    confirmPaymentMethodType: .new(
                        params: confirmParams.paymentMethodParams,
                        paymentOptions: confirmParams.confirmPaymentMethodOptions,
                        shouldSave: confirmParams.saveForFutureUseCheckboxState == .selected
                    ),
                    paymentIntent: paymentIntent,
                    configuration: configuration
                )
                if case .new(let confirmParams) = paymentOption {
                    if let paymentMethodId = confirmParams.instantDebitsLinkedBank?.paymentMethodId {
                        params.paymentMethodId = paymentMethodId
                        params.paymentMethodParams = nil
                    }
                }
                paymentHandler.confirmPayment(
                    params,
                    with: authenticationContext,
                    completion: { actionStatus, paymentIntent, error in
                        if let paymentIntent {
                            setDefaultPaymentMethodIfNecessary(actionStatus: actionStatus, intent: .paymentIntent(paymentIntent), configuration: configuration)
                        }
                        paymentHandlerCompletion(actionStatus, error)
                    }
                )
            // MARK: ↪ SetupIntent
<<<<<<< HEAD
            case .setupIntent(let setupIntent):
=======
            case .setupIntent(_, let setupIntent):
                confirmParams.setAllowRedisplay(paymentMethodSave: intent.elementsSession.customerSessionPaymentSheetPaymentMethodSave(),
                                                isSettingUp: intent.isSettingUp)
>>>>>>> 568413c4
                let setupIntentParams = makeSetupIntentParams(
                    confirmPaymentMethodType: .new(
                        params: confirmParams.paymentMethodParams,
                        paymentOptions: confirmParams.confirmPaymentMethodOptions,
                        shouldSave: false
                    ),
                    setupIntent: setupIntent,
                    configuration: configuration
                )
                if case .new(let confirmParams) = paymentOption {
                    if let paymentMethodId = confirmParams.instantDebitsLinkedBank?.paymentMethodId {
                        setupIntentParams.paymentMethodID = paymentMethodId
                        setupIntentParams.paymentMethodParams = nil

                        let mandateCustomerAcceptanceParams = STPMandateCustomerAcceptanceParams()
                        let onlineParams = STPMandateOnlineParams(ipAddress: "", userAgent: "")
                        // Tell Stripe to infer mandate info from client
                        onlineParams.inferFromClient = true
                        mandateCustomerAcceptanceParams.onlineParams = onlineParams
                        mandateCustomerAcceptanceParams.type = .online
                        setupIntentParams.mandateData = STPMandateDataParams(customerAcceptance: mandateCustomerAcceptanceParams)
                    }
                }
                paymentHandler.confirmSetupIntent(
                    setupIntentParams,
                    with: authenticationContext,
                    completion: { actionStatus, setupIntent, error in
                        if let setupIntent {
                            setDefaultPaymentMethodIfNecessary(actionStatus: actionStatus, intent: .setupIntent(setupIntent), configuration: configuration)
                        }
                        paymentHandlerCompletion(actionStatus, error)
                    }
                )
            // MARK: ↪ Deferred Intent
<<<<<<< HEAD
            case .deferredIntent(let intentConfig):
=======
            case .deferredIntent(_, let intentConfig):
                confirmParams.setAllowRedisplay(paymentMethodSave: intent.elementsSession.customerSessionPaymentSheetPaymentMethodSave(),
                                                isSettingUp: intent.isSettingUp)
>>>>>>> 568413c4
                handleDeferredIntentConfirmation(
                    confirmType: .new(
                        params: confirmParams.paymentMethodParams,
                        paymentOptions: confirmParams.confirmPaymentMethodOptions,
                        shouldSave: confirmParams.saveForFutureUseCheckboxState == .selected
                    ),
                    configuration: configuration,
                    intentConfig: intentConfig,
                    authenticationContext: authenticationContext,
                    paymentHandler: paymentHandler,
                    isFlowController: isFlowController,
                    completion: completion
                )
            }

        // MARK: - Saved Payment Method
        case let .saved(paymentMethod, intentConfirmParamsFromSavedPaymentMethod):
            switch intent {
            // MARK: ↪ PaymentIntent
            case .paymentIntent(let paymentIntent):
                let paymentOptions = intentConfirmParamsForDeferredIntent?.confirmPaymentMethodOptions != nil
                    // Flow controller collects CVC using interstitial:
                    ? intentConfirmParamsForDeferredIntent?.confirmPaymentMethodOptions
                    // PaymentSheet collects CVC in sheet:
                    : intentConfirmParamsFromSavedPaymentMethod?.confirmPaymentMethodOptions

                let paymentIntentParams = makePaymentIntentParams(confirmPaymentMethodType: .saved(paymentMethod, paymentOptions: paymentOptions), paymentIntent: paymentIntent, configuration: configuration)

                paymentHandler.confirmPayment(
                    paymentIntentParams,
                    with: authenticationContext,
                    completion: { actionStatus, _, error in
                        paymentHandlerCompletion(actionStatus, error)
                    }
                )
            // MARK: ↪ SetupIntent
            case .setupIntent(let setupIntent):
                let setupIntentParams = makeSetupIntentParams(
                    confirmPaymentMethodType: .saved(paymentMethod, paymentOptions: nil),
                    setupIntent: setupIntent,
                    configuration: configuration
                )
                paymentHandler.confirmSetupIntent(
                    setupIntentParams,
                    with: authenticationContext,
                    completion: { actionStatus, _, error in
                        paymentHandlerCompletion(actionStatus, error)
                    }
                )
            // MARK: ↪ Deferred Intent
            case .deferredIntent(let intentConfig):
                let paymentOptions = intentConfirmParamsForDeferredIntent?.confirmPaymentMethodOptions != nil
                    // Flow controller collects CVC using interstitial:
                    ? intentConfirmParamsForDeferredIntent?.confirmPaymentMethodOptions
                    // PaymentSheet collects CVC in sheet:
                    : intentConfirmParamsFromSavedPaymentMethod?.confirmPaymentMethodOptions
                handleDeferredIntentConfirmation(
                    confirmType: .saved(paymentMethod, paymentOptions: paymentOptions),
                    configuration: configuration,
                    intentConfig: intentConfig,
                    authenticationContext: authenticationContext,
                    paymentHandler: paymentHandler,
                    isFlowController: isFlowController,
                    completion: completion
                )
            }
        // MARK: - Link
        case .link(let confirmOption):
            // This is called when the customer pays in the sheet (as opposed to the Link webview) and agreed to sign up for Link
            // Parameters:
            // - paymentMethodParams: The params to use for the payment.
            // - linkAccount: The Link account used for payment. Will be logged out if present after payment completes, whether it was successful or not.
            let confirmWithPaymentMethodParams: (STPPaymentMethodParams, PaymentSheetLinkAccount?, Bool) -> Void = { paymentMethodParams, linkAccount, shouldSave in
                switch intent {
                case .paymentIntent(let paymentIntent):
                    let paymentIntentParams = STPPaymentIntentParams(clientSecret: paymentIntent.clientSecret)
                    paymentIntentParams.paymentMethodParams = paymentMethodParams
                    paymentIntentParams.returnURL = configuration.returnURL
                    let paymentOptions = paymentIntentParams.paymentMethodOptions ?? STPConfirmPaymentMethodOptions()
                    paymentOptions.setSetupFutureUsageIfNecessary(shouldSave, paymentMethodType: paymentMethodParams.type, customer: configuration.customer)
                    paymentIntentParams.paymentMethodOptions = paymentOptions
                    paymentIntentParams.shipping = makeShippingParams(for: paymentIntent, configuration: configuration)
                    paymentHandler.confirmPayment(
                        paymentIntentParams,
                        with: authenticationContext,
                        completion: { actionStatus, _, error in
                            paymentHandlerCompletion(actionStatus, error)
                            linkAccount?.logout()
                        }
                    )
                case .setupIntent(let setupIntent):
                    let setupIntentParams = STPSetupIntentConfirmParams(clientSecret: setupIntent.clientSecret)
                    setupIntentParams.paymentMethodParams = paymentMethodParams
                    setupIntentParams.returnURL = configuration.returnURL
                    paymentHandler.confirmSetupIntent(
                        setupIntentParams,
                        with: authenticationContext,
                        completion: { actionStatus, _, error in
                            paymentHandlerCompletion(actionStatus, error)
                            linkAccount?.logout()
                        }
                    )
                case .deferredIntent(let intentConfig):
                    handleDeferredIntentConfirmation(
                        confirmType: .new(
                            params: paymentMethodParams,
                            paymentOptions: STPConfirmPaymentMethodOptions(),
                            shouldSave: shouldSave
                        ),
                        configuration: configuration,
                        intentConfig: intentConfig,
                        authenticationContext: authenticationContext,
                        paymentHandler: paymentHandler,
                        isFlowController: isFlowController,
                        completion: { psResult, confirmationType in
                            linkAccount?.logout()
                            completion(psResult, confirmationType)
                        }
                    )
                }
            }
            let confirmWithPaymentMethod: (STPPaymentMethod, PaymentSheetLinkAccount?, Bool) -> Void = { paymentMethod, linkAccount, shouldSave in
                let mandateCustomerAcceptanceParams = STPMandateCustomerAcceptanceParams()
                let onlineParams = STPMandateOnlineParams(ipAddress: "", userAgent: "")
                // Tell Stripe to infer mandate info from client
                onlineParams.inferFromClient = true
                mandateCustomerAcceptanceParams.onlineParams = onlineParams
                mandateCustomerAcceptanceParams.type = .online
                let mandateData = STPMandateDataParams(customerAcceptance: mandateCustomerAcceptanceParams)
                switch intent {
                case .paymentIntent(let paymentIntent):
                    let paymentIntentParams = STPPaymentIntentParams(clientSecret: paymentIntent.clientSecret)
                    paymentIntentParams.paymentMethodId = paymentMethod.stripeId
                    paymentIntentParams.returnURL = configuration.returnURL
                    paymentIntentParams.shipping = makeShippingParams(for: paymentIntent, configuration: configuration)
                    let paymentOptions = paymentIntentParams.paymentMethodOptions ?? STPConfirmPaymentMethodOptions()
                    paymentOptions.setSetupFutureUsageIfNecessary(shouldSave, paymentMethodType: paymentMethod.type, customer: configuration.customer)
                    paymentIntentParams.paymentMethodOptions = paymentOptions
                    paymentIntentParams.mandateData = mandateData
                    paymentHandler.confirmPayment(
                        paymentIntentParams,
                        with: authenticationContext,
                        completion: { actionStatus, _, error in
                            linkAccount?.logout()
                            paymentHandlerCompletion(actionStatus, error)
                        }
                    )
                case .setupIntent(let setupIntent):
                    let setupIntentParams = STPSetupIntentConfirmParams(clientSecret: setupIntent.clientSecret)
                    setupIntentParams.paymentMethodID = paymentMethod.stripeId
                    setupIntentParams.returnURL = configuration.returnURL
                    setupIntentParams.mandateData = mandateData
                    paymentHandler.confirmSetupIntent(
                        setupIntentParams,
                        with: authenticationContext,
                        completion: { actionStatus, _, error in
                            linkAccount?.logout()
                            paymentHandlerCompletion(actionStatus, error)
                        }
                    )
                case .deferredIntent(let intentConfig):
                    handleDeferredIntentConfirmation(
                        confirmType: .saved(paymentMethod, paymentOptions: nil),
                        configuration: configuration,
                        intentConfig: intentConfig,
                        authenticationContext: authenticationContext,
                        paymentHandler: paymentHandler,
                        isFlowController: isFlowController,
                        completion: { psResult, confirmationType in
                            linkAccount?.logout()
                            completion(psResult, confirmationType)
                        }
                    )
                }
            }

            let confirmWithPaymentDetails:
                (
                    PaymentSheetLinkAccount,
                    ConsumerPaymentDetails,
                    String?,
                    Bool
                ) -> Void = { linkAccount, paymentDetails, cvc, shouldSave in
                    guard let paymentMethodParams = linkAccount.makePaymentMethodParams(from: paymentDetails, cvc: cvc) else {
                        let error = PaymentSheetError.payingWithoutValidLinkSession
                        completion(.failed(error: error), nil)
                        return
                    }

                    confirmWithPaymentMethodParams(paymentMethodParams, linkAccount, shouldSave)
                }

            let createPaymentDetailsAndConfirm:
                (
                    PaymentSheetLinkAccount,
                    STPPaymentMethodParams,
                    Bool
                ) -> Void = { linkAccount, paymentMethodParams, shouldSave in
                    guard linkAccount.sessionState == .verified else {
                        // We don't support 2FA in the native mobile Link flow, so if 2FA is required then this is a no-op.
                        // Just fall through and don't save the card details to Link.
                        STPAnalyticsClient.sharedClient.logLinkPopupSkipped()

                        // Attempt to confirm directly with params
                        confirmWithPaymentMethodParams(paymentMethodParams, linkAccount, shouldSave)
                        return
                    }

                    linkAccount.createPaymentDetails(with: paymentMethodParams) { result in
                        switch result {
                        case .success(let paymentDetails):
                            if elementsSession.linkPassthroughModeEnabled {
                                // If passthrough mode, share payment details
                                linkAccount.sharePaymentDetails(id: paymentDetails.stripeID, cvc: paymentMethodParams.card?.cvc) { result in
                                    switch result {
                                    case .success(let shareResponse):
                                        confirmWithPaymentMethod(STPPaymentMethod(stripeId: shareResponse.paymentMethod, type: .card), linkAccount, shouldSave)
                                    case .failure(let error):
                                        STPAnalyticsClient.sharedClient.logLinkSharePaymentDetailsFailure(error: error)
                                        // If this fails, confirm directly
                                        confirmWithPaymentMethodParams(paymentMethodParams, linkAccount, shouldSave)
                                    }
                                }
                            } else {
                                // If not passthrough mode, confirm details directly
                                confirmWithPaymentDetails(linkAccount, paymentDetails, paymentMethodParams.card?.cvc, shouldSave)
                            }
                        case .failure(let error):
                            STPAnalyticsClient.sharedClient.logLinkCreatePaymentDetailsFailure(error: error)
                            // Attempt to confirm directly with params
                            confirmWithPaymentMethodParams(paymentMethodParams, linkAccount, shouldSave)
                        }
                    }
                }

            switch confirmOption {
            case .wallet:
                let linkController = PayWithLinkController(intent: intent, elementsSession: elementsSession, configuration: configuration)
                linkController.present(from: authenticationContext.authenticationPresentingViewController(),
                                       completion: completion)
            case .signUp(let linkAccount, let phoneNumber, let consentAction, let legalName, let intentConfirmParams):
                linkAccount.signUp(with: phoneNumber, legalName: legalName, consentAction: consentAction) { result in
                    UserDefaults.standard.markLinkAsUsed()
                    switch result {
                    case .success:
                        STPAnalyticsClient.sharedClient.logLinkSignupComplete()

                        createPaymentDetailsAndConfirm(linkAccount, intentConfirmParams.paymentMethodParams, intentConfirmParams.saveForFutureUseCheckboxState == .selected)
                    case .failure(let error as NSError):
                        STPAnalyticsClient.sharedClient.logLinkSignupFailure(error: error)
                        // Attempt to confirm directly with params as a fallback.
                        confirmWithPaymentMethodParams(intentConfirmParams.paymentMethodParams, linkAccount, intentConfirmParams.saveForFutureUseCheckboxState == .selected)
                    }
                }
            case .withPaymentMethod(let paymentMethod):
                confirmWithPaymentMethod(paymentMethod, nil, false)
            }
        case let .external(paymentMethod, billingDetails):
            guard let confirmHandler = configuration.externalPaymentMethodConfiguration?.externalPaymentMethodConfirmHandler else {
                assertionFailure("Attempting to confirm an external payment method, but externalPaymentMethodConfirmhandler isn't set!")
                completion(.canceled, nil)
                return
            }
            DispatchQueue.main.async {
                // Call confirmHandler so that the merchant completes the payment
                confirmHandler(paymentMethod.type, billingDetails) { result in
                    // This closure is invoked by the merchant when payment is finished
                    completion(result, nil)
                }
            }
        }
    }

    // MARK: - Helper methods

    enum PaymentOrSetupIntent {
        case paymentIntent(STPPaymentIntent)
        case setupIntent(STPSetupIntent)

        var isSetupFutureUsageSet: Bool {
            switch self {
            case .paymentIntent(let paymentIntent):
                return paymentIntent.setupFutureUsage != .none || (paymentIntent.paymentMethodOptions?.allResponseFields.values.contains(where: {
                    if let value = $0 as? [String: Any] {
                        return value["setup_future_usage"] != nil
                    }
                    return false
                }) ?? false)
            case .setupIntent:
                return true
            }
        }

        var paymentMethod: STPPaymentMethod? {
            switch self {
            case .paymentIntent(let paymentIntent):
                return paymentIntent.paymentMethod
            case .setupIntent(let setupIntent):
                return setupIntent.paymentMethod
            }
        }
    }

    /// A helper method that sets the Customer's default payment method if necessary.
    /// - Parameter actionStatus: The final status returned by `STPPaymentHandler`'s completion block.
    static func setDefaultPaymentMethodIfNecessary(actionStatus: STPPaymentHandlerActionStatus, intent: PaymentOrSetupIntent, configuration: Configuration) {

        guard
            // Did we successfully save this payment method?
            actionStatus == .succeeded,
            let customer = configuration.customer?.id,
            intent.isSetupFutureUsageSet,
            let paymentMethod = intent.paymentMethod,
            // Can it appear in the list of saved PMs?
            PaymentSheetLoader.savedPaymentMethodTypes.contains(paymentMethod.type)
        else {
            return
        }
        CustomerPaymentOption.setDefaultPaymentMethod(.stripeId(paymentMethod.stripeId), forCustomer: customer)
    }

    static func makeShippingParams(for paymentIntent: STPPaymentIntent, configuration: PaymentSheet.Configuration)
        -> STPPaymentIntentShippingDetailsParams?
    {
        let params = STPPaymentIntentShippingDetailsParams(paymentSheetConfiguration: configuration)
        // If a merchant attaches shipping to the PI on their server, the /confirm endpoint will error if we update shipping with a “requires secret key” error message.
        // To accommodate this, don't attach if our shipping is the same as the PI's shipping
        guard !isEqual(paymentIntent.shipping, params) else {
            return nil
        }
        return params
    }

    enum ConfirmPaymentMethodType {
        case saved(STPPaymentMethod, paymentOptions: STPConfirmPaymentMethodOptions?)
        /// - paymentMethod: Pass this if you created a PaymentMethod already (e.g. for the deferred flow).
        case new(params: STPPaymentMethodParams, paymentOptions: STPConfirmPaymentMethodOptions, paymentMethod: STPPaymentMethod? = nil, shouldSave: Bool)
        var shouldSave: Bool {
            switch self {
            case .saved:
                return false
            case .new(_, _, _, let shouldSave):
                return shouldSave
            }
        }
    }

    static func makePaymentIntentParams(
        confirmPaymentMethodType: ConfirmPaymentMethodType,
        paymentIntent: STPPaymentIntent,
        configuration: PaymentSheet.Configuration,
        mandateData: STPMandateDataParams? = nil
    ) -> STPPaymentIntentParams {
        let params: STPPaymentIntentParams
        let shouldSave: Bool
        let paymentMethodType: STPPaymentMethodType
        switch confirmPaymentMethodType {
        case .saved(let paymentMethod, let paymentMethodOptions):
            shouldSave = false
            paymentMethodType = paymentMethod.type
            params = STPPaymentIntentParams(clientSecret: paymentIntent.clientSecret, paymentMethodType: paymentMethod.type)
            params.paymentMethodOptions = paymentMethodOptions
            params.paymentMethodId = paymentMethod.stripeId
        case let .new(paymentMethodParams, paymentMethodoptions, paymentMethod, _shouldSave):
            shouldSave = _shouldSave
            if let paymentMethod = paymentMethod {
                paymentMethodType = paymentMethod.type
                params = STPPaymentIntentParams(clientSecret: paymentIntent.clientSecret, paymentMethodType: paymentMethod.type)
                params.paymentMethodId = paymentMethod.stripeId
                params.paymentMethodOptions = paymentMethodoptions
            } else {
                params = STPPaymentIntentParams(clientSecret: paymentIntent.clientSecret)
                params.paymentMethodParams = paymentMethodParams
                params.paymentMethodOptions = paymentMethodoptions
                paymentMethodType = paymentMethodParams.type
            }

            let requiresMandateData: [STPPaymentMethodType] = [.payPal, .cashApp, .revolutPay, .amazonPay, .klarna]
            if requiresMandateData.contains(paymentMethodType) && paymentIntent.setupFutureUsage == .offSession
            {
                params.mandateData = .makeWithInferredValues()
            }
        }

        let paymentOptions = params.paymentMethodOptions ?? STPConfirmPaymentMethodOptions()
        paymentOptions.setSetupFutureUsageIfNecessary(shouldSave, paymentMethodType: paymentMethodType, customer: configuration.customer)
        if let mandateData = mandateData {
            params.mandateData = mandateData
        }
        // Set moto (mail order and telephone orders) for Dashboard b/c merchants key in cards on behalf of customers
        if configuration.apiClient.publishableKeyIsUserKey {
            paymentOptions.setMoto()
        }
        params.paymentMethodOptions = paymentOptions
        params.returnURL = configuration.returnURL
        params.shipping = makeShippingParams(for: paymentIntent, configuration: configuration)

        return params
    }

    static func makeSetupIntentParams(
        confirmPaymentMethodType: ConfirmPaymentMethodType,
        setupIntent: STPSetupIntent,
        configuration: PaymentSheet.Configuration,
        mandateData: STPMandateDataParams? = nil
    ) -> STPSetupIntentConfirmParams {
        let params: STPSetupIntentConfirmParams
        switch confirmPaymentMethodType {
        case let .saved(paymentMethod, _):
            params = STPSetupIntentConfirmParams(
                clientSecret: setupIntent.clientSecret,
                paymentMethodType: paymentMethod.type
            )
            params.paymentMethodID = paymentMethod.stripeId

        case let .new(paymentMethodParams, _, paymentMethod, _):
            if let paymentMethod {
                params = STPSetupIntentConfirmParams(
                    clientSecret: setupIntent.clientSecret,
                    paymentMethodType: paymentMethod.type
                )
                params.paymentMethodID = paymentMethod.stripeId
            } else {
                params = STPSetupIntentConfirmParams(clientSecret: setupIntent.clientSecret)
                params.paymentMethodParams = paymentMethodParams
            }
            // Paypal & revolut requires mandate_data if setting up
            if params.paymentMethodType == .payPal || params.paymentMethodType == .revolutPay {
                params.mandateData = .makeWithInferredValues()
            }
        }
        if let mandateData = mandateData {
            params.mandateData = mandateData
        }
        // Set moto (mail order and telephone orders) for Dashboard b/c merchants key in cards on behalf of customers
        if configuration.apiClient.publishableKeyIsUserKey {
            params.additionalAPIParameters["payment_method_options"] = ["card": ["moto": true]]
        }
        params.returnURL = configuration.returnURL
        return params
    }
}

/// A helper method to compare shipping details
private func isEqual(_ lhs: STPPaymentIntentShippingDetails?, _ rhs: STPPaymentIntentShippingDetailsParams?) -> Bool {
    guard let lhs = lhs, let rhs = rhs else {
        // One or both are nil, so they're only equal if they're both nil
        return lhs == nil && rhs == nil
    }
    // Convert lhs to a STPPaymentIntentShippingDetailsAddressParams for ease of comparison
    let addressParams = STPPaymentIntentShippingDetailsAddressParams(line1: lhs.address?.line1 ?? "")
    addressParams.line2 = lhs.address?.line2
    addressParams.city = lhs.address?.city
    addressParams.state = lhs.address?.state
    addressParams.postalCode = lhs.address?.postalCode
    addressParams.country = lhs.address?.country

    let lhsConverted = STPPaymentIntentShippingDetailsParams(address: addressParams, name: lhs.name ?? "")
    lhsConverted.phone = lhs.phone

    return rhs == lhsConverted
}<|MERGE_RESOLUTION|>--- conflicted
+++ resolved
@@ -129,15 +129,14 @@
 
         // MARK: - New Payment Method
         case let .new(confirmParams):
+            // Set allow_redisplay on params
+            confirmParams.setAllowRedisplay(
+                paymentMethodSave: elementsSession.customerSessionPaymentSheetPaymentMethodSave,
+                isSettingUp: intent.isSettingUp
+            )
             switch intent {
             // MARK: ↪ PaymentIntent
-<<<<<<< HEAD
             case .paymentIntent(let paymentIntent):
-=======
-            case .paymentIntent(_, let paymentIntent):
-                confirmParams.setAllowRedisplay(paymentMethodSave: intent.elementsSession.customerSessionPaymentSheetPaymentMethodSave(),
-                                                isSettingUp: intent.isSettingUp)
->>>>>>> 568413c4
                 let params = makePaymentIntentParams(
                     confirmPaymentMethodType: .new(
                         params: confirmParams.paymentMethodParams,
@@ -164,13 +163,7 @@
                     }
                 )
             // MARK: ↪ SetupIntent
-<<<<<<< HEAD
             case .setupIntent(let setupIntent):
-=======
-            case .setupIntent(_, let setupIntent):
-                confirmParams.setAllowRedisplay(paymentMethodSave: intent.elementsSession.customerSessionPaymentSheetPaymentMethodSave(),
-                                                isSettingUp: intent.isSettingUp)
->>>>>>> 568413c4
                 let setupIntentParams = makeSetupIntentParams(
                     confirmPaymentMethodType: .new(
                         params: confirmParams.paymentMethodParams,
@@ -205,13 +198,7 @@
                     }
                 )
             // MARK: ↪ Deferred Intent
-<<<<<<< HEAD
             case .deferredIntent(let intentConfig):
-=======
-            case .deferredIntent(_, let intentConfig):
-                confirmParams.setAllowRedisplay(paymentMethodSave: intent.elementsSession.customerSessionPaymentSheetPaymentMethodSave(),
-                                                isSettingUp: intent.isSettingUp)
->>>>>>> 568413c4
                 handleDeferredIntentConfirmation(
                     confirmType: .new(
                         params: confirmParams.paymentMethodParams,
