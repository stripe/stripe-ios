//
//  PaymentSheet+API.swift
//  StripePaymentSheet
//
//  Created by Yuki Tokuhiro on 12/10/20.
//  Copyright © 2020 Stripe, Inc. All rights reserved.
//

import Foundation
@_spi(STP) import StripeApplePay
@_spi(STP) import StripeCore
@_spi(STP) import StripePayments
@_spi(STP) import StripeUICore
import SwiftUI
import UIKit

extension PaymentSheet {
    static var _preconfirmShim: ((UIViewController) -> Void)?

    enum IntegrationShape {
        case complete
        case flowController
        case embedded

        var requiresInterstitialForCVC: Bool {
            switch self {
            case .complete:
                return false
            case .flowController, .embedded:
                return true
            }
        }
    }

    /// Confirms a PaymentIntent with the given PaymentOption and returns a PaymentResult
    static func confirm(
        configuration: PaymentElementConfiguration,
        authenticationContext: STPAuthenticationContext,
        intent: Intent,
        elementsSession: STPElementsSession,
        paymentOption: PaymentOption,
        paymentHandler: STPPaymentHandler,
        integrationShape: IntegrationShape = .complete,
        paymentMethodID: String? = nil,
        hcaptchaToken: String? = nil,
        analyticsHelper: PaymentSheetAnalyticsHelper,
        completion: @escaping (PaymentSheetResult, STPAnalyticsClient.DeferredIntentConfirmationType?) -> Void
    ) {
        // Perform PaymentSheet-specific local actions before confirming.
        // These actions are not represented in the PaymentIntent state and are specific to
        // Payment Element (not the API bindings), so we need to handle them here.
        // First, handle any client-side required actions:
        if case let .new(confirmParams) = paymentOption,
           confirmParams.paymentMethodType == .stripe(.bacsDebit) {
            // MARK: - Bacs Debit
            // Display the Bacs Debit mandate view
            let mandateView = BacsDDMandateView(email: confirmParams.paymentMethodParams.billingDetails?.email ?? "",
                                                name: confirmParams.paymentMethodParams.billingDetails?.name ?? "",
                                                sortCode: confirmParams.paymentMethodParams.bacsDebit?.sortCode ?? "",
                                                accountNumber: confirmParams.paymentMethodParams.bacsDebit?.accountNumber ?? "",
                                                confirmAction: {
                // If confirmed, dismiss the MandateView and complete the transaction:
                authenticationContext.authenticationPresentingViewController().dismiss(animated: true)
                confirmAfterHandlingLocalActions(configuration: configuration, authenticationContext: authenticationContext, intent: intent, elementsSession: elementsSession, paymentOption: paymentOption, intentConfirmParamsForDeferredIntent: nil, paymentHandler: paymentHandler, hcaptchaToken: hcaptchaToken, analyticsHelper: analyticsHelper, completion: completion)
            }, cancelAction: {
                // Dismiss the MandateView and return to PaymentSheet
                authenticationContext.authenticationPresentingViewController().dismiss(animated: true)
                completion(.canceled, nil)
            })

            let hostingController = UIHostingController(rootView: mandateView)
            hostingController.isModalInPresentation = true
            authenticationContext.authenticationPresentingViewController().present(hostingController, animated: true)
            _preconfirmShim?(hostingController)
        } else if case let .saved(paymentMethod, _) = paymentOption,
                  paymentMethod.type == .card,
                  integrationShape.requiresInterstitialForCVC,
                  intent.cvcRecollectionEnabled {
            // MARK: - CVC Recollection
            let presentingViewController = authenticationContext.authenticationPresentingViewController()

            guard presentingViewController.presentedViewController == nil else {
                assertionFailure("presentingViewController is already presenting a view controller")
                completion(.failed(error: PaymentSheetError.alreadyPresented), nil)
                return
            }
            let preConfirmationViewController = CVCReconfirmationViewController(
                paymentMethod: paymentMethod,
                intent: intent,
                configuration: configuration,
                onCompletion: { vc, intentConfirmParams in
                    vc.dismiss(animated: true)
                    confirmAfterHandlingLocalActions(configuration: configuration, authenticationContext: authenticationContext, intent: intent, elementsSession: elementsSession, paymentOption: paymentOption, intentConfirmParamsForDeferredIntent: intentConfirmParams, paymentHandler: paymentHandler, hcaptchaToken: hcaptchaToken, analyticsHelper: analyticsHelper, completion: completion)
                },
                onCancel: { vc in
                    vc.dismiss(animated: true)
                    completion(.canceled, nil)
                }
            )

            // Present CVC VC
            let bottomSheetVC = FlowController.makeBottomSheetViewController(
                preConfirmationViewController,
                configuration: configuration,
                didCancelNative3DS2: {
                    paymentHandler.cancel3DS2ChallengeFlow()
                }
            )
            presentingViewController.presentAsBottomSheet(bottomSheetVC, appearance: configuration.appearance)
        } else {
            // MARK: - No local actions
            confirmAfterHandlingLocalActions(configuration: configuration, authenticationContext: authenticationContext, intent: intent, elementsSession: elementsSession, paymentOption: paymentOption, intentConfirmParamsForDeferredIntent: nil, paymentHandler: paymentHandler, hcaptchaToken: hcaptchaToken, analyticsHelper: analyticsHelper, completion: completion)
        }
    }

    static func confirm(
        configuration: PaymentElementConfiguration,
        authenticationContext: STPAuthenticationContext,
        intent: Intent,
        elementsSession: STPElementsSession,
        paymentOption: PaymentOption,
        paymentHandler: STPPaymentHandler,
        integrationShape: IntegrationShape = .complete,
        hcaptchaToken: String? = nil,
        analyticsHelper: PaymentSheetAnalyticsHelper,
        paymentMethodID: String? = nil
    ) async -> (PaymentSheetResult, STPAnalyticsClient.DeferredIntentConfirmationType?) {
        await withCheckedContinuation { continuation in
            Task { @MainActor in
                confirm(
                    configuration: configuration,
                    authenticationContext: authenticationContext,
                    intent: intent,
                    elementsSession: elementsSession,
                    paymentOption: paymentOption,
                    paymentHandler: paymentHandler,
                    integrationShape: integrationShape,
                    paymentMethodID: paymentMethodID,
                    hcaptchaToken: hcaptchaToken,
                    analyticsHelper: analyticsHelper
                ) { result, deferredType in
                    continuation.resume(returning: (result, deferredType))
                }
            }
        }
    }

    static fileprivate func confirmAfterHandlingLocalActions(
        configuration: PaymentElementConfiguration,
        authenticationContext: STPAuthenticationContext,
        intent: Intent,
        elementsSession: STPElementsSession,
        paymentOption: PaymentOption,
        intentConfirmParamsForDeferredIntent: IntentConfirmParams?,
        paymentHandler: STPPaymentHandler,
        isFlowController: Bool = false,
        paymentMethodID: String? = nil,
        hcaptchaToken: String?,
        analyticsHelper: PaymentSheetAnalyticsHelper,
        completion: @escaping (PaymentSheetResult, STPAnalyticsClient.DeferredIntentConfirmationType?) -> Void
    ) {
        // Translates a STPPaymentHandler result to a PaymentResult
        let paymentHandlerCompletion: (STPPaymentHandlerActionStatus, NSError?) -> Void = { status, error in
            completion(makePaymentSheetResult(for: status, error: error), nil)
        }

        let radarOptions: STPRadarOptions = STPRadarOptions(hcaptchaToken: hcaptchaToken)
        let clientAttributionMetadata: STPClientAttributionMetadata = intent.clientAttributionMetadata(elementsSessionConfigId: elementsSession.sessionID)

        let isSettingUp: (STPPaymentMethodType) -> Bool = { paymentMethodType in
            intent.isSetupFutureUsageSet(for: paymentMethodType) || elementsSession.forceSaveFutureUseBehaviorAndNewMandateText
        }

        switch paymentOption {
        // MARK: - Apple Pay
        case .applePay:
            guard
                let applePayContext = STPApplePayContext.create(
                    intent: intent,
                    configuration: configuration,
                    clientAttributionMetadata: clientAttributionMetadata,
                    completion: completion
                )
            else {
                assertionFailure(PaymentSheetError.applePayNotSupportedOrMisconfigured.debugDescription)
                completion(.failed(error: PaymentSheetError.applePayNotSupportedOrMisconfigured), nil)
                return
            }
            applePayContext.presentApplePay()

        // MARK: - New Payment Method
        case let .new(confirmParams):
            let paymentMethodType: STPPaymentMethodType = {
                switch paymentOption.paymentMethodType {
                case .stripe(let paymentMethodType):
                    return paymentMethodType
                default:
                    return .unknown
                }
            }()
            // Set allow_redisplay on params
            confirmParams.setAllowRedisplay(
                mobilePaymentElementFeatures: elementsSession.customerSessionMobilePaymentElementFeatures,
                isSettingUp: isSettingUp(paymentMethodType)
            )
            confirmParams.paymentMethodParams.radarOptions = radarOptions
            confirmParams.setClientAttributionMetadata(clientAttributionMetadata: clientAttributionMetadata)
            switch intent {
            // MARK: ↪ PaymentIntent
            case .paymentIntent(let paymentIntent):
                let params = makePaymentIntentParams(
                    confirmPaymentMethodType: .new(
                        params: confirmParams.paymentMethodParams,
                        paymentOptions: confirmParams.confirmPaymentMethodOptions,
                        shouldSave: confirmParams.saveForFutureUseCheckboxState == .selected,
                        shouldSetAsDefaultPM: confirmParams.setAsDefaultPM
                    ),
                    paymentIntent: paymentIntent,
                    configuration: configuration
                )
                paymentHandler.confirmPayment(
                    params,
                    with: authenticationContext,
                    completion: { actionStatus, paymentIntent, error in
                        if let paymentIntent {
                            setDefaultPaymentMethodIfNecessary(actionStatus: actionStatus, intent: .paymentIntent(paymentIntent), configuration: configuration, paymentMethodSetAsDefault: elementsSession.paymentMethodSetAsDefaultForPaymentSheet)
                        }
                        paymentHandlerCompletion(actionStatus, error)
                    }
                )
            // MARK: ↪ SetupIntent
            case .setupIntent(let setupIntent):
                let setupIntentParams = makeSetupIntentParams(
                    confirmPaymentMethodType: .new(
                        params: confirmParams.paymentMethodParams,
                        paymentOptions: confirmParams.confirmPaymentMethodOptions,
                        shouldSave: false,
                        shouldSetAsDefaultPM: confirmParams.setAsDefaultPM
                    ),
                    setupIntent: setupIntent,
                    configuration: configuration
                )
                paymentHandler.confirmSetupIntent(
                    setupIntentParams,
                    with: authenticationContext,
                    completion: { actionStatus, setupIntent, error in
                        if let setupIntent {
                            setDefaultPaymentMethodIfNecessary(actionStatus: actionStatus, intent: .setupIntent(setupIntent), configuration: configuration, paymentMethodSetAsDefault: elementsSession.paymentMethodSetAsDefaultForPaymentSheet)
                        }
                        paymentHandlerCompletion(actionStatus, error)
                    }
                )
            // MARK: ↪ Deferred Intent
            case .deferredIntent(let intentConfig):
                handleDeferredIntentConfirmation(
                    confirmType: .new(
                        params: confirmParams.paymentMethodParams,
                        paymentOptions: confirmParams.confirmPaymentMethodOptions,
                        shouldSave: confirmParams.saveForFutureUseCheckboxState == .selected,
                        shouldSetAsDefaultPM: confirmParams.setAsDefaultPM
                    ),
                    configuration: configuration,
                    intentConfig: intentConfig,
                    authenticationContext: authenticationContext,
                    paymentHandler: paymentHandler,
                    isFlowController: isFlowController,
                    allowsSetAsDefaultPM: elementsSession.paymentMethodSetAsDefaultForPaymentSheet,
                    completion: completion
                )
            }

        // MARK: - Saved Payment Method
        case let .saved(paymentMethod, intentConfirmParamsFromSavedPaymentMethod):
            switch intent {
            // MARK: ↪ PaymentIntent
            case .paymentIntent(let paymentIntent):
                let paymentOptions = intentConfirmParamsForDeferredIntent?.confirmPaymentMethodOptions != nil
                    // Flow controller collects CVC using interstitial:
                    ? intentConfirmParamsForDeferredIntent?.confirmPaymentMethodOptions
                    // PaymentSheet collects CVC in sheet:
                    : intentConfirmParamsFromSavedPaymentMethod?.confirmPaymentMethodOptions

<<<<<<< HEAD
                let paymentIntentParams = makePaymentIntentParams(confirmPaymentMethodType: .saved(paymentMethod, paymentOptions: paymentOptions), paymentIntent: paymentIntent, configuration: configuration, radarOptions: radarOptions)
=======
                let paymentIntentParams = makePaymentIntentParams(confirmPaymentMethodType: .saved(paymentMethod, paymentOptions: paymentOptions, clientAttributionMetadata: clientAttributionMetadata), paymentIntent: paymentIntent, configuration: configuration)
>>>>>>> aab1edfa

                paymentHandler.confirmPayment(
                    paymentIntentParams,
                    with: authenticationContext,
                    completion: { actionStatus, _, error in
                        paymentHandlerCompletion(actionStatus, error)
                    }
                )
            // MARK: ↪ SetupIntent
            case .setupIntent(let setupIntent):
                let setupIntentParams = makeSetupIntentParams(
                    confirmPaymentMethodType: .saved(paymentMethod, paymentOptions: nil, clientAttributionMetadata: clientAttributionMetadata),
                    setupIntent: setupIntent,
                    configuration: configuration,
                    radarOptions: radarOptions
                )
                paymentHandler.confirmSetupIntent(
                    setupIntentParams,
                    with: authenticationContext,
                    completion: { actionStatus, _, error in
                        paymentHandlerCompletion(actionStatus, error)
                    }
                )
            // MARK: ↪ Deferred Intent
            case .deferredIntent(let intentConfig):
                let paymentOptions = intentConfirmParamsForDeferredIntent?.confirmPaymentMethodOptions != nil
                    // Flow controller and embedded collects CVC using interstitial:
                    ? intentConfirmParamsForDeferredIntent?.confirmPaymentMethodOptions
                    // PaymentSheet collects CVC in sheet:
                    : intentConfirmParamsFromSavedPaymentMethod?.confirmPaymentMethodOptions
                handleDeferredIntentConfirmation(
                    confirmType: .saved(paymentMethod, paymentOptions: paymentOptions, clientAttributionMetadata: clientAttributionMetadata),
                    configuration: configuration,
                    intentConfig: intentConfig,
                    authenticationContext: authenticationContext,
                    paymentHandler: paymentHandler,
                    isFlowController: isFlowController,
                    radarOptions: radarOptions,
                    completion: completion
                )
            }
        // MARK: - Link
        case .link(let confirmOption):
            // This is called when the customer pays in the sheet (as opposed to the Link webview) and agreed to sign up for Link
            // Parameters:
            // - paymentMethodParams: The params to use for the payment.
            // - linkAccount: The Link account used for payment. Will be logged out if present after payment completes, whether it was successful or not.
            let confirmWithPaymentMethodParams: (STPPaymentMethodParams, PaymentSheetLinkAccount?, Bool) -> Void = { paymentMethodParams, linkAccount, shouldSave in
                paymentMethodParams.radarOptions = radarOptions
                paymentMethodParams.clientAttributionMetadata = clientAttributionMetadata
                switch intent {
                case .paymentIntent(let paymentIntent):
                    let paymentIntentParams = STPPaymentIntentParams(clientSecret: paymentIntent.clientSecret)
                    paymentIntentParams.paymentMethodParams = paymentMethodParams
                    paymentIntentParams.returnURL = configuration.returnURL
                    let paymentOptions = paymentIntentParams.paymentMethodOptions ?? STPConfirmPaymentMethodOptions()
                    let paymentMethodType = paymentMethodParams.type
                    let currentSetupFutureUsage = paymentIntent.paymentMethodOptions?.setupFutureUsage(for: paymentMethodType)
                    paymentOptions.setSetupFutureUsageIfNecessary(shouldSave, currentSetupFutureUsage: currentSetupFutureUsage, paymentMethodType: paymentMethodType, customer: configuration.customer)
                    paymentIntentParams.paymentMethodOptions = paymentOptions
                    paymentIntentParams.shipping = makeShippingParams(for: paymentIntent, configuration: configuration)
                    paymentHandler.confirmPayment(
                        paymentIntentParams,
                        with: authenticationContext,
                        completion: { actionStatus, _, error in
                            paymentHandlerCompletion(actionStatus, error)
                            if actionStatus == .succeeded {
                                linkAccount?.logout()
                            }
                        }
                    )
                case .setupIntent(let setupIntent):
                    let setupIntentParams = STPSetupIntentConfirmParams(clientSecret: setupIntent.clientSecret)
                    setupIntentParams.paymentMethodParams = paymentMethodParams
                    setupIntentParams.returnURL = configuration.returnURL
                    paymentHandler.confirmSetupIntent(
                        setupIntentParams,
                        with: authenticationContext,
                        completion: { actionStatus, _, error in
                            paymentHandlerCompletion(actionStatus, error)
                            if actionStatus == .succeeded {
                                linkAccount?.logout()
                            }
                        }
                    )
                case .deferredIntent(let intentConfig):
                    handleDeferredIntentConfirmation(
                        confirmType: .new(
                            params: paymentMethodParams,
                            paymentOptions: STPConfirmPaymentMethodOptions(),
                            shouldSave: shouldSave
                        ),
                        configuration: configuration,
                        intentConfig: intentConfig,
                        authenticationContext: authenticationContext,
                        paymentHandler: paymentHandler,
                        isFlowController: isFlowController,
                        completion: { psResult, confirmationType in
                            if shouldLogOutOfLink(result: psResult, elementsSession: elementsSession) {
                                linkAccount?.logout()
                            }
                            completion(psResult, confirmationType)
                        }
                    )
                }
            }
            let confirmWithPaymentMethod: (STPPaymentMethod, PaymentSheetLinkAccount?, Bool) -> Void = { paymentMethod, linkAccount, shouldSave in
                let mandateCustomerAcceptanceParams = STPMandateCustomerAcceptanceParams()
                let onlineParams = STPMandateOnlineParams(ipAddress: "", userAgent: "")
                // Tell Stripe to infer mandate info from client
                onlineParams.inferFromClient = true
                mandateCustomerAcceptanceParams.onlineParams = onlineParams
                mandateCustomerAcceptanceParams.type = .online
                let mandateData = STPMandateDataParams(customerAcceptance: mandateCustomerAcceptanceParams)
                switch intent {
                case .paymentIntent(let paymentIntent):
                    let paymentIntentParams = STPPaymentIntentParams(clientSecret: paymentIntent.clientSecret)
                    paymentIntentParams.paymentMethodId = paymentMethod.stripeId
                    paymentIntentParams.returnURL = configuration.returnURL
                    paymentIntentParams.shipping = makeShippingParams(for: paymentIntent, configuration: configuration)
                    let paymentOptions = paymentIntentParams.paymentMethodOptions ?? STPConfirmPaymentMethodOptions()
                    let paymentMethodType = paymentMethod.type
                    let currentSetupFutureUsage = paymentIntent.paymentMethodOptions?.setupFutureUsage(for: paymentMethodType)
                    paymentOptions.setSetupFutureUsageIfNecessary(shouldSave, currentSetupFutureUsage: currentSetupFutureUsage, paymentMethodType: paymentMethodType, customer: configuration.customer)
                    paymentIntentParams.paymentMethodOptions = paymentOptions
                    paymentIntentParams.radarOptions = radarOptions
                    paymentIntentParams.mandateData = mandateData
                    paymentIntentParams.clientAttributionMetadata = clientAttributionMetadata
                    paymentHandler.confirmPayment(
                        paymentIntentParams,
                        with: authenticationContext,
                        completion: { actionStatus, _, error in
                            if actionStatus == .succeeded {
                                linkAccount?.logout()
                            }
                            paymentHandlerCompletion(actionStatus, error)
                        }
                    )
                case .setupIntent(let setupIntent):
                    let setupIntentParams = STPSetupIntentConfirmParams(clientSecret: setupIntent.clientSecret)
                    setupIntentParams.paymentMethodID = paymentMethod.stripeId
                    setupIntentParams.returnURL = configuration.returnURL
                    setupIntentParams.mandateData = mandateData
<<<<<<< HEAD
                    setupIntentParams.radarOptions = radarOptions
=======
                    setupIntentParams.clientAttributionMetadata = clientAttributionMetadata
>>>>>>> aab1edfa
                    paymentHandler.confirmSetupIntent(
                        setupIntentParams,
                        with: authenticationContext,
                        completion: { actionStatus, _, error in
                            if actionStatus == .succeeded {
                                linkAccount?.logout()
                            }
                            paymentHandlerCompletion(actionStatus, error)
                        }
                    )
                case .deferredIntent(let intentConfig):
                    handleDeferredIntentConfirmation(
                        confirmType: .saved(paymentMethod, paymentOptions: nil, clientAttributionMetadata: clientAttributionMetadata),
                        configuration: configuration,
                        intentConfig: intentConfig,
                        authenticationContext: authenticationContext,
                        paymentHandler: paymentHandler,
                        isFlowController: isFlowController,
                        radarOptions: radarOptions,
                        completion: { psResult, confirmationType in
                            if shouldLogOutOfLink(result: psResult, elementsSession: elementsSession) {
                                linkAccount?.logout()
                            }
                            completion(psResult, confirmationType)
                        }
                    )
                }
            }

            let confirmWithPaymentDetails:
                (
                    PaymentSheetLinkAccount,
                    ConsumerPaymentDetails,
                    String?, // cvc
                    String?, // phone number
                    Bool,
                    STPPaymentMethodAllowRedisplay?
                ) -> Void = { linkAccount, paymentDetails, cvc, billingPhoneNumber, shouldSave, allowRedisplay in
                    guard let paymentMethodParams = linkAccount.makePaymentMethodParams(
                        from: paymentDetails,
                        cvc: cvc,
                        billingPhoneNumber: billingPhoneNumber,
                        allowRedisplay: allowRedisplay
                    ) else {
                        let error = PaymentSheetError.payingWithoutValidLinkSession
                        completion(.failed(error: error), nil)
                        return
                    }

                    confirmWithPaymentMethodParams(paymentMethodParams, linkAccount, shouldSave)
                }

            let createPaymentDetailsAndConfirm:
                (
                    PaymentSheetLinkAccount,
                    STPPaymentMethodParams,
                    Bool
                ) -> Void = { linkAccount, paymentMethodParams, shouldSave in
                    paymentMethodParams.clientAttributionMetadata = clientAttributionMetadata
                    guard linkAccount.sessionState == .verified else {
                        // We don't support 2FA in the native mobile Link flow, so if 2FA is required then this is a no-op.
                        // Just fall through and don't save the card details to Link.
                        STPAnalyticsClient.sharedClient.logLinkPopupSkipped()

                        // Attempt to confirm directly with params
                        confirmWithPaymentMethodParams(paymentMethodParams, linkAccount, shouldSave)
                        return
                    }

                    linkAccount.createPaymentDetails(with: paymentMethodParams, isDefault: false) { result in
                        switch result {
                        case .success(let paymentDetails):
                            // We need to explicitly pass the billing phone number to the share and payment method endpoints,
                            // since it's not part of the consumer payment details.
                            let billingPhoneNumber = paymentMethodParams.billingDetails?.phone

                            if elementsSession.linkPassthroughModeEnabled {
                                // If passthrough mode, share payment details
                                linkAccount.sharePaymentDetails(
                                    id: paymentDetails.stripeID,
                                    cvc: paymentMethodParams.card?.cvc,
                                    allowRedisplay: paymentMethodParams.allowRedisplay,
                                    expectedPaymentMethodType: paymentDetails.expectedPaymentMethodTypeForPassthroughMode(elementsSession),
                                    billingPhoneNumber: billingPhoneNumber,
                                    clientAttributionMetadata: clientAttributionMetadata
                                ) { result in
                                    switch result {
                                    case .success(let paymentDetailsShareResponse):
                                        confirmWithPaymentMethod(paymentDetailsShareResponse.paymentMethod, linkAccount, shouldSave)
                                    case .failure(let error):
                                        STPAnalyticsClient.sharedClient.logLinkSharePaymentDetailsFailure(error: error)
                                        // If this fails, confirm directly
                                        confirmWithPaymentMethodParams(paymentMethodParams, linkAccount, shouldSave)
                                    }
                                }
                            } else {
                                // If not passthrough mode, confirm details directly
                                confirmWithPaymentDetails(linkAccount, paymentDetails, paymentMethodParams.card?.cvc, billingPhoneNumber, shouldSave, paymentMethodParams.allowRedisplay)
                            }
                        case .failure(let error):
                            STPAnalyticsClient.sharedClient.logLinkCreatePaymentDetailsFailure(error: error)
                            // Attempt to confirm directly with params
                            confirmWithPaymentMethodParams(paymentMethodParams, linkAccount, shouldSave)
                        }
                    }
                }

            switch confirmOption {
            case .wallet:
                let useNativeLink = deviceCanUseNativeLink(elementsSession: elementsSession, configuration: configuration)
                if useNativeLink {
                    let linkController = PayWithNativeLinkController(mode: .full, intent: intent, elementsSession: elementsSession, configuration: configuration, logPayment: true, analyticsHelper: analyticsHelper, hcaptchaToken: hcaptchaToken)
                    linkController.presentAsBottomSheet(from: authenticationContext.authenticationPresentingViewController(), shouldOfferApplePay: false, shouldFinishOnClose: false, completion: { result, confirmationType, _ in
                        completion(result, confirmationType)
                    })
                } else {
                    let linkController = PayWithLinkController(intent: intent, elementsSession: elementsSession, configuration: configuration, analyticsHelper: analyticsHelper, hcaptchaToken: hcaptchaToken)
                    linkController.present(from: authenticationContext.authenticationPresentingViewController(),
                                           completion: completion)
                }
            case .signUp(let linkAccount, let phoneNumberFromSignup, let consentAction, let legalName, let intentConfirmParams):
                let billingDetails = intentConfirmParams.paymentMethodParams.billingDetails
                let countryCode = billingDetails?.address?.country ?? elementsSession.countryCode

                let phoneNumber = if elementsSession.linkSignupOptInFeatureEnabled {
                    billingDetails?.phone.flatMap { PhoneNumber.fromE164($0) }
                } else {
                    phoneNumberFromSignup
                }

                linkAccount.signUp(
                    with: phoneNumber,
                    legalName: legalName,
                    countryCode: countryCode,
                    consentAction: consentAction
                ) { result in
                    UserDefaults.standard.markLinkAsUsed()
                    switch result {
                    case .success:
                        STPAnalyticsClient.sharedClient.logLinkSignupComplete()
                        let linkPaymentMethodType: STPPaymentMethodType = elementsSession.linkPassthroughModeEnabled ? intentConfirmParams.paymentMethodParams.type : .link
                        // Set allow_redisplay on params
                        intentConfirmParams.setAllowRedisplay(
                            mobilePaymentElementFeatures: elementsSession.customerSessionMobilePaymentElementFeatures,
                            isSettingUp: isSettingUp(linkPaymentMethodType)
                        )
                        createPaymentDetailsAndConfirm(linkAccount, intentConfirmParams.paymentMethodParams, intentConfirmParams.saveForFutureUseCheckboxState == .selected)
                    case .failure(let error as NSError):
                        STPAnalyticsClient.sharedClient.logLinkSignupFailure(error: error)
                        // Attempt to confirm directly with params as a fallback.
                        intentConfirmParams.setAllowRedisplay(
                            mobilePaymentElementFeatures: elementsSession.customerSessionMobilePaymentElementFeatures,
                            isSettingUp: isSettingUp(intentConfirmParams.paymentMethodParams.type)
                        )
                        confirmWithPaymentMethodParams(intentConfirmParams.paymentMethodParams, linkAccount, intentConfirmParams.saveForFutureUseCheckboxState == .selected)
                    }
                }
            case .withPaymentMethod(let paymentMethod):
                confirmWithPaymentMethod(paymentMethod, nil, false)
            case .withPaymentDetails(let linkAccount, let paymentDetails, let confirmationExtras, _):
                let shouldSave = false // always false, as we don't show a save-to-merchant checkbox in Link VC
                let allowRedisplay = paymentDetails.computeAllowRedisplay(
                    elementsSession: elementsSession,
                    isSettingUp: isSettingUp
                )

                if elementsSession.linkPassthroughModeEnabled {
                    linkAccount.sharePaymentDetails(
                        id: paymentDetails.stripeID,
                        cvc: paymentDetails.cvc,
                        allowRedisplay: allowRedisplay,
                        expectedPaymentMethodType: paymentDetails.expectedPaymentMethodTypeForPassthroughMode(elementsSession),
                        billingPhoneNumber: confirmationExtras?.billingPhoneNumber,
                        clientAttributionMetadata: clientAttributionMetadata
                    ) { result in
                        switch result {
                        case .success(let paymentDetailsShareResponse):
                            confirmWithPaymentMethod(paymentDetailsShareResponse.paymentMethod, linkAccount, shouldSave)
                        case .failure(let error):
                            STPAnalyticsClient.sharedClient.logLinkSharePaymentDetailsFailure(error: error)
                            paymentHandlerCompletion(.failed, error as NSError)
                        }
                    }
                } else {
                    confirmWithPaymentDetails(linkAccount, paymentDetails, paymentDetails.cvc, confirmationExtras?.billingPhoneNumber, shouldSave, allowRedisplay)
                }
            }
        case let .external(externalPaymentOption, billingDetails):
            DispatchQueue.main.async {
                // Call confirmHandler so that the merchant completes the payment
                externalPaymentOption.confirm(billingDetails: billingDetails) { result in
                    // This closure is invoked by the merchant when payment is finished
                    completion(result, nil)
                }
            }
        }
    }

    // MARK: - Helper methods

    enum PaymentOrSetupIntent {
        case paymentIntent(STPPaymentIntent)
        case setupIntent(STPSetupIntent)

        func isSetupFutureUsageSet(paymentMethodType: STPPaymentMethodType) -> Bool {
            switch self {
            case .paymentIntent(let paymentIntent):
                return paymentIntent.isSetupFutureUsageSet(for: paymentMethodType)
            case .setupIntent:
                return true
            }
        }

        var paymentMethod: STPPaymentMethod? {
            switch self {
            case .paymentIntent(let paymentIntent):
                return paymentIntent.paymentMethod
            case .setupIntent(let setupIntent):
                return setupIntent.paymentMethod
            }
        }
    }

    /// A helper method that sets the Customer's default payment method if necessary.
    /// - Parameter actionStatus: The final status returned by `STPPaymentHandler`'s completion block.
    static func setDefaultPaymentMethodIfNecessary(actionStatus: STPPaymentHandlerActionStatus, intent: PaymentOrSetupIntent, configuration: PaymentElementConfiguration, paymentMethodSetAsDefault: Bool) {

        guard
            // Did we successfully save this payment method?
            actionStatus == .succeeded,
            let customer = configuration.customer?.id,
            let paymentMethod = intent.paymentMethod,
            intent.isSetupFutureUsageSet(paymentMethodType: paymentMethod.type),
            // Can it appear in the list of saved PMs?
            PaymentSheet.supportedSavedPaymentMethods.contains(paymentMethod.type),
            // Should it write to local storage?
            !paymentMethodSetAsDefault
        else {
            return
        }
        CustomerPaymentOption.setDefaultPaymentMethod(.stripeId(paymentMethod.stripeId), forCustomer: customer)
    }

    static func makeShippingParams(for paymentIntent: STPPaymentIntent, configuration: PaymentElementConfiguration)
        -> STPPaymentIntentShippingDetailsParams?
    {
        let params = STPPaymentIntentShippingDetailsParams(paymentSheetConfiguration: configuration)
        // If a merchant attaches shipping to the PI on their server, the /confirm endpoint will error if we update shipping with a “requires secret key” error message.
        // To accommodate this, don't attach if our shipping is the same as the PI's shipping
        guard !isEqual(paymentIntent.shipping, params) else {
            return nil
        }
        return params
    }

    enum ConfirmPaymentMethodType {
        case saved(STPPaymentMethod, paymentOptions: STPConfirmPaymentMethodOptions?, clientAttributionMetadata: STPClientAttributionMetadata?)
        /// - paymentMethod: Pass this if you created a PaymentMethod already (e.g. for the deferred flow).
        case new(params: STPPaymentMethodParams, paymentOptions: STPConfirmPaymentMethodOptions, paymentMethod: STPPaymentMethod? = nil, shouldSave: Bool, shouldSetAsDefaultPM: Bool? = nil)
        var shouldSave: Bool {
            switch self {
            case .saved:
                return false
            case .new(_, _, _, let shouldSave, _):
                return shouldSave
            }
        }
    }

    static func makePaymentIntentParams(
        confirmPaymentMethodType: ConfirmPaymentMethodType,
        paymentIntent: STPPaymentIntent,
        configuration: PaymentElementConfiguration,
        mandateData: STPMandateDataParams? = nil,
        radarOptions: STPRadarOptions? = nil
    ) -> STPPaymentIntentParams {
        let params: STPPaymentIntentParams
        let shouldSave: Bool
        let paymentMethodType: STPPaymentMethodType
        switch confirmPaymentMethodType {
        case .saved(let paymentMethod, let paymentMethodOptions, let clientAttributionMetadata):
            shouldSave = false
            paymentMethodType = paymentMethod.type
            params = STPPaymentIntentParams(clientSecret: paymentIntent.clientSecret, paymentMethodType: paymentMethod.type)
            params.paymentMethodOptions = paymentMethodOptions
            params.paymentMethodId = paymentMethod.stripeId
<<<<<<< HEAD
            params.radarOptions = radarOptions
=======
            params.clientAttributionMetadata = clientAttributionMetadata
>>>>>>> aab1edfa
        case let .new(paymentMethodParams, paymentMethodoptions, paymentMethod, _shouldSave, shouldSetAsDefaultPM):
            shouldSave = _shouldSave
            if let paymentMethod = paymentMethod {
                paymentMethodType = paymentMethod.type
                params = STPPaymentIntentParams(clientSecret: paymentIntent.clientSecret, paymentMethodType: paymentMethod.type)
                params.paymentMethodId = paymentMethod.stripeId
                params.paymentMethodOptions = paymentMethodoptions
            } else {
                params = STPPaymentIntentParams(clientSecret: paymentIntent.clientSecret)
                params.paymentMethodParams = paymentMethodParams
                params.paymentMethodOptions = paymentMethodoptions
                paymentMethodType = paymentMethodParams.type
            }
            if let shouldSetAsDefaultPM {
                params.setAsDefaultPM = NSNumber(value: shouldSetAsDefaultPM)
            }
            let requiresMandateData: [STPPaymentMethodType] = [.payPal, .cashApp, .revolutPay, .amazonPay, .klarna, .satispay]
            let isSetupFutureUsageOffSession = paymentIntent.setupFutureUsage(for: paymentMethodType) == "off_session"
            if requiresMandateData.contains(paymentMethodType) && isSetupFutureUsageOffSession
            {
                params.mandateData = .makeWithInferredValues()
            }
        }

        let paymentOptions = params.paymentMethodOptions ?? STPConfirmPaymentMethodOptions()
        let currentSetupFutureUsage = paymentIntent.paymentMethodOptions?.setupFutureUsage(for: paymentMethodType)
        paymentOptions.setSetupFutureUsageIfNecessary(shouldSave, currentSetupFutureUsage: currentSetupFutureUsage, paymentMethodType: paymentMethodType, customer: configuration.customer)

        if let mandateData = mandateData {
            params.mandateData = mandateData
        }
        // Set moto (mail order and telephone orders) for Dashboard b/c merchants key in cards on behalf of customers
        if configuration.apiClient.publishableKeyIsUserKey {
            paymentOptions.setMoto()
        }
        params.paymentMethodOptions = paymentOptions
        params.returnURL = configuration.returnURL
        params.shipping = makeShippingParams(for: paymentIntent, configuration: configuration)
        return params
    }

    static func makeSetupIntentParams(
        confirmPaymentMethodType: ConfirmPaymentMethodType,
        setupIntent: STPSetupIntent,
        configuration: PaymentElementConfiguration,
        mandateData: STPMandateDataParams? = nil,
        radarOptions: STPRadarOptions? = nil
    ) -> STPSetupIntentConfirmParams {
        let params: STPSetupIntentConfirmParams
        switch confirmPaymentMethodType {
        case let .saved(paymentMethod, _, clientAttributionMetadata):
            params = STPSetupIntentConfirmParams(
                clientSecret: setupIntent.clientSecret,
                paymentMethodType: paymentMethod.type
            )
            params.paymentMethodID = paymentMethod.stripeId
<<<<<<< HEAD
            params.radarOptions = radarOptions
=======
            params.clientAttributionMetadata = clientAttributionMetadata
>>>>>>> aab1edfa
        case let .new(paymentMethodParams, _, paymentMethod, _, shouldSetAsDefaultPM):
            if let paymentMethod {
                params = STPSetupIntentConfirmParams(
                    clientSecret: setupIntent.clientSecret,
                    paymentMethodType: paymentMethod.type
                )
                params.paymentMethodID = paymentMethod.stripeId
            } else {
                params = STPSetupIntentConfirmParams(clientSecret: setupIntent.clientSecret)
                params.paymentMethodParams = paymentMethodParams
            }
            if let shouldSetAsDefaultPM {
                params.setAsDefaultPM = NSNumber(value: shouldSetAsDefaultPM)
            }
            // Paypal & revolut & satispay requires mandate_data if setting up
            if params.paymentMethodType == .payPal || params.paymentMethodType == .revolutPay || params.paymentMethodType == .satispay {
                params.mandateData = .makeWithInferredValues()
            }
        }
        if let mandateData = mandateData {
            params.mandateData = mandateData
        }
        // Set moto (mail order and telephone orders) for Dashboard b/c merchants key in cards on behalf of customers
        if configuration.apiClient.publishableKeyIsUserKey {
            params.additionalAPIParameters["payment_method_options"] = ["card": ["moto": true]]
        }
        params.returnURL = configuration.returnURL
        return params
    }

    private static func shouldLogOutOfLink(
        result: PaymentSheetResult,
        elementsSession: STPElementsSession
    ) -> Bool {
        guard case .completed = result else {
            return false
        }
        // Only log out non-verified merchants.
        return elementsSession.linkSettings?.useAttestationEndpoints != true
    }
}

/// A helper method to compare shipping details
private func isEqual(_ lhs: STPPaymentIntentShippingDetails?, _ rhs: STPPaymentIntentShippingDetailsParams?) -> Bool {
    guard let lhs = lhs, let rhs = rhs else {
        // One or both are nil, so they're only equal if they're both nil
        return lhs == nil && rhs == nil
    }
    // Convert lhs to a STPPaymentIntentShippingDetailsAddressParams for ease of comparison
    let addressParams = STPPaymentIntentShippingDetailsAddressParams(line1: lhs.address?.line1 ?? "")
    addressParams.line2 = lhs.address?.line2
    addressParams.city = lhs.address?.city
    addressParams.state = lhs.address?.state
    addressParams.postalCode = lhs.address?.postalCode
    addressParams.country = lhs.address?.country

    let lhsConverted = STPPaymentIntentShippingDetailsParams(address: addressParams, name: lhs.name ?? "")
    lhsConverted.phone = lhs.phone

    return rhs == lhsConverted
}

private extension ConsumerPaymentDetails {

    var bankAccountDetails: ConsumerPaymentDetails.Details.BankAccount? {
        switch details {
        case .bankAccount(let bankAccount):
            return bankAccount
        case .card, .unparsable:
            return nil
        }
    }

    func expectedPaymentMethodTypeForPassthroughMode(
        _ elementsSession: STPElementsSession
    ) -> String? {
        switch type {
        case .card:
            return "card"
        case .unparsable:
            return nil
        case .bankAccount:
            let canAcceptACH = elementsSession.orderedPaymentMethodTypes.contains(.USBankAccount)
            let isLinkCardBrand = elementsSession.linkSettings?.linkMode?.isPantherPayment ?? false
            return isLinkCardBrand && !canAcceptACH ? "card" : "bank_account"
        }
    }

    func computeAllowRedisplay(
        elementsSession: STPElementsSession,
        isSettingUp: (STPPaymentMethodType) -> Bool
    ) -> STPPaymentMethodAllowRedisplay? {
        guard let mobilePaymentElementFeatures = elementsSession.customerSessionMobilePaymentElementFeatures else {
            return nil
        }

        let allowRedisplayOverride = mobilePaymentElementFeatures.paymentMethodSaveAllowRedisplayOverride

        let paymentMethodType: STPPaymentMethodType = {
            if elementsSession.linkPassthroughModeEnabled {
                let expectedPaymentMethodType = expectedPaymentMethodTypeForPassthroughMode(elementsSession)

                if expectedPaymentMethodType == "bank_account" {
                    return bankAccountDetails?.asPassthroughPaymentMethodType ?? .unknown
                } else if expectedPaymentMethodType == "card" {
                    return .card
                } else {
                    return .unknown
                }
            } else {
                return .link
            }
        }()

        if isSettingUp(paymentMethodType) {
            return allowRedisplayOverride ?? .limited
        } else {
            return .unspecified
        }
    }
}<|MERGE_RESOLUTION|>--- conflicted
+++ resolved
@@ -280,11 +280,7 @@
                     // PaymentSheet collects CVC in sheet:
                     : intentConfirmParamsFromSavedPaymentMethod?.confirmPaymentMethodOptions
 
-<<<<<<< HEAD
-                let paymentIntentParams = makePaymentIntentParams(confirmPaymentMethodType: .saved(paymentMethod, paymentOptions: paymentOptions), paymentIntent: paymentIntent, configuration: configuration, radarOptions: radarOptions)
-=======
-                let paymentIntentParams = makePaymentIntentParams(confirmPaymentMethodType: .saved(paymentMethod, paymentOptions: paymentOptions, clientAttributionMetadata: clientAttributionMetadata), paymentIntent: paymentIntent, configuration: configuration)
->>>>>>> aab1edfa
+                let paymentIntentParams = makePaymentIntentParams(confirmPaymentMethodType: .saved(paymentMethod, paymentOptions: paymentOptions, clientAttributionMetadata: clientAttributionMetadata), paymentIntent: paymentIntent, configuration: configuration, radarOptions: radarOptions)
 
                 paymentHandler.confirmPayment(
                     paymentIntentParams,
@@ -428,11 +424,8 @@
                     setupIntentParams.paymentMethodID = paymentMethod.stripeId
                     setupIntentParams.returnURL = configuration.returnURL
                     setupIntentParams.mandateData = mandateData
-<<<<<<< HEAD
                     setupIntentParams.radarOptions = radarOptions
-=======
                     setupIntentParams.clientAttributionMetadata = clientAttributionMetadata
->>>>>>> aab1edfa
                     paymentHandler.confirmSetupIntent(
                         setupIntentParams,
                         with: authenticationContext,
@@ -719,11 +712,8 @@
             params = STPPaymentIntentParams(clientSecret: paymentIntent.clientSecret, paymentMethodType: paymentMethod.type)
             params.paymentMethodOptions = paymentMethodOptions
             params.paymentMethodId = paymentMethod.stripeId
-<<<<<<< HEAD
             params.radarOptions = radarOptions
-=======
             params.clientAttributionMetadata = clientAttributionMetadata
->>>>>>> aab1edfa
         case let .new(paymentMethodParams, paymentMethodoptions, paymentMethod, _shouldSave, shouldSetAsDefaultPM):
             shouldSave = _shouldSave
             if let paymentMethod = paymentMethod {
@@ -780,11 +770,8 @@
                 paymentMethodType: paymentMethod.type
             )
             params.paymentMethodID = paymentMethod.stripeId
-<<<<<<< HEAD
             params.radarOptions = radarOptions
-=======
             params.clientAttributionMetadata = clientAttributionMetadata
->>>>>>> aab1edfa
         case let .new(paymentMethodParams, _, paymentMethod, _, shouldSetAsDefaultPM):
             if let paymentMethod {
                 params = STPSetupIntentConfirmParams(
