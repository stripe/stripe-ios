--- conflicted
+++ resolved
@@ -89,19 +89,6 @@
                 return
             }
 
-<<<<<<< HEAD
-            // TODO(porter) Handle deferred confirmation token flow
-            // Create a confirmation token with `stpPaymentMethod`
-
-            // Regular deferred intent flow
-            let shouldSavePaymentMethod = false // Apple Pay doesn't present the customer the choice to choose to save their payment method
-            intentConfig.confirmHandler?(stpPaymentMethod, shouldSavePaymentMethod) { result in
-                switch result {
-                case .success(let clientSecret):
-                    guard clientSecret != PaymentSheet.IntentConfiguration.COMPLETE_WITHOUT_CONFIRMING_INTENT else {
-                        completion(STPApplePayContext.COMPLETE_WITHOUT_CONFIRMING_INTENT, nil)
-                        return
-=======
             // Route to confirmation token flow or regular flow based on available handlers
             if let confirmationTokenConfirmHandler = intentConfig.confirmationTokenConfirmHandler {
                 // Confirmation token flow
@@ -189,7 +176,6 @@
                         case .failure(let error):
                             completion(nil, error)
                         }
->>>>>>> 51796da5
                     }
                 }
             } catch {
