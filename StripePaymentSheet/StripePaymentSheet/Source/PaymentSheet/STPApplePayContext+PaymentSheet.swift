--- conflicted
+++ resolved
@@ -183,12 +183,8 @@
     static func create(
         intent: Intent,
         configuration: PaymentElementConfiguration,
-<<<<<<< HEAD
         hcaptchaSiteKey: String?,
-        hcaptchaRqdata: String?,
-=======
         clientAttributionMetadata: STPClientAttributionMetadata,
->>>>>>> fa09071f
         completion: @escaping PaymentSheetResultCompletionBlock
     ) -> STPApplePayContext? {
         guard let applePay = configuration.applePay else {
@@ -213,12 +209,8 @@
             applePayContext.shippingDetails = makeShippingDetails(from: configuration)
             applePayContext.apiClient = configuration.apiClient
             applePayContext.returnUrl = configuration.returnURL
-<<<<<<< HEAD
             applePayContext.hcaptchaSiteKey = hcaptchaSiteKey
-            applePayContext.hcaptchaRqdata = hcaptchaRqdata
-=======
             applePayContext.clientAttributionMetadata = clientAttributionMetadata
->>>>>>> fa09071f
             return applePayContext
         } else {
             // Delegate only deallocs when Apple Pay completes
