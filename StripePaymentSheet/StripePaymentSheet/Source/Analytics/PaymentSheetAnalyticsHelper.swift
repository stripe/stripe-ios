//
//  PaymentSheetAnalyticsHelper.swift
//  StripePaymentSheet
//
//  Created by Yuki Tokuhiro on 8/1/24.
//

import Foundation
@_spi(STP) import StripeCore
@_spi(STP) import StripePayments

final class PaymentSheetAnalyticsHelper {
    let analyticsClient: STPAnalyticsClient
    let integrationShape: IntegrationShape
    let configuration: PaymentElementConfiguration

    // Vars set later as PaymentSheet successfully loads, etc.
    var intent: Intent?
    var elementsSession: STPElementsSession?
    var loadingStartDate: Date?
    private var startTimes: [TimeMeasurement: Date] = [:]

    enum IntegrationShape {
        case flowController
        case complete
        case embedded
    }

    init(
        integrationShape: IntegrationShape,
        configuration: PaymentElementConfiguration,
        analyticsClient: STPAnalyticsClient = .sharedClient
    ) {
        self.integrationShape = integrationShape
        self.configuration = configuration
        self.analyticsClient = analyticsClient
    }

    func logInitialized() {
        let event: STPAnalyticEvent = {
            switch integrationShape {
            case .flowController:
                switch (configuration.customer != nil, configuration.applePay != nil) {
                case (false, false):
                    return .mcInitCustomDefault
                case (true, false):
                    return .mcInitCustomCustomer
                case (false, true):
                    return .mcInitCustomApplePay
                case (true, true):
                    return .mcInitCustomCustomerApplePay
                }
            case .complete:
                switch (configuration.customer != nil, configuration.applePay != nil) {
                case (false, false):
                    return .mcInitCompleteDefault
                case (true, false):
                    return .mcInitCompleteCustomer
                case (false, true):
                    return .mcInitCompleteApplePay
                case (true, true):
                    return .mcInitCompleteCustomerApplePay
                }
            case .embedded:
                return .mcInitEmbedded
            }
        }()
        log(event: event)
    }

    func logLoadStarted() {
        loadingStartDate = Date()
        log(event: .paymentSheetLoadStarted)
    }

    func logLoadFailed(error: Error) {
        stpAssert(loadingStartDate != nil)
        let duration: TimeInterval = {
            guard let loadingStartDate else { return 0 }
            return Date().timeIntervalSince(loadingStartDate)
        }()
        log(
            event: .paymentSheetLoadFailed,
            duration: duration,
            error: error
        )
    }

    func logLoadSucceeded(
        intent: Intent,
        elementsSession: STPElementsSession,
        defaultPaymentMethod: SavedPaymentOptionsViewController.Selection?,
        orderedPaymentMethodTypes: [PaymentSheet.PaymentMethodType]
    ) {
        stpAssert(loadingStartDate != nil)
        self.intent = intent
        self.elementsSession = elementsSession
        let defaultPaymentMethodAnalyticsValue: String = {
            switch defaultPaymentMethod {
            case .applePay:
                return "apple_pay"
            case .link:
                return "link"
            case .saved(paymentMethod: let paymentMethod):
                return paymentMethod.type.identifier
            case nil:
                return "none"
            case .add:
                stpAssertionFailure("Caller should ensure that default payment method is `nil` in this case.")
                return "none"
            }
        }()
        var params: [String: Any] = [
            "selected_lpm": defaultPaymentMethodAnalyticsValue,
            "intent_type": intent.analyticsValue,
            "ordered_lpms": orderedPaymentMethodTypes.map({ $0.identifier }).joined(separator: ","),
        ]
        let linkEnabled: Bool = PaymentSheet.isLinkEnabled(elementsSession: elementsSession, configuration: configuration)
        if linkEnabled {
            let linkMode: String = elementsSession.linkPassthroughModeEnabled ? "passthrough" : "payment_method_mode"
            params["link_mode"] = linkMode
        }
        let duration: TimeInterval = {
            guard let loadingStartDate else { return 0 }
            return Date().timeIntervalSince(loadingStartDate)
        }()
        log(
            event: .paymentSheetLoadSucceeded,
            duration: duration,
            params: params
        )
    }

    func logShow(showingSavedPMList: Bool) {
        if case .embedded = integrationShape {
            stpAssertionFailure("logShow() is not supported for embedded integration")
            return
        }
        let isCustom = integrationShape == .flowController
        if !isCustom {
            startTimeMeasurement(.checkout)
        }
        let event: STPAnalyticEvent = {
            switch showingSavedPMList {
            case true:
                return isCustom ? .mcShowCustomSavedPM : .mcShowCompleteSavedPM
            case false:
                return isCustom ? .mcShowCustomNewPM : .mcShowCompleteNewPM
            }
        }()
        log(event: event)
    }

    func logSavedPMScreenOptionSelected(option: SavedPaymentOptionsViewController.Selection) {
        let (event, selectedLPM): (STPAnalyticEvent?, String?) = {
            switch integrationShape {
            case .flowController:
                switch option {
                case .add:
                    return (.mcOptionSelectCustomNewPM, nil)
                case .saved(let paymentMethod):
                    return (.mcOptionSelectCustomSavedPM, paymentMethod.type.identifier)
                case .applePay:
                    return (.mcOptionSelectCustomApplePay, nil)
                case .link:
                    return (.mcOptionSelectCustomLink, nil)
                }
            case .complete:
                switch option {
                case .add:
                    return (.mcOptionSelectCompleteNewPM, nil)
                case .saved(let paymentMethod):
                    return (.mcOptionSelectCompleteSavedPM, paymentMethod.type.identifier)
                case .applePay:
                    return (.mcOptionSelectCompleteApplePay, nil)
                case .link:
                    return (.mcOptionSelectCompleteLink, nil)
                }
            case .embedded:
                if case .saved(let paymentMethod) = option {
                    return (.mcOptionSelectEmbeddedSavedPM, paymentMethod.type.identifier)
                } else {
                    stpAssertionFailure("Embedded should only use this function to record tapped saved payment methods")
                    return (nil, nil)
                }
            }
        }()
        guard let event else {
            return
        }
        log(event: event, selectedLPM: selectedLPM)
    }

    func logNewPaymentMethodSelected(paymentMethodTypeIdentifier: String) {
        log(event: .paymentSheetCarouselPaymentMethodTapped, selectedLPM: paymentMethodTypeIdentifier)
    }
    func logSavedPaymentMethodRemoved(paymentMethod: STPPaymentMethod) {
        let event: STPAnalyticEvent = {
            switch integrationShape {
            case .flowController:
                return .mcOptionRemoveCustomSavedPM
            case .complete:
                return .mcOptionRemoveCompleteSavedPM
            case .embedded:
                return .mcOptionRemoveEmbeddedSavedPM
            }
        }()
        log(event: event, selectedLPM: paymentMethod.type.identifier)
    }

    /// Used to ensure we only send one `mc_form_interacted` event per `mc_form_shown` to avoid spamming.
    var didSendPaymentSheetFormInteractedEventAfterFormShown: Bool = false
    func logFormShown(paymentMethodTypeIdentifier: String) {
        didSendPaymentSheetFormInteractedEventAfterFormShown = false
        didSendPaymentSheetFormCompletedEvent = false
        lastLogFormShown = paymentMethodTypeIdentifier
        startTimeMeasurement(.formShown)
        log(
            event: .paymentSheetFormShown,
            selectedLPM: paymentMethodTypeIdentifier
        )
    }

    func logFormInteracted(paymentMethodTypeIdentifier: String) {
        if !didSendPaymentSheetFormInteractedEventAfterFormShown {
            didSendPaymentSheetFormInteractedEventAfterFormShown = true
            log(
                event: .paymentSheetFormInteracted,
                selectedLPM: paymentMethodTypeIdentifier
            )
        }
    }

    /// Used to ensure we only send one `mc_form_completed` event per `mc_form_shown` to avoid spamming.
    var didSendPaymentSheetFormCompletedEvent: Bool = false
    /// Used because it is possible for logFormCompleted to be called before logFormShown when switching payment methods
    var lastLogFormShown: String?
    func logFormCompleted(paymentMethodTypeIdentifier: String) {
        if !didSendPaymentSheetFormCompletedEvent && paymentMethodTypeIdentifier == lastLogFormShown {
            didSendPaymentSheetFormCompletedEvent = true
            log(
                event: .paymentSheetFormCompleted,
                selectedLPM: paymentMethodTypeIdentifier
            )
        }
    }

    func logConfirmButtonTapped(paymentOption: PaymentOption) {
        let duration = getDuration(for: .formShown)
        log(
            event: .paymentSheetConfirmButtonTapped,
            duration: duration,
            selectedLPM: paymentOption.paymentMethodTypeAnalyticsValue,
            linkContext: paymentOption.linkContextAnalyticsValue,
            linkUI: paymentOption.linkUIAnalyticsValue
        )
    }

    func logPayment(
        paymentOption: PaymentOption,
        result: PaymentSheetResult,
        deferredIntentConfirmationType: STPAnalyticsClient.DeferredIntentConfirmationType?
    ) {
        if NSClassFromString("XCTest") == nil {
            stpAssert(intent != nil)
        }
        var success: Bool
        switch result {
        case .canceled:
            // We don't report these to analytics, bail out.
            return
        case .failed:
            success = false
        case .completed:
            success = true
            if intent?.isDeferredIntent ?? true {
                if !paymentOption.isExternal {
                    stpAssert(deferredIntentConfirmationType != nil, "Successful deferred intent payments should always know the deferred intent confirm type")
                }
            } else {
                stpAssert(deferredIntentConfirmationType == nil, "Non-deferred intent should not send deferred intent confirm type")
            }
        }

        let event: STPAnalyticEvent = {
            switch integrationShape {
            case .flowController:
                switch paymentOption {
                case .new, .external:
                    return success ? .mcPaymentCustomNewPMSuccess : .mcPaymentCustomNewPMFailure
                case .saved:
                    return success ? .mcPaymentCustomSavedPMSuccess : .mcPaymentCustomSavedPMFailure
                case .applePay:
                    return success ? .mcPaymentCustomApplePaySuccess : .mcPaymentCustomApplePayFailure
                case .link:
                    return success ? .mcPaymentCustomLinkSuccess : .mcPaymentCustomLinkFailure
                }
            case .complete:
                switch paymentOption {
                case .new, .external:
                    return success ? .mcPaymentCompleteNewPMSuccess : .mcPaymentCompleteNewPMFailure
                case .saved:
                    return success ? .mcPaymentCompleteSavedPMSuccess : .mcPaymentCompleteSavedPMFailure
                case .applePay:
                    return success ? .mcPaymentCompleteApplePaySuccess : .mcPaymentCompleteApplePayFailure
                case .link:
                    return success ? .mcPaymentCompleteLinkSuccess : .mcPaymentCompleteLinkFailure
                }
            case .embedded:
                return success ? .mcPaymentEmbeddedSuccess : .mcPaymentEmbeddedFailure
            }
        }()

        log(event: event,
            duration: getDuration(for: .checkout),
            error: result.error,
            deferredIntentConfirmationType: deferredIntentConfirmationType,
            selectedLPM: paymentOption.paymentMethodTypeAnalyticsValue,
            linkContext: paymentOption.linkContextAnalyticsValue,
            linkUI: paymentOption.linkUIAnalyticsValue
        )
    }

    func log(
        event: STPAnalyticEvent,
        duration: TimeInterval? = nil,
        error: Error? = nil,
        deferredIntentConfirmationType: STPAnalyticsClient.DeferredIntentConfirmationType? = nil,
        selectedLPM: String? = nil,
        linkContext: String? = nil,
        linkUI: String? = nil,
        params: [String: Any] = [:]
    ) {
        let linkEnabled: Bool? = {
            guard let elementsSession else { return nil }
            return PaymentSheet.isLinkEnabled(elementsSession: elementsSession, configuration: configuration)
        }()

        var additionalParams = [:] as [String: Any]
        additionalParams["duration"] = duration
        additionalParams["link_enabled"] = linkEnabled
        additionalParams["active_link_session"] = LinkAccountContext.shared.account?.sessionState == .verified
        additionalParams["link_session_type"] = elementsSession?.linkPopupWebviewOption.rawValue
        additionalParams["link_use_attestation"] = elementsSession?.linkSettings?.useAttestationEndpoints
        additionalParams["link_mobile_suppress_2fa_modal"] = elementsSession?.linkSettings?.suppress2FAModal
        additionalParams["mpe_config"] = configuration.analyticPayload
        additionalParams["currency"] = intent?.currency
        additionalParams["is_decoupled"] = intent?.intentConfig != nil
        additionalParams["deferred_intent_confirmation_type"] = deferredIntentConfirmationType?.rawValue
        additionalParams["require_cvc_recollection"] = intent?.cvcRecollectionEnabled
        additionalParams["selected_lpm"] = selectedLPM
        additionalParams["link_context"] = linkContext
        additionalParams["link_ui"] = linkUI

        if let error {
            additionalParams.mergeAssertingOnOverwrites(error.serializeForV1Analytics())
        }

        for (param, param_value) in params {
            additionalParams[param] = param_value
        }
        let analytic = PaymentSheetAnalytic(event: event, additionalParams: additionalParams)
        analyticsClient.log(analytic: analytic, apiClient: configuration.apiClient)
    }
}

// MARK: - Time measurement helper
extension PaymentSheetAnalyticsHelper {
    enum TimeMeasurement {
        case checkout
        case formShown
    }

    func startTimeMeasurement(_ measurement: TimeMeasurement) {
        startTimes[measurement] = Date()
    }

    func getDuration(for measurement: TimeMeasurement) -> TimeInterval? {
        guard let startTime = startTimes[measurement] else {
            // Return `nil` if the time measurement hasn't started.
            return nil
        }

        return Date().roundedTimeIntervalSince(startTime)
    }
}

extension STPAnalyticsClient {
    enum DeferredIntentConfirmationType: String {
        case server = "server"
        case client = "client"
<<<<<<< HEAD
        /// The merchant backend used the special string instead of a intent client secret, so we completed the payment without confirming an intent.
=======
        /// The merchant backend used `COMPLETE_WITHOUT_CONFIRMING_INTENT` instead of a intent client secret, so we completed the payment without confirming an intent.
>>>>>>> 4d0059f7
        case completeWithoutConfirmingIntent = "none"
    }
}

extension PaymentSheet.Configuration {
    /// Serializes the configuration into a safe dictionary containing no PII for analytics logging
    var analyticPayload: [String: Any] {
        var payload = commonAnalyticPayload
        payload["payment_method_layout"] = paymentMethodLayout.description
        return payload
    }
}

extension EmbeddedPaymentElement.Configuration {
    /// Serializes the configuration into a safe dictionary containing no PII for analytics logging
    var analyticPayload: [String: Any] {
        var payload = commonAnalyticPayload
        payload["form_sheet_action"] = formSheetAction.analyticValue
        payload["embedded_view_displays_mandate_text"] = embeddedViewDisplaysMandateText
        return payload
    }
}

extension PaymentElementConfiguration {
    var commonAnalyticPayload: [String: Any] {
        var payload = [String: Any]()
        payload["allows_delayed_payment_methods"] = allowsDelayedPaymentMethods
        payload["apple_pay_config"] = applePay != nil
        payload["style"] = style.rawValue
        payload["customer"] = customer != nil
        payload["customer_access_provider"] = customer?.customerAccessProvider.analyticValue
        payload["return_url"] = returnURL != nil
        payload["default_billing_details"] = defaultBillingDetails != PaymentSheet.BillingDetails()
        payload["save_payment_method_opt_in_behavior"] = savePaymentMethodOptInBehavior.description
        payload["appearance"] = appearance.analyticPayload
        payload["billing_details_collection_configuration"] = billingDetailsCollectionConfiguration.analyticPayload
        payload["preferred_networks"] = preferredNetworks?.map({ STPCardBrandUtilities.apiValue(from: $0) }).joined(separator: ", ")
        payload["card_brand_acceptance"] = cardBrandAcceptance != .all
        return payload
    }
}<|MERGE_RESOLUTION|>--- conflicted
+++ resolved
@@ -389,11 +389,7 @@
     enum DeferredIntentConfirmationType: String {
         case server = "server"
         case client = "client"
-<<<<<<< HEAD
-        /// The merchant backend used the special string instead of a intent client secret, so we completed the payment without confirming an intent.
-=======
         /// The merchant backend used `COMPLETE_WITHOUT_CONFIRMING_INTENT` instead of a intent client secret, so we completed the payment without confirming an intent.
->>>>>>> 4d0059f7
         case completeWithoutConfirmingIntent = "none"
     }
 }
