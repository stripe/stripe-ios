--- conflicted
+++ resolved
@@ -312,12 +312,13 @@
         )
     }
 
-<<<<<<< HEAD
     static var add_us_bank_account: String {
         STPLocalizedString(
             "Add US bank account",
             "Title shown above a view allowing the customer to add a US bank account."
-=======
+        )
+    }
+  
     static var after_pay_subtitle_text: String {
         STPLocalizedString(
             "%1$d interest-free payments of %2$@",
@@ -329,7 +330,6 @@
         STPLocalizedString(
             "Simple, secure one-click payments",
             "Subtitle shown on a button allowing a user to select to pay with Link."
->>>>>>> 14e5c2b1
         )
     }
 }