--- conflicted
+++ resolved
@@ -122,11 +122,7 @@
     static var only_card_brand_can_be_changed: String {
         STPLocalizedString(
             "Only card brand can be changed.",
-<<<<<<< HEAD
-            "Text on a screen for editing a cobranded card that indicates that only card brand can be changed."
-=======
             "Text on a screen for updating a cobranded card that indicates only card brand can be changed."
->>>>>>> dc933645
         )
     }
 
