--- conflicted
+++ resolved
@@ -77,7 +77,6 @@
         STPLocalizedString("Back", "Text for back button")
     }
 
-<<<<<<< HEAD
     static var manage_us_bank_account: String {
         STPLocalizedString(
             "Manage US bank account",
@@ -92,8 +91,6 @@
         )
     }
 
-=======
->>>>>>> 136da06b
     static var manage_card: String {
         STPLocalizedString(
             "Manage card",
@@ -101,7 +98,6 @@
         )
     }
 
-<<<<<<< HEAD
     static var bank_account_details_cannot_be_changed: String {
         STPLocalizedString(
             "Bank account details cannot be changed.",
@@ -121,13 +117,13 @@
             "Card details cannot be changed.",
             "Text on a screen that indicates card details cannot be changed."
         )
-=======
+    }
+
     static var save: String {
        STPLocalizedString(
            "Save",
            "Label on a button that when tapped, updates a card brand."
        )
->>>>>>> 136da06b
     }
 
     static var update_card: String {
