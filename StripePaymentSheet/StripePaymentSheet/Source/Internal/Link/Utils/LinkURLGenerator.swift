--- conflicted
+++ resolved
@@ -81,14 +81,9 @@
                              merchantInfo: merchantInfo,
                              customerInfo: customerInfo,
                              paymentInfo: paymentInfo,
-<<<<<<< HEAD
-                             experiments: [:], flags: [:],
-                             loggerMetadata: loggerMetadata,
-=======
                              experiments: [:],
                              flags: intent.linkFlags,
-                             loggerMetadata: [:],
->>>>>>> dc5b9ab9
+                             loggerMetadata: loggerMetadata,
                              locale: Locale.current.toLanguageTag())
     }
 
