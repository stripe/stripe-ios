//
//  PayWithLinkViewController-NewPaymentViewController.swift
//  StripePaymentSheet
//
//  Created by Ramon Torres on 11/2/21.
//  Copyright © 2021 Stripe, Inc. All rights reserved.
//

import PassKit
@_spi(STP) import StripeCore
@_spi(STP) import StripePayments
@_spi(STP) import StripeUICore
import UIKit

extension PayWithLinkViewController {

    /// For internal SDK use only
    @objc(STP_Internal_NewPaymentViewController)
    final class NewPaymentViewController: BaseViewController {
        struct Constants {
            static let applePayButtonHeight: CGFloat = 48
        }

        let linkAccount: PaymentSheetLinkAccount
        let isAddingFirstPaymentMethod: Bool

        private lazy var errorLabel: UILabel = {
            return ElementsUI.makeErrorLabel(theme: LinkUI.appearance.asElementsTheme)
        }()

        private lazy var confirmButton: ConfirmButton = .makeLinkButton(
            callToAction: context.callToAction,
            // Use a compact button if we are also displaying the Apple Pay button.
            compact: shouldShowApplePayButton,
            linkAppearance: context.linkAppearance,
            didTapWhenDisabled: didTapWhenDisabled
        ) { [weak self] in
            self?.confirm()
        }

        private lazy var separator = SeparatorLabel(text: String.Localized.or)

        private lazy var applePayButton: PKPaymentButton = {
            let button = PKPaymentButton(paymentButtonType: .plain, paymentButtonStyle: .compatibleAutomatic)
            button.addTarget(self, action: #selector(applePayButtonTapped(_:)), for: .touchUpInside)
            button.cornerRadius = LinkUI.cornerRadius

            NSLayoutConstraint.activate([
                button.heightAnchor.constraint(greaterThanOrEqualToConstant: Constants.applePayButtonHeight)
            ])

            return button
        }()

        private lazy var cancelButton: Button? = {
            guard linkAccount.isInSignupFlow && context.launchedFromFlowController else {
                return nil
            }
            let button = Button(
                configuration: .linkPlain(),
                title: context.secondaryButtonLabel
            )
            button.addTarget(self, action: #selector(cancelButtonTapped), for: .touchUpInside)
            return button
        }()

        private lazy var buttonContainer: UIStackView = {
            let vStack = UIStackView(arrangedSubviews: [confirmButton])
            vStack.axis = .vertical
            vStack.spacing = LinkUI.contentSpacing

            if shouldShowApplePayButton {
                vStack.addArrangedSubview(separator)
                vStack.addArrangedSubview(applePayButton)
            }

            if let cancelButton {
                vStack.addArrangedSubview(cancelButton)
            }

            return vStack
        }()

        private lazy var addPaymentMethodVC: AddPaymentMethodViewController = {
            return AddPaymentMethodViewController(
                intent: context.intent,
                elementsSession: context.elementsSession,
                configuration: makeConfiguration(),
                paymentMethodTypes: [.stripe(.card)],
                formCache: .init(), // We don't want to share a form cache with the containing PaymentSheet
                analyticsHelper: context.analyticsHelper,
<<<<<<< HEAD
                delegate: self,
                linkAppearance: context.linkAppearance
=======
                isLinkUI: true,
                delegate: self
>>>>>>> 288d3f42
            )
        }()

        private func makeConfiguration() -> PaymentElementConfiguration {
            var configuration = context.configuration
            configuration.linkPaymentMethodsOnly = true
            configuration.appearance = LinkUI.appearance
            configuration.cardBrandAcceptance = context.elementsSession.linkCardBrandFilteringEnabled ? configuration.cardBrandAcceptance : .all

            let effectiveBillingDetails = configuration.effectiveBillingDetails(for: linkAccount)
            configuration.defaultBillingDetails = effectiveBillingDetails

            return configuration
        }

        #if !os(visionOS)
        private let feedbackGenerator = UINotificationFeedbackGenerator()
        #endif

        private var shouldShowApplePayButton: Bool {
            return (
                isAddingFirstPaymentMethod &&
                context.shouldOfferApplePay
            )
        }

        init(
            linkAccount: PaymentSheetLinkAccount,
            context: Context,
            isAddingFirstPaymentMethod: Bool
        ) {
            self.linkAccount = linkAccount
            self.isAddingFirstPaymentMethod = isAddingFirstPaymentMethod

            let title: String? = isAddingFirstPaymentMethod ? nil : String.Localized.add_a_payment_method
            super.init(context: context, navigationTitle: title)
        }

        required init?(coder: NSCoder) {
            fatalError("init(coder:) has not been implemented")
        }

        override func viewDidLoad() {
            super.viewDidLoad()
            addChild(addPaymentMethodVC)

            view.backgroundColor = .linkSurfacePrimary

            addPaymentMethodVC.view.backgroundColor = .clear
            errorLabel.isHidden = true

            let stackView = UIStackView(arrangedSubviews: [
                addPaymentMethodVC.view,
                errorLabel,
                buttonContainer,
            ])

            stackView.axis = .vertical
            stackView.spacing = LinkUI.contentSpacing
            stackView.isLayoutMarginsRelativeArrangement = true
            stackView.directionalLayoutMargins = LinkUI.contentMargins
            stackView.alignment = .center
            stackView.setCustomSpacing(LinkUI.extraLargeContentSpacing, after: addPaymentMethodVC.view)
            stackView.translatesAutoresizingMaskIntoConstraints = false

            contentView.addAndPinSubviewToSafeArea(stackView)

            NSLayoutConstraint.activate([
                errorLabel.leadingAnchor.constraint(
                    equalTo: stackView.safeAreaLayoutGuide.leadingAnchor,
                    constant: preferredContentMargins.leading),
                errorLabel.trailingAnchor.constraint(
                    equalTo: stackView.safeAreaLayoutGuide.trailingAnchor,
                    constant: -preferredContentMargins.trailing),

                addPaymentMethodVC.view.leadingAnchor.constraint(equalTo: stackView.leadingAnchor),
                addPaymentMethodVC.view.trailingAnchor.constraint(equalTo: stackView.trailingAnchor),

                buttonContainer.leadingAnchor.constraint(
                    equalTo: stackView.safeAreaLayoutGuide.leadingAnchor,
                    constant: LinkUI.contentMargins.leading),
                buttonContainer.trailingAnchor.constraint(
                    equalTo: stackView.safeAreaLayoutGuide.trailingAnchor,
                    constant: -LinkUI.contentMargins.trailing),
            ])

            didUpdate(addPaymentMethodVC)
        }

        private func didTapWhenDisabled() {
            addPaymentMethodVC.paymentMethodFormElement.showAllValidationErrors()
        }

        func confirm() {
            updateErrorLabel(for: nil)

            // Dismiss keyboard
            view.endEditing(true)

            if addPaymentMethodVC.selectedPaymentMethodType == .instantDebits {
                didSelectAddBankAccount()
                return
            }

            guard let newPaymentOption = addPaymentMethodVC.paymentOption,
                  case .new(let confirmParams) = newPaymentOption else {
                stpAssertionFailure()
                return
            }

            #if !os(visionOS)
            feedbackGenerator.prepare()
            #endif
            confirmButton.update(state: .processing)
            coordinator?.allowSheetDismissal(false)

            linkAccount.createPaymentDetails(
                with: confirmParams.paymentMethodParams,
                isDefault: isAddingFirstPaymentMethod
            ) { [weak self] result in
                guard let self = self else {
                    return
                }

                switch result {
                case .success(let paymentDetails):
                    if case .card(let card) = paymentDetails.details {
                        card.cvc = confirmParams.paymentMethodParams.card?.cvc
                    }

                    let confirmationExtras = LinkConfirmationExtras(
                        // We need to explicitly pass the phone number to the confirm call, since it's not
                        // part of the payment details' billing information.
                        billingPhoneNumber: confirmParams.paymentMethodParams.billingDetails?.phone
                    )

                    guard !context.launchedFromFlowController else {
                        coordinator?.handlePaymentDetailsSelected(paymentDetails, confirmationExtras: confirmationExtras)
                        return
                    }

                    self.coordinator?.confirm(
                        with: self.linkAccount,
                        paymentDetails: paymentDetails,
                        confirmationExtras: confirmationExtras
                    ) { [weak self] result, deferredIntentConfirmationType in
                        let state: ConfirmButton.Status

                        switch result {
                        case .completed:
                            state = .succeeded
                        case .canceled:
                            state = .enabled
                        case .failed(let error):
                            state = .enabled
                            self?.updateErrorLabel(for: error)
                        }

                        #if !os(visionOS)
                        self?.feedbackGenerator.notificationOccurred(.success)
                        #endif
                        self?.confirmButton.update(state: state, animated: true) {
                            self?.coordinator?.allowSheetDismissal(true)
                            if state == .succeeded {
                                self?.coordinator?.finish(withResult: result, deferredIntentConfirmationType: deferredIntentConfirmationType)
                            }
                        }
                    }
                case .failure(let error):
                    #if !os(visionOS)
                    self.feedbackGenerator.notificationOccurred(.error)
                    #endif
                    self.confirmButton.update(state: .enabled, animated: true)
                    self.updateErrorLabel(for: error)
                    self.coordinator?.allowSheetDismissal(true)
                }
            }
        }

        func didSelectAddBankAccount() {
            confirmButton.update(state: .processing)

            coordinator?.startInstantDebits { [weak self] result in
                guard let self = self else { return }

                switch result {
                case .success:
                    break
                case .failure(let error):
                    switch error {
                    case InstantDebitsOnlyAuthenticationSessionManager.Error.canceled:
                        self.confirmButton.update(state: .enabled)
                    default:
                        self.updateErrorLabel(for: error)
                        self.confirmButton.update(state: .enabled)
                    }
                }
            }
        }

        func updateErrorLabel(for error: Error?) {
            errorLabel.text = error?.nonGenericDescription
            UIView.animate(withDuration: PaymentSheetUI.defaultAnimationDuration) {
                self.errorLabel.setHiddenIfNecessary(error == nil)
            }
        }

        @objc
        func applePayButtonTapped(_ sender: PKPaymentButton) {
            coordinator?.confirmWithApplePay()
        }

        @objc
        func cancelButtonTapped() {
            coordinator?.cancel(shouldReturnToPaymentSheet: true)
        }
    }
}

extension PayWithLinkViewController.NewPaymentViewController: AddPaymentMethodViewControllerDelegate {
    func getWalletHeaders() -> [String] {
        return []
    }

    func didUpdate(_ viewController: AddPaymentMethodViewController) {
        if viewController.selectedPaymentMethodType == .instantDebits {
            confirmButton.update(state: .enabled, style: .stripe, callToAction: .add(paymentMethodType: .instantDebits))
        } else {
            confirmButton.update(
                state: viewController.paymentOption != nil ? .enabled : .disabled,
                callToAction: context.callToAction
            )
        }
        updateErrorLabel(for: nil)
    }

    func shouldOfferLinkSignup(_ viewController: AddPaymentMethodViewController) -> Bool {
        return false
    }

}<|MERGE_RESOLUTION|>--- conflicted
+++ resolved
@@ -89,13 +89,9 @@
                 paymentMethodTypes: [.stripe(.card)],
                 formCache: .init(), // We don't want to share a form cache with the containing PaymentSheet
                 analyticsHelper: context.analyticsHelper,
-<<<<<<< HEAD
+                isLinkUI: true,
                 delegate: self,
                 linkAppearance: context.linkAppearance
-=======
-                isLinkUI: true,
-                delegate: self
->>>>>>> 288d3f42
             )
         }()
 
