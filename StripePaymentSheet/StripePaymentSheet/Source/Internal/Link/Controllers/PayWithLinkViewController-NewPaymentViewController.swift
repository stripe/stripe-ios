//
//  PayWithLinkViewController-NewPaymentViewController.swift
//  StripePaymentSheet
//
//  Created by Ramon Torres on 11/2/21.
//  Copyright © 2021 Stripe, Inc. All rights reserved.
//

import PassKit
@_spi(STP) import StripeCore
@_spi(STP) import StripePayments
@_spi(STP) import StripeUICore
import UIKit

extension PayWithLinkViewController {

    /// For internal SDK use only
    @objc(STP_Internal_NewPaymentViewController)
    final class NewPaymentViewController: BaseViewController {
        struct Constants {
            static let applePayButtonHeight: CGFloat = 48
        }

        let linkAccount: PaymentSheetLinkAccount
        let isAddingFirstPaymentMethod: Bool

        private lazy var errorView: LinkHintMessageView = {
            LinkHintMessageView(message: nil, style: .error)
        }()

        private lazy var confirmButton: ConfirmButton = .makeLinkButton(
            callToAction: context.callToAction,
            showProcessingLabel: context.showProcessingLabel,
            // Use a compact button if we are also displaying the Apple Pay button.
            compact: shouldShowApplePayButton,
            linkAppearance: context.linkAppearance,
            didTapWhenDisabled: didTapWhenDisabled
        ) { [weak self] in
            self?.confirm()
        }

        private lazy var separator = SeparatorLabel(text: String.Localized.or)

        private lazy var applePayButton: PKPaymentButton = {
            let button = PKPaymentButton(paymentButtonType: .plain, paymentButtonStyle: .compatibleAutomatic)
            button.addTarget(self, action: #selector(applePayButtonTapped(_:)), for: .touchUpInside)
            button.cornerRadius = LinkUI.cornerRadius

            NSLayoutConstraint.activate([
                button.heightAnchor.constraint(greaterThanOrEqualToConstant: Constants.applePayButtonHeight)
            ])

            return button
        }()

        private lazy var cancelButton: Button? = {
            guard linkAccount.isInSignupFlow && context.launchedFromFlowController else {
                return nil
            }
            let button = Button(
                configuration: .linkPlain(),
                title: context.secondaryButtonLabel
            )
            button.addTarget(self, action: #selector(cancelButtonTapped), for: .touchUpInside)
            return button
        }()

        private lazy var buttonContainer: UIStackView = {
            let vStack = UIStackView(arrangedSubviews: [confirmButton])
            vStack.axis = .vertical
            vStack.spacing = LinkUI.contentSpacing

            if shouldShowApplePayButton {
                vStack.addArrangedSubview(separator)
                vStack.addArrangedSubview(applePayButton)
            }

            if let cancelButton {
                vStack.addArrangedSubview(cancelButton)
            }

            return vStack
        }()

        private lazy var addPaymentMethodVC: AddPaymentMethodViewController = {
            return AddPaymentMethodViewController(
                intent: context.intent,
                elementsSession: context.elementsSession,
                configuration: makeConfiguration(),
                paymentMethodTypes: [.stripe(.card)],
                formCache: .init(), // We don't want to share a form cache with the containing PaymentSheet
                analyticsHelper: context.analyticsHelper,
                isLinkUI: true,
                delegate: self,
                linkAppearance: context.linkAppearance
            )
        }()

        private func makeConfiguration() -> PaymentElementConfiguration {
            var configuration = context.configuration
            configuration.linkPaymentMethodsOnly = true
            configuration.appearance = LinkUI.appearance

            // AddPaymentMethodViewController uses textSecondary for the mandate, but Link uses linkTextTertiary
            configuration.appearance.colors.textSecondary = .linkTextTertiary

            if let primaryColorOverride = context.linkAppearance?.colors?.primary {
                configuration.appearance.colors.primary = primaryColorOverride
            }

            configuration.cardBrandAcceptance = context.elementsSession.linkCardBrandFilteringEnabled ? configuration.cardBrandAcceptance : .all

            let effectiveBillingDetails = configuration.effectiveBillingDetails(for: linkAccount)
            configuration.defaultBillingDetails = effectiveBillingDetails

            return configuration
        }

        #if !os(visionOS)
        private let feedbackGenerator = UINotificationFeedbackGenerator()
        #endif

        private var shouldShowApplePayButton: Bool {
            return (
                isAddingFirstPaymentMethod &&
                context.shouldOfferApplePay
            )
        }

        init(
            linkAccount: PaymentSheetLinkAccount,
            context: Context,
            isAddingFirstPaymentMethod: Bool
        ) {
            self.linkAccount = linkAccount
            self.isAddingFirstPaymentMethod = isAddingFirstPaymentMethod

            let title: String? = isAddingFirstPaymentMethod ? nil : String.Localized.add_a_payment_method
            super.init(context: context, navigationTitle: title)
        }

        required init?(coder: NSCoder) {
            fatalError("init(coder:) has not been implemented")
        }

        override func viewDidLoad() {
            super.viewDidLoad()
            addChild(addPaymentMethodVC)

            view.backgroundColor = .linkSurfacePrimary

            addPaymentMethodVC.view.backgroundColor = .clear
            errorView.isHidden = true

            let stackView = UIStackView(arrangedSubviews: [
                addPaymentMethodVC.view,
                errorView,
                buttonContainer,
            ])

            stackView.axis = .vertical
            stackView.spacing = LinkUI.contentSpacing
            stackView.isLayoutMarginsRelativeArrangement = true
            stackView.directionalLayoutMargins = .insets(top: LinkUI.contentMargins.top, bottom: LinkUI.contentMargins.bottom)
            stackView.alignment = .center
            stackView.translatesAutoresizingMaskIntoConstraints = false

            contentView.addAndPinSubview(stackView, insets: .insets(bottom: LinkUI.appearance.formInsets.bottom))

            NSLayoutConstraint.activate([
                errorView.leadingAnchor.constraint(
                    equalTo: stackView.safeAreaLayoutGuide.leadingAnchor,
                    constant: preferredContentMargins.leading),
                errorView.trailingAnchor.constraint(
                    equalTo: stackView.safeAreaLayoutGuide.trailingAnchor,
                    constant: -preferredContentMargins.trailing),

                addPaymentMethodVC.view.leadingAnchor.constraint(equalTo: stackView.leadingAnchor),
                addPaymentMethodVC.view.trailingAnchor.constraint(equalTo: stackView.trailingAnchor),

                buttonContainer.leadingAnchor.constraint(
                    equalTo: stackView.safeAreaLayoutGuide.leadingAnchor,
                    constant: LinkUI.contentMargins.leading),
                buttonContainer.trailingAnchor.constraint(
                    equalTo: stackView.safeAreaLayoutGuide.trailingAnchor,
                    constant: -LinkUI.contentMargins.trailing),
            ])

            didUpdate(addPaymentMethodVC)
            stackView.setNeedsLayout()
            stackView.layoutIfNeeded()

        }

        private func didTapWhenDisabled() {
            // Clear any previous confirmation error
            updateErrorLabel(for: nil)

#if !os(visionOS)
            UINotificationFeedbackGenerator().notificationOccurred(.error)
#endif
            addPaymentMethodVC.paymentMethodFormElement.showAllValidationErrors()
        }

        func confirm() {
            updateErrorLabel(for: nil)

            // Dismiss keyboard
            view.endEditing(true)

            if addPaymentMethodVC.selectedPaymentMethodType == .instantDebits {
                didSelectAddBankAccount()
                return
            }

            guard let newPaymentOption = addPaymentMethodVC.paymentOption,
                  case .new(let confirmParams) = newPaymentOption else {
                stpAssertionFailure()
                return
            }

            #if !os(visionOS)
            feedbackGenerator.prepare()
            #endif
            confirmButton.update(status: .processing)
            coordinator?.allowSheetDismissal(false)

            confirmParams.paymentMethodParams.clientAttributionMetadata = STPClientAttributionMetadata.makeClientAttributionMetadataIfNecessary(analyticsHelper: context.analyticsHelper, intent: context.intent, elementsSession: context.elementsSession)

            linkAccount.createPaymentDetails(
                with: confirmParams.paymentMethodParams,
                isDefault: isAddingFirstPaymentMethod
            ) { [weak self] result in
                guard let self = self else {
                    return
                }

                switch result {
                case .success(let paymentDetails):
                    if case .card(let card) = paymentDetails.details {
                        card.cvc = confirmParams.paymentMethodParams.card?.cvc
                    }

                    let confirmationExtras = LinkConfirmationExtras(
                        // We need to explicitly pass the phone number to the confirm call, since it's not
                        // part of the payment details' billing information.
                        billingPhoneNumber: confirmParams.paymentMethodParams.billingDetails?.phone
                    )

                    guard !context.launchedFromFlowController else {
                        coordinator?.handlePaymentDetailsSelected(paymentDetails, confirmationExtras: confirmationExtras)
                        return
                    }

                    self.coordinator?.confirm(
                        with: self.linkAccount,
                        paymentDetails: paymentDetails,
                        confirmationExtras: confirmationExtras
                    ) { [weak self] result, deferredIntentConfirmationType in
                        let status: ConfirmButton.Status

                        switch result {
                        case .completed:
                            status = .succeeded
                        case .canceled:
                            status = .enabled
                        case .failed(let error):
                            status = .enabled
                            self?.updateErrorLabel(for: error)
                        }

                        #if !os(visionOS)
                        self?.feedbackGenerator.notificationOccurred(.success)
                        #endif
<<<<<<< HEAD
                        self?.confirmButton.update(status: state, animated: true) {
=======
                        self?.confirmButton.update(status: status, animated: true) {
>>>>>>> 48423b9a
                            self?.coordinator?.allowSheetDismissal(true)
                            if status == .succeeded {
                                self?.coordinator?.finish(withResult: result, deferredIntentConfirmationType: deferredIntentConfirmationType)
                            }
                        }
                    }
                case .failure(let error):
                    #if !os(visionOS)
                    self.feedbackGenerator.notificationOccurred(.error)
                    #endif
                    self.confirmButton.update(status: .enabled, animated: true)
                    self.updateErrorLabel(for: error)
                    self.coordinator?.allowSheetDismissal(true)
                }
            }
        }

        func didSelectAddBankAccount() {
            confirmButton.update(status: .processing)

            coordinator?.startInstantDebits { [weak self] result in
                guard let self = self else { return }

                switch result {
                case .success:
                    break
                case .failure(let error):
                    switch error {
                    case InstantDebitsOnlyAuthenticationSessionManager.Error.canceled:
                        self.confirmButton.update(status: .enabled)
                    default:
                        self.updateErrorLabel(for: error)
                        self.confirmButton.update(status: .enabled)
                    }
                }
            }
        }

        func updateErrorLabel(for error: Error?) {
            errorView.text = error?.nonGenericDescription
            UIView.animate(withDuration: PaymentSheetUI.defaultAnimationDuration) {
                self.errorView.setHiddenIfNecessary(error == nil)
            }
        }

        @objc
        func applePayButtonTapped(_ sender: PKPaymentButton) {
            coordinator?.confirmWithApplePay()
        }

        @objc
        func cancelButtonTapped() {
            coordinator?.cancel(shouldReturnToPaymentSheet: true)
        }
    }
}

extension PayWithLinkViewController.NewPaymentViewController: AddPaymentMethodViewControllerDelegate {
    func getWalletHeaders() -> [String] {
        return []
    }

    func didUpdate(_ viewController: AddPaymentMethodViewController) {
        if viewController.selectedPaymentMethodType == .instantDebits {
            confirmButton.update(status: .enabled, callToAction: .add(paymentMethodType: .instantDebits))
        } else {
            confirmButton.update(
                status: viewController.paymentOption != nil ? .enabled : .disabled,
                callToAction: context.callToAction
            )
        }
        updateErrorLabel(for: nil)
    }

    func shouldOfferLinkSignup(_ viewController: AddPaymentMethodViewController) -> Bool {
        return false
    }

}<|MERGE_RESOLUTION|>--- conflicted
+++ resolved
@@ -272,11 +272,7 @@
                         #if !os(visionOS)
                         self?.feedbackGenerator.notificationOccurred(.success)
                         #endif
-<<<<<<< HEAD
-                        self?.confirmButton.update(status: state, animated: true) {
-=======
                         self?.confirmButton.update(status: status, animated: true) {
->>>>>>> 48423b9a
                             self?.coordinator?.allowSheetDismissal(true)
                             if status == .succeeded {
                                 self?.coordinator?.finish(withResult: result, deferredIntentConfirmationType: deferredIntentConfirmationType)
