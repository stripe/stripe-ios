//
//  PayWithLinkViewController-NewPaymentViewController.swift
//  StripePaymentSheet
//
//  Created by Ramon Torres on 11/2/21.
//  Copyright © 2021 Stripe, Inc. All rights reserved.
//

import PassKit
@_spi(STP) import StripeCore
@_spi(STP) import StripePayments
@_spi(STP) import StripeUICore
import UIKit

extension PayWithLinkViewController {

    /// For internal SDK use only
    @objc(STP_Internal_NewPaymentViewController)
    final class NewPaymentViewController: BaseViewController {
        struct Constants {
            static let applePayButtonHeight: CGFloat = 48
        }

        let linkAccount: PaymentSheetLinkAccount
        let isAddingFirstPaymentMethod: Bool

        private lazy var errorLabel: UILabel = {
            return ElementsUI.makeErrorLabel(theme: LinkUI.appearance.asElementsTheme)
        }()

        private lazy var confirmButton: ConfirmButton = .makeLinkButton(
            callToAction: context.callToAction,
            // Use a compact button if we are also displaying the Apple Pay button.
            compact: shouldShowApplePayButton,
<<<<<<< HEAD
            linkAppearance: context.linkAppearance
=======
            didTapWhenDisabled: didTapWhenDisabled
>>>>>>> 70ed63ad
        ) { [weak self] in
            self?.confirm()
        }

        private lazy var separator = SeparatorLabel(text: String.Localized.or)

        private lazy var applePayButton: PKPaymentButton = {
            let button = PKPaymentButton(paymentButtonType: .plain, paymentButtonStyle: .compatibleAutomatic)
            button.addTarget(self, action: #selector(applePayButtonTapped(_:)), for: .touchUpInside)
            button.cornerRadius = LinkUI.cornerRadius

            NSLayoutConstraint.activate([
                button.heightAnchor.constraint(greaterThanOrEqualToConstant: Constants.applePayButtonHeight)
            ])

            return button
        }()

        private lazy var cancelButton: Button? = {
            guard linkAccount.isInSignupFlow && context.launchedFromFlowController else {
                return nil
            }
            let button = Button(
                configuration: .linkPlain(),
                title: context.secondaryButtonLabel
            )
            button.addTarget(self, action: #selector(cancelButtonTapped), for: .touchUpInside)
            return button
        }()

        private lazy var buttonContainer: UIStackView = {
            let vStack = UIStackView(arrangedSubviews: [confirmButton])
            vStack.axis = .vertical
            vStack.spacing = LinkUI.contentSpacing

            if shouldShowApplePayButton {
                vStack.addArrangedSubview(separator)
                vStack.addArrangedSubview(applePayButton)
            }

            if let cancelButton {
                vStack.addArrangedSubview(cancelButton)
            }

            return vStack
        }()

        private lazy var addPaymentMethodVC: AddPaymentMethodViewController = {
            return AddPaymentMethodViewController(
                intent: context.intent,
                elementsSession: context.elementsSession,
                configuration: makeConfiguration(),
                paymentMethodTypes: [.stripe(.card)],
                formCache: .init(), // We don't want to share a form cache with the containing PaymentSheet
                analyticsHelper: context.analyticsHelper,
                delegate: self
            )
        }()

        private func makeConfiguration() -> PaymentElementConfiguration {
            var configuration = context.configuration
            configuration.linkPaymentMethodsOnly = true
            configuration.appearance = LinkUI.appearance
            configuration.cardBrandAcceptance = context.elementsSession.linkCardBrandFilteringEnabled ? configuration.cardBrandAcceptance : .all

            let effectiveBillingDetails = configuration.effectiveBillingDetails(for: linkAccount)
            configuration.defaultBillingDetails = effectiveBillingDetails

            return configuration
        }

        #if !os(visionOS)
        private let feedbackGenerator = UINotificationFeedbackGenerator()
        #endif

        private var shouldShowApplePayButton: Bool {
            return (
                isAddingFirstPaymentMethod &&
                context.shouldOfferApplePay
            )
        }

        init(
            linkAccount: PaymentSheetLinkAccount,
            context: Context,
            isAddingFirstPaymentMethod: Bool
        ) {
            self.linkAccount = linkAccount
            self.isAddingFirstPaymentMethod = isAddingFirstPaymentMethod

            let title: String? = isAddingFirstPaymentMethod ? nil : String.Localized.add_a_payment_method
            super.init(context: context, navigationTitle: title)
        }

        required init?(coder: NSCoder) {
            fatalError("init(coder:) has not been implemented")
        }

        override func viewDidLoad() {
            super.viewDidLoad()
            addChild(addPaymentMethodVC)

            view.backgroundColor = .linkSurfacePrimary

            addPaymentMethodVC.view.backgroundColor = .clear
            errorLabel.isHidden = true

            let stackView = UIStackView(arrangedSubviews: [
                addPaymentMethodVC.view,
                errorLabel,
                buttonContainer,
            ])

            stackView.axis = .vertical
            stackView.spacing = LinkUI.contentSpacing
            stackView.isLayoutMarginsRelativeArrangement = true
            stackView.directionalLayoutMargins = LinkUI.contentMargins
            stackView.alignment = .center
            stackView.setCustomSpacing(LinkUI.extraLargeContentSpacing, after: addPaymentMethodVC.view)
            stackView.translatesAutoresizingMaskIntoConstraints = false

            contentView.addAndPinSubviewToSafeArea(stackView)

            NSLayoutConstraint.activate([
                errorLabel.leadingAnchor.constraint(
                    equalTo: stackView.safeAreaLayoutGuide.leadingAnchor,
                    constant: preferredContentMargins.leading),
                errorLabel.trailingAnchor.constraint(
                    equalTo: stackView.safeAreaLayoutGuide.trailingAnchor,
                    constant: -preferredContentMargins.trailing),

                addPaymentMethodVC.view.leadingAnchor.constraint(equalTo: stackView.leadingAnchor),
                addPaymentMethodVC.view.trailingAnchor.constraint(equalTo: stackView.trailingAnchor),

                buttonContainer.leadingAnchor.constraint(
                    equalTo: stackView.safeAreaLayoutGuide.leadingAnchor,
                    constant: LinkUI.contentMargins.leading),
                buttonContainer.trailingAnchor.constraint(
                    equalTo: stackView.safeAreaLayoutGuide.trailingAnchor,
                    constant: -LinkUI.contentMargins.trailing),
            ])

            didUpdate(addPaymentMethodVC)
        }

        private func didTapWhenDisabled() {
            addPaymentMethodVC.paymentMethodFormElement.showAllValidationErrors()
        }

        func confirm() {
            updateErrorLabel(for: nil)

            // Dismiss keyboard
            view.endEditing(true)

            if addPaymentMethodVC.selectedPaymentMethodType == .instantDebits {
                didSelectAddBankAccount()
                return
            }

            guard let newPaymentOption = addPaymentMethodVC.paymentOption,
                  case .new(let confirmParams) = newPaymentOption else {
                stpAssertionFailure()
                return
            }

            #if !os(visionOS)
            feedbackGenerator.prepare()
            #endif
            confirmButton.update(state: .processing)
            coordinator?.allowSheetDismissal(false)

            linkAccount.createPaymentDetails(
                with: confirmParams.paymentMethodParams,
                isDefault: isAddingFirstPaymentMethod
            ) { [weak self] result in
                guard let self = self else {
                    return
                }

                switch result {
                case .success(let paymentDetails):
                    if case .card(let card) = paymentDetails.details {
                        card.cvc = confirmParams.paymentMethodParams.card?.cvc
                    }

                    let confirmationExtras = LinkConfirmationExtras(
                        // We need to explicitly pass the phone number to the confirm call, since it's not
                        // part of the payment details' billing information.
                        billingPhoneNumber: confirmParams.paymentMethodParams.billingDetails?.phone
                    )

                    guard !context.launchedFromFlowController else {
                        coordinator?.handlePaymentDetailsSelected(paymentDetails, confirmationExtras: confirmationExtras)
                        return
                    }

                    self.coordinator?.confirm(
                        with: self.linkAccount,
                        paymentDetails: paymentDetails,
                        confirmationExtras: confirmationExtras
                    ) { [weak self] result, deferredIntentConfirmationType in
                        let state: ConfirmButton.Status

                        switch result {
                        case .completed:
                            state = .succeeded
                        case .canceled:
                            state = .enabled
                        case .failed(let error):
                            state = .enabled
                            self?.updateErrorLabel(for: error)
                        }

                        #if !os(visionOS)
                        self?.feedbackGenerator.notificationOccurred(.success)
                        #endif
                        self?.confirmButton.update(state: state, animated: true) {
                            self?.coordinator?.allowSheetDismissal(true)
                            if state == .succeeded {
                                self?.coordinator?.finish(withResult: result, deferredIntentConfirmationType: deferredIntentConfirmationType)
                            }
                        }
                    }
                case .failure(let error):
                    #if !os(visionOS)
                    self.feedbackGenerator.notificationOccurred(.error)
                    #endif
                    self.confirmButton.update(state: .enabled, animated: true)
                    self.updateErrorLabel(for: error)
                    self.coordinator?.allowSheetDismissal(true)
                }
            }
        }

        func didSelectAddBankAccount() {
            confirmButton.update(state: .processing)

            coordinator?.startInstantDebits { [weak self] result in
                guard let self = self else { return }

                switch result {
                case .success:
                    break
                case .failure(let error):
                    switch error {
                    case InstantDebitsOnlyAuthenticationSessionManager.Error.canceled:
                        self.confirmButton.update(state: .enabled)
                    default:
                        self.updateErrorLabel(for: error)
                        self.confirmButton.update(state: .enabled)
                    }
                }
            }
        }

        func updateErrorLabel(for error: Error?) {
            errorLabel.text = error?.nonGenericDescription
            UIView.animate(withDuration: PaymentSheetUI.defaultAnimationDuration) {
                self.errorLabel.setHiddenIfNecessary(error == nil)
            }
        }

        @objc
        func applePayButtonTapped(_ sender: PKPaymentButton) {
            coordinator?.confirmWithApplePay()
        }

        @objc
        func cancelButtonTapped() {
            coordinator?.cancel(shouldReturnToPaymentSheet: true)
        }
    }
}

extension PayWithLinkViewController.NewPaymentViewController: AddPaymentMethodViewControllerDelegate {
    func getWalletHeaders() -> [String] {
        return []
    }

    func didUpdate(_ viewController: AddPaymentMethodViewController) {
        if viewController.selectedPaymentMethodType == .instantDebits {
            confirmButton.update(state: .enabled, style: .stripe, callToAction: .add(paymentMethodType: .instantDebits))
        } else {
            confirmButton.update(
                state: viewController.paymentOption != nil ? .enabled : .disabled,
                callToAction: context.callToAction
            )
        }
        updateErrorLabel(for: nil)
    }

    func shouldOfferLinkSignup(_ viewController: AddPaymentMethodViewController) -> Bool {
        return false
    }

}<|MERGE_RESOLUTION|>--- conflicted
+++ resolved
@@ -32,11 +32,8 @@
             callToAction: context.callToAction,
             // Use a compact button if we are also displaying the Apple Pay button.
             compact: shouldShowApplePayButton,
-<<<<<<< HEAD
-            linkAppearance: context.linkAppearance
-=======
+            linkAppearance: context.linkAppearance,
             didTapWhenDisabled: didTapWhenDisabled
->>>>>>> 70ed63ad
         ) { [weak self] in
             self?.confirm()
         }
