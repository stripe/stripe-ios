//
//  PayWithLinkViewController-UpdatePaymentViewController.swift
//  StripePaymentSheet
//
//  Created by Nick Porter on 1/27/22.
//  Copyright © 2022 Stripe, Inc. All rights reserved.
//

import UIKit

@_spi(STP) import StripeCore
@_spi(STP) import StripePaymentsUI
@_spi(STP) import StripeUICore

protocol UpdatePaymentViewControllerDelegate: AnyObject {
    func didUpdate(paymentMethod: ConsumerPaymentDetails, confirmationExtras: LinkConfirmationExtras?)
}

extension PayWithLinkViewController {

    /// For internal SDK use only
    @objc(STP_Internal_UpdatePaymentViewController)
    final class UpdatePaymentViewController: BaseViewController {
        weak var delegate: UpdatePaymentViewControllerDelegate?
        let linkAccount: PaymentSheetLinkAccount
        let intent: Intent
        var configuration: PaymentElementConfiguration
        let paymentMethod: ConsumerPaymentDetails

        /// Denotes whether we're launching this screen in the confirmation flow with the purpose of collecting any missing billing details.
        /// If that is the case, we will immediately confirm the intent after updating the payment method.
        let isBillingDetailsUpdateFlow: Bool

        private lazy var thisIsYourDefaultLabel: UILabel = {
            let label = UILabel()
            label.font = LinkUI.font(forTextStyle: .bodyEmphasized)
            label.textColor = .linkTextSecondary
            label.adjustsFontForContentSizeCategory = true
            label.numberOfLines = 0
            label.textAlignment = .center
            label.text = STPLocalizedString(
                "This is your default",
                "Text of a label indicating that a payment method is the default."
            )
            return label
        }()

        private lazy var updateButton: ConfirmButton = .makeLinkButton(
            callToAction: isBillingDetailsUpdateFlow ? context.callToAction : .custom(title: String.Localized.update_card),
<<<<<<< HEAD
            linkAppearance: context.linkAppearance
=======
            didTapWhenDisabled: didTapWhenDisabled
>>>>>>> 70ed63ad
        ) { [weak self] in
            self?.updatePaymentMethod()
        }

        private func didTapWhenDisabled() {
            guard case let .invalid(error, _) = paymentMethodEditElement.validationState else {
                return
            }

            errorLabel.text = error.localizedDescription
            errorLabel.isHidden = false
        }

        private lazy var errorLabel: UILabel = {
            return ElementsUI.makeErrorLabel(theme: LinkUI.appearance.asElementsTheme)
        }()

        private lazy var paymentMethodEditElement = LinkPaymentMethodFormElement(
            paymentMethod: paymentMethod,
            configuration: makeConfiguration(),
            isBillingDetailsUpdateFlow: isBillingDetailsUpdateFlow
        )

        private func makeConfiguration() -> PaymentElementConfiguration {
            guard isBillingDetailsUpdateFlow else {
                return context.configuration
            }

            var configuration = context.configuration
            configuration.defaultBillingDetails = configuration.effectiveBillingDetails(for: linkAccount)
            return configuration
        }

        init(
            linkAccount: PaymentSheetLinkAccount,
            context: Context,
            paymentMethod: ConsumerPaymentDetails,
            isBillingDetailsUpdateFlow: Bool
        ) {
            self.linkAccount = linkAccount
            self.intent = context.intent
            self.configuration = context.configuration
            self.configuration.linkPaymentMethodsOnly = true
            self.paymentMethod = paymentMethod
            self.isBillingDetailsUpdateFlow = isBillingDetailsUpdateFlow

            let title: String = isBillingDetailsUpdateFlow ? String.Localized.confirm_payment_details : String.Localized.update_card
            super.init(context: context, navigationTitle: title)
        }

        required init?(coder: NSCoder) {
            fatalError("init(coder:) has not been implemented")
        }

        override func viewDidLoad() {
            super.viewDidLoad()
            self.paymentMethodEditElement.delegate = self
            view.backgroundColor = .linkSurfacePrimary
            view.directionalLayoutMargins = LinkUI.contentMargins
            errorLabel.isHidden = true

            let stackView = UIStackView(arrangedSubviews: [
                paymentMethodEditElement.view,
                errorLabel,
                thisIsYourDefaultLabel,
                updateButton,
            ])

            stackView.axis = .vertical
            stackView.spacing = LinkUI.contentSpacing
            stackView.isLayoutMarginsRelativeArrangement = true
            stackView.directionalLayoutMargins = LinkUI.contentMargins
            stackView.translatesAutoresizingMaskIntoConstraints = false
            contentView.addSubview(stackView)

            NSLayoutConstraint.activate([
                contentView.topAnchor.constraint(equalTo: stackView.topAnchor),
                contentView.leadingAnchor.constraint(equalTo: stackView.leadingAnchor),
                contentView.trailingAnchor.constraint(equalTo: stackView.trailingAnchor),
                contentView.bottomAnchor.constraint(equalTo: stackView.bottomAnchor),
            ])

            if !paymentMethod.isDefault || isBillingDetailsUpdateFlow {
                thisIsYourDefaultLabel.isHidden = true
                stackView.setCustomSpacing(LinkUI.largeContentSpacing, after: paymentMethodEditElement.view)
            } else {
                stackView.setCustomSpacing(LinkUI.extraLargeContentSpacing, after: thisIsYourDefaultLabel)
            }

            updateButton.update(state: paymentMethodEditElement.validationState.isValid ? .enabled : .disabled)
        }

        func updatePaymentMethod() {
            updateErrorLabel(for: nil)

            guard let params = paymentMethodEditElement.params else {
                stpAssertionFailure("Params are expected to be not `nil` when `updatePaymentMethod()` is called.")
                return
            }

            guard let updateDetails = createUpdateDetails(for: params) else {
                stpAssertionFailure("Update details are expected to be not `nil` when `updatePaymentMethod()` is called.")
                return
            }

            paymentMethodEditElement.view.endEditing(true)
            paymentMethodEditElement.view.isUserInteractionEnabled = false
            updateButton.update(state: .processing)

            // When updating a payment method that is not the default and you send isDefault=false to the server you get
            // "Can't unset payment details when it's not the default", so send nil instead of false
            let updateParams = UpdatePaymentDetailsParams(
                isDefault: params.setAsDefault ? true : nil,
                details: updateDetails
            )

            coordinator?.allowSheetDismissal(false)

            linkAccount.updatePaymentDetails(id: paymentMethod.stripeID, updateParams: updateParams) { [weak self] result in
                guard let self else {
                    return
                }

                switch result {
                case .success(let updatedPaymentDetails):
                    // Updates to CVC only get applied when the intent is confirmed so we manually add them here
                    // instead of including in the /update API call
                    if case .card(let card) = updatedPaymentDetails.details {
                        // If we collected CVC on the previous screen, use that value
                        card.cvc = params.cvc ?? paymentMethod.cvc
                    }

                    var confirmationExtras: LinkConfirmationExtras?
                    if self.isBillingDetailsUpdateFlow {
                        confirmationExtras = .init(billingPhoneNumber: self.isBillingDetailsUpdateFlow ? params.billingDetails.phone : nil)
                    }

                    self.updateButton.update(state: .succeeded, style: nil, callToAction: nil, animated: true) {
                        self.coordinator?.allowSheetDismissal(true)
                        self.delegate?.didUpdate(
                            paymentMethod: updatedPaymentDetails,
                            confirmationExtras: confirmationExtras
                        )
                        _ = self.bottomSheetController?.popContentViewController()
                    }
                case .failure(let error):
                    self.updateErrorLabel(for: error)
                    self.paymentMethodEditElement.view.isUserInteractionEnabled = true
                    self.updateButton.update(state: .enabled)
                    coordinator?.allowSheetDismissal(true)
                }
            }
        }

        func updateErrorLabel(for error: Error?) {
            errorLabel.text = error?.nonGenericDescription
            errorLabel.setHiddenIfNecessary(error == nil)
        }

        private func createUpdateDetails(for params: LinkPaymentMethodFormElement.Params) -> UpdatePaymentDetailsParams.DetailsType? {
            switch paymentMethod.type {
            case .card:
                return .card(
                    expiryDate: params.expiryDate,
                    billingDetails: params.billingDetails,
                    preferredNetwork: params.preferredNetwork
                )
            case .bankAccount:
                return .bankAccount(billingDetails: params.billingDetails)
            case .unparsable:
                return nil
            }
        }
    }

}

extension PayWithLinkViewController.UpdatePaymentViewController: ElementDelegate {

    func didUpdate(element: Element) {
        updateErrorLabel(for: nil)
        updateButton.update(state: paymentMethodEditElement.validationState.isValid ? .enabled : .disabled)
    }

    func continueToNextField(element: Element) {
        updateButton.update(state: paymentMethodEditElement.validationState.isValid ? .enabled : .disabled)
    }

}<|MERGE_RESOLUTION|>--- conflicted
+++ resolved
@@ -47,11 +47,8 @@
 
         private lazy var updateButton: ConfirmButton = .makeLinkButton(
             callToAction: isBillingDetailsUpdateFlow ? context.callToAction : .custom(title: String.Localized.update_card),
-<<<<<<< HEAD
-            linkAppearance: context.linkAppearance
-=======
+            linkAppearance: context.linkAppearance,
             didTapWhenDisabled: didTapWhenDisabled
->>>>>>> 70ed63ad
         ) { [weak self] in
             self?.updatePaymentMethod()
         }
