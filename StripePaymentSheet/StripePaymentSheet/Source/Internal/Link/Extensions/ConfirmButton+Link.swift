--- conflicted
+++ resolved
@@ -13,11 +13,8 @@
     static func makeLinkButton(
         callToAction: CallToActionType,
         compact: Bool = false,
-<<<<<<< HEAD
         linkAppearance: LinkAppearance? = nil,
-=======
         didTapWhenDisabled: @escaping () -> Void = {},
->>>>>>> 70ed63ad
         didTap: @escaping () -> Void
     ) -> ConfirmButton {
         var directionalLayoutMargins = compact ? LinkUI.compactButtonMargins : LinkUI.buttonMargins
