--- conflicted
+++ resolved
@@ -40,13 +40,12 @@
         self.logPaymentSheetEvent(event: .linkSignupFailure, error: error)
     }
 
-<<<<<<< HEAD
+    func logLinkSignupFailureAccountExists() {
+        self.logPaymentSheetEvent(event: .linkSignupFailureAccountExists)
+    }
+
     func logLinkPaymentFailure(error: Error) {
         self.logPaymentSheetEvent(event: .linkPaymentFailure, error: error)
-=======
-    func logLinkSignupFailureAccountExists() {
-        self.logPaymentSheetEvent(event: .linkSignupFailureAccountExists)
->>>>>>> 168830e5
     }
 
     func logLinkAccountLookupComplete(lookupResult: ConsumerSession.LookupResponse.ResponseType) {
