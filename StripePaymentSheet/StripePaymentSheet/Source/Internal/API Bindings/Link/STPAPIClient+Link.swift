//
//  STPAPIClient+Link.swift
//  StripePaymentSheet
//
//  Created by Cameron Sabol on 4/21/21.
//  Copyright © 2021 Stripe, Inc. All rights reserved.
//

import Foundation

@_spi(STP) import StripeCore
@_spi(STP) import StripePayments
@_spi(STP) import StripePaymentsUI

// Please do not attempt to modify the Stripe SDK or call private APIs directly.
// See the Stripe Services Agreement (https://stripe.com/legal/ssa) for more details.
extension STPAPIClient {
    func lookupConsumerSession(
        for email: String?,
        emailSource: EmailSource?,
        sessionID: String,
        customerID: String?,
        useMobileEndpoints: Bool,
        canSyncAttestationState: Bool,
        doNotLogConsumerFunnelEvent: Bool,
        requestSurface: LinkRequestSurface = .default,
        completion: @escaping (Result<ConsumerSession.LookupResponse, Error>) -> Void
    ) {
        Task {
            var parameters: [String: Any] = [
                "request_surface": requestSurface.rawValue,
                "session_id": sessionID,
            ]
            parameters["customer_id"] = customerID
            if doNotLogConsumerFunnelEvent {
                parameters["do_not_log_consumer_funnel_event"] = true
            }
            if let email, !email.isEmpty, let emailSource {
                parameters["email_address"] = email.lowercased()
                parameters["email_source"] = emailSource.rawValue
            } else {
                // no request to make if we don't have an email
                DispatchQueue.main.async {
                    completion(.success(
                        ConsumerSession.LookupResponse(.noAvailableLookupParams)
                    ))
                }
                return
            }

            await performConsumerLookup(
                parameters: parameters,
                useMobileEndpoints: useMobileEndpoints,
                canSyncAttestationState: canSyncAttestationState,
                completion: completion
            )
        }
    }

    func lookupLinkAuthToken(
        _ linkAuthTokenClientSecret: String,
        sessionID: String,
        customerID: String?,
        useMobileEndpoints: Bool,
        canSyncAttestationState: Bool,
        requestSurface: LinkRequestSurface = .default,
        completion: @escaping (Result<ConsumerSession.LookupResponse, Error>) -> Void
    ) {
        Task {
            var parameters: [String: Any] = [
                "request_surface": requestSurface.rawValue,
                "session_id": sessionID,
                "link_auth_token_client_secret": linkAuthTokenClientSecret,
            ]

            parameters["customer_id"] = customerID

            await performConsumerLookup(
                parameters: parameters,
                useMobileEndpoints: useMobileEndpoints,
                canSyncAttestationState: canSyncAttestationState,
                completion: completion
            )
        }
    }

    func lookupLinkAuthIntent(
        linkAuthIntentID: String,
        sessionID: String,
        customerID: String?,
        useMobileEndpoints: Bool,
        canSyncAttestationState: Bool,
        requestSurface: LinkRequestSurface = .default,
        completion: @escaping (Result<ConsumerSession.LookupResponse, Error>) -> Void
    ) {
        Task {
            var parameters: [String: Any] = [
                "request_surface": requestSurface.rawValue,
                "session_id": sessionID,
                "link_auth_intent_id": linkAuthIntentID,
            ]
            parameters["customer_id"] = customerID

            await performConsumerLookup(
                parameters: parameters,
                useMobileEndpoints: useMobileEndpoints,
                canSyncAttestationState: canSyncAttestationState,
                completion: completion
            )
        }
    }

    private func performConsumerLookup(
        parameters: [String: Any],
        useMobileEndpoints: Bool,
        canSyncAttestationState: Bool,
        completion: @escaping (Result<ConsumerSession.LookupResponse, Error>) -> Void
    ) async {
        let legacyEndpoint = "consumers/sessions/lookup"
        let mobileEndpoint = "consumers/mobile/sessions/lookup"

        var mutableParameters = parameters

        if useMobileEndpoints {
            mutableParameters["supported_verification_types"] = SupportedVerificationType.allCases.map(\.rawValue)
        }

        let requestAssertionHandle: StripeAttest.AssertionHandle? = await {
            if useMobileEndpoints {
                do {
                    let assertionHandle = try await stripeAttest.assert(canSyncState: canSyncAttestationState)
                    mutableParameters = mutableParameters.merging(assertionHandle.assertion.requestFields) { (_, new) in new }
                    return assertionHandle
                } catch {
                    // If we can't get an assertion, we'll try the request anyway. It may fail.
                }
            }
            return nil
        }()

        post(
            resource: useMobileEndpoints ? mobileEndpoint : legacyEndpoint,
            parameters: mutableParameters,
            ephemeralKeySecret: publishableKey
        ) { (result: Result<ConsumerSession.LookupResponse, Error>) in
            Task { @MainActor in
                // If there's an assertion error, send it to StripeAttest
                if useMobileEndpoints,
                   case .failure(let error) = result,
                   StripeAttest.isLinkAssertionError(error: error) {
                    await self.stripeAttest.receivedAssertionError(error)
                }
                // Mark the assertion handle as completed
                requestAssertionHandle?.complete()
                completion(result)
            }
        }
    }

    func createConsumer(
        for email: String,
        with phoneNumber: String?,
        locale: Locale,
        legalName: String?,
        countryCode: String?,
        consentAction: String?,
        useMobileEndpoints: Bool,
        canSyncAttestationState: Bool,
        requestSurface: LinkRequestSurface = .default,
        completion: @escaping (Result<ConsumerSession.SessionWithPublishableKey, Error>) -> Void
    ) {
        Task {
            let legacyEndpoint = "consumers/accounts/sign_up"
            let modernEndpoint = "consumers/mobile/sign_up"

            var parameters: [String: Any] = [
                "request_surface": requestSurface.rawValue,
                "email_address": email.lowercased(),
                "locale": locale.toLanguageTag(),
            ]

            if let phoneNumber {
                parameters["phone_number"] = phoneNumber
                parameters["country_inferring_method"] = "PHONE_NUMBER"
            } else {
                parameters["country_inferring_method"] = "BILLING_ADDRESS"
            }

            if let legalName = legalName {
                parameters["legal_name"] = legalName
            }

            if let countryCode = countryCode {
                parameters["country"] = countryCode
            }

            if let consentAction = consentAction {
                parameters["consent_action"] = consentAction
            }

            let requestAssertionHandle: StripeAttest.AssertionHandle? = await {
                if useMobileEndpoints {
                    do {
                        let assertionHandle = try await stripeAttest.assert(canSyncState: canSyncAttestationState)
                        parameters = parameters.merging(assertionHandle.assertion.requestFields) { (_, new) in new }
                        return assertionHandle
                    } catch {
                        // If we can't get an assertion, we'll try the request anyway. It may fail.
                    }
                }
                return nil
            }()

            post(
                resource: useMobileEndpoints ? modernEndpoint : legacyEndpoint,
                parameters: parameters
            ) { (result: Result<ConsumerSession.SessionWithPublishableKey, Error>) in
                Task { @MainActor in
                    // If there's an assertion error, send it to StripeAttest
                    if useMobileEndpoints,
                       case .failure(let error) = result,
                       StripeAttest.isLinkAssertionError(error: error) {
                        await self.stripeAttest.receivedAssertionError(error)
                    }
                    // Mark the assertion handle as completed
                    requestAssertionHandle?.complete()
                    completion(result)
                }
            }
        }
    }

    private func makePaymentDetailsRequest(
        endpoint: String,
        parameters: [String: Any],
        completion: @escaping (Result<ConsumerPaymentDetails, Error>) -> Void
    ) {
        post(
            resource: endpoint,
            parameters: parameters
        ) { (result: Result<DetailsResponse, Error>) in
            completion(result.map { $0.redactedPaymentDetails })
        }
    }

    func createPaymentDetails(
        for consumerSessionClientSecret: String,
        cardParams: STPPaymentMethodCardParams,
        billingEmailAddress: String,
        billingDetails: STPPaymentMethodBillingDetails,
        isDefault: Bool,
        clientAttributionMetadata: STPClientAttributionMetadata?,
        requestSurface: LinkRequestSurface = .default,
        completion: @escaping (Result<ConsumerPaymentDetails, Error>) -> Void
    ) {
        createPaymentDetails(
            for: consumerSessionClientSecret,
            rawCardParams: cardParams.consumersAPIParams,
            billingEmailAddress: billingEmailAddress,
            billingDetails: billingDetails,
            isDefault: isDefault,
            clientAttributionMetadata: clientAttributionMetadata,
            requestSurface: requestSurface,
            completion: completion
        )
    }

    func createPaymentDetails(
        for consumerSessionClientSecret: String,
        rawCardParams: [String: Any],
        billingEmailAddress: String,
        billingDetails: STPPaymentMethodBillingDetails,
        isDefault: Bool,
        clientAttributionMetadata: STPClientAttributionMetadata?,
        requestSurface: LinkRequestSurface = .default,
        completion: @escaping (Result<ConsumerPaymentDetails, Error>) -> Void
    ) {
        let endpoint: String = "consumers/payment_details"

        let billingParams = billingDetails.consumersAPIParams

        var parameters: [String: Any] = [
            "credentials": ["consumer_session_client_secret": consumerSessionClientSecret],
            "request_surface": requestSurface.rawValue,
            "type": "card",
            "card": rawCardParams,
            "billing_email_address": billingEmailAddress,
            "billing_address": billingParams,
            "active": true, // card details are created with active true so they can be shared for passthrough mode
            "is_default": isDefault,
        ]

        if let clientAttributionMetadata {
            parameters = STPAPIClient.paramsAddingClientAttributionMetadata(parameters, clientAttributionMetadata: clientAttributionMetadata)
        }

        if parameters["client_attribution_metadata"] == nil {
            stpAssertionFailure("Missing client_attribution_metadata on \(endpoint) for card!")
        } else {
            print("Found client_attribution_metadata on \(endpoint) for card!")
        }
        makePaymentDetailsRequest(
            endpoint: endpoint,
            parameters: parameters,
            completion: completion
        )
    }

    func createPaymentDetails(
        for consumerSessionClientSecret: String,
        linkedAccountId: String,
        isDefault: Bool,
        clientAttributionMetadata: STPClientAttributionMetadata?,
        requestSurface: LinkRequestSurface = .default,
        completion: @escaping (Result<ConsumerPaymentDetails, Error>) -> Void
    ) {
        let endpoint: String = "consumers/payment_details"

        var parameters: [String: Any] = [
            "credentials": ["consumer_session_client_secret": consumerSessionClientSecret],
            "request_surface": requestSurface.rawValue,
            "bank_account": [
                "account": linkedAccountId,
            ],
            "type": "bank_account",
            "is_default": isDefault,
        ]

        if let clientAttributionMetadata {
            parameters = STPAPIClient.paramsAddingClientAttributionMetadata(parameters, clientAttributionMetadata: clientAttributionMetadata)
        }

        if parameters["client_attribution_metadata"] == nil {
            stpAssertionFailure("Missing client_attribution_metadata on \(endpoint) for bank!")
        } else {
            print("Found client_attribution_metadata on \(endpoint) for bank!")
        }
        makePaymentDetailsRequest(
            endpoint: endpoint,
            parameters: parameters,
            completion: completion
        )
    }

    private func makeConsumerSessionRequest(
        endpoint: String,
        parameters: [String: Any],
        completion: @escaping (Result<ConsumerSession, Error>) -> Void
    ) {
        post(
            resource: endpoint,
            parameters: parameters
        ) { (result: Result<SessionResponse, Error>) in
            completion(result.map { $0.consumerSession })
        }
    }

    func generatedLinkAccountSessionManifest(
        with clientSecret: String,
        emailAddress: String?,
        completion: @escaping (Result<Manifest, Error>) -> Void
    ) {
        var params: [String: AnyHashable] = [
            "client_secret": clientSecret,
            "fullscreen": true,
            "hide_close_button": true,
        ]
        if let emailAddress = emailAddress, !emailAddress.isEmpty {
            params["account_holder_email"] = emailAddress
        }
        let future: Future<Manifest> = self.post(
            resource: "link_account_sessions/generate_hosted_url",
            parameters: params
        )
        future.observe { result in
            switch result {
            case .success(let manifest):
                completion(.success(manifest))
            case .failure(let error):
                completion(.failure(error))
            }
        }
    }

    func createLinkAccountSession(
        for consumerSessionClientSecret: String,
        linkMode: LinkMode? = nil,
        intentToken: String? = nil,
        requestSurface: LinkRequestSurface = .default,
        completion: @escaping (Result<LinkAccountSession, Error>) -> Void
    ) {
        let endpoint: String = "consumers/link_account_sessions"

        var parameters: [String: Any] = [
            "credentials": [
                "consumer_session_client_secret": consumerSessionClientSecret,
            ],
            "request_surface": requestSurface.rawValue,
        ]
        parameters["link_mode"] = linkMode?.rawValue
        parameters["intent_token"] = intentToken

        APIRequest<LinkAccountSession>.post(
            with: self,
            endpoint: endpoint,
            additionalHeaders: authorizationHeader(),
            parameters: parameters,
            completion: completion
        )
    }

    func sharePaymentDetails(
        for consumerSessionClientSecret: String,
        id: String,
        overridePublishableKey: String? = nil,
        allowRedisplay: STPPaymentMethodAllowRedisplay?,
        cvc: String?,
        expectedPaymentMethodType: String?,
        billingPhoneNumber: String?,
        clientAttributionMetadata: STPClientAttributionMetadata?,
        requestSurface: LinkRequestSurface = .default,
        completion: @escaping (Result<PaymentDetailsShareResponse, Error>) -> Void
    ) {
        let endpoint: String = "consumers/payment_details/share"

        var parameters: [String: Any] = [
            "credentials": ["consumer_session_client_secret": consumerSessionClientSecret],
            "request_surface": requestSurface.rawValue,
            "expand": ["payment_method"],
            "id": id,
        ]

        var paymentMethodOptionsDict: [String: Any] = [:]
        if let cvc = cvc {
            paymentMethodOptionsDict["card"] = ["cvc": cvc]
        }
        if let clientAttributionMetadata {
            // Send CAM at the top-level of all requests in scope for consistency
            // Also send under payment_method_options because there are existing dependencies
            paymentMethodOptionsDict = Self.paramsAddingClientAttributionMetadata(paymentMethodOptionsDict, clientAttributionMetadata: clientAttributionMetadata)
            parameters = Self.paramsAddingClientAttributionMetadata(parameters, clientAttributionMetadata: clientAttributionMetadata)
        }
        parameters["payment_method_options"] = paymentMethodOptionsDict

        if let allowRedisplay {
            parameters["allow_redisplay"] = allowRedisplay.stringValue
        }
        if let expectedPaymentMethodType {
            parameters["expected_payment_method_type"] = expectedPaymentMethodType
        }
        if let billingPhoneNumber {
            parameters["billing_phone"] = billingPhoneNumber
        }

        let additionalHeaders = overridePublishableKey != nil
            ? authorizationHeader(using: overridePublishableKey)
            : [:]

        if parameters["client_attribution_metadata"] == nil {
            stpAssertionFailure("Missing client_attribution_metadata on \(endpoint)!")
        } else {
            print("Found client_attribution_metadata on \(endpoint)!")
        }
        if let paymentMethodOptionsDict = parameters["payment_method_options"] as? [String: Any] {
            if paymentMethodOptionsDict["client_attribution_metadata"] == nil {
                stpAssertionFailure("Missing client_attribution_metadata under payment_method_options on \(endpoint)!")
            } else {
                print("Found client_attribution_metadata under payment_method_options on \(endpoint)!")
            }
        }
        APIRequest<PaymentDetailsShareResponse>.post(
            with: self,
            endpoint: endpoint,
            additionalHeaders: additionalHeaders,
            parameters: parameters
        ) { paymentDetailsShareResponse, _, error in
            guard let paymentDetailsShareResponse else {
                stpAssert(error != nil)
                completion(.failure(error ?? NSError.stp_genericConnectionError()))
                return
            }
            completion(.success(paymentDetailsShareResponse))
        }
    }

    func listPaymentDetails(
        for consumerSessionClientSecret: String,
        supportedPaymentDetailsTypes: [ConsumerPaymentDetails.DetailsType],
        requestSurface: LinkRequestSurface = .default,
        completion: @escaping (Result<[ConsumerPaymentDetails], Error>) -> Void
    ) {
        let endpoint: String = "consumers/payment_details/list"

        let parameters: [String: Any] = [
            "credentials": ["consumer_session_client_secret": consumerSessionClientSecret],
            "request_surface": requestSurface.rawValue,
            "types": supportedPaymentDetailsTypes.map(\.rawValue),
        ]

        post(
            resource: endpoint,
            parameters: parameters
        ) { (result: Result<DetailsListResponse, Error>) in
            completion(result.map { $0.redactedPaymentDetails })
        }
    }

    func listShippingAddress(
        for consumerSessionClientSecret: String,
        requestSurface: LinkRequestSurface = .default,
        completion: @escaping (Result<ShippingAddressesResponse, Error>) -> Void
    ) {
        let endPoint = "consumers/shipping_addresses/list"
        let parameters: [String: Any] = [
            "credentials": ["consumer_session_client_secret": consumerSessionClientSecret],
            "request_surface": requestSurface.rawValue,
        ]
        post(
            resource: endPoint,
            parameters: parameters
        ) { (result: Result<ShippingAddressesResponse, Error>) in
            completion(result)
        }
    }

    func deletePaymentDetails(
        for consumerSessionClientSecret: String,
        id: String,
        requestSurface: LinkRequestSurface = .default,
        completion: @escaping (Result<Void, Error>) -> Void
    ) {
        let endpoint: String = "consumers/payment_details/\(id)"

        let parameters: [String: Any] = [
            "credentials": ["consumer_session_client_secret": consumerSessionClientSecret],
            "request_surface": requestSurface.rawValue,
        ]

        APIRequest<STPEmptyStripeResponse>.delete(
            with: self,
            endpoint: endpoint,
            additionalHeaders: authorizationHeader(),
            parameters: parameters
        ) { result in
            completion(result.map { _ in () } )
        }
    }

    func updatePaymentDetails(
        for consumerSessionClientSecret: String,
        id: String,
        updateParams: UpdatePaymentDetailsParams,
        clientAttributionMetadata: STPClientAttributionMetadata?,
        requestSurface: LinkRequestSurface = .default,
        completion: @escaping (Result<ConsumerPaymentDetails, Error>) -> Void
    ) {
        let endpoint: String = "consumers/payment_details/\(id)"

        var parameters: [String: Any] = [
            "credentials": ["consumer_session_client_secret": consumerSessionClientSecret],
            "request_surface": requestSurface.rawValue,
        ]

        if let details = updateParams.details, case .card(let expiryDate, let billingDetails, let preferredNetwork) = details {
            if let expiryDate {
                parameters["exp_month"] = expiryDate.month
                parameters["exp_year"] = expiryDate.year
            }

            if let billingDetails = billingDetails {
                parameters["billing_address"] = billingDetails.consumersAPIParams
            }

            if let billingEmailAddress = billingDetails?.email, !billingEmailAddress.isEmpty {
                // This email address needs to be lowercase or the API will reject it
                parameters["billing_email_address"] = billingEmailAddress.lowercased()
            }

            if let preferredNetwork {
                parameters["preferred_network"] = preferredNetwork
            }
        }

        if let details = updateParams.details, case .bankAccount(let billingDetails) = details {
            parameters["billing_address"] = billingDetails.consumersAPIParams

            if let billingEmailAddress = billingDetails.email {
                // This email address needs to be lowercase or the API will reject it
                parameters["billing_email_address"] = billingEmailAddress.lowercased()
            }
        }

        if let isDefault = updateParams.isDefault {
            parameters["is_default"] = isDefault
        }

        if let clientAttributionMetadata {
            parameters = Self.paramsAddingClientAttributionMetadata(parameters, clientAttributionMetadata: clientAttributionMetadata)
        }

<<<<<<< HEAD
        if parameters["client_attribution_metadata"] == nil {
            stpAssertionFailure("Missing client_attribution_metadata on \(endpoint)!")
        } else {
            print("Found client_attribution_metadata on \(endpoint)!")
        }
=======
>>>>>>> 3719d503
        makePaymentDetailsRequest(
            endpoint: endpoint,
            parameters: parameters,
            completion: completion
        )
    }

    func updatePhoneNumber(
        consumerSessionClientSecret: String,
        phoneNumber: String,
        requestSurface: LinkRequestSurface = .default,
        completion: @escaping (Result<ConsumerSession, Error>) -> Void
    ) {
        let endpoint = "consumers/accounts/update_phone"

        let parameters: [String: Any] = [
            "credentials": [
                "consumer_session_client_secret": consumerSessionClientSecret,
            ],
            "phone_number": phoneNumber,
            "request_surface": requestSurface.rawValue,
        ]

        post(
            resource: endpoint,
            parameters: parameters
        ) { (result: Result<UpdatePhoneNumberResponse, Error>) in
            completion(result.map { $0.consumerSession })
        }
    }

    func logout(
        consumerSessionClientSecret: String,
        requestSurface: LinkRequestSurface = .default,
        completion: @escaping (Result<ConsumerSession, Error>) -> Void
    ) {
        let endpoint: String = "consumers/sessions/log_out"

        let parameters: [String: Any] = [
            "credentials": [
                "consumer_session_client_secret": consumerSessionClientSecret,
            ],
            "request_surface": requestSurface.rawValue,
        ]

        makeConsumerSessionRequest(
            endpoint: endpoint,
            parameters: parameters,
            completion: completion
        )
    }

    func refreshSession(
        consumerSessionClientSecret: String,
        requestSurface: LinkRequestSurface = .default,
        completion: @escaping (Result<ConsumerSession, Error>) -> Void
    ) {
        let endpoint: String = "consumers/sessions/refresh"

        let parameters: [String: Any] = [
            "credentials": [
                "consumer_session_client_secret": consumerSessionClientSecret,
            ],
            "request_surface": requestSurface.rawValue,
            "supported_verification_types": SupportedVerificationType.allCases.map(\.rawValue),
        ]

        makeConsumerSessionRequest(
            endpoint: endpoint,
            parameters: parameters,
            completion: completion
        )
    }

    func startVerification(
        for consumerSessionClientSecret: String,
        type: ConsumerSession.VerificationSession.SessionType,
        locale: Locale,
        isResendingSmsCode: Bool = false,
        requestSurface: LinkRequestSurface = .default,
        completion: @escaping (Result<ConsumerSession, Error>) -> Void
    ) {

        let typeString: String = {
            switch type {
            case .sms:
                return "SMS"
            case .unparsable, .signup, .email, .linkAuthToken:
                assertionFailure("We don't support any verification except sms")
                return ""
            }
        }()
        let endpoint: String = "consumers/sessions/start_verification"

        var parameters: [String: Any] = [
            "credentials": ["consumer_session_client_secret": consumerSessionClientSecret],
            "type": typeString,
            "locale": locale.toLanguageTag(),
            "request_surface": requestSurface.rawValue,
        ]

        // This parameter is specifically when resending SMS codes.
        if isResendingSmsCode {
            parameters["is_resend_sms_code"] = true
        }

        makeConsumerSessionRequest(
            endpoint: endpoint,
            parameters: parameters,
            completion: completion
        )
    }

    func confirmSMSVerification(
        for consumerSessionClientSecret: String,
        with code: String,
        requestSurface: LinkRequestSurface = .default,
        consentGranted: Bool? = nil,
        completion: @escaping (Result<ConsumerSession, Error>) -> Void
    ) {
        let endpoint: String = "consumers/sessions/confirm_verification"

        var parameters: [String: Any] = [
            "credentials": ["consumer_session_client_secret": consumerSessionClientSecret],
            "type": "SMS",
            "code": code,
            "request_surface": requestSurface.rawValue,
        ]

        if let consentGranted {
            parameters["consent_granted"] = consentGranted
        }

        makeConsumerSessionRequest(
            endpoint: endpoint,
            parameters: parameters,
            completion: completion
        )
    }

    func updateConsentStatus(
        consentGranted: Bool,
        consumerSessionClientSecret: String,
        consumerPublishableKey: String?,
        completion: @escaping (Result<EmptyResponse, Error>) -> Void
    ) {
        let endpoint: String = "consumers/sessions/consent_update"

        let parameters: [String: Any] = [
            "credentials": ["consumer_session_client_secret": consumerSessionClientSecret],
            "consent_granted": consentGranted,
        ]

        post(
            resource: endpoint,
            parameters: parameters,
            consumerPublishableKey: consumerPublishableKey,
            completion: completion
        )
    }
}

// TODO(ramont): Remove this after switching to modern bindings.
private extension APIRequest {

    class func post(
        with apiClient: STPAPIClient,
        endpoint: String,
        additionalHeaders: [String: String] = [:],
        parameters: [String: Any],
        completion: @escaping (Result<ResponseType, Error>) -> Void
    ) {
        post(
            with: apiClient,
            endpoint: endpoint,
            additionalHeaders: additionalHeaders,
            parameters: parameters
        ) { (responseObject, _, error) in
            if let responseObject = responseObject {
                completion(.success(responseObject))
            } else {
                completion(.failure(
                    error ?? NSError.stp_genericFailedToParseResponseError()
                ))
            }
        }
    }

    class func delete(
        with apiClient: STPAPIClient,
        endpoint: String,
        additionalHeaders: [String: String] = [:],
        parameters: [String: Any],
        completion: @escaping (Result<ResponseType, Error>) -> Void
    ) {
        delete(
            with: apiClient,
            endpoint: endpoint,
            additionalHeaders: additionalHeaders,
            parameters: parameters
        ) { (responseObject, _, error) in
            if let responseObject = responseObject {
                completion(.success(responseObject))
            } else {
                completion(.failure(
                    error ?? NSError.stp_genericFailedToParseResponseError()
                ))
            }
        }
    }

}

// MARK: - Decodable helper wrappers
private extension STPAPIClient {
    struct DetailsResponse: Decodable {
        let redactedPaymentDetails: ConsumerPaymentDetails
    }

    struct DetailsListResponse: Decodable {
        let redactedPaymentDetails: [ConsumerPaymentDetails]
    }

    struct SessionResponse: Decodable {
        let consumerSession: ConsumerSession
    }

    struct UpdatePhoneNumberResponse: Decodable {
        let consumerSession: ConsumerSession
    }
}

// MARK: - /v1/consumers Support
extension STPPaymentMethodBillingDetails {

    var consumersAPIParams: [String: Any] {
        var params = STPFormEncoder.dictionary(forObject: self)
        // Consumers API doesn't support email or phone.
        params["email"] = nil
        params["phone"] = nil
        if let addressParams = address?.consumersAPIParams {
            params["address"] = nil
            params.merge(addressParams) { (_, new)  in new }
        }
        return params
    }

}

extension STPPaymentMethodCardParams {
    var consumersAPIParams: [String: Any] {
        // The consumer endpoint expects card details in a different format.
        // It doesn't accept CVC, expiration dates must be 4 digits, and the CBC
        // network choice is sent in the "preferred_network" field.
        var card: [String: AnyHashable] = [:]
        if let number {
            card["number"] = number
        }
        if let expMonth {
            card["exp_month"] = expMonth
        }
        if let expYear {
            // Consumer endpoint expects a 4-digit card year
            card["exp_year"] = CardExpiryDate.normalizeYear(expYear.intValue)
        }
        if let preferredNetwork = networks?.preferred {
            card["preferred_network"] = preferredNetwork
        }
        return card
    }
}

extension STPPaymentMethodAddress {
    // The param naming for consumers API is different so we need to map them.
    static let consumerKeyMap = [
      "line1": "line_1",
      "line2": "line_2",
      "city": "locality",
      "state": "administrative_area",
      "country": "country_code",
    ]

    var consumersAPIParams: [String: Any] {
        let tupleArray = STPFormEncoder.dictionary(forObject: self).compactMap { key, value -> (String, Any)? in
            guard let value = value as? String, !value.isEmpty else {
                return nil
            }

            let newKey = Self.consumerKeyMap[key] ?? key
            return (newKey, value)
        }
        return .init(uniqueKeysWithValues: tupleArray)
    }
}

enum EmailSource: String {
    case prefilledEmail = "prefilled_email"
    case userAction = "user_action"
    case customerObject = "customer_object"
    case customerEmail = "customer_email"
}<|MERGE_RESOLUTION|>--- conflicted
+++ resolved
@@ -598,14 +598,11 @@
             parameters = Self.paramsAddingClientAttributionMetadata(parameters, clientAttributionMetadata: clientAttributionMetadata)
         }
 
-<<<<<<< HEAD
         if parameters["client_attribution_metadata"] == nil {
             stpAssertionFailure("Missing client_attribution_metadata on \(endpoint)!")
         } else {
             print("Found client_attribution_metadata on \(endpoint)!")
         }
-=======
->>>>>>> 3719d503
         makePaymentDetailsRequest(
             endpoint: endpoint,
             parameters: parameters,
