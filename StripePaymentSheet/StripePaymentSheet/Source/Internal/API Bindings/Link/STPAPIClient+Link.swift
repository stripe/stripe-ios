--- conflicted
+++ resolved
@@ -254,7 +254,6 @@
         isDefault: Bool,
         clientAttributionMetadata: STPClientAttributionMetadata?,
         requestSurface: LinkRequestSurface = .default,
-        clientAttributionMetadata: STPClientAttributionMetadata?,
         completion: @escaping (Result<ConsumerPaymentDetails, Error>) -> Void
     ) {
         createPaymentDetails(
@@ -265,7 +264,6 @@
             isDefault: isDefault,
             clientAttributionMetadata: clientAttributionMetadata,
             requestSurface: requestSurface,
-            clientAttributionMetadata: clientAttributionMetadata,
             completion: completion
         )
     }
@@ -278,7 +276,6 @@
         isDefault: Bool,
         clientAttributionMetadata: STPClientAttributionMetadata?,
         requestSurface: LinkRequestSurface = .default,
-        clientAttributionMetadata: STPClientAttributionMetadata?,
         completion: @escaping (Result<ConsumerPaymentDetails, Error>) -> Void
     ) {
         let endpoint: String = "consumers/payment_details"
@@ -431,14 +428,10 @@
             paymentMethodOptionsDict["card"] = ["cvc": cvc]
         }
         if let clientAttributionMetadata {
-<<<<<<< HEAD
-            paymentMethodOptionsDict = Self.paramsAddingClientAttributionMetadata(paymentMethodOptionsDict, clientAttributionMetadata: clientAttributionMetadata)
-=======
             // Send CAM at the top-level of all requests in scope for consistency
             // Also send under payment_method_options because there are existing dependencies
             paymentMethodOptionsDict = Self.paramsAddingClientAttributionMetadata(paymentMethodOptionsDict, clientAttributionMetadata: clientAttributionMetadata)
             parameters = Self.paramsAddingClientAttributionMetadata(parameters, clientAttributionMetadata: clientAttributionMetadata)
->>>>>>> 7399be71
         }
         parameters["payment_method_options"] = paymentMethodOptionsDict
 
