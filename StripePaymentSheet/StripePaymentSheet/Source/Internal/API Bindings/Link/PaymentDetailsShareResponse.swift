--- conflicted
+++ resolved
@@ -8,12 +8,6 @@
 import Foundation
 @_spi(STP) import StripePayments
 
-<<<<<<< HEAD
-struct PaymentDetailsShareResponse: UnknownFieldsDecodable {
-    var _allResponseFieldsStorage: StripeCore.NonEncodableParameters?
-    
-    let paymentMethod: String
-=======
 final class PaymentDetailsShareResponse: NSObject, STPAPIResponseDecodable {
     static func decodedObject(fromAPIResponse response: [AnyHashable: Any]?) -> Self? {
         guard
@@ -36,5 +30,4 @@
         self.paymentMethod = paymentMethod
         self.allResponseFields = allResponseFields
     }
->>>>>>> fd5075c2
 }