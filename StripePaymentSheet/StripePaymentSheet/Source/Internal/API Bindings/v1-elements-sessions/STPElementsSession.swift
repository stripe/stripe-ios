--- conflicted
+++ resolved
@@ -18,11 +18,7 @@
     let sessionID: String
 
     /// Backend-logged Elements Session Config ID
-<<<<<<< HEAD
-    let configID: String
-=======
     let configID: String?
->>>>>>> db0c3438
 
     /// The ordered payment method preference for this ElementsSession.
     let orderedPaymentMethodTypes: [STPPaymentMethodType]
@@ -78,11 +74,7 @@
     internal init(
         allResponseFields: [AnyHashable: Any],
         sessionID: String,
-<<<<<<< HEAD
-        configID: String,
-=======
         configID: String?,
->>>>>>> db0c3438
         orderedPaymentMethodTypes: [STPPaymentMethodType],
         orderedPaymentMethodTypesAndWallets: [String],
         unactivatedPaymentMethodTypes: [STPPaymentMethodType],
@@ -149,11 +141,7 @@
         return STPElementsSession(
             allResponseFields: allResponseFields,
             sessionID: UUID().uuidString,
-<<<<<<< HEAD
-            configID: UUID().uuidString,
-=======
             configID: nil,
->>>>>>> db0c3438
             orderedPaymentMethodTypes: sortedPaymentMethodTypes,
             orderedPaymentMethodTypesAndWallets: [],
             unactivatedPaymentMethodTypes: [],
