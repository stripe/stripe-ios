//
//  ElementsCustomer.swift
//  StripePaymentSheet
//

import Foundation
@_spi(STP) import StripeCore
@_spi(STP) import StripePayments

/// Elements Customer, delivered in the `v1/elements/sessions` response.
/// - Seealso: https://git.corp.stripe.com/stripe-internal/pay-server/blob/master/lib/elements/api/resources/elements_customer_resource.rb
struct ElementsCustomer: Equatable, Hashable {

    let paymentMethods: [STPPaymentMethod]
    let defaultPaymentMethod: String?
    let customerSession: CustomerSession

    /// Helper method to decode the `v1/elements/sessions` response's `customer` hash.
    /// - Parameter response: The value of the `customer` key in the `v1/elements/sessions` response.
    public static func decoded(fromAPIResponse response: [AnyHashable: Any]?) -> ElementsCustomer? {
        // Required fields
        guard let response,
              let paymentMethodsArray = response["payment_methods"] as? [[AnyHashable: Any]],
              let customerSessionDict = response["customer_session"] as? [AnyHashable: Any],
              let customerSession = CustomerSession.decoded(fromAPIResponse: customerSessionDict)
        else {
            return nil
        }

        var paymentMethods: [STPPaymentMethod] = []
        for paymentMethodJSON in paymentMethodsArray {
            let paymentMethod = STPPaymentMethod.decodedObject(fromAPIResponse: paymentMethodJSON)
            if let paymentMethod = paymentMethod {
                paymentMethods.append(paymentMethod)
            }
        }

        // Optional
        // to test default payment methods reading from back end, hard-code a valid default payment method
        // later, when API calls to get and update default payment method are available, that will no longer be needed
//        let defaultPaymentMethod = response["default_payment_method"] as? String
        let defaultPaymentMethod = "pm_1QT9oDLu5o3P18ZpuYfoTQIX"
        return ElementsCustomer(paymentMethods: paymentMethods, defaultPaymentMethod: defaultPaymentMethod, customerSession: customerSession)
    }

<<<<<<< HEAD
    static func getDefaultPaymentMethod(from customer: ElementsCustomer?) -> STPPaymentMethod? {
        guard let customer = customer else { return nil }
        return customer.paymentMethods.first { $0.stripeId == customer.defaultPaymentMethod }
=======
    func getDefaultOrFirstPaymentMethod() -> STPPaymentMethod? {
        // if customer has a default payment method from the elements session, return the default payment method
        let defaultSavedPaymentMethod = paymentMethods.first { $0.stripeId == defaultPaymentMethod }
        if let defaultSavedPaymentMethod = defaultSavedPaymentMethod {
            return defaultSavedPaymentMethod
        }
        // otherwise, return the first payment method from the customer's list of saved payment methods
        return paymentMethods.first
>>>>>>> da5a6712
    }
}<|MERGE_RESOLUTION|>--- conflicted
+++ resolved
@@ -43,11 +43,6 @@
         return ElementsCustomer(paymentMethods: paymentMethods, defaultPaymentMethod: defaultPaymentMethod, customerSession: customerSession)
     }
 
-<<<<<<< HEAD
-    static func getDefaultPaymentMethod(from customer: ElementsCustomer?) -> STPPaymentMethod? {
-        guard let customer = customer else { return nil }
-        return customer.paymentMethods.first { $0.stripeId == customer.defaultPaymentMethod }
-=======
     func getDefaultOrFirstPaymentMethod() -> STPPaymentMethod? {
         // if customer has a default payment method from the elements session, return the default payment method
         let defaultSavedPaymentMethod = paymentMethods.first { $0.stripeId == defaultPaymentMethod }
@@ -56,6 +51,5 @@
         }
         // otherwise, return the first payment method from the customer's list of saved payment methods
         return paymentMethods.first
->>>>>>> da5a6712
     }
 }