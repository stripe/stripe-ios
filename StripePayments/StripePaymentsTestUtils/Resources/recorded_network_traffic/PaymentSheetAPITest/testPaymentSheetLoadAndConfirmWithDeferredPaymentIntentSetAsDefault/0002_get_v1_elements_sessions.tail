GET
<<<<<<< HEAD
https:\/\/api\.stripe\.com\/v1\/elements\/sessions\?customer_session_client_secret=cuss_secret_T5IYaZvYdbSapNVe4kl9p4WXsXmQOQ0eagWrmJ3IY40w92t&deferred_intent%5Bamount%5D=100&deferred_intent%5Bcapture_method%5D=automatic&deferred_intent%5Bcurrency%5D=USD&deferred_intent%5Bmode%5D=payment&deferred_intent%5Bpayment_method_types%5D%5B0%5D=card&key=pk_test_ErsyMEOTudSjQR8hh0VrQr5X008sBXGOu6&locale=en-US&mobile_app_id=com\.stripe\.StripeiOSTestHostApp&mobile_session_id=.*&type=deferred_intent$
=======
https:\/\/api\.stripe\.com\/v1\/elements\/sessions\?customer_session_client_secret=cuss_secret_T6n25wkJz2cdMvhshpoKnlBDtTL4El2mvnja4vzF65zzCtn&deferred_intent%5Bamount%5D=100&deferred_intent%5Bcapture_method%5D=automatic&deferred_intent%5Bcurrency%5D=USD&deferred_intent%5Bmode%5D=payment&deferred_intent%5Bpayment_method_options%5D%5Bcard%5D%5Bsetup_future_usage%5D=off_session&deferred_intent%5Bpayment_method_types%5D%5B0%5D=card&key=pk_test_ErsyMEOTudSjQR8hh0VrQr5X008sBXGOu6&locale=en-US&mobile_app_id=com\.stripe\.StripeiOSTestHostApp&type=deferred_intent$
>>>>>>> 99dd81a1
200
application/json
Content-Type: application/json
Access-Control-Allow-Origin: *
x-stripe-priority-routing-enabled: true
<<<<<<< HEAD
content-security-policy: base-uri 'none'; default-src 'none'; form-action 'none'; frame-ancestors 'none'; img-src 'self'; script-src 'self' 'report-sample'; style-src 'self'; worker-src 'none'; upgrade-insecure-requests; report-uri https://q.stripe.com/csp-violation?q=QaZi69r0wtCGh_QgmVEQSoK8KhG0AUbF39MAM3sXklCv7CMobFMgjYL_h_6pG7GGqYFGvilj5AZvav3Q
=======
content-security-policy: base-uri 'none'; default-src 'none'; form-action 'none'; frame-ancestors 'none'; img-src 'self'; script-src 'self' 'report-sample'; style-src 'self'; worker-src 'none'; upgrade-insecure-requests; report-uri https://q.stripe.com/csp-violation?q=sgp7eN6mb-mgH7zR3UG-HUj_4lEqdKBtzHR5vyDSJQiadlxjzBJr6R9sNNyEOwKX11Ttnc8QsZixm21S
>>>>>>> 99dd81a1
x-wc: ABGHIJ
access-control-allow-methods: GET, HEAD, PUT, PATCH, POST, DELETE
Server: nginx
access-control-expose-headers: Request-Id, Stripe-Manage-Version, Stripe-Should-Retry, X-Stripe-External-Auth-Required, X-Stripe-Privileged-Session-Required
access-control-max-age: 300
Cache-Control: no-cache, no-store
<<<<<<< HEAD
Date: Fri, 19 Sep 2025 17:19:17 GMT
stripe-version: 2020-08-27
access-control-allow-credentials: true
Content-Length: 13613
x-stripe-routing-context-priority-tier: api-testmode
Strict-Transport-Security: max-age=63072000; includeSubDomains; preload
Vary: Origin
request-id: req_aan3eblL8LC4gf
=======
Date: Tue, 23 Sep 2025 16:52:30 GMT
stripe-version: 2020-08-27
access-control-allow-credentials: true
Content-Length: 13665
x-stripe-routing-context-priority-tier: api-testmode
Strict-Transport-Security: max-age=63072000; includeSubDomains; preload
Vary: Origin
request-id: req_E9flkIPrmOppnJ
>>>>>>> 99dd81a1

{
  "payment_method_preference" : {
    "country_code" : "US",
    "object" : "payment_method_preference",
    "type" : "deferred_intent",
    "ordered_payment_method_types" : [
      "card"
    ]
  },
  "capability_enabled_card_networks" : [
    "cartes_bancaires",
    "jcb",
    "diners",
    "discover"
  ],
  "flags" : {
    "legacy_confirmation_tokens" : false,
    "elements_enable_jp_installments_updated_ui" : true,
    "elements_spm_max_visible_payment_methods" : false,
    "elements_enable_installments_on_deferred_intents" : true,
    "paypal_billing_address_support_in_ece" : false,
    "distinctly_link_pe_backup_payment_method" : false,
    "elements_easel_enable_elements_inspector" : false,
    "paypal_express_checkout_recurring_support_elements_for_new_ece_shape" : true,
    "elements_enable_new_google_places_api" : true,
    "elements_enable_ach_consumer_sign_up_incentive" : true,
    "elements_enable_br_card_installments" : false,
    "elements_enable_cb_apple_pay_for_connect_platforms" : true,
    "elements_enable_read_allow_redisplay" : false,
    "id_bank_transfers_v1_integration" : false,
    "networked_business_profile_demo" : false,
    "link_mobile_express_checkout_element_inline_otp_killswitch" : false,
    "paypal_phone_number_support_in_ece" : false,
    "elements_easel_enable_lpm_autofills" : true,
    "elements_disable_express_checkout_button_shop_pay" : false,
    "elements_easel_disable_payment_fill" : false,
    "elements_spm_set_as_default" : true,
    "link_payment_element_minor_signup_ui_updates" : false,
    "elements_disable_paypal_express" : false,
    "link_enable_auth_partner_sizing_logging" : true,
    "abstracted_adaptive_pricing_should_show_markup_disclosure_percentage" : false,
    "linkglobalholdbackmanager_test_rollout" : true,
    "elements_enable_save_for_future_payments_pre_check" : false,
    "elements_enable_nz_bank_account_spm" : false,
    "elements_enable_write_allow_redisplay" : false,
    "elements_enable_ece_billing_address_handler" : false,
    "elements_hide_card_brand_icons" : false,
    "enable_cashapp_afterpay_logo_checkout" : true,
    "payto_enable_modal_in_payment_element" : false,
    "elements_easel_disable_address_fill" : false,
    "link_disable_login_if_signed_up_outside_of_elements" : false,
    "elements_enable_link_card_brand_in_saved_payment_methods" : true,
    "financial_connections_enable_deferred_intent_flow" : true,
<<<<<<< HEAD
    "elements_enable_pay_by_bank_multi_country_bank_selector" : false,
=======
    "elements_enable_pay_by_bank_multi_country_bank_selector" : true,
>>>>>>> 99dd81a1
    "elements_disable_payment_element_custom_payment_methods_byof" : false,
    "elements_easel_disable_position_customization" : false,
    "elements_disable_link_global_holdback_lookup" : false,
    "elements_mobile_force_setup_future_use_behavior_and_new_mandate_text" : false,
    "paypal_express_checkout_recurring_support" : false,
    "elements_easel_disable_magic_fill" : false,
    "elements_disable_payment_element_card_country_zip_validations" : false,
    "elements_enable_interac_apple_pay" : false,
    "link_auth_partner_consume_link_auth_intent" : false,
    "disable_cbc_in_link_popup" : false,
    "link_enable_card_brand_choice" : true,
    "link_express_checkout_element_one_click_killswitch" : true,
    "elements_stop_move_focus_to_first_errored_field" : true,
    "elements_enable_blik" : true,
    "apple_pay_pe_killswitch" : false,
    "elements_enable_invalid_country_for_pm_error" : true,
    "link_payment_element_default_value_auto_open_modal" : true,
    "link_express_checkout_element_inline_otp_killswitch" : true,
    "elements_enable_19_digit_pans" : false,
    "elements_disable_express_checkout_button_amazon_pay" : false,
    "link_in_accordion_layout_available_in_stripejs" : false,
<<<<<<< HEAD
=======
    "distinctly_link_pe_purchase_protection" : false,
>>>>>>> 99dd81a1
    "link_user_action_attempt_login_using_stored_credentials" : true,
    "elements_easel_disable_tax_id_fill" : false,
    "apple_pay_ece_killswitch" : false,
    "elements_easel_disable_health_check" : false,
    "elements_enable_au_becs_debit_spm" : false,
    "elements_enable_south_korea_market_underlying_pms" : false,
    "enable_payment_method_api_shop_pay" : true,
    "link_disable_auth_partner_ua_check" : false,
    "elements_easel_disable_session_summary" : false,
    "enable_afterpay_clearpay_cbt_afterpay_rails" : false,
    "elements_enable_ephemeral_key_for_confirmation_token_creation" : true,
    "show_swish_factoring_notice" : true,
    "elements_lpm_holdback_use_backend_treatments" : true,
    "elements_easel_disable_optimizations_check" : false,
    "elements_enable_express_checkout_button_demo_pay" : false,
    "elements_prefer_fc_lite" : false,
    "elements_enable_jp_card_installments" : true,
    "elements_easel_disable_feedback" : false,
    "elements_spm_messages" : false,
    "elements_enable_bacs_debit_spm" : false,
    "distinctly_link_cbc_killswitch" : false,
    "elements_disable_link_email_otp" : false,
    "elements_disable_progressive_cursor" : false,
    "elements_enable_payment_element_custom_payment_methods_byof" : false,
    "elements_show_expanded_spm" : false,
    "enable_custom_checkout_currency_selector_element" : false,
    "link_dedupe_shipping_address_creation" : false,
    "payment_element_link_modal_preload_killswitch" : false,
    "elements_enable_instant_debits_postal_code_collection" : false,
    "elements_enable_remove_last_validation" : true,
    "apple_pay_prb_killswitch" : false,
    "ece_apple_pay_payment_request_passthrough" : false,
    "elements_disable_express_checkout_button_klarna" : false,
    "disable_payment_element_if_required_billing_config" : false,
    "elements_enable_billing_details_in_pe_change_event" : true,
    "elements_enable_link_spm" : true,
    "link_enable_address_country_restrictions" : false,
    "elements_enable_fraud_signal_data_transfer_to_hcaptcha" : false,
    "elements_disable_fc_lite" : false,
    "link_enable_auth_partner_communication" : false,
    "link_enable_ncdv_recall_id_selectors_l3" : true,
    "elements_easel_disable" : false,
    "link_express_checkout_element_two_step_killswitch" : true,
    "elements_enable_passive_captcha" : false,
    "link_payment_element_keep_optional_doi_open_rollout" : true,
    "link_purchase_protections_rollout" : true,
    "elements_enable_link_spm_branding" : true,
    "elements_enable_mx_card_installments" : true,
    "link_enable_ncdv_usage_id_selectors_l3" : true,
    "elements_easel_disable_customer_location_mocking" : false,
    "enable_merchant_instructed_orchestration_on_checkout" : false,
    "elements_disable_recurring_express_checkout_button_amazon_pay" : false,
    "link_enable_white_ece_button_theme" : false,
    "link_enable_universal_ncdv_l3" : true
  },
  "merchant_logo_url" : null,
<<<<<<< HEAD
  "session_id" : "elements_session_10wixvIxZID",
  "card_installments_enabled" : false,
  "account_id" : "acct_1G6m1pFY0qyl6XeW",
  "config_id" : "d214cb49-0a01-46b8-926e-8b5444292a29",
=======
  "session_id" : "elements_session_19s8fY1SqO6",
  "card_installments_enabled" : false,
  "account_id" : "acct_1G6m1pFY0qyl6XeW",
  "config_id" : "c3f5310b-10eb-4042-8b25-1162b73c8f26",
>>>>>>> 99dd81a1
  "merchant_currency" : "usd",
  "merchant_id" : "acct_1G6m1pFY0qyl6XeW",
  "card_brand_choice" : {
    "eligible" : false,
    "preferred_networks" : [
      "cartes_bancaires"
    ],
    "supported_cobranded_networks" : {
      "cartes_bancaires" : false
    }
  },
  "shipping_address_settings" : {
    "autocomplete_allowed" : false
  },
  "external_payment_method_data" : null,
  "custom_payment_method_data" : null,
  "meta_pay_signed_container_context" : null,
  "apple_pay_preference" : "enabled",
  "payment_method_configuration_id" : null,
  "merchant_country" : "US",
  "google_pay_preference" : "enabled",
  "paypal_express_config" : {
    "client_id" : null,
    "client_token" : null,
    "paypal_merchant_id" : null
  },
  "experiments_data" : {
<<<<<<< HEAD
    "arb_id" : "facae8eb-3004-4d3b-a41d-146b7fb838b0",
    "experiment_metadata" : {
      "seed" : "352ec300f356b57164ca0cf0f9a001811adef3510d76618bb5d1e6f9c2b2c8e9",
=======
    "arb_id" : "842d9598-31ef-4043-b66d-aa451129bec7",
    "experiment_metadata" : {
      "seed" : "b523c084abbb4c028d55adc6480c00a0a8050315e7d1410dd2748a912dd6ff33",
>>>>>>> 99dd81a1
      "semi_dominant_payment_methods" : [

      ],
      "lpm_holdback_t1_payment_methods" : [

      ],
      "lpm_adoption_ranking_upe_v2_ignore_fixed_lpms" : false,
      "lpm_holdback_t2_payment_methods" : [

      ]
    },
    "experiment_assignments" : {
      "paypal_payment_handler" : "control",
      "ocs_buyer_xp_redirect_simplification_v2" : "control",
      "ocs_buyer_xp_elements_ece_timeout_time" : "control",
      "link_ab_test_aa" : "control",
      "ocs_buyer_xp_elements_redirect_form_simplification" : "control",
      "ocs_buyer_xp_elements_remove_postal_code_card_non_us" : "control",
      "ocs_buyer_xp_elements_ece_pe_does_not_wait" : "control"
    }
  },
  "legacy_customer" : null,
  "link_settings" : {
    "link_passthrough_mode_enabled" : false,
    "link_payment_element_smart_defaults_enabled" : false,
    "link_no_code_default_values_recall" : true,
    "link_funding_sources" : [

    ],
    "link_crypto_onramp_force_cvc_reverification" : false,
    "link_enable_signup_in_express_checkout_element" : false,
    "link_wanderlust_in_elements_enabled" : false,
    "link_consumer_incentive" : null,
    "link_crypto_onramp_bank_upsell" : false,
    "link_enable_email_otp_for_link_popup" : false,
    "link_crypto_onramp_elements_logout_disabled" : false,
    "link_no_code_default_values_identification" : true,
    "link_pay_button_element_enabled" : true,
    "link_payment_element_enable_webauthn_login" : false,
    "link_bank_onboarding_enabled" : false,
    "link_enable_instant_debits_in_testmode" : false,
    "link_payment_element_disabled_by_targeting" : false,
    "link_payment_element_disable_signup_experiment" : false,
    "link_sign_up_opt_in_feature_enabled" : false,
    "link_only_for_payment_method_types_enabled" : false,
    "link_disabled_reasons" : {
      "payment_element_payment_method_mode" : [
        "link_not_specified_in_payment_method_types"
      ],
      "payment_element_passthrough_mode" : [
        "link_not_enabled_on_payment_config",
        "not_gated_into_enable_m2_passthrough_mode"
      ]
    },
    "link_sign_up_opt_in_initial_value" : false,
    "link_mobile_use_attestation_endpoints" : false,
    "link_elements_pageload_sign_up_disabled" : false,
    "link_disable_pe_signup_prompt" : false,
    "link_elements_is_crypto_onramp" : false,
    "link_no_code_default_values_usage" : true,
    "link_enable_webauthn_for_link_popup" : false,
    "link_email_verification_login_enabled" : false,
    "link_popup_webview_option" : "shared",
    "link_targeting_results" : {
      "payment_element_passthrough_mode" : null
    },
    "link_trusted_merchant_check_enabled" : false,
    "link_global_holdback_on" : false,
    "link_show_prefer_debit_card_hint" : false,
    "link_local_storage_login_enabled" : false,
    "link_payment_session_context" : null,
    "link_session_storage_login_enabled" : false,
    "link_disable_in_safari_private_browsing" : false,
    "link_mobile_disable_rux_in_flow_controller" : false,
    "link_authenticated_change_event_enabled" : false,
    "link_pm_killswitch_on_in_elements" : false,
    "link_supported_payment_methods_onboarding_enabled" : [

    ],
    "link_hcaptcha_site_key" : "20000000-ffff-ffff-ffff-000000000002",
    "link_payment_element_disable_signup" : false,
    "link_enable_displayable_default_values_in_ece" : false,
    "link_disable_email_otp" : false,
    "link_hcaptcha_rqdata" : null,
    "link_default_opt_in" : "NONE",
    "link_mobile_skip_wallet_in_flow_controller" : false,
    "link_mobile_disable_default_opt_in" : false,
    "link_mode" : null,
    "link_supported_payment_methods" : [

    ],
    "link_mobile_disable_signup" : false,
    "link_popup_smart_defaults_enabled" : false
  },
  "passive_captcha" : null,
  "payment_method_specs" : [
    {
      "async" : false,
      "type" : "card",
      "fields" : [

      ]
    }
  ],
  "prefill_selectors" : {
    "default_values" : {
      "email" : [

      ],
      "merchant_provides_default_values_on_update" : true
    }
  },
  "unactivated_payment_method_types" : [

  ],
  "unverified_payment_methods_on_domain" : [
    "apple_pay"
  ],
  "order" : null,
  "link_purchase_protections_data" : {
    "type" : null,
    "is_eligible" : false
  },
  "apple_pay_merchant_token_webhook_url" : "https:\/\/pm-hooks.stripe.com\/apple_pay\/merchant_token\/pDq7tf9uieoQWMVJixFwuOve\/acct_1G6m1pFY0qyl6XeW\/",
  "customer" : {
    "email" : null,
    "payment_methods" : [

    ],
    "payment_methods_with_link_details" : [

    ],
    "default_payment_method" : null,
    "customer_session" : {
      "object" : "customer_session",
<<<<<<< HEAD
      "api_key_expiry" : 1758304157,
      "id" : "cuss_1S97xpFY0qyl6XeW6jWQTxZp",
=======
      "api_key_expiry" : 1758648150,
      "id" : "cuss_1SAZS6FY0qyl6XeW9pZwhy3T",
>>>>>>> 99dd81a1
      "livemode" : false,
      "components" : {
        "customer_sheet" : {
          "enabled" : false,
          "features" : null
        },
        "pricing_table" : {
          "enabled" : false
        },
        "mobile_payment_element" : {
          "enabled" : true,
          "features" : {
            "payment_method_save_allow_redisplay_override" : null,
            "payment_method_redisplay" : "enabled",
            "payment_method_save" : "enabled",
            "payment_method_set_as_default" : "enabled",
            "payment_method_allow_redisplay_filters" : [
              "unspecified",
              "limited",
              "always"
            ],
            "payment_method_remove" : "enabled",
            "payment_method_remove_last" : "enabled"
          }
        },
        "payment_element" : {
          "enabled" : false,
          "features" : null
        },
        "buy_button" : {
          "enabled" : false
        }
      },
<<<<<<< HEAD
      "customer" : "cus_T5IYpNgv9ugoUx",
      "api_key" : "ek_test_YWNjdF8xRzZtMXBGWTBxeWw2WGVXLExGYUNuQ0R6RDFTVjczNE5hbm44NnJSeEsxYmo5ZWU_003FF8T6WY"
=======
      "customer" : "cus_T6n2HlRAajmQF9",
      "api_key" : "ek_test_YWNjdF8xRzZtMXBGWTBxeWw2WGVXLGVhUXZXSGZTbHE5SGJCcTNFUVF4dWQycm16Y2RvYVQ_00vWQeRBJ3"
>>>>>>> 99dd81a1
    }
  },
  "klarna_express_config" : {
    "klarna_mid" : null
  },
  "lpm_killswitches" : {
    "express_checkout" : [

    ],
    "payment_element" : [

    ]
  },
  "business_name" : "CI Stuff",
  "ordered_payment_method_types_and_wallets" : [
    "card",
    "apple_pay",
    "google_pay"
  ],
  "customer_error" : null
}<|MERGE_RESOLUTION|>--- conflicted
+++ resolved
@@ -1,44 +1,25 @@
 GET
-<<<<<<< HEAD
-https:\/\/api\.stripe\.com\/v1\/elements\/sessions\?customer_session_client_secret=cuss_secret_T5IYaZvYdbSapNVe4kl9p4WXsXmQOQ0eagWrmJ3IY40w92t&deferred_intent%5Bamount%5D=100&deferred_intent%5Bcapture_method%5D=automatic&deferred_intent%5Bcurrency%5D=USD&deferred_intent%5Bmode%5D=payment&deferred_intent%5Bpayment_method_types%5D%5B0%5D=card&key=pk_test_ErsyMEOTudSjQR8hh0VrQr5X008sBXGOu6&locale=en-US&mobile_app_id=com\.stripe\.StripeiOSTestHostApp&mobile_session_id=.*&type=deferred_intent$
-=======
-https:\/\/api\.stripe\.com\/v1\/elements\/sessions\?customer_session_client_secret=cuss_secret_T6n25wkJz2cdMvhshpoKnlBDtTL4El2mvnja4vzF65zzCtn&deferred_intent%5Bamount%5D=100&deferred_intent%5Bcapture_method%5D=automatic&deferred_intent%5Bcurrency%5D=USD&deferred_intent%5Bmode%5D=payment&deferred_intent%5Bpayment_method_options%5D%5Bcard%5D%5Bsetup_future_usage%5D=off_session&deferred_intent%5Bpayment_method_types%5D%5B0%5D=card&key=pk_test_ErsyMEOTudSjQR8hh0VrQr5X008sBXGOu6&locale=en-US&mobile_app_id=com\.stripe\.StripeiOSTestHostApp&type=deferred_intent$
->>>>>>> 99dd81a1
+https:\/\/api\.stripe\.com\/v1\/elements\/sessions\?customer_session_client_secret=cuss_secret_TBc36tmjmcVaeuDV9JPpaOZhWSKMPNOHT8p3OC6PbMf7Mdd&deferred_intent%5Bamount%5D=100&deferred_intent%5Bcapture_method%5D=automatic&deferred_intent%5Bcurrency%5D=USD&deferred_intent%5Bmode%5D=payment&deferred_intent%5Bpayment_method_options%5D%5Bcard%5D%5Bsetup_future_usage%5D=off_session&deferred_intent%5Bpayment_method_types%5D%5B0%5D=card&key=pk_test_ErsyMEOTudSjQR8hh0VrQr5X008sBXGOu6&locale=en-US&mobile_app_id=com\.stripe\.StripeiOSTestHostApp&mobile_session_id=.*&type=deferred_intent$
 200
 application/json
 Content-Type: application/json
 Access-Control-Allow-Origin: *
 x-stripe-priority-routing-enabled: true
-<<<<<<< HEAD
-content-security-policy: base-uri 'none'; default-src 'none'; form-action 'none'; frame-ancestors 'none'; img-src 'self'; script-src 'self' 'report-sample'; style-src 'self'; worker-src 'none'; upgrade-insecure-requests; report-uri https://q.stripe.com/csp-violation?q=QaZi69r0wtCGh_QgmVEQSoK8KhG0AUbF39MAM3sXklCv7CMobFMgjYL_h_6pG7GGqYFGvilj5AZvav3Q
-=======
-content-security-policy: base-uri 'none'; default-src 'none'; form-action 'none'; frame-ancestors 'none'; img-src 'self'; script-src 'self' 'report-sample'; style-src 'self'; worker-src 'none'; upgrade-insecure-requests; report-uri https://q.stripe.com/csp-violation?q=sgp7eN6mb-mgH7zR3UG-HUj_4lEqdKBtzHR5vyDSJQiadlxjzBJr6R9sNNyEOwKX11Ttnc8QsZixm21S
->>>>>>> 99dd81a1
+content-security-policy: base-uri 'none'; default-src 'none'; form-action 'none'; frame-ancestors 'none'; img-src 'self'; script-src 'self' 'report-sample'; style-src 'self'; worker-src 'none'; upgrade-insecure-requests; report-uri https://q.stripe.com/csp-violation?q=8Xe1SdrJPVqcUaFOb8yvWaVRFDtS_Vs6D-8eYk9leqOUXYXqjCpNQpgcoCOxXJrgN11kdOTLfErw4kG_
 x-wc: ABGHIJ
 access-control-allow-methods: GET, HEAD, PUT, PATCH, POST, DELETE
 Server: nginx
 access-control-expose-headers: Request-Id, Stripe-Manage-Version, Stripe-Should-Retry, X-Stripe-External-Auth-Required, X-Stripe-Privileged-Session-Required
 access-control-max-age: 300
 Cache-Control: no-cache, no-store
-<<<<<<< HEAD
-Date: Fri, 19 Sep 2025 17:19:17 GMT
+Date: Mon, 06 Oct 2025 13:51:41 GMT
 stripe-version: 2020-08-27
 access-control-allow-credentials: true
-Content-Length: 13613
+Content-Length: 14095
 x-stripe-routing-context-priority-tier: api-testmode
 Strict-Transport-Security: max-age=63072000; includeSubDomains; preload
 Vary: Origin
-request-id: req_aan3eblL8LC4gf
-=======
-Date: Tue, 23 Sep 2025 16:52:30 GMT
-stripe-version: 2020-08-27
-access-control-allow-credentials: true
-Content-Length: 13665
-x-stripe-routing-context-priority-tier: api-testmode
-Strict-Transport-Security: max-age=63072000; includeSubDomains; preload
-Vary: Origin
-request-id: req_E9flkIPrmOppnJ
->>>>>>> 99dd81a1
+request-id: req_szCirQvaz6RpPC
 
 {
   "payment_method_preference" : {
@@ -56,140 +37,131 @@
     "discover"
   ],
   "flags" : {
+    "link_express_checkout_element_inline_otp_killswitch" : true,
+    "link_dedupe_shipping_address_creation" : false,
+    "distinctly_link_cbc_killswitch" : false,
+    "elements_enable_invalid_country_for_pm_error" : true,
     "legacy_confirmation_tokens" : false,
+    "elements_easel_enable_lpm_autofills" : true,
+    "link_enable_ncdv_recall_id_selectors_l3" : true,
+    "elements_easel_disable" : false,
+    "elements_easel_disable_payment_fill" : false,
+    "elements_enable_read_allow_redisplay" : false,
     "elements_enable_jp_installments_updated_ui" : true,
-    "elements_spm_max_visible_payment_methods" : false,
-    "elements_enable_installments_on_deferred_intents" : true,
-    "paypal_billing_address_support_in_ece" : false,
-    "distinctly_link_pe_backup_payment_method" : false,
-    "elements_easel_enable_elements_inspector" : false,
-    "paypal_express_checkout_recurring_support_elements_for_new_ece_shape" : true,
-    "elements_enable_new_google_places_api" : true,
     "elements_enable_ach_consumer_sign_up_incentive" : true,
-    "elements_enable_br_card_installments" : false,
+    "enable_afterpay_clearpay_cbt_afterpay_rails" : false,
+    "elements_enable_express_checkout_button_demo_pay" : false,
+    "link_enable_auth_partner_communication" : true,
+    "elements_enable_au_becs_debit_spm" : false,
+    "elements_enable_payment_element_custom_payment_methods_byof" : false,
+    "elements_enable_mx_card_installments" : true,
+    "elements_disable_link_global_holdback_lookup" : false,
+    "elements_enable_billing_details_in_pe_change_event" : true,
+    "link_disable_auth_partner_ua_check" : false,
+    "distinctly_link_pe_purchase_protection" : false,
+    "show_swish_factoring_notice" : true,
+    "elements_disable_payment_element_card_country_zip_validations" : false,
+    "elements_enable_nz_bank_account_spm" : false,
+    "link_express_checkout_element_one_click_killswitch" : true,
+    "elements_enable_remove_last_validation" : true,
+    "elements_enable_save_for_future_payments_pre_check" : false,
+    "elements_spm_set_as_default" : true,
+    "payment_element_link_modal_preload_killswitch" : false,
+    "elements_enable_write_allow_redisplay" : false,
+    "elements_enable_pay_by_bank_multi_country_bank_selector" : true,
     "elements_enable_cb_apple_pay_for_connect_platforms" : true,
-    "elements_enable_read_allow_redisplay" : false,
+    "elements_mobile_force_setup_future_use_behavior_and_new_mandate_text" : false,
+    "link_purchase_protections_rollout" : true,
+    "link_express_checkout_element_two_step_killswitch" : true,
     "id_bank_transfers_v1_integration" : false,
     "networked_business_profile_demo" : false,
+    "elements_disable_fc_lite" : false,
+    "elements_enable_fraud_signal_data_transfer_to_hcaptcha" : false,
+    "disable_cbc_in_link_popup" : false,
+    "elements_easel_disable_health_check" : false,
+    "elements_enable_bacs_debit_spm" : false,
+    "elements_enable_ephemeral_key_for_confirmation_token_creation" : true,
+    "elements_show_expanded_spm" : false,
+    "elements_enable_19_digit_pans" : false,
+    "link_auth_partner_delay_recognition" : false,
+    "elements_easel_disable_optimizations_check" : false,
+    "elements_enable_new_google_places_api" : true,
+    "elements_spm_messages" : false,
+    "elements_hide_card_brand_icons" : false,
+    "paypal_billing_address_support_in_ece" : false,
+    "link_payment_element_minor_signup_ui_updates" : false,
+    "ece_apple_pay_payment_request_passthrough" : false,
+    "link_enable_white_ece_button_theme" : false,
+    "elements_easel_disable_tax_id_fill" : false,
+    "paypal_express_checkout_recurring_support" : false,
+    "elements_easel_enable_elements_inspector" : false,
+    "link_decommission_autofill_modal" : false,
+    "elements_easel_disable_position_customization" : false,
+    "link_disable_login_if_signed_up_outside_of_elements" : false,
+    "apple_pay_pe_killswitch" : false,
+    "apple_pay_prb_killswitch" : false,
+    "payto_enable_modal_in_payment_element" : false,
+    "apple_pay_ece_killswitch" : false,
     "link_mobile_express_checkout_element_inline_otp_killswitch" : false,
+    "elements_enable_link_spm_branding" : true,
+    "financial_connections_enable_deferred_intent_flow" : true,
+    "link_payment_element_steerage_enabled" : false,
     "paypal_phone_number_support_in_ece" : false,
-    "elements_easel_enable_lpm_autofills" : true,
+    "distinctly_link_pe_backup_payment_method" : false,
+    "linkglobalholdbackmanager_test_rollout" : true,
+    "elements_enable_br_card_installments" : false,
+    "elements_easel_disable_session_summary" : false,
+    "abstracted_adaptive_pricing_should_show_markup_disclosure_percentage" : false,
+    "elements_extend_hcaptcha_refresh_time" : false,
+    "enable_payment_method_api_shop_pay" : true,
+    "enable_custom_checkout_currency_selector_element" : false,
+    "elements_enable_instant_debits_postal_code_collection" : false,
+    "elements_enable_jp_card_installments" : true,
+    "elements_prefer_fc_lite" : false,
+    "link_enable_address_country_restrictions" : false,
+    "elements_enable_easel_for_pi" : true,
+    "elements_does_not_collect_postal_code_for_non_us_card_transactions_killswitch" : false,
+    "link_auth_partner_consume_link_auth_intent" : false,
+    "elements_disable_payment_element_custom_payment_methods_byof" : false,
+    "elements_enable_installments_on_deferred_intents" : true,
     "elements_disable_express_checkout_button_shop_pay" : false,
-    "elements_easel_disable_payment_fill" : false,
-    "elements_spm_set_as_default" : true,
-    "link_payment_element_minor_signup_ui_updates" : false,
+    "elements_easel_disable_feedback" : false,
+    "link_payment_element_default_value_auto_open_modal" : true,
+    "elements_enable_link_card_brand_in_saved_payment_methods" : true,
+    "link_enable_ncdv_usage_id_selectors_l3" : true,
+    "elements_disable_express_checkout_button_klarna" : false,
+    "elements_easel_disable_address_fill" : false,
+    "elements_easel_disable_magic_fill" : false,
+    "elements_enable_easel_for_pi_killswitch" : false,
+    "elements_enable_south_korea_market_underlying_pms" : false,
+    "enable_cashapp_afterpay_logo_checkout" : true,
+    "link_enable_card_brand_choice" : true,
+    "link_enable_universal_ncdv_l3" : true,
+    "link_payment_element_keep_optional_doi_open_rollout" : true,
+    "link_enable_auth_partner_sizing_logging" : true,
+    "elements_enable_link_spm" : true,
+    "elements_spm_max_visible_payment_methods" : false,
+    "enable_merchant_instructed_orchestration_on_checkout" : false,
+    "elements_disable_link_email_otp" : false,
+    "elements_enable_passive_captcha" : false,
+    "elements_disable_progressive_cursor" : false,
+    "link_user_action_attempt_login_using_stored_credentials" : true,
+    "elements_enable_interac_apple_pay" : false,
     "elements_disable_paypal_express" : false,
-    "link_enable_auth_partner_sizing_logging" : true,
-    "abstracted_adaptive_pricing_should_show_markup_disclosure_percentage" : false,
-    "linkglobalholdbackmanager_test_rollout" : true,
-    "elements_enable_save_for_future_payments_pre_check" : false,
-    "elements_enable_nz_bank_account_spm" : false,
-    "elements_enable_write_allow_redisplay" : false,
-    "elements_enable_ece_billing_address_handler" : false,
-    "elements_hide_card_brand_icons" : false,
-    "enable_cashapp_afterpay_logo_checkout" : true,
-    "payto_enable_modal_in_payment_element" : false,
-    "elements_easel_disable_address_fill" : false,
-    "link_disable_login_if_signed_up_outside_of_elements" : false,
-    "elements_enable_link_card_brand_in_saved_payment_methods" : true,
-    "financial_connections_enable_deferred_intent_flow" : true,
-<<<<<<< HEAD
-    "elements_enable_pay_by_bank_multi_country_bank_selector" : false,
-=======
-    "elements_enable_pay_by_bank_multi_country_bank_selector" : true,
->>>>>>> 99dd81a1
-    "elements_disable_payment_element_custom_payment_methods_byof" : false,
-    "elements_easel_disable_position_customization" : false,
-    "elements_disable_link_global_holdback_lookup" : false,
-    "elements_mobile_force_setup_future_use_behavior_and_new_mandate_text" : false,
-    "paypal_express_checkout_recurring_support" : false,
-    "elements_easel_disable_magic_fill" : false,
-    "elements_disable_payment_element_card_country_zip_validations" : false,
-    "elements_enable_interac_apple_pay" : false,
-    "link_auth_partner_consume_link_auth_intent" : false,
-    "disable_cbc_in_link_popup" : false,
-    "link_enable_card_brand_choice" : true,
-    "link_express_checkout_element_one_click_killswitch" : true,
+    "elements_disable_recurring_express_checkout_button_amazon_pay" : false,
+    "elements_easel_disable_customer_location_mocking" : false,
+    "elements_disable_express_checkout_button_amazon_pay" : false,
+    "disable_payment_element_if_required_billing_config" : false,
     "elements_stop_move_focus_to_first_errored_field" : true,
-    "elements_enable_blik" : true,
-    "apple_pay_pe_killswitch" : false,
-    "elements_enable_invalid_country_for_pm_error" : true,
-    "link_payment_element_default_value_auto_open_modal" : true,
-    "link_express_checkout_element_inline_otp_killswitch" : true,
-    "elements_enable_19_digit_pans" : false,
-    "elements_disable_express_checkout_button_amazon_pay" : false,
     "link_in_accordion_layout_available_in_stripejs" : false,
-<<<<<<< HEAD
-=======
-    "distinctly_link_pe_purchase_protection" : false,
->>>>>>> 99dd81a1
-    "link_user_action_attempt_login_using_stored_credentials" : true,
-    "elements_easel_disable_tax_id_fill" : false,
-    "apple_pay_ece_killswitch" : false,
-    "elements_easel_disable_health_check" : false,
-    "elements_enable_au_becs_debit_spm" : false,
-    "elements_enable_south_korea_market_underlying_pms" : false,
-    "enable_payment_method_api_shop_pay" : true,
-    "link_disable_auth_partner_ua_check" : false,
-    "elements_easel_disable_session_summary" : false,
-    "enable_afterpay_clearpay_cbt_afterpay_rails" : false,
-    "elements_enable_ephemeral_key_for_confirmation_token_creation" : true,
-    "show_swish_factoring_notice" : true,
-    "elements_lpm_holdback_use_backend_treatments" : true,
-    "elements_easel_disable_optimizations_check" : false,
-    "elements_enable_express_checkout_button_demo_pay" : false,
-    "elements_prefer_fc_lite" : false,
-    "elements_enable_jp_card_installments" : true,
-    "elements_easel_disable_feedback" : false,
-    "elements_spm_messages" : false,
-    "elements_enable_bacs_debit_spm" : false,
-    "distinctly_link_cbc_killswitch" : false,
-    "elements_disable_link_email_otp" : false,
-    "elements_disable_progressive_cursor" : false,
-    "elements_enable_payment_element_custom_payment_methods_byof" : false,
-    "elements_show_expanded_spm" : false,
-    "enable_custom_checkout_currency_selector_element" : false,
-    "link_dedupe_shipping_address_creation" : false,
-    "payment_element_link_modal_preload_killswitch" : false,
-    "elements_enable_instant_debits_postal_code_collection" : false,
-    "elements_enable_remove_last_validation" : true,
-    "apple_pay_prb_killswitch" : false,
-    "ece_apple_pay_payment_request_passthrough" : false,
-    "elements_disable_express_checkout_button_klarna" : false,
-    "disable_payment_element_if_required_billing_config" : false,
-    "elements_enable_billing_details_in_pe_change_event" : true,
-    "elements_enable_link_spm" : true,
-    "link_enable_address_country_restrictions" : false,
-    "elements_enable_fraud_signal_data_transfer_to_hcaptcha" : false,
-    "elements_disable_fc_lite" : false,
-    "link_enable_auth_partner_communication" : false,
-    "link_enable_ncdv_recall_id_selectors_l3" : true,
-    "elements_easel_disable" : false,
-    "link_express_checkout_element_two_step_killswitch" : true,
-    "elements_enable_passive_captcha" : false,
-    "link_payment_element_keep_optional_doi_open_rollout" : true,
-    "link_purchase_protections_rollout" : true,
-    "elements_enable_link_spm_branding" : true,
-    "elements_enable_mx_card_installments" : true,
-    "link_enable_ncdv_usage_id_selectors_l3" : true,
-    "elements_easel_disable_customer_location_mocking" : false,
-    "enable_merchant_instructed_orchestration_on_checkout" : false,
-    "elements_disable_recurring_express_checkout_button_amazon_pay" : false,
-    "link_enable_white_ece_button_theme" : false,
-    "link_enable_universal_ncdv_l3" : true
+    "paypal_express_checkout_recurring_support_elements_for_new_ece_shape" : true,
+    "link_forest_enable_ece_bank_use_shipping_as_billing" : false
   },
   "merchant_logo_url" : null,
-<<<<<<< HEAD
-  "session_id" : "elements_session_10wixvIxZID",
+  "session_id" : "elements_session_1sO2RvKWUzk",
   "card_installments_enabled" : false,
   "account_id" : "acct_1G6m1pFY0qyl6XeW",
-  "config_id" : "d214cb49-0a01-46b8-926e-8b5444292a29",
-=======
-  "session_id" : "elements_session_19s8fY1SqO6",
-  "card_installments_enabled" : false,
-  "account_id" : "acct_1G6m1pFY0qyl6XeW",
-  "config_id" : "c3f5310b-10eb-4042-8b25-1162b73c8f26",
->>>>>>> 99dd81a1
+  "config_id" : "ff06190c-6f39-4f3a-ac55-95e5fe3c30d4",
   "merchant_currency" : "usd",
   "merchant_id" : "acct_1G6m1pFY0qyl6XeW",
   "card_brand_choice" : {
@@ -217,15 +189,9 @@
     "paypal_merchant_id" : null
   },
   "experiments_data" : {
-<<<<<<< HEAD
-    "arb_id" : "facae8eb-3004-4d3b-a41d-146b7fb838b0",
+    "arb_id" : "c6580661-12e2-4bc2-b78d-df0f888a5168",
     "experiment_metadata" : {
-      "seed" : "352ec300f356b57164ca0cf0f9a001811adef3510d76618bb5d1e6f9c2b2c8e9",
-=======
-    "arb_id" : "842d9598-31ef-4043-b66d-aa451129bec7",
-    "experiment_metadata" : {
-      "seed" : "b523c084abbb4c028d55adc6480c00a0a8050315e7d1410dd2748a912dd6ff33",
->>>>>>> 99dd81a1
+      "seed" : "398b403522de4ba8febf17d613da1a46c2a88ec8bf88af77de8a9469bee879d6",
       "semi_dominant_payment_methods" : [
 
       ],
@@ -238,12 +204,13 @@
       ]
     },
     "experiment_assignments" : {
+      "ocs_buyer_xp_elements_remove_postal_code_card_non_us" : "control",
       "paypal_payment_handler" : "control",
       "ocs_buyer_xp_redirect_simplification_v2" : "control",
       "ocs_buyer_xp_elements_ece_timeout_time" : "control",
       "link_ab_test_aa" : "control",
       "ocs_buyer_xp_elements_redirect_form_simplification" : "control",
-      "ocs_buyer_xp_elements_remove_postal_code_card_non_us" : "control",
+      "ocs_buyer_xp_elements_clover_collect_postal_code" : "control",
       "ocs_buyer_xp_elements_ece_pe_does_not_wait" : "control"
     }
   },
@@ -251,6 +218,7 @@
   "link_settings" : {
     "link_passthrough_mode_enabled" : false,
     "link_payment_element_smart_defaults_enabled" : false,
+    "link_mobile_attestation_state_sync_enabled" : false,
     "link_no_code_default_values_recall" : true,
     "link_funding_sources" : [
 
@@ -361,13 +329,8 @@
     "default_payment_method" : null,
     "customer_session" : {
       "object" : "customer_session",
-<<<<<<< HEAD
-      "api_key_expiry" : 1758304157,
-      "id" : "cuss_1S97xpFY0qyl6XeW6jWQTxZp",
-=======
-      "api_key_expiry" : 1758648150,
-      "id" : "cuss_1SAZS6FY0qyl6XeW9pZwhy3T",
->>>>>>> 99dd81a1
+      "api_key_expiry" : 1759762301,
+      "id" : "cuss_1SFEpFFY0qyl6XeWDAeVb0fO",
       "livemode" : false,
       "components" : {
         "customer_sheet" : {
@@ -401,13 +364,8 @@
           "enabled" : false
         }
       },
-<<<<<<< HEAD
-      "customer" : "cus_T5IYpNgv9ugoUx",
-      "api_key" : "ek_test_YWNjdF8xRzZtMXBGWTBxeWw2WGVXLExGYUNuQ0R6RDFTVjczNE5hbm44NnJSeEsxYmo5ZWU_003FF8T6WY"
-=======
-      "customer" : "cus_T6n2HlRAajmQF9",
-      "api_key" : "ek_test_YWNjdF8xRzZtMXBGWTBxeWw2WGVXLGVhUXZXSGZTbHE5SGJCcTNFUVF4dWQycm16Y2RvYVQ_00vWQeRBJ3"
->>>>>>> 99dd81a1
+      "customer" : "cus_TBc3Vgt3rDXlGN",
+      "api_key" : "ek_test_YWNjdF8xRzZtMXBGWTBxeWw2WGVXLE1LSmlCN0hOaFVIRW8zMEhoMWVQQzN5Um1TZ2hMVFM_00b9TkZxV9"
     }
   },
   "klarna_express_config" : {
