GET
<<<<<<< HEAD
https:\/\/api\.stripe\.com\/v1\/payment_methods\?customer=cus_S1liCoRaddYja6&type=card$
200
application/json
access-control-allow-methods: GET, HEAD, PUT, PATCH, POST, DELETE
content-security-policy: base-uri 'none'; default-src 'none'; form-action 'none'; frame-ancestors 'none'; img-src 'self'; script-src 'self' 'report-sample'; style-src 'self'; worker-src 'none'; upgrade-insecure-requests; report-uri https://q.stripe.com/csp-violation?q=t-9YqkBNAXftErazxIm59ihw2mItz8IK7MWJ2x3sMcz9lCrPHD5myL4zDX4kjgRe8FpUlW_7v9qQn-3q
Server: nginx
Cache-Control: no-cache, no-store
reporting-endpoints: coop="https://q.stripe.com/coop-report"
x-wc: ABGHI
Strict-Transport-Security: max-age=63072000; includeSubDomains; preload
cross-origin-opener-policy-report-only: same-origin; report-to="coop"
=======
https:\/\/api\.stripe\.com\/v1\/payment_methods\?customer=cus_SlcZPs69cLeBSS&type=card$
200
application/json
Content-Type: application/json
>>>>>>> 0c0e0b50
Access-Control-Allow-Origin: *
x-stripe-priority-routing-enabled: true
<<<<<<< HEAD
report-to: {"group":"coop","max_age":8640,"endpoints":[{"url":"https://q.stripe.com/coop-report"}],"include_subdomains":true}
request-id: req_XIuKQ1pSBWaiOR
Content-Length: 1318
Vary: Origin
Date: Fri, 28 Mar 2025 19:02:41 GMT
stripe-version: 2020-08-27
=======
content-security-policy: base-uri 'none'; default-src 'none'; form-action 'none'; frame-ancestors 'none'; img-src 'self'; script-src 'self' 'report-sample'; style-src 'self'; worker-src 'none'; upgrade-insecure-requests; report-uri https://q.stripe.com/csp-violation?q=iTVUmirodjgm_Mk5eDxE63l1XK--PA5ehOsSJwY-QiBH76rhrnO3SgdJfPacvdBZQVjqQqiGKRW8IFre
x-wc: ABGHIJ
access-control-allow-methods: GET, HEAD, PUT, PATCH, POST, DELETE
Server: nginx
>>>>>>> 0c0e0b50
access-control-expose-headers: Request-Id, Stripe-Manage-Version, Stripe-Should-Retry, X-Stripe-External-Auth-Required, X-Stripe-Privileged-Session-Required
access-control-max-age: 300
Cache-Control: no-cache, no-store
Date: Tue, 29 Jul 2025 04:39:34 GMT
stripe-version: 2020-08-27
access-control-allow-credentials: true
<<<<<<< HEAD
Content-Type: application/json
=======
Content-Length: 1342
x-stripe-routing-context-priority-tier: api-testmode
Strict-Transport-Security: max-age=63072000; includeSubDomains; preload
Vary: Origin
request-id: req_Ne4fFV3zswmfNA
>>>>>>> 0c0e0b50

{
  "has_more" : false,
  "object" : "list",
  "data" : [
    {
      "object" : "payment_method",
<<<<<<< HEAD
      "id" : "pm_1R7iAtFY0qyl6XeWbnp8Q4cl",
=======
      "id" : "pm_1Rq5K5FY0qyl6XeWL5fI2ajM",
>>>>>>> 0c0e0b50
      "billing_details" : {
        "email" : null,
        "phone" : null,
        "tax_id" : null,
        "name" : null,
        "address" : {
          "state" : null,
          "country" : "US",
          "line2" : null,
          "city" : null,
          "line1" : null,
          "postal_code" : "65432"
        }
      },
      "card" : {
        "regulated_status" : "unregulated",
        "fingerprint" : "96sroMqLCHmUdUpL",
        "last4" : "4242",
        "funding" : "credit",
        "generated_from" : null,
        "networks" : {
          "available" : [
            "visa"
          ],
          "preferred" : null
        },
        "brand" : "visa",
        "checks" : {
          "address_postal_code_check" : null,
          "cvc_check" : null,
          "address_line1_check" : null
        },
        "three_d_secure_usage" : {
          "supported" : true
        },
        "wallet" : null,
        "display_brand" : "visa",
        "exp_month" : 12,
        "exp_year" : 2032,
        "country" : "US"
      },
      "livemode" : false,
<<<<<<< HEAD
      "created" : 1743188559,
      "allow_redisplay" : "unspecified",
      "type" : "card",
      "customer" : "cus_S1liCoRaddYja6"
=======
      "created" : 1753763973,
      "allow_redisplay" : "unspecified",
      "type" : "card",
      "customer" : "cus_SlcZPs69cLeBSS"
>>>>>>> 0c0e0b50
    }
  ],
  "url" : "\/v1\/payment_methods"
}<|MERGE_RESOLUTION|>--- conflicted
+++ resolved
@@ -1,52 +1,25 @@
 GET
-<<<<<<< HEAD
-https:\/\/api\.stripe\.com\/v1\/payment_methods\?customer=cus_S1liCoRaddYja6&type=card$
-200
-application/json
-access-control-allow-methods: GET, HEAD, PUT, PATCH, POST, DELETE
-content-security-policy: base-uri 'none'; default-src 'none'; form-action 'none'; frame-ancestors 'none'; img-src 'self'; script-src 'self' 'report-sample'; style-src 'self'; worker-src 'none'; upgrade-insecure-requests; report-uri https://q.stripe.com/csp-violation?q=t-9YqkBNAXftErazxIm59ihw2mItz8IK7MWJ2x3sMcz9lCrPHD5myL4zDX4kjgRe8FpUlW_7v9qQn-3q
-Server: nginx
-Cache-Control: no-cache, no-store
-reporting-endpoints: coop="https://q.stripe.com/coop-report"
-x-wc: ABGHI
-Strict-Transport-Security: max-age=63072000; includeSubDomains; preload
-cross-origin-opener-policy-report-only: same-origin; report-to="coop"
-=======
 https:\/\/api\.stripe\.com\/v1\/payment_methods\?customer=cus_SlcZPs69cLeBSS&type=card$
 200
 application/json
 Content-Type: application/json
->>>>>>> 0c0e0b50
 Access-Control-Allow-Origin: *
 x-stripe-priority-routing-enabled: true
-<<<<<<< HEAD
-report-to: {"group":"coop","max_age":8640,"endpoints":[{"url":"https://q.stripe.com/coop-report"}],"include_subdomains":true}
-request-id: req_XIuKQ1pSBWaiOR
-Content-Length: 1318
-Vary: Origin
-Date: Fri, 28 Mar 2025 19:02:41 GMT
-stripe-version: 2020-08-27
-=======
 content-security-policy: base-uri 'none'; default-src 'none'; form-action 'none'; frame-ancestors 'none'; img-src 'self'; script-src 'self' 'report-sample'; style-src 'self'; worker-src 'none'; upgrade-insecure-requests; report-uri https://q.stripe.com/csp-violation?q=iTVUmirodjgm_Mk5eDxE63l1XK--PA5ehOsSJwY-QiBH76rhrnO3SgdJfPacvdBZQVjqQqiGKRW8IFre
 x-wc: ABGHIJ
 access-control-allow-methods: GET, HEAD, PUT, PATCH, POST, DELETE
 Server: nginx
->>>>>>> 0c0e0b50
 access-control-expose-headers: Request-Id, Stripe-Manage-Version, Stripe-Should-Retry, X-Stripe-External-Auth-Required, X-Stripe-Privileged-Session-Required
 access-control-max-age: 300
 Cache-Control: no-cache, no-store
 Date: Tue, 29 Jul 2025 04:39:34 GMT
 stripe-version: 2020-08-27
 access-control-allow-credentials: true
-<<<<<<< HEAD
-Content-Type: application/json
-=======
 Content-Length: 1342
 x-stripe-routing-context-priority-tier: api-testmode
 Strict-Transport-Security: max-age=63072000; includeSubDomains; preload
 Vary: Origin
 request-id: req_Ne4fFV3zswmfNA
->>>>>>> 0c0e0b50
 
 {
   "has_more" : false,
@@ -54,11 +27,7 @@
   "data" : [
     {
       "object" : "payment_method",
-<<<<<<< HEAD
-      "id" : "pm_1R7iAtFY0qyl6XeWbnp8Q4cl",
-=======
       "id" : "pm_1Rq5K5FY0qyl6XeWL5fI2ajM",
->>>>>>> 0c0e0b50
       "billing_details" : {
         "email" : null,
         "phone" : null,
@@ -101,17 +70,10 @@
         "country" : "US"
       },
       "livemode" : false,
-<<<<<<< HEAD
-      "created" : 1743188559,
-      "allow_redisplay" : "unspecified",
-      "type" : "card",
-      "customer" : "cus_S1liCoRaddYja6"
-=======
       "created" : 1753763973,
       "allow_redisplay" : "unspecified",
       "type" : "card",
       "customer" : "cus_SlcZPs69cLeBSS"
->>>>>>> 0c0e0b50
     }
   ],
   "url" : "\/v1\/payment_methods"
