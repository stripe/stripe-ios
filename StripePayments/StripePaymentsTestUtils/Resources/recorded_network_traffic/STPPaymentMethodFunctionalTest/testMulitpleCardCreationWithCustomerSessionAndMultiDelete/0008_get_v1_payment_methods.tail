--- conflicted
+++ resolved
@@ -1,17 +1,9 @@
 GET
-<<<<<<< HEAD
-https:\/\/api\.stripe\.com\/v1\/payment_methods\?customer=cus_RQ2Vtq94sU29zl&type=card$
+https:\/\/api\.stripe\.com\/v1\/payment_methods\?customer=cus_RQJbs5Rx8ovEdT&type=card$
 200
 application/json
 access-control-allow-methods: GET, HEAD, PUT, PATCH, POST, DELETE
-content-security-policy: base-uri 'none'; default-src 'none'; form-action 'none'; frame-ancestors 'none'; img-src 'self'; script-src 'self' 'report-sample'; style-src 'self'; upgrade-insecure-requests; report-uri /csp-violation https://q.stripe.com/csp-violation?q=HwcCuSoJolOgjdRfE9w40z8lTGilBNRKZ5hwGvmWZZVEmCTV6I_7xIhfOen9DpFeZsJ2oM5UdQ%3D%3D
-=======
-https:\/\/api\.stripe\.com\/v1\/payment_methods\?customer=cus_RPvTdxv98F9G30&type=card$
-200
-application/json
-access-control-allow-methods: GET, HEAD, PUT, PATCH, POST, DELETE
-content-security-policy: base-uri 'none'; default-src 'none'; form-action 'none'; frame-ancestors 'none'; img-src 'self'; script-src 'self' 'report-sample'; style-src 'self'; upgrade-insecure-requests; report-uri /csp-violation https://q.stripe.com/csp-violation?q=kfHQcz5yiu1E8qIqzgb4ZW2IYir64ZSuF5Jg8APA3GgZLvG-FlxoEq38x_-kQ3FNn148jnETNg%3D%3D
->>>>>>> dc933645
+content-security-policy: base-uri 'none'; default-src 'none'; form-action 'none'; frame-ancestors 'none'; img-src 'self'; script-src 'self' 'report-sample'; style-src 'self'; upgrade-insecure-requests; report-uri /csp-violation https://q.stripe.com/csp-violation?q=AA-aZa6Gn3T-413T4AtnM8nebUv_0f1EK_FmlsEy_eavXEZJDqI0QDlJA6FIQpix-PiB90Cnrw%3D%3D
 Server: nginx
 Cache-Control: no-cache, no-store
 reporting-endpoints: coop="https://q.stripe.com/coop-report"
@@ -22,17 +14,10 @@
 x-stripe-routing-context-priority-tier: api-testmode
 x-stripe-priority-routing-enabled: true
 report-to: {"group":"coop","max_age":8640,"endpoints":[{"url":"https://q.stripe.com/coop-report"}],"include_subdomains":true}
-<<<<<<< HEAD
-request-id: req_yZrwrQgisVuN8F
+request-id: req_lROSWI9ZwYI9Xr
 Content-Length: 2451
 Vary: Origin
-Date: Wed, 18 Dec 2024 01:51:41 GMT
-=======
-request-id: req_uYf21lODKi98Gq
-Content-Length: 2451
-Vary: Origin
-Date: Tue, 17 Dec 2024 18:36:07 GMT
->>>>>>> dc933645
+Date: Wed, 18 Dec 2024 19:32:00 GMT
 stripe-version: 2020-08-27
 access-control-expose-headers: Request-Id, Stripe-Manage-Version, Stripe-Should-Retry, X-Stripe-External-Auth-Required, X-Stripe-Privileged-Session-Required
 access-control-max-age: 300
@@ -46,11 +31,7 @@
   "data" : [
     {
       "object" : "payment_method",
-<<<<<<< HEAD
-      "id" : "pm_1QXCQJFY0qyl6XeW0ME0w009",
-=======
-      "id" : "pm_1QX5cnFY0qyl6XeWDlV7MQAq",
->>>>>>> dc933645
+      "id" : "pm_1QXSyPFY0qyl6XeWAPlKhLFD",
       "billing_details" : {
         "email" : null,
         "phone" : null,
@@ -91,25 +72,14 @@
         "country" : "US"
       },
       "livemode" : false,
-<<<<<<< HEAD
-      "created" : 1734486699,
+      "created" : 1734550317,
       "allow_redisplay" : "unspecified",
       "type" : "card",
-      "customer" : "cus_RQ2Vtq94sU29zl"
+      "customer" : "cus_RQJbs5Rx8ovEdT"
     },
     {
       "object" : "payment_method",
-      "id" : "pm_1QXCQIFY0qyl6XeWalbFVPmn",
-=======
-      "created" : 1734460565,
-      "allow_redisplay" : "unspecified",
-      "type" : "card",
-      "customer" : "cus_RPvTdxv98F9G30"
-    },
-    {
-      "object" : "payment_method",
-      "id" : "pm_1QX5cmFY0qyl6XeWNsaZhyOK",
->>>>>>> dc933645
+      "id" : "pm_1QXSyOFY0qyl6XeWajZkjhE2",
       "billing_details" : {
         "email" : null,
         "phone" : null,
@@ -150,17 +120,10 @@
         "country" : "US"
       },
       "livemode" : false,
-<<<<<<< HEAD
-      "created" : 1734486698,
+      "created" : 1734550316,
       "allow_redisplay" : "unspecified",
       "type" : "card",
-      "customer" : "cus_RQ2Vtq94sU29zl"
-=======
-      "created" : 1734460564,
-      "allow_redisplay" : "unspecified",
-      "type" : "card",
-      "customer" : "cus_RPvTdxv98F9G30"
->>>>>>> dc933645
+      "customer" : "cus_RQJbs5Rx8ovEdT"
     }
   ],
   "url" : "\/v1\/payment_methods"
