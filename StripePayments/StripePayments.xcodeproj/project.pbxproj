--- conflicted
+++ resolved
@@ -223,11 +223,8 @@
 		BA5F60D575E6973BAA44EB4D /* STPPaymentMethodThreeDSecureUsage.swift in Sources */ = {isa = PBXBuildFile; fileRef = AAF9D5F617E73723DDB03F6F /* STPPaymentMethodThreeDSecureUsage.swift */; };
 		BBC2EEFCD179683318E96CF0 /* NSString+Stripe.swift in Sources */ = {isa = PBXBuildFile; fileRef = F8A038F1551529DED40E01B5 /* NSString+Stripe.swift */; };
 		BDE125EECCFD1E99CA93B887 /* ConnectionsSDKAvailability.swift in Sources */ = {isa = PBXBuildFile; fileRef = C608FCBD2D31DAC997AD6933 /* ConnectionsSDKAvailability.swift */; };
-<<<<<<< HEAD
 		C1CC9D5BB7236FE08EAB168C /* STPiDEALBank.swift in Sources */ = {isa = PBXBuildFile; fileRef = 01EC9E9A14F44151D977435E /* STPiDEALBank.swift */; };
-=======
 		C0B54A6D4B079A65F7DA6772 /* STPPaymentIntentSourceActionAuthorizeWithURL.swift in Sources */ = {isa = PBXBuildFile; fileRef = 1F568A9F42118EF13A5537D3 /* STPPaymentIntentSourceActionAuthorizeWithURL.swift */; };
->>>>>>> 9a88b96b
 		C204A7736E6DE2D953B7931D /* STPFixtures.h in Headers */ = {isa = PBXBuildFile; fileRef = 99950EB2B1753E531D97CE3C /* STPFixtures.h */; settings = {ATTRIBUTES = (Public, ); }; };
 		C20F8A272C0D8869FDF376BB /* STPPaymentMethodUPI.swift in Sources */ = {isa = PBXBuildFile; fileRef = 6DBD496FE1C28C32185C60BF /* STPPaymentMethodUPI.swift */; };
 		C215996F527D6893BA13AE70 /* STPTestUtils.h in Headers */ = {isa = PBXBuildFile; fileRef = 89A4036FDAE33311ED2D499E /* STPTestUtils.h */; settings = {ATTRIBUTES = (Public, ); }; };
