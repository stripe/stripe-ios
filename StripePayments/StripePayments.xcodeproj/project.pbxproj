--- conflicted
+++ resolved
@@ -12,73 +12,10 @@
 		25F6D9E66DFACFB6F92FB8A5 /* StripePayments.framework in Frameworks */ = {isa = PBXBuildFile; fileRef = 14358A02B8BB13A20E0047DB /* StripePayments.framework */; };
 		2E23BD28752B622F86149CA9 /* iOSSnapshotTestCase in Frameworks */ = {isa = PBXBuildFile; platformFilters = (ios, maccatalyst, ); productRef = 0DADFCFCE303263FBB27102B /* iOSSnapshotTestCase */; };
 		311E580D2BFBF688005B16DE /* StripePayments.framework in Frameworks */ = {isa = PBXBuildFile; fileRef = 14358A02B8BB13A20E0047DB /* StripePayments.framework */; };
-<<<<<<< HEAD
-		313F5F852B0BE60E00BD98A9 /* Docs.docc in Sources */ = {isa = PBXBuildFile; fileRef = 313F5F842B0BE60E00BD98A9 /* Docs.docc */; };
-		318FA6D5C77D81BB953FE3E2 /* STPIntentActionAlipayHandleRedirect.swift in Sources */ = {isa = PBXBuildFile; fileRef = DEECA909F82BFB3F8960F1EA /* STPIntentActionAlipayHandleRedirect.swift */; };
-		31B7F54D2BD1D4E500BF1015 /* HCaptchaWebViewManager.swift in Sources */ = {isa = PBXBuildFile; fileRef = 31B7F53C2BD1D4E400BF1015 /* HCaptchaWebViewManager.swift */; };
-		31B7F54E2BD1D4E500BF1015 /* HCaptchaHtml.swift in Sources */ = {isa = PBXBuildFile; fileRef = 31B7F53D2BD1D4E400BF1015 /* HCaptchaHtml.swift */; };
-		31B7F54F2BD1D4E500BF1015 /* DispatchQueue+Throttle.swift in Sources */ = {isa = PBXBuildFile; fileRef = 31B7F53E2BD1D4E400BF1015 /* DispatchQueue+Throttle.swift */; };
-		31B7F5502BD1D4E500BF1015 /* HCaptchaDecoder.swift in Sources */ = {isa = PBXBuildFile; fileRef = 31B7F53F2BD1D4E400BF1015 /* HCaptchaDecoder.swift */; };
-		31B7F5512BD1D4E500BF1015 /* String+Dict.swift in Sources */ = {isa = PBXBuildFile; fileRef = 31B7F5402BD1D4E400BF1015 /* String+Dict.swift */; };
-		31B7F5522BD1D4E500BF1015 /* HCaptchaResult.swift in Sources */ = {isa = PBXBuildFile; fileRef = 31B7F5412BD1D4E400BF1015 /* HCaptchaResult.swift */; };
-		31B7F5532BD1D4E500BF1015 /* HCaptchaLog.swift in Sources */ = {isa = PBXBuildFile; fileRef = 31B7F5422BD1D4E400BF1015 /* HCaptchaLog.swift */; };
-		31B7F5542BD1D4E500BF1015 /* HCaptchaConfig.swift in Sources */ = {isa = PBXBuildFile; fileRef = 31B7F5432BD1D4E400BF1015 /* HCaptchaConfig.swift */; };
-		31B7F5552BD1D4E500BF1015 /* HCaptcha.swift in Sources */ = {isa = PBXBuildFile; fileRef = 31B7F5442BD1D4E400BF1015 /* HCaptcha.swift */; };
-		31B7F5562BD1D4E500BF1015 /* HCaptchaDebugInfo.swift in Sources */ = {isa = PBXBuildFile; fileRef = 31B7F5452BD1D4E400BF1015 /* HCaptchaDebugInfo.swift */; };
-		31B7F5582BD1D4E500BF1015 /* HCaptchaEvent.swift in Sources */ = {isa = PBXBuildFile; fileRef = 31B7F5472BD1D4E400BF1015 /* HCaptchaEvent.swift */; };
-		31B7F5592BD1D4E500BF1015 /* HCaptchaError.swift in Sources */ = {isa = PBXBuildFile; fileRef = 31B7F5482BD1D4E400BF1015 /* HCaptchaError.swift */; };
-		31B7F55A2BD1D4E500BF1015 /* HCaptchaWebViewManager+WKNavigationDelegate.swift in Sources */ = {isa = PBXBuildFile; fileRef = 31B7F5492BD1D4E500BF1015 /* HCaptchaWebViewManager+WKNavigationDelegate.swift */; };
-		31B7F55C2BD1D4E500BF1015 /* HCaptchaURLOpener.swift in Sources */ = {isa = PBXBuildFile; fileRef = 31B7F54C2BD1D4E500BF1015 /* HCaptchaURLOpener.swift */; };
-		32656FE9F07F8B06AAE991E9 /* STPIntentActionSwishHandleRedirect.swift in Sources */ = {isa = PBXBuildFile; fileRef = ABAD953EBD6D159886F1C1E4 /* STPIntentActionSwishHandleRedirect.swift */; };
-		342EB5BE156C8431AEB1FD3F /* STPPaymentMethodPrzelewy24Params.swift in Sources */ = {isa = PBXBuildFile; fileRef = E9F62603F7B02487027BFB14 /* STPPaymentMethodPrzelewy24Params.swift */; };
-		34B8762E977C25C6F715C7C6 /* STPPaymentMethodBancontactParams.swift in Sources */ = {isa = PBXBuildFile; fileRef = 4D99D2C6C436F6FAFB3960EE /* STPPaymentMethodBancontactParams.swift */; };
-		384210E1929D28576F1EF661 /* STPIntentActionUseStripeSDK.swift in Sources */ = {isa = PBXBuildFile; fileRef = DFFFFC2E4C5D51B2BCA2A0EA /* STPIntentActionUseStripeSDK.swift */; };
-		38B88AA49E476BEA2F6332E6 /* STPTestingAPIClient+Swift.swift in Sources */ = {isa = PBXBuildFile; fileRef = 1168126130A35B9E449C6E91 /* STPTestingAPIClient+Swift.swift */; };
-		39E266BDF1C204EC2128A2DD /* STP3DS2AuthenticateResponse.swift in Sources */ = {isa = PBXBuildFile; fileRef = 1BB277BE8AD5E974F3A76815 /* STP3DS2AuthenticateResponse.swift */; };
-		3AA85604F2D3F04F584C616E /* Enums+CustomStringConvertible.swift in Sources */ = {isa = PBXBuildFile; fileRef = 480E9503640B668172950214 /* Enums+CustomStringConvertible.swift */; };
-		3B90B29A1B6BCE36C93E5C94 /* STPSourceSEPADebitDetails.swift in Sources */ = {isa = PBXBuildFile; fileRef = A808C34CAC5E742359A02301 /* STPSourceSEPADebitDetails.swift */; };
-		3C9D065CBF635F3F5B9FBEA7 /* STPIntentAction.swift in Sources */ = {isa = PBXBuildFile; fileRef = C07667F9D802EB8DD391A3C5 /* STPIntentAction.swift */; };
-		42C624FBE88EAB43B14F82A9 /* StripeApplePay+Import.swift in Sources */ = {isa = PBXBuildFile; fileRef = 4802B9CDC9D9F4D479EA050B /* StripeApplePay+Import.swift */; };
-		42E2FB027833C37FA1508E90 /* STPTestAPIClient+Swift.swift in Sources */ = {isa = PBXBuildFile; fileRef = 6C360F4D54167F6A484B8D9F /* STPTestAPIClient+Swift.swift */; };
-		436438C8BCEB77FB5AF709C7 /* STPFixtures+Swift.swift in Sources */ = {isa = PBXBuildFile; fileRef = 48F636D8CADF68EB74B88313 /* STPFixtures+Swift.swift */; };
-		444AE95CBDC08E7B1C89B0AB /* LinkSettings.swift in Sources */ = {isa = PBXBuildFile; fileRef = 788D986E935F05CF28CD16D2 /* LinkSettings.swift */; };
-		457AB5EDA3C13FF9FE9FBD9A /* STPBlocks.swift in Sources */ = {isa = PBXBuildFile; fileRef = 01AD8DAB423F22BE6FC2FFCB /* STPBlocks.swift */; };
-		466FD050408B0678FE5B60FC /* STPPaymentIntentEnums.swift in Sources */ = {isa = PBXBuildFile; fileRef = 2BD1E8C2A561AF7E6CDFCD97 /* STPPaymentIntentEnums.swift */; };
-		47677A8DE9E3D36E3392F7DE /* STPPaymentMethodAlipay.swift in Sources */ = {isa = PBXBuildFile; fileRef = BBF5E4108B8BF1C30BECC326 /* STPPaymentMethodAlipay.swift */; };
-		493FAADB2D5D2F75001B2C71 /* STPBankAccountCollectorUserInterfaceStyle.swift in Sources */ = {isa = PBXBuildFile; fileRef = 493FAADA2D5D2F75001B2C71 /* STPBankAccountCollectorUserInterfaceStyle.swift */; };
-		4A93430C40F5C73BC76447B2 /* StripePaymentsBundleLocator.swift in Sources */ = {isa = PBXBuildFile; fileRef = 468FAF1D4D81DB5F5854287B /* StripePaymentsBundleLocator.swift */; };
-		4C9A78FBE900C635CC3AA400 /* STPThreeDSUICustomization.swift in Sources */ = {isa = PBXBuildFile; fileRef = D07382674619AEF657397B21 /* STPThreeDSUICustomization.swift */; };
-		51A5F7214C5244B62A06DCEA /* STPIntentActionOXXODisplayDetails.swift in Sources */ = {isa = PBXBuildFile; fileRef = 7F12A8453F5B31BC76C79FDD /* STPIntentActionOXXODisplayDetails.swift */; };
-		520D1190E8D03B3CCFF7A286 /* STPPaymentConfirmation+SwiftUI.swift in Sources */ = {isa = PBXBuildFile; fileRef = 2382674B84CA7425010A90D9 /* STPPaymentConfirmation+SwiftUI.swift */; };
-		525C95CFEE49951045AEB14C /* STPSourceProtocol.swift in Sources */ = {isa = PBXBuildFile; fileRef = 63BFDF30EAA4381999FE1149 /* STPSourceProtocol.swift */; };
-=======
->>>>>>> a68599b2
 		543EE68ECB437CFE785E19C6 /* OHHTTPStubs in Frameworks */ = {isa = PBXBuildFile; productRef = F2323DE4C04D2594B3E1D749 /* OHHTTPStubs */; };
 		791F1627B003C9E9EC3DD7E0 /* Stripe3DS2.framework in Frameworks */ = {isa = PBXBuildFile; fileRef = 93327A70BDB39DA521BAE777 /* Stripe3DS2.framework */; };
 		80541187AD348538447D96E4 /* StripePayments.framework in Frameworks */ = {isa = PBXBuildFile; fileRef = 14358A02B8BB13A20E0047DB /* StripePayments.framework */; };
 		8104A8803727E4F20C6CB186 /* StripePaymentsTestUtils.framework in Frameworks */ = {isa = PBXBuildFile; fileRef = BD03E6374017B7F4A4701C53 /* StripePaymentsTestUtils.framework */; };
-<<<<<<< HEAD
-		81273890FC0D587732E7B16E /* STPCollectBankAccountParams.swift in Sources */ = {isa = PBXBuildFile; fileRef = 4FED7EC426D937D69C4B2D3B /* STPCollectBankAccountParams.swift */; };
-		81AB693615F0AFD4EBBA38EB /* STPMandateOnlineParams.swift in Sources */ = {isa = PBXBuildFile; fileRef = F87DC370A768081815E2FDE9 /* STPMandateOnlineParams.swift */; };
-		844A4741AF0DE635B9BED420 /* STPSourceRedirect.swift in Sources */ = {isa = PBXBuildFile; fileRef = 852D3359192DF1D7B0D8F5AE /* STPSourceRedirect.swift */; };
-		84DF21A5711A6CB12B2EDBCA /* NSDictionary+Stripe.swift in Sources */ = {isa = PBXBuildFile; fileRef = ED423404C71D423A306DBB87 /* NSDictionary+Stripe.swift */; };
-		8C32D6C0D9CA9423FB305383 /* STPPaymentMethodCardPresent.swift in Sources */ = {isa = PBXBuildFile; fileRef = E07996C977656429F3CCDC9A /* STPPaymentMethodCardPresent.swift */; };
-		8D145DAF5357E51FBEC67C04 /* STPCard.swift in Sources */ = {isa = PBXBuildFile; fileRef = 93E11A00882478686027A2A0 /* STPCard.swift */; };
-		8DC22AD0DCB12D4320685EEB /* STPPaymentMethodCardNetworks.swift in Sources */ = {isa = PBXBuildFile; fileRef = 2F88748219C996299A86CD06 /* STPPaymentMethodCardNetworks.swift */; };
-		8EB5A0156D519AF6E3723084 /* STPIntentActionVerifyWithMicrodeposits.swift in Sources */ = {isa = PBXBuildFile; fileRef = B2E38EE74A6FD0E0EB87A3FF /* STPIntentActionVerifyWithMicrodeposits.swift */; };
-		904CA4632D5F3FEA188290AC /* STPPaymentMethodOptions.swift in Sources */ = {isa = PBXBuildFile; fileRef = 609ECF94337298A5298081D0 /* STPPaymentMethodOptions.swift */; };
-		90BB21FE378CF369F35FC126 /* StripePaymentsObjcTestUtils.h in Headers */ = {isa = PBXBuildFile; fileRef = BC7A38F2AAEA772A1EF40B8B /* StripePaymentsObjcTestUtils.h */; settings = {ATTRIBUTES = (Public, ); }; };
-		93149624FE8596E1A3EFB2CF /* STPPaymentMethodCardChecks.swift in Sources */ = {isa = PBXBuildFile; fileRef = C7099F6C39ACC26748E0E591 /* STPPaymentMethodCardChecks.swift */; };
-		9323AA1A0A765F749E54C506 /* STPSource.swift in Sources */ = {isa = PBXBuildFile; fileRef = 2073289AE42D30419D62D32E /* STPSource.swift */; };
-		96A7B692B904A071B9A7360F /* APIRequest.swift in Sources */ = {isa = PBXBuildFile; fileRef = 1F389AD4EFAB548EB2EF9815 /* APIRequest.swift */; };
-		9893D9DC84A0AB2AA2230555 /* NSDecimalNumber+Stripe_Currency.swift in Sources */ = {isa = PBXBuildFile; fileRef = D6EA09CF77BB869BB6007328 /* NSDecimalNumber+Stripe_Currency.swift */; };
-		98D4EC200247138A4AC89DB5 /* STPPaymentIntentShippingDetailsAddress.swift in Sources */ = {isa = PBXBuildFile; fileRef = 5CB97088726E660840DA856F /* STPPaymentIntentShippingDetailsAddress.swift */; };
-		9B0CB20827FD677EB3A21105 /* STPPaymentMethodCardParams.swift in Sources */ = {isa = PBXBuildFile; fileRef = 7E65A77F0C67935245705641 /* STPPaymentMethodCardParams.swift */; };
-		9BB8120998A4FCBF683BD001 /* STPPaymentMethodPayPal.swift in Sources */ = {isa = PBXBuildFile; fileRef = 412E99389545879B417389C4 /* STPPaymentMethodPayPal.swift */; };
-		9CBE7C1776C15DA13861ED70 /* STPPaymentMethodNetBanking.swift in Sources */ = {isa = PBXBuildFile; fileRef = 48A73DA27ABEC6115513F315 /* STPPaymentMethodNetBanking.swift */; };
-		9F670429C96CADA2BC705EDC /* STPBankAccountCollector.swift in Sources */ = {isa = PBXBuildFile; fileRef = 182D34C4338F9A7C214BEB6B /* STPBankAccountCollector.swift */; };
-=======
->>>>>>> a68599b2
 		A06F9A36F8D11FEE156B2C36 /* StripePaymentsObjcTestUtils.framework in Frameworks */ = {isa = PBXBuildFile; fileRef = 308953794DB842423BE6D1F5 /* StripePaymentsObjcTestUtils.framework */; };
 		A4A4810685F8A6EEADA77955 /* XCTest.framework in Frameworks */ = {isa = PBXBuildFile; fileRef = 9EE713DECC09F6AEE37E96F7 /* XCTest.framework */; };
 		CB99BCA5D74904829DDF5A25 /* StripeCore.framework in Frameworks */ = {isa = PBXBuildFile; fileRef = 719D0377278FA11F93E19637 /* StripeCore.framework */; };
@@ -179,111 +116,9 @@
 		285E76CBE4327A796BAF4477 /* StripePaymentsTests.xctest */ = {isa = PBXFileReference; explicitFileType = wrapper.cfbundle; includeInIndex = 0; path = StripePaymentsTests.xctest; sourceTree = BUILT_PRODUCTS_DIR; };
 		308953794DB842423BE6D1F5 /* StripePaymentsObjcTestUtils.framework */ = {isa = PBXFileReference; explicitFileType = wrapper.framework; includeInIndex = 0; path = StripePaymentsObjcTestUtils.framework; sourceTree = BUILT_PRODUCTS_DIR; };
 		311E57F92BFBF662005B16DE /* StripePaymentsTestHostApp.app */ = {isa = PBXFileReference; explicitFileType = wrapper.application; includeInIndex = 0; path = StripePaymentsTestHostApp.app; sourceTree = BUILT_PRODUCTS_DIR; };
-<<<<<<< HEAD
-		311E57FB2BFBF662005B16DE /* AppDelegate.swift */ = {isa = PBXFileReference; lastKnownFileType = sourcecode.swift; path = AppDelegate.swift; sourceTree = "<group>"; };
-		311E57FD2BFBF662005B16DE /* SceneDelegate.swift */ = {isa = PBXFileReference; lastKnownFileType = sourcecode.swift; path = SceneDelegate.swift; sourceTree = "<group>"; };
-		311E57FF2BFBF662005B16DE /* ViewController.swift */ = {isa = PBXFileReference; lastKnownFileType = sourcecode.swift; path = ViewController.swift; sourceTree = "<group>"; };
-		311E58022BFBF662005B16DE /* Base */ = {isa = PBXFileReference; lastKnownFileType = file.storyboard; name = Base; path = Base.lproj/Main.storyboard; sourceTree = "<group>"; };
-		311E58042BFBF663005B16DE /* Assets.xcassets */ = {isa = PBXFileReference; lastKnownFileType = folder.assetcatalog; path = Assets.xcassets; sourceTree = "<group>"; };
-		311E58072BFBF663005B16DE /* Base */ = {isa = PBXFileReference; lastKnownFileType = file.storyboard; name = Base; path = Base.lproj/LaunchScreen.storyboard; sourceTree = "<group>"; };
-		311E58092BFBF663005B16DE /* Info.plist */ = {isa = PBXFileReference; lastKnownFileType = text.plist.xml; path = Info.plist; sourceTree = "<group>"; };
-		313F5F842B0BE60E00BD98A9 /* Docs.docc */ = {isa = PBXFileReference; lastKnownFileType = folder.documentationcatalog; path = Docs.docc; sourceTree = "<group>"; };
-		31B7F53C2BD1D4E400BF1015 /* HCaptchaWebViewManager.swift */ = {isa = PBXFileReference; fileEncoding = 4; lastKnownFileType = sourcecode.swift; path = HCaptchaWebViewManager.swift; sourceTree = "<group>"; };
-		31B7F53D2BD1D4E400BF1015 /* HCaptchaHtml.swift */ = {isa = PBXFileReference; fileEncoding = 4; lastKnownFileType = sourcecode.swift; path = HCaptchaHtml.swift; sourceTree = "<group>"; };
-		31B7F53E2BD1D4E400BF1015 /* DispatchQueue+Throttle.swift */ = {isa = PBXFileReference; fileEncoding = 4; lastKnownFileType = sourcecode.swift; path = "DispatchQueue+Throttle.swift"; sourceTree = "<group>"; };
-		31B7F53F2BD1D4E400BF1015 /* HCaptchaDecoder.swift */ = {isa = PBXFileReference; fileEncoding = 4; lastKnownFileType = sourcecode.swift; path = HCaptchaDecoder.swift; sourceTree = "<group>"; };
-		31B7F5402BD1D4E400BF1015 /* String+Dict.swift */ = {isa = PBXFileReference; fileEncoding = 4; lastKnownFileType = sourcecode.swift; path = "String+Dict.swift"; sourceTree = "<group>"; };
-		31B7F5412BD1D4E400BF1015 /* HCaptchaResult.swift */ = {isa = PBXFileReference; fileEncoding = 4; lastKnownFileType = sourcecode.swift; path = HCaptchaResult.swift; sourceTree = "<group>"; };
-		31B7F5422BD1D4E400BF1015 /* HCaptchaLog.swift */ = {isa = PBXFileReference; fileEncoding = 4; lastKnownFileType = sourcecode.swift; path = HCaptchaLog.swift; sourceTree = "<group>"; };
-		31B7F5432BD1D4E400BF1015 /* HCaptchaConfig.swift */ = {isa = PBXFileReference; fileEncoding = 4; lastKnownFileType = sourcecode.swift; path = HCaptchaConfig.swift; sourceTree = "<group>"; };
-		31B7F5442BD1D4E400BF1015 /* HCaptcha.swift */ = {isa = PBXFileReference; fileEncoding = 4; lastKnownFileType = sourcecode.swift; path = HCaptcha.swift; sourceTree = "<group>"; };
-		31B7F5452BD1D4E400BF1015 /* HCaptchaDebugInfo.swift */ = {isa = PBXFileReference; fileEncoding = 4; lastKnownFileType = sourcecode.swift; path = HCaptchaDebugInfo.swift; sourceTree = "<group>"; };
-		31B7F5472BD1D4E400BF1015 /* HCaptchaEvent.swift */ = {isa = PBXFileReference; fileEncoding = 4; lastKnownFileType = sourcecode.swift; path = HCaptchaEvent.swift; sourceTree = "<group>"; };
-		31B7F5482BD1D4E400BF1015 /* HCaptchaError.swift */ = {isa = PBXFileReference; fileEncoding = 4; lastKnownFileType = sourcecode.swift; path = HCaptchaError.swift; sourceTree = "<group>"; };
-		31B7F5492BD1D4E500BF1015 /* HCaptchaWebViewManager+WKNavigationDelegate.swift */ = {isa = PBXFileReference; fileEncoding = 4; lastKnownFileType = sourcecode.swift; path = "HCaptchaWebViewManager+WKNavigationDelegate.swift"; sourceTree = "<group>"; };
-		31B7F54C2BD1D4E500BF1015 /* HCaptchaURLOpener.swift */ = {isa = PBXFileReference; fileEncoding = 4; lastKnownFileType = sourcecode.swift; path = HCaptchaURLOpener.swift; sourceTree = "<group>"; };
-		31CBA061716922E978337D26 /* STPSetupIntentConfirmParams.swift */ = {isa = PBXFileReference; lastKnownFileType = sourcecode.swift; path = STPSetupIntentConfirmParams.swift; sourceTree = "<group>"; };
-		31E9110C4EB3A3D185DC8D00 /* STPPaymentIntentParams.swift */ = {isa = PBXFileReference; lastKnownFileType = sourcecode.swift; path = STPPaymentIntentParams.swift; sourceTree = "<group>"; };
-		3413DC6380ADC49B79FA0D71 /* STPIntentActionKonbiniDisplayDetails.swift */ = {isa = PBXFileReference; lastKnownFileType = sourcecode.swift; path = STPIntentActionKonbiniDisplayDetails.swift; sourceTree = "<group>"; };
-		34CB5AD8FDE347B19ED2D9CD /* STPConfirmUSBankAccountOptions.swift */ = {isa = PBXFileReference; lastKnownFileType = sourcecode.swift; path = STPConfirmUSBankAccountOptions.swift; sourceTree = "<group>"; };
-		359FF7718254FCD446312BFA /* sv */ = {isa = PBXFileReference; lastKnownFileType = text.plist.strings; name = sv; path = sv.lproj/Localizable.strings; sourceTree = "<group>"; };
-		373B2754D51299A60DE459C7 /* STPPaymentMethodCardWalletVisaCheckout.swift */ = {isa = PBXFileReference; lastKnownFileType = sourcecode.swift; path = STPPaymentMethodCardWalletVisaCheckout.swift; sourceTree = "<group>"; };
-		37A4DD33E92411C5C8C69A5F /* STPNetworkStubbingTestCase.swift */ = {isa = PBXFileReference; lastKnownFileType = sourcecode.swift; path = STPNetworkStubbingTestCase.swift; sourceTree = "<group>"; };
-		38C7F01487694566A35BB319 /* STPPaymentMethodBancontact.swift */ = {isa = PBXFileReference; lastKnownFileType = sourcecode.swift; path = STPPaymentMethodBancontact.swift; sourceTree = "<group>"; };
-		3E0F70CA8C47243147F83D8B /* STPSourceReceiver.swift */ = {isa = PBXFileReference; lastKnownFileType = sourcecode.swift; path = STPSourceReceiver.swift; sourceTree = "<group>"; };
-		3E397BCD2C450E4770A278DA /* STPPaymentMethodLinkParams.swift */ = {isa = PBXFileReference; lastKnownFileType = sourcecode.swift; path = STPPaymentMethodLinkParams.swift; sourceTree = "<group>"; };
-		3ED0DDE359BC093F1766FDD5 /* STPSourceOwner.swift */ = {isa = PBXFileReference; lastKnownFileType = sourcecode.swift; path = STPSourceOwner.swift; sourceTree = "<group>"; };
-		412E99389545879B417389C4 /* STPPaymentMethodPayPal.swift */ = {isa = PBXFileReference; lastKnownFileType = sourcecode.swift; path = STPPaymentMethodPayPal.swift; sourceTree = "<group>"; };
-		41418F4AD32E5182FFFA7445 /* STPPaymentMethodAlipayParams.swift */ = {isa = PBXFileReference; lastKnownFileType = sourcecode.swift; path = STPPaymentMethodAlipayParams.swift; sourceTree = "<group>"; };
-		43286FD965D64ADB5D787561 /* STPPaymentMethodKlarna.swift */ = {isa = PBXFileReference; lastKnownFileType = sourcecode.swift; path = STPPaymentMethodKlarna.swift; sourceTree = "<group>"; };
-		46074E7130DD491C6FEF8689 /* pt-BR */ = {isa = PBXFileReference; lastKnownFileType = text.plist.strings; name = "pt-BR"; path = "pt-BR.lproj/Localizable.strings"; sourceTree = "<group>"; };
-		46700112813B624B5A5513B2 /* STPIntentActionRedirectToURL.swift */ = {isa = PBXFileReference; lastKnownFileType = sourcecode.swift; path = STPIntentActionRedirectToURL.swift; sourceTree = "<group>"; };
-		468FAF1D4D81DB5F5854287B /* StripePaymentsBundleLocator.swift */ = {isa = PBXFileReference; lastKnownFileType = sourcecode.swift; path = StripePaymentsBundleLocator.swift; sourceTree = "<group>"; };
-		4793029D06EBFBCB62CF48DC /* STPPaymentHandler.swift */ = {isa = PBXFileReference; lastKnownFileType = sourcecode.swift; path = STPPaymentHandler.swift; sourceTree = "<group>"; };
-		4802B9CDC9D9F4D479EA050B /* StripeApplePay+Import.swift */ = {isa = PBXFileReference; lastKnownFileType = sourcecode.swift; path = "StripeApplePay+Import.swift"; sourceTree = "<group>"; };
-		480E9503640B668172950214 /* Enums+CustomStringConvertible.swift */ = {isa = PBXFileReference; lastKnownFileType = sourcecode.swift; path = "Enums+CustomStringConvertible.swift"; sourceTree = "<group>"; };
-		4811DCE60399BD00AEA55CAD /* STPIntentActionCashAppRedirectToApp.swift */ = {isa = PBXFileReference; lastKnownFileType = sourcecode.swift; path = STPIntentActionCashAppRedirectToApp.swift; sourceTree = "<group>"; };
-		48A73DA27ABEC6115513F315 /* STPPaymentMethodNetBanking.swift */ = {isa = PBXFileReference; lastKnownFileType = sourcecode.swift; path = STPPaymentMethodNetBanking.swift; sourceTree = "<group>"; };
-		48EE0DEDAB9A8BFF0523FF9F /* STPPaymentMethodBLIKParams.swift */ = {isa = PBXFileReference; lastKnownFileType = sourcecode.swift; path = STPPaymentMethodBLIKParams.swift; sourceTree = "<group>"; };
-		48F636D8CADF68EB74B88313 /* STPFixtures+Swift.swift */ = {isa = PBXFileReference; lastKnownFileType = sourcecode.swift; path = "STPFixtures+Swift.swift"; sourceTree = "<group>"; };
-		493FAADA2D5D2F75001B2C71 /* STPBankAccountCollectorUserInterfaceStyle.swift */ = {isa = PBXFileReference; lastKnownFileType = sourcecode.swift; path = STPBankAccountCollectorUserInterfaceStyle.swift; sourceTree = "<group>"; };
-		4C3628526271ABA16C3994EE /* STPConnectAccountAddress.swift */ = {isa = PBXFileReference; lastKnownFileType = sourcecode.swift; path = STPConnectAccountAddress.swift; sourceTree = "<group>"; };
-		4D99D2C6C436F6FAFB3960EE /* STPPaymentMethodBancontactParams.swift */ = {isa = PBXFileReference; lastKnownFileType = sourcecode.swift; path = STPPaymentMethodBancontactParams.swift; sourceTree = "<group>"; };
-		4FED7EC426D937D69C4B2D3B /* STPCollectBankAccountParams.swift */ = {isa = PBXFileReference; lastKnownFileType = sourcecode.swift; path = STPCollectBankAccountParams.swift; sourceTree = "<group>"; };
-		504E775D9573225145FD38CD /* STPAPIClient+LinkAccountSession.swift */ = {isa = PBXFileReference; lastKnownFileType = sourcecode.swift; path = "STPAPIClient+LinkAccountSession.swift"; sourceTree = "<group>"; };
-		51899EDD11947FDAD2C82D97 /* LinkAccountSession.swift */ = {isa = PBXFileReference; lastKnownFileType = sourcecode.swift; path = LinkAccountSession.swift; sourceTree = "<group>"; };
-		5212EA8107E8CEC838262D99 /* STPPaymentIntentLastPaymentError.swift */ = {isa = PBXFileReference; lastKnownFileType = sourcecode.swift; path = STPPaymentIntentLastPaymentError.swift; sourceTree = "<group>"; };
-		52EE2EEB630C1C78EF446602 /* Info.plist */ = {isa = PBXFileReference; lastKnownFileType = text.plist; path = Info.plist; sourceTree = "<group>"; };
-		53061ED71F9E2162BEE5DF21 /* STPPaymentMethodGrabPay.swift */ = {isa = PBXFileReference; lastKnownFileType = sourcecode.swift; path = STPPaymentMethodGrabPay.swift; sourceTree = "<group>"; };
-		535A112409DAB226749A688C /* STPConfirmPaymentMethodOptions.swift */ = {isa = PBXFileReference; lastKnownFileType = sourcecode.swift; path = STPConfirmPaymentMethodOptions.swift; sourceTree = "<group>"; };
-		53E191CAFF05C311F8660273 /* STPAPIClient+PaymentsCore.swift */ = {isa = PBXFileReference; lastKnownFileType = sourcecode.swift; path = "STPAPIClient+PaymentsCore.swift"; sourceTree = "<group>"; };
-		57E0E4AB5741502E4CD5436D /* STPSourcePoller.swift */ = {isa = PBXFileReference; lastKnownFileType = sourcecode.swift; path = STPSourcePoller.swift; sourceTree = "<group>"; };
-		58D9CA66AADE5C04D6E9E4E6 /* STPKlarnaLineItem.swift */ = {isa = PBXFileReference; lastKnownFileType = sourcecode.swift; path = STPKlarnaLineItem.swift; sourceTree = "<group>"; };
-		5A3ADD020EED12373174477B /* STPToken.swift */ = {isa = PBXFileReference; lastKnownFileType = sourcecode.swift; path = STPToken.swift; sourceTree = "<group>"; };
-		5A727AE60443CDFA86DF99EC /* da */ = {isa = PBXFileReference; lastKnownFileType = text.plist.strings; name = da; path = da.lproj/Localizable.strings; sourceTree = "<group>"; };
-		5BDA99D860C6A15C48928FDD /* STPPaymentMethodSwishParams.swift */ = {isa = PBXFileReference; lastKnownFileType = sourcecode.swift; path = STPPaymentMethodSwishParams.swift; sourceTree = "<group>"; };
-		5C27780E7E42FDBE450941C0 /* STPPaymentMethodWeChatPay.swift */ = {isa = PBXFileReference; lastKnownFileType = sourcecode.swift; path = STPPaymentMethodWeChatPay.swift; sourceTree = "<group>"; };
-		5CB73EF9F5BD015434BAB5E8 /* STPPaymentIntent.swift */ = {isa = PBXFileReference; lastKnownFileType = sourcecode.swift; path = STPPaymentIntent.swift; sourceTree = "<group>"; };
-		5CB97088726E660840DA856F /* STPPaymentIntentShippingDetailsAddress.swift */ = {isa = PBXFileReference; lastKnownFileType = sourcecode.swift; path = STPPaymentIntentShippingDetailsAddress.swift; sourceTree = "<group>"; };
-		5F7F214A072869D24123AAD3 /* STPFormEncoder.swift */ = {isa = PBXFileReference; lastKnownFileType = sourcecode.swift; path = STPFormEncoder.swift; sourceTree = "<group>"; };
-		609ECF94337298A5298081D0 /* STPPaymentMethodOptions.swift */ = {isa = PBXFileReference; lastKnownFileType = sourcecode.swift; path = STPPaymentMethodOptions.swift; sourceTree = "<group>"; };
-		61152B4A2B865F58003B69A0 /* STPPaymentMethodAmazonPayParams.swift */ = {isa = PBXFileReference; lastKnownFileType = sourcecode.swift; path = STPPaymentMethodAmazonPayParams.swift; sourceTree = "<group>"; };
-		61152B4C2B865FBB003B69A0 /* STPPaymentMethodAmazonPay.swift */ = {isa = PBXFileReference; lastKnownFileType = sourcecode.swift; path = STPPaymentMethodAmazonPay.swift; sourceTree = "<group>"; };
-		6151DDB92B0D1EE800ED4F7E /* STPPaymentMethodUpdateParams.swift */ = {isa = PBXFileReference; fileEncoding = 4; lastKnownFileType = sourcecode.swift; path = STPPaymentMethodUpdateParams.swift; sourceTree = "<group>"; };
-		617C1C832BB4962500B10AC5 /* STPPaymentMethodAlmaParams.swift */ = {isa = PBXFileReference; lastKnownFileType = sourcecode.swift; path = STPPaymentMethodAlmaParams.swift; sourceTree = "<group>"; };
-		617C1C852BB496FC00B10AC5 /* STPPaymentMethodAlma.swift */ = {isa = PBXFileReference; lastKnownFileType = sourcecode.swift; path = STPPaymentMethodAlma.swift; sourceTree = "<group>"; };
-		61E1CA1A2BD6B1AE00A421AE /* STPPaymentMethodMultibanco.swift */ = {isa = PBXFileReference; lastKnownFileType = sourcecode.swift; path = STPPaymentMethodMultibanco.swift; sourceTree = "<group>"; };
-		61E1CA1C2BD6B3F100A421AE /* STPPaymentMethodMultibancoParams.swift */ = {isa = PBXFileReference; lastKnownFileType = sourcecode.swift; path = STPPaymentMethodMultibancoParams.swift; sourceTree = "<group>"; };
-		61E1CA242BD6BD3D00A421AE /* STPIntentActionMultibancoDisplayDetails.swift */ = {isa = PBXFileReference; lastKnownFileType = sourcecode.swift; path = STPIntentActionMultibancoDisplayDetails.swift; sourceTree = "<group>"; };
-		61ED590DF413DA9B8A415C9C /* STPCardBrand.swift */ = {isa = PBXFileReference; lastKnownFileType = sourcecode.swift; path = STPCardBrand.swift; sourceTree = "<group>"; };
-		626D1B1C91151401B1FE77EA /* STPAnalyticsClient+Payments.swift */ = {isa = PBXFileReference; lastKnownFileType = sourcecode.swift; path = "STPAnalyticsClient+Payments.swift"; sourceTree = "<group>"; };
-		63BFDF30EAA4381999FE1149 /* STPSourceProtocol.swift */ = {isa = PBXFileReference; lastKnownFileType = sourcecode.swift; path = STPSourceProtocol.swift; sourceTree = "<group>"; };
-		63E3C264676712B260FCF600 /* STPPaymentIntentShippingDetailsAddressParams.swift */ = {isa = PBXFileReference; lastKnownFileType = sourcecode.swift; path = STPPaymentIntentShippingDetailsAddressParams.swift; sourceTree = "<group>"; };
-		64C6DBBF4EED92890747C305 /* StripePayments+Export.swift */ = {isa = PBXFileReference; lastKnownFileType = sourcecode.swift; path = "StripePayments+Export.swift"; sourceTree = "<group>"; };
-		671A215709E2F67C3BB77DC0 /* STPSourceParams.swift */ = {isa = PBXFileReference; lastKnownFileType = sourcecode.swift; path = STPSourceParams.swift; sourceTree = "<group>"; };
-		674DAF7E5982F1BCEA40B010 /* STPRadarSession.swift */ = {isa = PBXFileReference; lastKnownFileType = sourcecode.swift; path = STPRadarSession.swift; sourceTree = "<group>"; };
-		678608CCEF22AE4B86C3E6EA /* STPFPXBankBrand.swift */ = {isa = PBXFileReference; lastKnownFileType = sourcecode.swift; path = STPFPXBankBrand.swift; sourceTree = "<group>"; };
-		67B4857EBF4A49993CC040DB /* STPPaymentMethodFPXParams.swift */ = {isa = PBXFileReference; lastKnownFileType = sourcecode.swift; path = STPPaymentMethodFPXParams.swift; sourceTree = "<group>"; };
-		6886DC50224DD807976C0D19 /* sk-SK */ = {isa = PBXFileReference; lastKnownFileType = text.plist.strings; name = "sk-SK"; path = "sk-SK.lproj/Localizable.strings"; sourceTree = "<group>"; };
-		68B0890585C6D8D33AB0D888 /* STPPaymentMethodAffirm.swift */ = {isa = PBXFileReference; lastKnownFileType = sourcecode.swift; path = STPPaymentMethodAffirm.swift; sourceTree = "<group>"; };
-		69C77D6D92668C1E541E3C0F /* hu */ = {isa = PBXFileReference; lastKnownFileType = text.plist.strings; name = hu; path = hu.lproj/Localizable.strings; sourceTree = "<group>"; };
-=======
->>>>>>> a68599b2
 		6A7CE39E853BD92ABE59F8EA /* StripeiOS-Debug.xcconfig */ = {isa = PBXFileReference; lastKnownFileType = text.xcconfig; path = "StripeiOS-Debug.xcconfig"; sourceTree = "<group>"; };
 		719D0377278FA11F93E19637 /* StripeCore.framework */ = {isa = PBXFileReference; explicitFileType = wrapper.framework; includeInIndex = 0; path = StripeCore.framework; sourceTree = BUILT_PRODUCTS_DIR; };
 		93327A70BDB39DA521BAE777 /* Stripe3DS2.framework */ = {isa = PBXFileReference; explicitFileType = wrapper.framework; includeInIndex = 0; path = Stripe3DS2.framework; sourceTree = BUILT_PRODUCTS_DIR; };
-<<<<<<< HEAD
-		93542C5D93401191F78641B3 /* STPTestingAPIClient.m */ = {isa = PBXFileReference; lastKnownFileType = sourcecode.c.objc; path = STPTestingAPIClient.m; sourceTree = "<group>"; };
-		936809D71641931604F5FEAE /* STPPaymentMethodGrabPayParams.swift */ = {isa = PBXFileReference; lastKnownFileType = sourcecode.swift; path = STPPaymentMethodGrabPayParams.swift; sourceTree = "<group>"; };
-		93E11A00882478686027A2A0 /* STPCard.swift */ = {isa = PBXFileReference; lastKnownFileType = sourcecode.swift; path = STPCard.swift; sourceTree = "<group>"; };
-		940BC4B4F3696616E6765861 /* STPFile.swift */ = {isa = PBXFileReference; lastKnownFileType = sourcecode.swift; path = STPFile.swift; sourceTree = "<group>"; };
-		982A049F2314C96F8CCD803E /* STPRedirectContext.swift */ = {isa = PBXFileReference; lastKnownFileType = sourcecode.swift; path = STPRedirectContext.swift; sourceTree = "<group>"; };
-		9850E5BC24407862EAEEE2BA /* STPPaymentIntentActionRedirectToURL.swift */ = {isa = PBXFileReference; lastKnownFileType = sourcecode.swift; path = STPPaymentIntentActionRedirectToURL.swift; sourceTree = "<group>"; };
-		99950EB2B1753E531D97CE3C /* STPFixtures.h */ = {isa = PBXFileReference; lastKnownFileType = sourcecode.c.h; path = STPFixtures.h; sourceTree = "<group>"; };
-		9A56DB8D9DBDED3F7670438E /* STPAPIClient+Payments.swift */ = {isa = PBXFileReference; lastKnownFileType = sourcecode.swift; path = "STPAPIClient+Payments.swift"; sourceTree = "<group>"; };
-		9B084347AEF2EDD7D1589E3F /* StripeCore+Import.swift */ = {isa = PBXFileReference; lastKnownFileType = sourcecode.swift; path = "StripeCore+Import.swift"; sourceTree = "<group>"; };
-=======
->>>>>>> a68599b2
 		9C1765710FB6104D69982D20 /* StripeiOS Tests-Release.xcconfig */ = {isa = PBXFileReference; lastKnownFileType = text.xcconfig; path = "StripeiOS Tests-Release.xcconfig"; sourceTree = "<group>"; };
 		9EE713DECC09F6AEE37E96F7 /* XCTest.framework */ = {isa = PBXFileReference; lastKnownFileType = wrapper.framework; name = XCTest.framework; path = Platforms/iPhoneOS.platform/Developer/Library/Frameworks/XCTest.framework; sourceTree = DEVELOPER_DIR; };
 		A3BA665404FD4B327A775906 /* StripeiOS-Release.xcconfig */ = {isa = PBXFileReference; lastKnownFileType = text.xcconfig; path = "StripeiOS-Release.xcconfig"; sourceTree = "<group>"; };
@@ -476,118 +311,6 @@
 			name = Products;
 			sourceTree = "<group>";
 		};
-<<<<<<< HEAD
-		F5DD0264A45F81BD35ABB78D /* Types */ = {
-			isa = PBXGroup;
-			children = (
-				68B0890585C6D8D33AB0D888 /* STPPaymentMethodAffirm.swift */,
-				61E1CA1A2BD6B1AE00A421AE /* STPPaymentMethodMultibanco.swift */,
-				AE3CBC01F0A15D28914DB070 /* STPPaymentMethodAffirmParams.swift */,
-				C0E6839FB4FC9CA2A9EAAC4F /* STPPaymentMethodAfterpayClearpay.swift */,
-				FD1783A022B54EC14C164F7B /* STPPaymentMethodAfterpayClearpayParams.swift */,
-				BBF5E4108B8BF1C30BECC326 /* STPPaymentMethodAlipay.swift */,
-				41418F4AD32E5182FFFA7445 /* STPPaymentMethodAlipayParams.swift */,
-				61152B4C2B865FBB003B69A0 /* STPPaymentMethodAmazonPay.swift */,
-				617C1C852BB496FC00B10AC5 /* STPPaymentMethodAlma.swift */,
-				61152B4A2B865F58003B69A0 /* STPPaymentMethodAmazonPayParams.swift */,
-				617C1C832BB4962500B10AC5 /* STPPaymentMethodAlmaParams.swift */,
-				8BB1D8D7ABB0AC1B87FC0057 /* STPPaymentMethodAUBECSDebit.swift */,
-				78593A2B7B8705A9E88BD915 /* STPPaymentMethodAUBECSDebitParams.swift */,
-				83C040209FB6165F70AA7E97 /* STPPaymentMethodBacsDebit.swift */,
-				E06C3BF5EB7272C646558A6A /* STPPaymentMethodBacsDebitParams.swift */,
-				38C7F01487694566A35BB319 /* STPPaymentMethodBancontact.swift */,
-				4D99D2C6C436F6FAFB3960EE /* STPPaymentMethodBancontactParams.swift */,
-				D0F35F376C5BE0824BFCF86F /* STPPaymentMethodBLIK.swift */,
-				48EE0DEDAB9A8BFF0523FF9F /* STPPaymentMethodBLIKParams.swift */,
-				B96D695818084C70BB532B5E /* STPPaymentMethodBoleto.swift */,
-				AC41428418864827CD1C6832 /* STPPaymentMethodBoletoParams.swift */,
-				204FF6CABEA202A2789D031F /* STPPaymentMethodCard.swift */,
-				C7099F6C39ACC26748E0E591 /* STPPaymentMethodCardChecks.swift */,
-				2F88748219C996299A86CD06 /* STPPaymentMethodCardNetworks.swift */,
-				24E6BBFE961B53403F863D43 /* STPPaymentMethodCardNetworksParams.swift */,
-				7E65A77F0C67935245705641 /* STPPaymentMethodCardParams.swift */,
-				E07996C977656429F3CCDC9A /* STPPaymentMethodCardPresent.swift */,
-				CEFD8715EEA4EECD411465FB /* STPPaymentMethodCardWallet.swift */,
-				EB9F7234C5EBCBE6848E0216 /* STPPaymentMethodCardWalletMasterpass.swift */,
-				373B2754D51299A60DE459C7 /* STPPaymentMethodCardWalletVisaCheckout.swift */,
-				0A0ACD359CBF350143D049EC /* STPPaymentMethodCashApp.swift */,
-				7E9E200FB06201CCAE7BB434 /* STPPaymentMethodCashAppParams.swift */,
-				61E1CA1C2BD6B3F100A421AE /* STPPaymentMethodMultibancoParams.swift */,
-				DABCA7D3C2103189243C48DB /* STPPaymentMethodEPS.swift */,
-				EEF1AAF60A7A0A75D009229C /* STPPaymentMethodEPSParams.swift */,
-				161E1414061B7E2B7C36AE9C /* STPPaymentMethodFPX.swift */,
-				67B4857EBF4A49993CC040DB /* STPPaymentMethodFPXParams.swift */,
-				53061ED71F9E2162BEE5DF21 /* STPPaymentMethodGrabPay.swift */,
-				936809D71641931604F5FEAE /* STPPaymentMethodGrabPayParams.swift */,
-				A93D74B51EA12509851F76A5 /* STPPaymentMethodiDEAL.swift */,
-				0574FD7A9235404B44683208 /* STPPaymentMethodiDEALParams.swift */,
-				43286FD965D64ADB5D787561 /* STPPaymentMethodKlarna.swift */,
-				B9F83C7EDA9903D041E4C001 /* STPPaymentMethodKlarnaParams.swift */,
-				E99B164CDD13E8F5C9CAD349 /* STPPaymentMethodLink.swift */,
-				3E397BCD2C450E4770A278DA /* STPPaymentMethodLinkParams.swift */,
-				6BA4B9152BF3E0C900D1F21D /* STPPaymentMethodMobilePay.swift */,
-				92A9741EA9B8FD4301DEB5FD /* STPPaymentMethodMobilePayParams.swift */,
-				48A73DA27ABEC6115513F315 /* STPPaymentMethodNetBanking.swift */,
-				80DC82D6BCE42502F71F8796 /* STPPaymentMethodNetBankingParams.swift */,
-				8DCAF9C6479868993596880A /* STPPaymentMethodOXXO.swift */,
-				E4F59A24701CB3FE96477631 /* STPPaymentMethodOXXOParams.swift */,
-				412E99389545879B417389C4 /* STPPaymentMethodPayPal.swift */,
-				F0D4C9FA6229E7CF5E6194ED /* STPPaymentMethodPayPalParams.swift */,
-				87D831C6DA4AB5D9B467B0D4 /* STPPaymentMethodPrzelewy24.swift */,
-				E9F62603F7B02487027BFB14 /* STPPaymentMethodPrzelewy24Params.swift */,
-				2E222F41BA63DC17D777A316 /* STPPaymentMethodRevolutPay.swift */,
-				138E9C6A4E3D71B397A1C61B /* STPPaymentMethodRevolutPayParams.swift */,
-				73EBE0964419EFA62BDBC467 /* STPPaymentMethodSEPADebit.swift */,
-				B091F2D139863DA3967E6596 /* STPPaymentMethodSEPADebitParams.swift */,
-				11A528DF98B54E7ACFFED8EE /* STPPaymentMethodSofort.swift */,
-				D093EFAC2C8F0B310EBD10C4 /* STPPaymentMethodSofortParams.swift */,
-				2ED4954D40E3D244CFC86AA7 /* STPPaymentMethodSwish.swift */,
-				5BDA99D860C6A15C48928FDD /* STPPaymentMethodSwishParams.swift */,
-				AAF9D5F617E73723DDB03F6F /* STPPaymentMethodThreeDSecureUsage.swift */,
-				6DBD496FE1C28C32185C60BF /* STPPaymentMethodUPI.swift */,
-				0105DFAE5504CD3A1AAE89B5 /* STPPaymentMethodUPIParams.swift */,
-				03D01E809A78E4DC7FB87A2D /* STPPaymentMethodUSBankAccount.swift */,
-				208127DD5118F21D896C0711 /* STPPaymentMethodUSBankAccountParams.swift */,
-				5C27780E7E42FDBE450941C0 /* STPPaymentMethodWeChatPay.swift */,
-				C740B96CCCC754A1CB19D44C /* STPPaymentMethodWeChatPayParams.swift */,
-				CAC3A02F2C2E127B007BC888 /* STPPaymentMethodSunbit.swift */,
-				CAB989BA2C58771100DF9851 /* STPPaymentMethodSunbitParams.swift */,
-				CAB989BC2C58776100DF9851 /* STPPaymentMethodBillieParams.swift */,
-				CAB989BE2C5877FE00DF9851 /* STPPaymentMethodBillie.swift */,
-				CAC80EC22C333646001E3D0D /* STPPaymentMethodSatispay.swift */,
-				CAC80EC42C33368E001E3D0D /* STPPaymentMethodSatispayParams.swift */,
-				F60858ED2CEF046500D62278 /* STPPaymentMethodCrypto.swift */,
-				F60858E92CEF040400D62278 /* STPPaymentMethodCryptoParams.swift */,
-			);
-			path = Types;
-			sourceTree = "<group>";
-		};
-		F63A7C52A77C9B7EAEF8A8B3 /* Localizations */ = {
-			isa = PBXGroup;
-			children = (
-				8CF87D59CF2A90D49C892805 /* Localizable.strings */,
-			);
-			path = Localizations;
-			sourceTree = "<group>";
-		};
-		FEA45221BBB022756BA567DA /* Types */ = {
-			isa = PBXGroup;
-			children = (
-				BF3EDB3190B6BAE43C10933E /* STPBankAccount.swift */,
-				2922BFE76F6D620BEC45AFC4 /* STPBankAccountParams.swift */,
-				93E11A00882478686027A2A0 /* STPCard.swift */,
-				DFA6071616ABA9D79DB6AE6A /* STPCardParams.swift */,
-				58D9CA66AADE5C04D6E9E4E6 /* STPKlarnaLineItem.swift */,
-				F609CFD0BA68E23080585BFF /* STPSourceCardDetails.swift */,
-				DD2E3BD11D7685BDD8CF015B /* STPSourceKlarnaDetails.swift */,
-				A808C34CAC5E742359A02301 /* STPSourceSEPADebitDetails.swift */,
-				FD7066361C878D63B86F22D8 /* STPSourceWeChatPayDetails.swift */,
-			);
-			path = Types;
-			sourceTree = "<group>";
-		};
-=======
->>>>>>> a68599b2
 /* End PBXGroup section */
 
 /* Begin PBXHeadersBuildPhase section */
@@ -887,231 +610,6 @@
 			isa = PBXSourcesBuildPhase;
 			buildActionMask = 2147483647;
 			files = (
-<<<<<<< HEAD
-				78DD210269D85D83D6D4A87C /* StripeAPI+Deprecated.swift in Sources */,
-				42C624FBE88EAB43B14F82A9 /* StripeApplePay+Import.swift in Sources */,
-				02698991542836F0834FA013 /* StripeCore+Import.swift in Sources */,
-				14F7613FC00DEB719DCB0B90 /* LinkAccountSession.swift in Sources */,
-				61E1CA252BD6BD3D00A421AE /* STPIntentActionMultibancoDisplayDetails.swift in Sources */,
-				81273890FC0D587732E7B16E /* STPCollectBankAccountParams.swift in Sources */,
-				7C851B7E1C3B36D18BB15706 /* STPConfirmAlipayOptions.swift in Sources */,
-				0E5EF1AFCCA0D7B932D173F8 /* STPConfirmBLIKOptions.swift in Sources */,
-				CAC80EC32C333646001E3D0D /* STPPaymentMethodSatispay.swift in Sources */,
-				1A15D7B4A9F15422B62B2774 /* STPConfirmCardOptions.swift in Sources */,
-				7562CFED8ADBBEBA2F759EEF /* STPConfirmKonbiniOptions.swift in Sources */,
-				E856CEE7FFF917C1A7FFA07E /* STPConfirmPaymentMethodOptions.swift in Sources */,
-				E707DF79DC65CE06729503E4 /* STPConfirmUSBankAccountOptions.swift in Sources */,
-				00200DEC59380311F223D3DA /* STPConfirmWeChatPayOptions.swift in Sources */,
-				CED39C5743F5ED10A8012D65 /* STPPaymentIntent.swift in Sources */,
-				FCDC32F6448B09F464A7F09E /* STPPaymentIntentAction.swift in Sources */,
-				C80A979CB3B453DF248C6339 /* STPPaymentIntentActionRedirectToURL.swift in Sources */,
-				466FD050408B0678FE5B60FC /* STPPaymentIntentEnums.swift in Sources */,
-				B59B706A4935CAAC42113526 /* STPPaymentIntentLastPaymentError.swift in Sources */,
-				0D03C74718AC07502E0C47E4 /* STPPaymentIntentParams.swift in Sources */,
-				E4CF13E10D8F317B704AFFAE /* STPPaymentIntentShippingDetails.swift in Sources */,
-				98D4EC200247138A4AC89DB5 /* STPPaymentIntentShippingDetailsAddress.swift in Sources */,
-				D7A66D12E933BD2ABBB59148 /* STPPaymentIntentShippingDetailsAddressParams.swift in Sources */,
-				5571DEA0B75A19184E69813F /* STPPaymentIntentShippingDetailsParams.swift in Sources */,
-				31B7F5522BD1D4E500BF1015 /* HCaptchaResult.swift in Sources */,
-				77990E2F33FBDB74AEC3D410 /* STPPaymentIntentSourceAction.swift in Sources */,
-				C0B54A6D4B079A65F7DA6772 /* STPPaymentIntentSourceActionAuthorizeWithURL.swift in Sources */,
-				7309D5A475371AF0BF93E608 /* STPPaymentMethod.swift in Sources */,
-				6AF719654B7BC4062C1AF65C /* STPPaymentMethodAddress.swift in Sources */,
-				D63B4186EB3461366C8CF533 /* STPPaymentMethodBillingDetails.swift in Sources */,
-				D758E7EE398D4E72DE9F0F57 /* STPPaymentMethodEnums.swift in Sources */,
-				1E26C29F65205466B9437811 /* STPPaymentMethodParams.swift in Sources */,
-				CAC3A0302C2E127B007BC888 /* STPPaymentMethodSunbit.swift in Sources */,
-				2E5D133D1E203027C08DEDF0 /* STPPaymentMethodAUBECSDebit.swift in Sources */,
-				EC587986A9D69C5A5B180879 /* STPPaymentMethodAUBECSDebitParams.swift in Sources */,
-				A90639B7690FA9A8C5267561 /* STPPaymentMethodAffirm.swift in Sources */,
-				31B7F5592BD1D4E500BF1015 /* HCaptchaError.swift in Sources */,
-				610DB7FAF395AEBE6CBEFAC8 /* STPPaymentMethodAffirmParams.swift in Sources */,
-				0A0F8D842C98441D08F8D14E /* STPPaymentMethodAfterpayClearpay.swift in Sources */,
-				7D1A50DC86AA9993EB1640E9 /* STPPaymentMethodAfterpayClearpayParams.swift in Sources */,
-				47677A8DE9E3D36E3392F7DE /* STPPaymentMethodAlipay.swift in Sources */,
-				2A2E28C3C248CBE96D52A192 /* STPPaymentMethodAlipayParams.swift in Sources */,
-				7FFBE4CBDC4D3476819CBF4A /* STPPaymentMethodBLIK.swift in Sources */,
-				D56C720AFB3ABAEED747181F /* STPPaymentMethodBLIKParams.swift in Sources */,
-				6F3835CEBF9618207F8332AA /* STPPaymentMethodBacsDebit.swift in Sources */,
-				2BFBE84BD5718D4D8D4718D8 /* STPPaymentMethodBacsDebitParams.swift in Sources */,
-				17083CBB3962C5ADB155EEF4 /* STPPaymentMethodBancontact.swift in Sources */,
-				31B7F5502BD1D4E500BF1015 /* HCaptchaDecoder.swift in Sources */,
-				6BA4B9162BF3E0C900D1F21D /* STPPaymentMethodMobilePay.swift in Sources */,
-				34B8762E977C25C6F715C7C6 /* STPPaymentMethodBancontactParams.swift in Sources */,
-				31B7F54F2BD1D4E500BF1015 /* DispatchQueue+Throttle.swift in Sources */,
-				754AA58F8D3AE8431E01D47E /* STPPaymentMethodBoleto.swift in Sources */,
-				01328A80E436C968E4545922 /* STPPaymentMethodBoletoParams.swift in Sources */,
-				0F425B8D48AF9AFAD1F2215C /* STPPaymentMethodCard.swift in Sources */,
-				93149624FE8596E1A3EFB2CF /* STPPaymentMethodCardChecks.swift in Sources */,
-				8DC22AD0DCB12D4320685EEB /* STPPaymentMethodCardNetworks.swift in Sources */,
-				A6C0955AD8E96027B675DE73 /* STPPaymentMethodCardNetworksParams.swift in Sources */,
-				9B0CB20827FD677EB3A21105 /* STPPaymentMethodCardParams.swift in Sources */,
-				31B7F54D2BD1D4E500BF1015 /* HCaptchaWebViewManager.swift in Sources */,
-				8C32D6C0D9CA9423FB305383 /* STPPaymentMethodCardPresent.swift in Sources */,
-				CFF09B0AF845EABFBDF4DB73 /* STPPaymentMethodCardWallet.swift in Sources */,
-				A3D7AB30E65C972E13F93439 /* STPPaymentMethodCardWalletMasterpass.swift in Sources */,
-				CAB989BB2C58771100DF9851 /* STPPaymentMethodSunbitParams.swift in Sources */,
-				313F5F852B0BE60E00BD98A9 /* Docs.docc in Sources */,
-				2BF8EE1CBF8C363A42B6EDA6 /* STPPaymentMethodCardWalletVisaCheckout.swift in Sources */,
-				617C1C862BB496FC00B10AC5 /* STPPaymentMethodAlma.swift in Sources */,
-				5C525B22CAAC7F5AECD9A2E1 /* STPPaymentMethodCashApp.swift in Sources */,
-				A654AC171329ED0CAF201AA6 /* STPPaymentMethodCashAppParams.swift in Sources */,
-				C27F356B376711748348CF7A /* STPPaymentMethodEPS.swift in Sources */,
-				E64BE0DAFA6617118654F975 /* STPPaymentMethodEPSParams.swift in Sources */,
-				A2E2D049AA993AF599BA8809 /* STPPaymentMethodFPX.swift in Sources */,
-				A9231C8069634103E2FC26C8 /* STPPaymentMethodFPXParams.swift in Sources */,
-				CAB989BF2C5877FE00DF9851 /* STPPaymentMethodBillie.swift in Sources */,
-				A597225EF1B685E0C6D60EE5 /* STPPaymentMethodGrabPay.swift in Sources */,
-				B8DE9EA6B244FAA0E5964282 /* STPPaymentMethodGrabPayParams.swift in Sources */,
-				10D66ECAA6DAD43F672D27F7 /* STPPaymentMethodKlarna.swift in Sources */,
-				5AD1149C1E6E5639514417B8 /* STPPaymentMethodKlarnaParams.swift in Sources */,
-				63200203FD7EFE05901CB191 /* STPPaymentMethodLink.swift in Sources */,
-				E9DE9FDAF4C3B73E387EFCF7 /* STPPaymentMethodLinkParams.swift in Sources */,
-				CCB5BAB2A22D94DE02938573 /* STPPaymentMethodMobilePayParams.swift in Sources */,
-				F60858EE2CEF046500D62278 /* STPPaymentMethodCrypto.swift in Sources */,
-				9CBE7C1776C15DA13861ED70 /* STPPaymentMethodNetBanking.swift in Sources */,
-				D0F6FFED5BE9947097990BE6 /* STPPaymentMethodNetBankingParams.swift in Sources */,
-				F7FCB1AB78C57461C2B07A0C /* STPPaymentMethodOXXO.swift in Sources */,
-				75C5CAAE1A4FE2A3D8646A9C /* STPPaymentMethodOXXOParams.swift in Sources */,
-				9BB8120998A4FCBF683BD001 /* STPPaymentMethodPayPal.swift in Sources */,
-				0921022765F92309BE302A47 /* STPPaymentMethodPayPalParams.swift in Sources */,
-				31B7F5542BD1D4E500BF1015 /* HCaptchaConfig.swift in Sources */,
-				FF4920D38DBE96BC82EC8CCF /* STPPaymentMethodPrzelewy24.swift in Sources */,
-				342EB5BE156C8431AEB1FD3F /* STPPaymentMethodPrzelewy24Params.swift in Sources */,
-				FFD569688769F8C95916582B /* STPPaymentMethodRevolutPay.swift in Sources */,
-				080417E33FB91C7F94A0438C /* STPPaymentMethodRevolutPayParams.swift in Sources */,
-				55C995685E2A148844A4FDB6 /* STPPaymentMethodSEPADebit.swift in Sources */,
-				EDF68FBCFC0783C09D39E728 /* STPPaymentMethodSEPADebitParams.swift in Sources */,
-				10706D322E0BB69A4D279202 /* STPPaymentMethodSofort.swift in Sources */,
-				61152B4D2B865FBB003B69A0 /* STPPaymentMethodAmazonPay.swift in Sources */,
-				AFDC58A9765E19DC00DB7DA1 /* STPPaymentMethodSofortParams.swift in Sources */,
-				D339D772209088E8AC6BA873 /* STPPaymentMethodSwish.swift in Sources */,
-				79E6E73D03A875C96D3A0E1D /* STPPaymentMethodSwishParams.swift in Sources */,
-				31B7F5562BD1D4E500BF1015 /* HCaptchaDebugInfo.swift in Sources */,
-				BA5F60D575E6973BAA44EB4D /* STPPaymentMethodThreeDSecureUsage.swift in Sources */,
-				C20F8A272C0D8869FDF376BB /* STPPaymentMethodUPI.swift in Sources */,
-				F34C04E0C2A142C8CC05D902 /* STPPaymentMethodUPIParams.swift in Sources */,
-				7173E36D0A3EB23E68469BD1 /* STPPaymentMethodUSBankAccount.swift in Sources */,
-				CE5CCAF7BE93DF58A0922B90 /* STPPaymentMethodUSBankAccountParams.swift in Sources */,
-				DFC9C2AB405B2060BD1F2226 /* STPPaymentMethodWeChatPay.swift in Sources */,
-				B8C35DE8D237AA591ED70C9A /* STPPaymentMethodWeChatPayParams.swift in Sources */,
-				03A8995BD2286725969CDC9E /* STPPaymentMethodiDEAL.swift in Sources */,
-				D87B57BB41D406D98CC38E96 /* STPPaymentMethodiDEALParams.swift in Sources */,
-				58A5121E267FADC02B2B2DC7 /* STPAPIResponseDecodable.swift in Sources */,
-				68F9810F66FB2D6B278429D7 /* STPAddress.swift in Sources */,
-				E1FB907D22CB302F5BD46A55 /* STPCardBrand.swift in Sources */,
-				61E1CA1B2BD6B1AE00A421AE /* STPPaymentMethodMultibanco.swift in Sources */,
-				B6E825D62FBA049BF4FAF5E3 /* STPConnectAccountAddress.swift in Sources */,
-				ED3CEB51A664527751FAB6E6 /* STPConnectAccountCompanyParams.swift in Sources */,
-				DEFE4E522D5E082084A33A14 /* STPConnectAccountIndividualParams.swift in Sources */,
-				6B55465E2BDAFEF900CA88F6 /* STPPaymentMethodAllowRedisplay.swift in Sources */,
-				617C1C842BB4962500B10AC5 /* STPPaymentMethodAlmaParams.swift in Sources */,
-				DB9AEA286985F3C64B0F4035 /* STPConnectAccountParams.swift in Sources */,
-				B62DF5202BBE4C3B009ED445 /* STPAnalyticsClient+STPPaymentHandler.swift in Sources */,
-				13DA3803BEF593A2126A0A99 /* STPContactField.swift in Sources */,
-				15867BBB56A73E740FE5CC4E /* STPCustomer.swift in Sources */,
-				EA3D613104589DA964C35073 /* STPFPXBankBrand.swift in Sources */,
-				141AA8A68D0A8C385704CD7A /* STPFile.swift in Sources */,
-				61152B4B2B865F58003B69A0 /* STPPaymentMethodAmazonPayParams.swift in Sources */,
-				B0FB058E602F6F63F2E00030 /* STPFormEncodable.swift in Sources */,
-				59F5403292D00A4B9C335485 /* STPIssuingCardPin.swift in Sources */,
-				F86AF35CBA2995BFC5544D32 /* STPRadarSession.swift in Sources */,
-				1AAFC737B6AA7CD6D1A83374 /* STPToken.swift in Sources */,
-				C1CC9D5BB7236FE08EAB168C /* STPiDEALBank.swift in Sources */,
-				31B7F55A2BD1D4E500BF1015 /* HCaptchaWebViewManager+WKNavigationDelegate.swift in Sources */,
-				ABDEED56ECE545675F5C3534 /* STPSetupIntent.swift in Sources */,
-				FDB1D6CBBF6A9BD4D53F3A82 /* STPSetupIntentConfirmParams.swift in Sources */,
-				64407AEF1246EE91037E4073 /* STPSetupIntentEnums.swift in Sources */,
-				FBD81EE346071449583C8768 /* STPSetupIntentLastSetupError.swift in Sources */,
-				CAB989BD2C58776100DF9851 /* STPPaymentMethodBillieParams.swift in Sources */,
-				444AE95CBDC08E7B1C89B0AB /* LinkSettings.swift in Sources */,
-				3C9D065CBF635F3F5B9FBEA7 /* STPIntentAction.swift in Sources */,
-				318FA6D5C77D81BB953FE3E2 /* STPIntentActionAlipayHandleRedirect.swift in Sources */,
-				5D0D293AA8E98B21A4E519B2 /* STPIntentActionBoletoDisplayDetails.swift in Sources */,
-				31B7F55C2BD1D4E500BF1015 /* HCaptchaURLOpener.swift in Sources */,
-				79C31AF3B129472DE50A73F7 /* STPIntentActionCashAppRedirectToApp.swift in Sources */,
-				1430CDF3A9BD4E125CFCD6DD /* STPIntentActionKonbiniDisplayDetails.swift in Sources */,
-				51A5F7214C5244B62A06DCEA /* STPIntentActionOXXODisplayDetails.swift in Sources */,
-				E22B8E3021079F82D3B0E43F /* STPIntentActionPayNowDisplayQrCode.swift in Sources */,
-				A18B9B95DDF1DD3CAF48FF62 /* STPIntentActionPromptPayDisplayQrCode.swift in Sources */,
-				F09E36DA5BE2C175F5ED45B4 /* STPIntentActionRedirectToURL.swift in Sources */,
-				6151DDBA2B0D1EE800ED4F7E /* STPPaymentMethodUpdateParams.swift in Sources */,
-				32656FE9F07F8B06AAE991E9 /* STPIntentActionSwishHandleRedirect.swift in Sources */,
-				8EB5A0156D519AF6E3723084 /* STPIntentActionVerifyWithMicrodeposits.swift in Sources */,
-				E2F60512657160C05151F465 /* STPIntentActionWeChatPayRedirectToApp.swift in Sources */,
-				31B7F5512BD1D4E500BF1015 /* String+Dict.swift in Sources */,
-				31B7F5532BD1D4E500BF1015 /* HCaptchaLog.swift in Sources */,
-				2B4DBC9AA9284BE1805C2A05 /* STPMandateCustomerAcceptanceParams.swift in Sources */,
-				54D34D415DF33EA011588584 /* STPMandateDataParams.swift in Sources */,
-				81AB693615F0AFD4EBBA38EB /* STPMandateOnlineParams.swift in Sources */,
-				904CA4632D5F3FEA188290AC /* STPPaymentMethodOptions.swift in Sources */,
-				9323AA1A0A765F749E54C506 /* STPSource.swift in Sources */,
-				CA18F1CF38F4D2B25C8D93C1 /* STPSourceEnums.swift in Sources */,
-				0D656430E69EEB35C2B4C9CA /* STPSourceOwner.swift in Sources */,
-				B24F9DB6EC9AFE830AAA8433 /* STPSourceParams.swift in Sources */,
-				525C95CFEE49951045AEB14C /* STPSourceProtocol.swift in Sources */,
-				F0328A6B9383F69950A584DE /* STPSourceReceiver.swift in Sources */,
-				844A4741AF0DE635B9BED420 /* STPSourceRedirect.swift in Sources */,
-				248F8672FFDDB8BC0E439E21 /* STPSourceVerification.swift in Sources */,
-				54861C2AB76A157837C4A9D5 /* STPBankAccount.swift in Sources */,
-				E40C1D575A65F6F671574CD2 /* STPBankAccountParams.swift in Sources */,
-				8D145DAF5357E51FBEC67C04 /* STPCard.swift in Sources */,
-				F5A6F7E73ECEC80D3351002A /* STPCardParams.swift in Sources */,
-				25DCA686AC5B9E9E961F7498 /* STPKlarnaLineItem.swift in Sources */,
-				ECD17E9B0D13A2200A238E1F /* STPSourceCardDetails.swift in Sources */,
-				61E1CA1D2BD6B3F100A421AE /* STPPaymentMethodMultibancoParams.swift in Sources */,
-				CF8A1ADADD2186407EBBBDCC /* STPSourceKlarnaDetails.swift in Sources */,
-				3B90B29A1B6BCE36C93E5C94 /* STPSourceSEPADebitDetails.swift in Sources */,
-				645789BA64D7822137F2B7BD /* STPSourceWeChatPayDetails.swift in Sources */,
-				B756C47DB92853FE963FEA2D /* STPAPIClient+ApplePay.swift in Sources */,
-				A0857C1CADDFF07B2A72431B /* STPAPIClient+LinkAccountSession.swift in Sources */,
-				AC99BA6881B43ACD3267AFB8 /* STPAPIClient+Payments.swift in Sources */,
-				B23F7FCC133E9C87C2A7DB26 /* STPAPIClient+Radar.swift in Sources */,
-				AE44E6302631DCCCB50AF7F8 /* STPRedirectContext.swift in Sources */,
-				3AA85604F2D3F04F584C616E /* Enums+CustomStringConvertible.swift in Sources */,
-				049CB212CD3D7E69F789BE59 /* STPBINController.swift in Sources */,
-				9F670429C96CADA2BC705EDC /* STPBankAccountCollector.swift in Sources */,
-				457AB5EDA3C13FF9FE9FBD9A /* STPBlocks.swift in Sources */,
-				B7C7040F66A5BBA92AA3E311 /* STPCardValidator.swift in Sources */,
-				CBFB5A1330C916D5DC95F6FF /* STPLocalizedString.swift in Sources */,
-				520D1190E8D03B3CCFF7A286 /* STPPaymentConfirmation+SwiftUI.swift in Sources */,
-				6F09091B2E770D0072201C45 /* StripePayments+Export.swift in Sources */,
-				4A93430C40F5C73BC76447B2 /* StripePaymentsBundleLocator.swift in Sources */,
-				96A7B692B904A071B9A7360F /* APIRequest.swift in Sources */,
-				39E266BDF1C204EC2128A2DD /* STP3DS2AuthenticateResponse.swift in Sources */,
-				FD47138E45510EE53A4AD33A /* STPEmptyStripeResponse.swift in Sources */,
-				F5C6780CF3A62BF6818D695D /* STPFormEncoder.swift in Sources */,
-				384210E1929D28576F1EF661 /* STPIntentActionUseStripeSDK.swift in Sources */,
-				2EF5C661CF25482E6CC14FE9 /* STPInternalAPIResponseDecodable.swift in Sources */,
-				DD67E6BCE76BE4073A26326D /* STPPaymentMethodListDeserializer.swift in Sources */,
-				31B7F5552BD1D4E500BF1015 /* HCaptcha.swift in Sources */,
-				E9D0230BC95ECBC088FF8E10 /* STPSourcePoller.swift in Sources */,
-				B472CF82B4F1CE69F308DC68 /* Analytic+Payments.swift in Sources */,
-				8021C790E703EE5BF74DD2C5 /* STPAnalyticsClient+Payments.swift in Sources */,
-				6541526D2141523AF9567D55 /* NSArray+Stripe.swift in Sources */,
-				F60858EA2CEF040400D62278 /* STPPaymentMethodCryptoParams.swift in Sources */,
-				CAC80EC52C33368E001E3D0D /* STPPaymentMethodSatispayParams.swift in Sources */,
-				9893D9DC84A0AB2AA2230555 /* NSDecimalNumber+Stripe_Currency.swift in Sources */,
-				493FAADB2D5D2F75001B2C71 /* STPBankAccountCollectorUserInterfaceStyle.swift in Sources */,
-				84DF21A5711A6CB12B2EDBCA /* NSDictionary+Stripe.swift in Sources */,
-				BBC2EEFCD179683318E96CF0 /* NSString+Stripe.swift in Sources */,
-				FB33420154165650EAD32165 /* STPAPIClient+PaymentsCore.swift in Sources */,
-				BDE125EECCFD1E99CA93B887 /* ConnectionsSDKAvailability.swift in Sources */,
-				712A4DA7F771CF0A7EC9A966 /* STPPaymentHandlerActionParams.swift in Sources */,
-				24885AECE659B3067B8CF5E3 /* STPAuthenticationContext.swift in Sources */,
-				E6E3FE8EB1BC7337BEDF5C2E /* STPPaymentHandler.swift in Sources */,
-				F26537B65F934C33B122697D /* STPThreeDSButtonCustomization.swift in Sources */,
-				6BE5D7C3F86951E73DAAEB6B /* STPThreeDSCustomizationSettings.swift in Sources */,
-				E15AF2A98601482762212A18 /* STPThreeDSFooterCustomization.swift in Sources */,
-				31B7F54E2BD1D4E500BF1015 /* HCaptchaHtml.swift in Sources */,
-				71A589E7CCAEA272B9CC37AB /* STPThreeDSLabelCustomization.swift in Sources */,
-				AC555A609E63E94BCAA468C5 /* STPThreeDSNavigationBarCustomization.swift in Sources */,
-				31B7F5582BD1D4E500BF1015 /* HCaptchaEvent.swift in Sources */,
-				D38818756D495C674E53AE6D /* STPThreeDSSelectionCustomization.swift in Sources */,
-				A3237EE0F57C848B708AE505 /* STPThreeDSTextFieldCustomization.swift in Sources */,
-				4C9A78FBE900C635CC3AA400 /* STPThreeDSUICustomization.swift in Sources */,
-=======
->>>>>>> a68599b2
 			);
 			runOnlyForDeploymentPostprocessing = 0;
 		};
