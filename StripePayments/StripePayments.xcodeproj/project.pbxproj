--- conflicted
+++ resolved
@@ -189,12 +189,8 @@
 		A3237EE0F57C848B708AE505 /* STPThreeDSTextFieldCustomization.swift in Sources */ = {isa = PBXBuildFile; fileRef = B3EB844AA65B6F391E76B2B4 /* STPThreeDSTextFieldCustomization.swift */; };
 		A3D7AB30E65C972E13F93439 /* STPPaymentMethodCardWalletMasterpass.swift in Sources */ = {isa = PBXBuildFile; fileRef = EB9F7234C5EBCBE6848E0216 /* STPPaymentMethodCardWalletMasterpass.swift */; };
 		A3E0F5292E318CCB00C9E5F7 /* STPIntentAutomaticPaymentMethods.swift in Sources */ = {isa = PBXBuildFile; fileRef = A3E0F5282E318CCB00C9E5F7 /* STPIntentAutomaticPaymentMethods.swift */; };
-<<<<<<< HEAD
-		A3E0F5632E3BE6CF00C9E5F7 /* STPClientAttributionMetadata.swift in Sources */ = {isa = PBXBuildFile; fileRef = A3E0F5622E3BE6CF00C9E5F7 /* STPClientAttributionMetadata.swift */; };
-		A3E0F6532E415DA700C9E5F7 /* STPRadarOptions.swift in Sources */ = {isa = PBXBuildFile; fileRef = A3E0F6522E415DA700C9E5F7 /* STPRadarOptions.swift */; };
-=======
+    A3E0F6532E415DA700C9E5F7 /* STPRadarOptions.swift in Sources */ = {isa = PBXBuildFile; fileRef = A3E0F6522E415DA700C9E5F7 /* STPRadarOptions.swift */; };
 		A3E0F66D2E417A8100C9E5F7 /* STPClientAttributionMetadata+Payments.swift in Sources */ = {isa = PBXBuildFile; fileRef = A3E0F66C2E417A8100C9E5F7 /* STPClientAttributionMetadata+Payments.swift */; };
->>>>>>> fa09071f
 		A4A4810685F8A6EEADA77955 /* XCTest.framework in Frameworks */ = {isa = PBXBuildFile; fileRef = 9EE713DECC09F6AEE37E96F7 /* XCTest.framework */; };
 		A597225EF1B685E0C6D60EE5 /* STPPaymentMethodGrabPay.swift in Sources */ = {isa = PBXBuildFile; fileRef = 53061ED71F9E2162BEE5DF21 /* STPPaymentMethodGrabPay.swift */; };
 		A654AC171329ED0CAF201AA6 /* STPPaymentMethodCashAppParams.swift in Sources */ = {isa = PBXBuildFile; fileRef = 7E9E200FB06201CCAE7BB434 /* STPPaymentMethodCashAppParams.swift */; };
@@ -602,12 +598,8 @@
 		A34532BE5AE969B943477E83 /* STPThreeDSButtonCustomization.swift */ = {isa = PBXFileReference; lastKnownFileType = sourcecode.swift; path = STPThreeDSButtonCustomization.swift; sourceTree = "<group>"; };
 		A3BA665404FD4B327A775906 /* StripeiOS-Release.xcconfig */ = {isa = PBXFileReference; lastKnownFileType = text.xcconfig; path = "StripeiOS-Release.xcconfig"; sourceTree = "<group>"; };
 		A3E0F5282E318CCB00C9E5F7 /* STPIntentAutomaticPaymentMethods.swift */ = {isa = PBXFileReference; lastKnownFileType = sourcecode.swift; path = STPIntentAutomaticPaymentMethods.swift; sourceTree = "<group>"; };
-<<<<<<< HEAD
-		A3E0F5622E3BE6CF00C9E5F7 /* STPClientAttributionMetadata.swift */ = {isa = PBXFileReference; lastKnownFileType = sourcecode.swift; path = STPClientAttributionMetadata.swift; sourceTree = "<group>"; };
 		A3E0F6522E415DA700C9E5F7 /* STPRadarOptions.swift */ = {isa = PBXFileReference; lastKnownFileType = sourcecode.swift; path = STPRadarOptions.swift; sourceTree = "<group>"; };
-=======
 		A3E0F66C2E417A8100C9E5F7 /* STPClientAttributionMetadata+Payments.swift */ = {isa = PBXFileReference; lastKnownFileType = sourcecode.swift; path = "STPClientAttributionMetadata+Payments.swift"; sourceTree = "<group>"; };
->>>>>>> fa09071f
 		A808C34CAC5E742359A02301 /* STPSourceSEPADebitDetails.swift */ = {isa = PBXFileReference; lastKnownFileType = sourcecode.swift; path = STPSourceSEPADebitDetails.swift; sourceTree = "<group>"; };
 		A8B78EDF21E929236F89ADCB /* id */ = {isa = PBXFileReference; lastKnownFileType = text.plist.strings; name = id; path = id.lproj/Localizable.strings; sourceTree = "<group>"; };
 		A93D74B51EA12509851F76A5 /* STPPaymentMethodiDEAL.swift */ = {isa = PBXFileReference; lastKnownFileType = sourcecode.swift; path = STPPaymentMethodiDEAL.swift; sourceTree = "<group>"; };
@@ -1142,11 +1134,7 @@
 				6151DDB92B0D1EE800ED4F7E /* STPPaymentMethodUpdateParams.swift */,
 				6B55465D2BDAFEF900CA88F6 /* STPPaymentMethodAllowRedisplay.swift */,
 				CB486DCF2DB6B7580098A75D /* LinkPaymentDetails.swift */,
-<<<<<<< HEAD
-				A3E0F5622E3BE6CF00C9E5F7 /* STPClientAttributionMetadata.swift */,
 				A3E0F6522E415DA700C9E5F7 /* STPRadarOptions.swift */,
-=======
->>>>>>> fa09071f
 			);
 			path = PaymentMethods;
 			sourceTree = "<group>";
