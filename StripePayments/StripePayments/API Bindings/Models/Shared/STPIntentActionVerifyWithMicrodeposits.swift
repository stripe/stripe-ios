//
//  STPIntentActionVerifyWithMicrodeposits.swift
//  StripePayments
//
//  Created by Cameron Sabol on 2/23/22.
//  Copyright © 2022 Stripe, Inc. All rights reserved.
//

import UIKit

@objc public enum STPMicrodepositType: Int {

    /// This is an unknown type that's been added since the SDK
    /// was last updated.
    /// Update your SDK, or use the `allResponseFields`
    /// for custom handling.
    case unknown

    /// Two non-unique micro-deposits to the customer's bank account
    case amounts

    /// A single micro-deposit sent to the customer's bank account with a unique descriptor code
    case descriptorCode

    internal init(
        string: String
    ) {
        switch string.lowercased() {
        case "amounts":
            self = .amounts
        case "descriptor_code":
            self = .descriptorCode
        default:
            self = .unknown
        }
    }
}

/// Contains details describing microdeposits verification flow for US Bank Accounts.
public class STPIntentActionVerifyWithMicrodeposits: NSObject {

    /// The timestamp when the microdeposits are expected to land
    @objc public let arrivalDate: Date

    /// The URL for the hosted verification page, which allows customers to verify their bank account
    @objc public let hostedVerificationURL: URL

    /// The type of the microdeposit sent to the customer. Used to distinguish between different verificaion methods.
    @objc public let microdepositType: STPMicrodepositType

    /// :nodoc:
    @objc public let allResponseFields: [AnyHashable: Any]

    internal init(
        arrivalDate: Date,
        hostedVerificationURL: URL,
        microdepositType: STPMicrodepositType,
        allResponseFields: [AnyHashable: Any]
    ) {
        self.arrivalDate = arrivalDate
        self.hostedVerificationURL = hostedVerificationURL
        self.microdepositType = microdepositType
        self.allResponseFields = allResponseFields
        super.init()
    }
}

// MARK: - STPAPIResponseDecodable
/// :nodoc:
extension STPIntentActionVerifyWithMicrodeposits: STPAPIResponseDecodable {
<<<<<<< HEAD
    public static func decodedObject(fromAPIResponse response: [AnyHashable : Any]?) -> Self? {
        guard let response = response,
            let arrivalDate = response.stp_date(forKey: "arrival_date"),
            let hostedVerificationURL = response.stp_url(forKey: "hosted_verification_url"),
            let microdepositTypeString = response.stp_string(forKey: "microdeposit_type")
=======
    public static func decodedObject(fromAPIResponse response: [AnyHashable: Any]?) -> Self? {
        guard let response = response, let nsDict = response as NSDictionary?,
            let arrivalDate = nsDict.stp_date(forKey: "arrival_date"),
            let hostedVerificationURL = nsDict.stp_url(forKey: "hosted_verification_url"),
            let microdepositTypeString = nsDict.stp_string(forKey: "microdeposit_type")
>>>>>>> 44a1b960
        else {
            return nil
        }

        return STPIntentActionVerifyWithMicrodeposits(
            arrivalDate: arrivalDate,
            hostedVerificationURL: hostedVerificationURL,
            microdepositType: STPMicrodepositType(string: microdepositTypeString),
            allResponseFields: response
        ) as? Self
    }

}<|MERGE_RESOLUTION|>--- conflicted
+++ resolved
@@ -68,19 +68,11 @@
 // MARK: - STPAPIResponseDecodable
 /// :nodoc:
 extension STPIntentActionVerifyWithMicrodeposits: STPAPIResponseDecodable {
-<<<<<<< HEAD
     public static func decodedObject(fromAPIResponse response: [AnyHashable : Any]?) -> Self? {
         guard let response = response,
             let arrivalDate = response.stp_date(forKey: "arrival_date"),
             let hostedVerificationURL = response.stp_url(forKey: "hosted_verification_url"),
             let microdepositTypeString = response.stp_string(forKey: "microdeposit_type")
-=======
-    public static func decodedObject(fromAPIResponse response: [AnyHashable: Any]?) -> Self? {
-        guard let response = response, let nsDict = response as NSDictionary?,
-            let arrivalDate = nsDict.stp_date(forKey: "arrival_date"),
-            let hostedVerificationURL = nsDict.stp_url(forKey: "hosted_verification_url"),
-            let microdepositTypeString = nsDict.stp_string(forKey: "microdeposit_type")
->>>>>>> 44a1b960
         else {
             return nil
         }
