--- conflicted
+++ resolved
@@ -80,7 +80,6 @@
         card.allResponseFields = response
         card.brand = self.brand(from: dict.stp_string(forKey: "brand") ?? "")
         card.checks = STPPaymentMethodCardChecks.decodedObject(
-<<<<<<< HEAD
             fromAPIResponse: dict.stp_dictionary(forKey: "checks"))
         card.country = dict.stp_string(forKey: "country")
         card.expMonth = dict.stp_int(forKey: "exp_month", or: 0)
@@ -88,31 +87,13 @@
         card.funding = dict.stp_string(forKey: "funding")
         card.last4 = dict.stp_string(forKey: "last4")
         card.fingerprint = dict.stp_string(forKey: "fingerprint")
-=======
-            fromAPIResponse: nsDict.stp_dictionary(forKey: "checks")
-        )
-        card.country = nsDict.stp_string(forKey: "country")
-        card.expMonth = nsDict.stp_int(forKey: "exp_month", or: 0)
-        card.expYear = nsDict.stp_int(forKey: "exp_year", or: 0)
-        card.funding = nsDict.stp_string(forKey: "funding")
-        card.last4 = nsDict.stp_string(forKey: "last4")
-        card.fingerprint = nsDict.stp_string(forKey: "fingerprint")
->>>>>>> 44a1b960
         card.networks = STPPaymentMethodCardNetworks.decodedObject(
             fromAPIResponse: dict["networks"] as? [AnyHashable: Any]
         )
         card.threeDSecureUsage = STPPaymentMethodThreeDSecureUsage.decodedObject(
-<<<<<<< HEAD
             fromAPIResponse: dict.stp_dictionary(forKey: "three_d_secure_usage"))
         card.wallet = STPPaymentMethodCardWallet.decodedObject(
             fromAPIResponse: dict.stp_dictionary(forKey: "wallet"))
-=======
-            fromAPIResponse: nsDict.stp_dictionary(forKey: "three_d_secure_usage")
-        )
-        card.wallet = STPPaymentMethodCardWallet.decodedObject(
-            fromAPIResponse: nsDict.stp_dictionary(forKey: "wallet")
-        )
->>>>>>> 44a1b960
         return card
     }
 
