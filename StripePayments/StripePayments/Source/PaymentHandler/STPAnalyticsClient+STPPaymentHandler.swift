--- conflicted
+++ resolved
@@ -61,12 +61,8 @@
         analyticsClient.log(analytic: analytic, apiClient: apiClient)
     }
 
-<<<<<<< HEAD
     func logConfirmPaymentIntentStarted(paymentIntentID: String?, paymentParams: STPPaymentIntentConfirmParams) {
-=======
-    func logConfirmPaymentIntentStarted(paymentIntentID: String?, paymentParams: STPPaymentIntentParams) {
         startTime = Date()
->>>>>>> c75ddd6b
         let analytic = Analytic(
             event: .paymentHandlerConfirmStarted,
             intentID: paymentIntentID,
@@ -82,12 +78,8 @@
 
     // MARK: - Confirm completed
 
-<<<<<<< HEAD
     func logConfirmPaymentIntentCompleted(paymentIntentID: String?, paymentParams: STPPaymentIntentConfirmParams, status: STPPaymentHandlerActionStatus, error: Error?) {
-=======
-    func logConfirmPaymentIntentCompleted(paymentIntentID: String?, paymentParams: STPPaymentIntentParams, status: STPPaymentHandlerActionStatus, error: Error?) {
         stpAssert(startTime != nil)
->>>>>>> c75ddd6b
         let analytic = Analytic(
             event: .paymentHandlerConfirmFinished,
             intentID: paymentIntentID,
