//
//  STPPaymentIntent.swift
//  StripePayments
//
//  Created by Daniel Jackson on 6/27/18.
//  Copyright © 2018 Stripe, Inc. All rights reserved.
//

import Foundation

/// Capture methods for a STPPaymentIntent
/// - seealso: https://docs.stripe.com/api/payment_intents/object#payment_intent_object-capture_method
@objc public enum STPPaymentIntentCaptureMethod: Int {
    /// Unknown capture method
    case unknown
    /// The PaymentIntent will be automatically captured
    case automatic
    /// The PaymentIntent must be manually captured once it has the status
    /// `STPPaymentIntentStatusRequiresCapture`
    case manual
    /// Asynchronously capture funds when the customer authorizes the payment.
    /// - Note: Recommended over `CaptureMethod.automatic` due to improved latency, but may require additional integration changes.
    /// - Seealso: https://stripe.com/docs/payments/payment-intents/asynchronous-capture-automatic-async
    case automaticAsync

    /// Parse the string and return the correct `STPPaymentIntentCaptureMethod`,
    /// or `STPPaymentIntentCaptureMethodUnknown` if it's unrecognized by this version of the SDK.
    /// - Parameter string: the NSString with the capture method
    internal static func captureMethod(from string: String) -> STPPaymentIntentCaptureMethod {
        let map: [String: STPPaymentIntentCaptureMethod] = [
            "manual": .manual,
            "automatic": .automatic,
            "automatic_async": .automaticAsync,
        ]

        let key = string.lowercased()
        return map[key] ?? .unknown
    }
}

/// Confirmation methods for a STPPaymentIntent
@objc public enum STPPaymentIntentConfirmationMethod: Int {
    /// Unknown confirmation method
    case unknown
    /// Confirmed via publishable key
    case manual
    /// Confirmed via secret key
    case automatic

    /// Parse the string and return the correct `STPPaymentIntentConfirmationMethod`,
    /// or `STPPaymentIntentConfirmationMethodUnknown` if it's unrecognized by this version of the SDK.
    /// - Parameter string: the NSString with the confirmation method
    internal static func confirmationMethod(
        from string: String
    )
        -> STPPaymentIntentConfirmationMethod
    {
        let map: [String: STPPaymentIntentConfirmationMethod] = [
            "automatic": .automatic,
            "manual": .manual,
        ]

        let key = string.lowercased()
        return map[key] ?? .unknown
    }
}

/// A PaymentIntent tracks the process of collecting a payment from your customer.
/// - seealso: https://stripe.com/docs/api#payment_intents
/// - seealso: https://stripe.com/docs/payments/3d-secure
public class STPPaymentIntent: NSObject {

    /// The Stripe ID of the PaymentIntent.
    @objc public let stripeId: String

    /// The client secret used to fetch this PaymentIntent
    @objc public let clientSecret: String

    /// Amount intended to be collected by this PaymentIntent.
    @objc public let amount: Int

    /// If status is `.canceled`, when the PaymentIntent was canceled.
    @objc public let canceledAt: Date?

    /// Capture method of this PaymentIntent
    @objc public let captureMethod: STPPaymentIntentCaptureMethod

    /// Confirmation method of this PaymentIntent
    @objc public let confirmationMethod: STPPaymentIntentConfirmationMethod

    /// When the PaymentIntent was created.
    @objc public let created: Date

    /// The currency associated with the PaymentIntent.
    @objc public let currency: String

    /// The `description` field of the PaymentIntent.
    /// An arbitrary string attached to the object. Often useful for displaying to users.
    @objc public let stripeDescription: String?

    /// Whether or not this PaymentIntent was created in livemode.
    @objc public let livemode: Bool

    /// If `status == .requiresAction`, this
    /// property contains the next action to take for this PaymentIntent.
    @objc public let nextAction: STPIntentAction?

    /// Email address that the receipt for the resulting payment will be sent to.
    @objc public let receiptEmail: String?

    /// The Stripe ID of the Source used in this PaymentIntent.
    @objc public let sourceId: String?

    /// The Stripe ID of the PaymentMethod used in this PaymentIntent.
    @objc public let paymentMethodId: String?

    /// Status of the PaymentIntent
    @objc public let status: STPPaymentIntentStatus

    /// The list of payment method types (e.g. `[NSNumber(value: STPPaymentMethodType.card.rawValue)]`) that this PaymentIntent is allowed to use.
    @objc public let paymentMethodTypes: [NSNumber]

    /// When provided, this property indicates how you intend to use the payment method that your customer provides after the current payment completes. If applicable, additional authentication may be performed to comply with regional legislation or network rules required to enable the usage of the same payment method for additional payments.
    /// Use on_session if you intend to only reuse the payment method when the customer is in your checkout flow. Use off_session if your customer may or may not be in your checkout flow.
    @objc public let setupFutureUsage: STPPaymentIntentSetupFutureUsage

    /// The payment error encountered in the previous PaymentIntent confirmation.
    @objc public let lastPaymentError: STPPaymentIntentLastPaymentError?

    /// Shipping information for this PaymentIntent.
    @objc public let shipping: STPPaymentIntentShippingDetails?

    @objc public let allResponseFields: [AnyHashable: Any]

    /// The optionally expanded PaymentMethod used in this PaymentIntent.
    @objc public let paymentMethod: STPPaymentMethod?

    /// Payment-method-specific configuration for this PaymentIntent.
    @_spi(STP) public let paymentMethodOptions: STPPaymentMethodOptions?

    /// Whether the payment intent has setup for future usage set for a payment method type.
    @_spi(STP) public func isSetupFutureUsageSet(for paymentMethodType: STPPaymentMethodType) -> Bool {
<<<<<<< HEAD
        let paymentMethodOptionsSetupFutureUsage = paymentMethodOptions?.setupFutureUsage(for: paymentMethodType)
=======
        let setupFutureUsageForPaymentMethodType: String? = setupFutureUsage(for: paymentMethodType)
        return setupFutureUsageForPaymentMethodType != nil && setupFutureUsageForPaymentMethodType != "none"
    }

    @_spi(STP) public func setupFutureUsage(for paymentMethodType: STPPaymentMethodType) -> String? {
        let paymentMethodOptionsSetupFutureUsage = paymentMethodOptionsSetupFutureUsage(for: paymentMethodType.identifier)
>>>>>>> fed9fb40
        // if pmo sfu is non-nil, it overrides the top level sfu
        if let paymentMethodOptionsSetupFutureUsage {
            return paymentMethodOptionsSetupFutureUsage
        }
        return setupFutureUsage.stringValue
    }

    /// :nodoc:
    @objc public override var description: String {
        let props: [String] = [
            // Object
            String(format: "%@: %p", NSStringFromClass(STPPaymentIntent.self), self),
            // Identifier
            "stripeId = \(stripeId)",
            // PaymentIntent details (alphabetical)
            "amount = \(amount)",
            "canceledAt = \(String(describing: canceledAt))",
            "captureMethod = \(String(describing: allResponseFields["capture_method"] as? String))",
            "clientSecret = <redacted>",
            "confirmationMethod = \(String(describing: allResponseFields["confirmation_method"] as? String))",
            "created = \(created)",
            "currency = \(currency)",
            "description = \(String(describing: stripeDescription))",
            "lastPaymentError = \(String(describing: lastPaymentError))",
            "livemode = \(livemode)",
            "nextAction = \(String(describing: nextAction))",
            "paymentMethodId = \(String(describing: paymentMethodId))",
            "paymentMethod = \(String(describing: paymentMethod))",
            "paymentMethodOptions = \(String(describing: paymentMethodOptions))",
            "paymentMethodTypes = \(String(describing: allResponseFields["payment_method_types"] as? [String]))",
            "receiptEmail = \(String(describing: receiptEmail))",
            "setupFutureUsage = \(String(describing: allResponseFields["setup_future_usage"] as? String))",
            "shipping = \(String(describing: shipping))",
            "sourceId = \(String(describing: sourceId))",
            "status = \(String(describing: allResponseFields["status"] as? String))",
        ]

        return "<\(props.joined(separator: "; "))>"
    }

    private init(
        allResponseFields: [AnyHashable: Any],
        amount: Int,
        canceledAt: Date?,
        captureMethod: STPPaymentIntentCaptureMethod,
        clientSecret: String,
        confirmationMethod: STPPaymentIntentConfirmationMethod,
        created: Date,
        currency: String,
        lastPaymentError: STPPaymentIntentLastPaymentError?,
        livemode: Bool,
        nextAction: STPIntentAction?,
        paymentMethod: STPPaymentMethod?,
        paymentMethodId: String?,
        paymentMethodOptions: STPPaymentMethodOptions?,
        paymentMethodTypes: [NSNumber],
        receiptEmail: String?,
        setupFutureUsage: STPPaymentIntentSetupFutureUsage,
        shipping: STPPaymentIntentShippingDetails?,
        sourceId: String?,
        status: STPPaymentIntentStatus,
        stripeDescription: String?,
        stripeId: String
    ) {
        self.allResponseFields = allResponseFields
        self.amount = amount
        self.canceledAt = canceledAt
        self.captureMethod = captureMethod
        self.clientSecret = clientSecret
        self.confirmationMethod = confirmationMethod
        self.created = created
        self.currency = currency
        self.lastPaymentError = lastPaymentError
        self.livemode = livemode
        self.nextAction = nextAction
        self.paymentMethod = paymentMethod
        self.paymentMethodId = paymentMethodId
        self.paymentMethodOptions = paymentMethodOptions
        self.paymentMethodTypes = paymentMethodTypes
        self.receiptEmail = receiptEmail
        self.setupFutureUsage = setupFutureUsage
        self.shipping = shipping
        self.sourceId = sourceId
        self.status = status
        self.stripeDescription = stripeDescription
        self.stripeId = stripeId
        super.init()
    }
}

// MARK: - STPAPIResponseDecodable
extension STPPaymentIntent: STPAPIResponseDecodable {

    @objc
    public class func decodedObject(fromAPIResponse response: [AnyHashable: Any]?) -> Self? {
        guard let dict = response,
            let stripeId = dict["id"] as? String,
            let clientSecret = dict["client_secret"] as? String,
            let amount = dict["amount"] as? Int,
            let currency = dict["currency"] as? String,
            let rawStatus = dict["status"] as? String,
            let livemode = dict["livemode"] as? Bool,
            let createdUnixTime = dict["created"] as? TimeInterval,
            let paymentMethodTypeStrings = dict["payment_method_types"] as? [String]
        else {
            return nil
        }

        let paymentMethod = STPPaymentMethod.decodedObject(
            fromAPIResponse: dict["payment_method"] as? [AnyHashable: Any]
        )
        let setupFutureUsageString = dict["setup_future_usage"] as? String
        let canceledAtUnixTime = dict["canceled_at"] as? TimeInterval
        return STPPaymentIntent(
            allResponseFields: dict,
            amount: amount,
            canceledAt: canceledAtUnixTime != nil
                ? Date(timeIntervalSince1970: canceledAtUnixTime!) : nil,
            captureMethod: STPPaymentIntentCaptureMethod.captureMethod(
                from: dict["capture_method"] as? String ?? ""
            ),
            clientSecret: clientSecret,
            confirmationMethod: STPPaymentIntentConfirmationMethod.confirmationMethod(
                from: dict["confirmation_method"] as? String ?? ""
            ),
            created: Date(timeIntervalSince1970: createdUnixTime),
            currency: currency,
            lastPaymentError: STPPaymentIntentLastPaymentError.decodedObject(
                fromAPIResponse: dict["last_payment_error"] as? [AnyHashable: Any]
            ),
            livemode: livemode,
            nextAction: STPIntentAction.decodedObject(
                fromAPIResponse: dict["next_action"] as? [AnyHashable: Any]
            ),
            paymentMethod: paymentMethod,
            paymentMethodId: paymentMethod?.stripeId ?? dict["payment_method"] as? String,
            paymentMethodOptions: STPPaymentMethodOptions.decodedObject(
                fromAPIResponse: dict["payment_method_options"] as? [AnyHashable: Any]
            ),
            paymentMethodTypes: STPPaymentMethod.types(from: paymentMethodTypeStrings),
            receiptEmail: dict["receipt_email"] as? String,
            setupFutureUsage: setupFutureUsageString != nil
                ? STPPaymentIntentSetupFutureUsage(string: setupFutureUsageString!) : .none,
            shipping: STPPaymentIntentShippingDetails.decodedObject(
                fromAPIResponse: dict["shipping"] as? [AnyHashable: Any]
            ),
            sourceId: dict["source"] as? String,
            status: STPPaymentIntentStatus.status(from: rawStatus),
            stripeDescription: dict["description"] as? String,
            stripeId: stripeId
        ) as? Self
    }
}

// MARK: - Deprecated
extension STPPaymentIntent {

    /// If `status == STPPaymentIntentStatusRequiresAction`, this
    /// property contains the next source action to take for this PaymentIntent.
    /// @deprecated Use nextAction instead
    @available(*, deprecated, message: "Use nextAction instead", renamed: "nextAction")
    @objc public var nextSourceAction: STPIntentAction? {
        return nextAction
    }
}

// MARK: - Internal
extension STPPaymentIntent {

    /// Helper function for extracting PaymentIntent id from the Client Secret.
    /// This avoids having to pass around both the id and the secret.
    /// - Parameter clientSecret: The `client_secret` from the PaymentIntent
    @_spi(STP) public class func id(fromClientSecret clientSecret: String) -> String? {
        // see parseClientSecret from stripe-js-v3
        let components = clientSecret.components(separatedBy: "_secret_")
        if components.count >= 2 && components[0].hasPrefix("pi_") {
            return components[0]
        } else {
            return nil
        }
    }
}

// MARK: - STPPaymentIntentEnum support

extension STPPaymentIntentStatus {

    /// Parse the string and return the correct `STPPaymentIntentStatus`,
    /// or `STPPaymentIntentStatusUnknown` if it's unrecognized by this version of the SDK.
    /// - Parameter string: the NSString with the status
    internal static func status(from string: String) -> STPPaymentIntentStatus {
        let map: [String: STPPaymentIntentStatus] = [
            "requires_payment_method": .requiresPaymentMethod,
            "requires_confirmation": .requiresConfirmation,
            "requires_action": .requiresAction,
            "processing": .processing,
            "succeeded": .succeeded,
            "requires_capture": .requiresCapture,
            "canceled": .canceled,
        ]

        let key = string.lowercased()
        return map[key] ?? .unknown
    }

    /// Take a `STPPaymentIntentStatus` and return the corresponding string,
    /// or "unknown" if it's not recognized by this function.
    /// - Parameter status: the `STPPaymentIntentStatus` to convert into a string
    internal static func string(from status: STPPaymentIntentStatus) -> String {
        let map: [STPPaymentIntentStatus: String] = [
            .requiresPaymentMethod: "requires_payment_method",
            .requiresConfirmation: "requires_confirmation",
            .requiresAction: "requires_action",
            .processing: "processing",
            .succeeded: "succeeded",
            .requiresCapture: "requires_capture",
            .canceled: "canceled",
            .unknown: "unknown",
        ]

        return map[status] ?? "unknown"
    }
}<|MERGE_RESOLUTION|>--- conflicted
+++ resolved
@@ -140,16 +140,7 @@
 
     /// Whether the payment intent has setup for future usage set for a payment method type.
     @_spi(STP) public func isSetupFutureUsageSet(for paymentMethodType: STPPaymentMethodType) -> Bool {
-<<<<<<< HEAD
         let paymentMethodOptionsSetupFutureUsage = paymentMethodOptions?.setupFutureUsage(for: paymentMethodType)
-=======
-        let setupFutureUsageForPaymentMethodType: String? = setupFutureUsage(for: paymentMethodType)
-        return setupFutureUsageForPaymentMethodType != nil && setupFutureUsageForPaymentMethodType != "none"
-    }
-
-    @_spi(STP) public func setupFutureUsage(for paymentMethodType: STPPaymentMethodType) -> String? {
-        let paymentMethodOptionsSetupFutureUsage = paymentMethodOptionsSetupFutureUsage(for: paymentMethodType.identifier)
->>>>>>> fed9fb40
         // if pmo sfu is non-nil, it overrides the top level sfu
         if let paymentMethodOptionsSetupFutureUsage {
             return paymentMethodOptionsSetupFutureUsage
