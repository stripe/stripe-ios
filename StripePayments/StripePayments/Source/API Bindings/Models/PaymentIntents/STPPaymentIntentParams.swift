--- conflicted
+++ resolved
@@ -217,13 +217,10 @@
             "mandateData = \(String(describing: mandateData))",
             // PaymentMethodOptions
             "paymentMethodOptions = @\(String(describing: paymentMethodOptions))",
-<<<<<<< HEAD
             // RadarOptions
             "radarOptions = @\(String(describing: radarOptions))",
-=======
             // ClientAttributionMetadata
             "clientAttributionMetadata = @\(String(describing: clientAttributionMetadata))",
->>>>>>> aab1edfa
             // Additional params set by app
             "additionalAPIParameters = \(additionalAPIParameters)",
         ]
@@ -275,8 +272,8 @@
             NSStringFromSelector(#selector(getter: useStripeSDK)): "use_stripe_sdk",
             NSStringFromSelector(#selector(getter: mandateData)): "mandate_data",
             NSStringFromSelector(#selector(getter: paymentMethodOptions)): "payment_method_options",
+            NSStringFromSelector(#selector(getter: shipping)): "shipping",
             NSStringFromSelector(#selector(getter: radarOptions)): "radar_options",
-            NSStringFromSelector(#selector(getter: shipping)): "shipping",
             NSStringFromSelector(#selector(getter: clientAttributionMetadata)): "client_attribution_metadata",
         ]
     }
@@ -305,6 +302,7 @@
         copy.mandateData = mandateData
         copy.paymentMethodOptions = paymentMethodOptions
         copy.shipping = shipping
+        copy.radarOptions = radarOptions
         copy.clientAttributionMetadata = clientAttributionMetadata
         copy.additionalAPIParameters = additionalAPIParameters
 
