//
//  STPSetupIntentConfirmParams.swift
//  StripePayments
//
//  Created by Yuki Tokuhiro on 6/27/19.
//  Copyright © 2019 Stripe, Inc. All rights reserved.
//

import Foundation
@_spi(STP) import StripeCore

/// An object representing parameters to confirm a SetupIntent object.
/// For example, you would confirm a SetupIntent when a customer hits the “Save” button on a payment method management view in your app.
/// If the selected payment method does not require any additional steps from the customer, the SetupIntent's status will transition to `STPSetupIntentStatusSucceeded`.  Otherwise, it will transition to `STPSetupIntentStatusRequiresAction`, and suggest additional actions via `nextAction`.
/// Instead of passing this to `STPAPIClient.confirmSetupIntent(...)` directly, we recommend using `STPPaymentHandler` to handle any additional steps for you.
/// - seealso: https://stripe.com/docs/api/setup_intents/confirm
public class STPSetupIntentConfirmParams: NSObject, NSCopying, STPFormEncodable {
    @objc public var additionalAPIParameters: [AnyHashable: Any] = [:]

    /// Initialize this `STPSetupIntentConfirmParams` with a `clientSecret`.
    /// - Parameter clientSecret: the client secret for this SetupIntent
    @objc
    public init(
        clientSecret: String
    ) {
        self.clientSecret = clientSecret
        super.init()
        additionalAPIParameters = [:]
    }

    /// Initialize this `STPSetupIntentConfirmParams` with a `clientSecret` and `paymentMethodType`.
    /// Use this initializer for SetupIntents that already have a PaymentMethod attached.
    /// - Parameter clientSecret: the client secret for this SetupIntent
    /// - Parameter paymentMethodType: the known type of the SetupIntent's attached PaymentMethod
    @objc
    public init(
        clientSecret: String,
        paymentMethodType: STPPaymentMethodType
    ) {
        self.clientSecret = clientSecret
        self._paymentMethodType = paymentMethodType
        super.init()
        additionalAPIParameters = [:]
    }

    /// The client secret of the SetupIntent. Required.
    @objc public var clientSecret: String
    /// Provide a supported `STPPaymentMethodParams` object, and Stripe will create a
    /// PaymentMethod during PaymentIntent confirmation.
    /// @note alternative to `paymentMethodId`
    @objc public var paymentMethodParams: STPPaymentMethodParams?
    /// Provide an already created PaymentMethod's id, and it will be used to confirm the SetupIntent.
    /// @note alternative to `paymentMethodParams`
    @objc public var paymentMethodID: String?
    /// `@YES` to set this PaymentIntent’s PaymentMethod as the associated Customer's default
    /// This should be a boolean NSNumber, so that it can be `nil`
    @objc @_spi(STP) public var setAsDefaultPM: NSNumber?
    /// The URL to redirect your customer back to after they authenticate or cancel
    /// their payment on the payment method’s app or site.
    /// This should probably be a URL that opens your iOS app.
    @objc public var returnURL: String?
    /// A boolean number to indicate whether you intend to use the Stripe SDK's functionality to handle any SetupIntent next actions.
    /// If set to false, STPSetupIntent.nextAction will only ever contain a redirect url that can be opened in a webview or mobile browser.
    /// When set to true, the nextAction may contain information that the Stripe SDK can use to perform native authentication within your
    /// app.
    @objc public var useStripeSDK: NSNumber?
    /// Details about the Mandate to create.
    /// @note If this value is null, the SDK will set this to an internal value indicating that the mandate data should be inferred from the current context if it's required for `self.paymentMethodType`
    @objc public var mandateData: STPMandateDataParams? {
        get {
            if let _mandateData = _mandateData {
                return _mandateData
            }
            switch paymentMethodType {
            case .AUBECSDebit, .bacsDebit, .bancontact, .iDEAL, .SEPADebit, .EPS, .sofort, .link, .USBankAccount,
                    .cashApp, .payPal, .revolutPay, .klarna, .amazonPay:
                return .makeWithInferredValues()
            default: break
            }
            return nil
        }
        set(newMandateData) {
            _mandateData = newMandateData
        }
    }
    private var _mandateData: STPMandateDataParams?
    /// Radar options that may contain HCaptcha token
    @objc @_spi(STP) public var radarOptions: STPRadarOptions?

    internal var _paymentMethodType: STPPaymentMethodType?
    @_spi(STP) public var paymentMethodType: STPPaymentMethodType? {
        if let type = _paymentMethodType {
            return type
        }
        return paymentMethodParams?.type
    }

    /// Contains metadata with identifiers for the session and information about the integration
    @objc @_spi(STP) public var clientAttributionMetadata: STPClientAttributionMetadata?

    override convenience init() {
        // Not a valid clientSecret, but at least it'll be non-null
        self.init(clientSecret: "")
    }

    /// :nodoc:
    @objc public override var description: String {
        let props = [
            // Object
            String(format: "%@: %p", NSStringFromClass(STPSetupIntentConfirmParams.self), self),
            // SetupIntentParams details (alphabetical)
            "clientSecret = \(((clientSecret.count) > 0) ? "<redacted>" : "")",
            "returnURL = \(returnURL ?? "")",
            "paymentMethodId = \(paymentMethodID ?? "")",
            "paymentMethodParams = \(String(describing: paymentMethodParams))",
            "useStripeSDK = \(useStripeSDK ?? 0)",
            // Set as default payment method
            "setAsDefaultPM = \(setAsDefaultPM ?? 0)",
            // Mandate
            "mandateData = \(String(describing: mandateData))",
<<<<<<< HEAD
            // RadarOptions
            "radarOptions = \(String(describing: radarOptions))",
=======
            // ClientAttributionMetadata
            "clientAttributionMetadata = @\(String(describing: clientAttributionMetadata))",
>>>>>>> aab1edfa
            // Additional params set by app
            "additionalAPIParameters = \(additionalAPIParameters )",
        ]

        return "<\(props.joined(separator: "; "))>"
    }

    // MARK: - NSCopying
    /// :nodoc:
    @objc
    public func copy(with zone: NSZone? = nil) -> Any {
        let copy = STPSetupIntentConfirmParams()

        copy.clientSecret = clientSecret
        copy._paymentMethodType = _paymentMethodType
        copy.paymentMethodParams = paymentMethodParams
        copy.paymentMethodID = paymentMethodID
        copy.setAsDefaultPM = setAsDefaultPM
        copy.returnURL = returnURL
        copy.useStripeSDK = useStripeSDK
        copy.mandateData = mandateData
<<<<<<< HEAD
        copy.radarOptions = radarOptions
=======
        copy.clientAttributionMetadata = clientAttributionMetadata
>>>>>>> aab1edfa
        copy.additionalAPIParameters = additionalAPIParameters

        return copy
    }

    // MARK: - STPFormEncodable
    public class func rootObjectName() -> String? {
        return nil
    }

    public class func propertyNamesToFormFieldNamesMapping() -> [String: String] {
        return [
            NSStringFromSelector(#selector(getter: clientSecret)): "client_secret",
            NSStringFromSelector(#selector(getter: paymentMethodParams)): "payment_method_data",
            NSStringFromSelector(#selector(getter: paymentMethodID)): "payment_method",
            NSStringFromSelector(#selector(getter: setAsDefaultPM)): "set_as_default_payment_method",
            NSStringFromSelector(#selector(getter: returnURL)): "return_url",
            NSStringFromSelector(#selector(getter: useStripeSDK)): "use_stripe_sdk",
            NSStringFromSelector(#selector(getter: mandateData)): "mandate_data",
<<<<<<< HEAD
            NSStringFromSelector(#selector(getter: radarOptions)): "radar_options",
=======
            NSStringFromSelector(#selector(getter: clientAttributionMetadata)): "client_attribution_metadata",
>>>>>>> aab1edfa
        ]
    }

    // MARK: - Utilities
    static private let regex = try! NSRegularExpression(
        pattern: "^seti_[^_]+_secret_[^_]+$",
        options: []
    )
    @_spi(STP) public static func isClientSecretValid(_ clientSecret: String) -> Bool {
        return
            (regex.numberOfMatches(
                in: clientSecret,
                options: .anchored,
                range: NSRange(location: 0, length: clientSecret.count)
            )) == 1
    }
}<|MERGE_RESOLUTION|>--- conflicted
+++ resolved
@@ -118,13 +118,10 @@
             "setAsDefaultPM = \(setAsDefaultPM ?? 0)",
             // Mandate
             "mandateData = \(String(describing: mandateData))",
-<<<<<<< HEAD
             // RadarOptions
             "radarOptions = \(String(describing: radarOptions))",
-=======
             // ClientAttributionMetadata
             "clientAttributionMetadata = @\(String(describing: clientAttributionMetadata))",
->>>>>>> aab1edfa
             // Additional params set by app
             "additionalAPIParameters = \(additionalAPIParameters )",
         ]
@@ -146,11 +143,8 @@
         copy.returnURL = returnURL
         copy.useStripeSDK = useStripeSDK
         copy.mandateData = mandateData
-<<<<<<< HEAD
         copy.radarOptions = radarOptions
-=======
         copy.clientAttributionMetadata = clientAttributionMetadata
->>>>>>> aab1edfa
         copy.additionalAPIParameters = additionalAPIParameters
 
         return copy
@@ -170,11 +164,8 @@
             NSStringFromSelector(#selector(getter: returnURL)): "return_url",
             NSStringFromSelector(#selector(getter: useStripeSDK)): "use_stripe_sdk",
             NSStringFromSelector(#selector(getter: mandateData)): "mandate_data",
-<<<<<<< HEAD
             NSStringFromSelector(#selector(getter: radarOptions)): "radar_options",
-=======
             NSStringFromSelector(#selector(getter: clientAttributionMetadata)): "client_attribution_metadata",
->>>>>>> aab1edfa
         ]
     }
 
