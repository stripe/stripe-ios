//
//  STPSource.swift
//  StripePayments
//
//  Created by Ben Guo on 1/23/17.
//  Copyright © 2017 Stripe, Inc. All rights reserved.
//

import Foundation
import UIKit

/// Representation of a customer's payment instrument created with the Stripe API. - seealso: https://stripe.com/docs/api#sources
public class STPSource: NSObject, STPAPIResponseDecodable, STPSourceProtocol {

    /// You cannot directly instantiate an `STPSource`. You should only use one that
    /// has been returned from an `STPAPIClient` callback.
    override required init() {
        super.init()
    }

    /// The amount associated with the source.
    @objc public private(set) var amount: NSNumber?
    /// The client secret of the source. Used for client-side fetching of a source
    /// using a publishable key.
    @objc public private(set) var clientSecret: String?
    /// When the source was created.
    @objc public private(set) var created: Date = Date(timeIntervalSince1970: TimeInterval(0))
    /// The currency associated with the source.
    @objc public private(set) var currency: String?
    /// Whether or not this source was created in livemode.
    @objc public private(set) var livemode = false
    /// The status of the source.
    @objc public private(set) var status: STPSourceStatus = .unknown
    /// The type of the source.
    @objc public private(set) var type: STPSourceType = .unknown
    /// Whether this source should be reusable or not.
    @objc public private(set) var usage: STPSourceUsage = .unknown
    /// Information about the source specific to its type
    @objc public private(set) var details: [AnyHashable: Any]?
    /// If this is a card source, this property provides typed access to the
    /// contents of the `details` dictionary.
    @objc public private(set) var cardDetails: STPSourceCardDetails?
    // MARK: - Deprecated

    /// A set of key/value pairs associated with the source object.
    /// @deprecated Metadata is no longer returned to clients using publishable keys. Retrieve them on your server using yoursecret key instead.
    /// - seealso: https://stripe.com/docs/api#metadata
    @available(
        *,
        deprecated,
        message:
            "Metadata is no longer returned to clients using publishable keys. Retrieve them on your server using yoursecret key instead."
    )
    @objc public private(set) var metadata: [String: String]?
    @objc public var stripeID = ""
    @objc private(set) public var allResponseFields: [AnyHashable: Any] = [:]

    // MARK: - STPSourceType
    class func stringToTypeMapping() -> [String: NSNumber] {
        return [
            "card": NSNumber(value: STPSourceType.card.rawValue),
<<<<<<< HEAD
            "ideal": NSNumber(value: STPSourceType.iDEAL.rawValue),
            "sepa_debit": NSNumber(value: STPSourceType.SEPADebit.rawValue),
            "sofort": NSNumber(value: STPSourceType.sofort.rawValue),
            "three_d_secure": NSNumber(value: STPSourceType.threeDSecure.rawValue),
            "alipay": NSNumber(value: STPSourceType.alipay.rawValue),
            "p24": NSNumber(value: STPSourceType.P24.rawValue),
            "eps": NSNumber(value: STPSourceType.EPS.rawValue),
            "multibanco": NSNumber(value: STPSourceType.multibanco.rawValue),
            "wechat": NSNumber(value: STPSourceType.weChatPay.rawValue),
            "klarna": NSNumber(value: STPSourceType.klarna.rawValue),
=======
>>>>>>> 35384039
        ]
    }

    @objc(typeFromString:)
    class func type(from string: String) -> STPSourceType {
        let key = string.lowercased()
        let typeNumber = self.stringToTypeMapping()[key]

        if let typeNumber = typeNumber {
            return (STPSourceType(rawValue: typeNumber.intValue))!
        }

        return .unknown
    }

    @objc(stringFromType:)
    class func string(from type: STPSourceType) -> String? {
        return
            (self.stringToTypeMapping() as NSDictionary).allKeys(
                for: NSNumber(value: type.rawValue)
            )
            .first as? String
    }

    // MARK: - STPSourceStatus
    class func stringToStatusMapping() -> [String: NSNumber] {
        return [
            "pending": NSNumber(value: STPSourceStatus.pending.rawValue),
            "chargeable": NSNumber(value: STPSourceStatus.chargeable.rawValue),
            "consumed": NSNumber(value: STPSourceStatus.consumed.rawValue),
            "canceled": NSNumber(value: STPSourceStatus.canceled.rawValue),
            "failed": NSNumber(value: STPSourceStatus.failed.rawValue),
        ]
    }

    @objc(statusFromString:)
    class func status(from string: String) -> STPSourceStatus {
        let key = string.lowercased()
        let statusNumber = self.stringToStatusMapping()[key]

        if let statusNumber = statusNumber {
            return (STPSourceStatus(rawValue: statusNumber.intValue))!
        }

        return .unknown
    }

    @objc(stringFromStatus:)
    class func string(from status: STPSourceStatus) -> String? {
        return
            (self.stringToStatusMapping() as NSDictionary).allKeys(
                for: NSNumber(value: status.rawValue)
            )
            .first as? String
    }

    // MARK: - STPSourceUsage
    class func stringToUsageMapping() -> [String: NSNumber] {
        return [
            "reusable": NSNumber(value: STPSourceUsage.reusable.rawValue),
            "single_use": NSNumber(value: STPSourceUsage.singleUse.rawValue),
        ]
    }

    @objc(usageFromString:)
    class func usage(from string: String) -> STPSourceUsage {
        let key = string.lowercased()
        let usageNumber = self.stringToUsageMapping()[key]

        if let usageNumber = usageNumber {
            return (STPSourceUsage(rawValue: usageNumber.intValue))!
        }

        return .unknown
    }

    @objc(stringFromUsage:)
    class func string(from usage: STPSourceUsage) -> String? {
        return
            (self.stringToUsageMapping() as NSDictionary).allKeys(
                for: NSNumber(value: usage.rawValue)
            )
            .first as? String
    }

    // MARK: - Equality
    /// :nodoc:
    @objc
    public override func isEqual(_ object: Any?) -> Bool {
        return isEqual(to: object as? STPSource)
    }

    /// :nodoc:
    @objc public override var hash: Int {
        return stripeID.hash
    }

    func isEqual(to source: STPSource?) -> Bool {
        if self === source {
            return true
        }

        guard let source = source else {
            return false
        }

        return stripeID == source.stripeID
    }

    // MARK: - Description
    /// :nodoc:
    @objc public override var description: String {
        let props = [
            // Object
            String(format: "%@: %p", NSStringFromClass(STPSource.self), self),
            // Identifier
            "stripeID = \(stripeID)",
            // Source details (alphabetical)
            "amount = \(amount ?? 0)",
            "clientSecret = \(((clientSecret) != nil ? "<redacted>" : nil) ?? "")",
            "created = \(String(describing: created))",
            "currency = \(currency ?? "")",
            "livemode = \((livemode) ? "YES" : "NO")",
            "status = \((STPSource.string(from: status)) ?? "unknown")",
            "type = \((STPSource.string(from: type)) ?? "unknown")",
            "usage = \((STPSource.string(from: usage)) ?? "unknown")",
        ]

        return "<\(props.joined(separator: "; "))>"
    }

    // MARK: - STPAPIResponseDecodable
    @objc func stripeObject() -> String {
        return "source"
    }

    @objc
    public class func decodedObject(fromAPIResponse response: [AnyHashable: Any]?) -> Self? {
        guard let response = response else {
            return nil
        }
        let dict = response.stp_dictionaryByRemovingNulls()

        // required fields
        let stripeId = dict.stp_string(forKey: "id")
        let rawStatus = dict.stp_string(forKey: "status")
        let rawType = dict.stp_string(forKey: "type")
        if stripeId == nil || rawStatus == nil || rawType == nil || dict["livemode"] == nil {
            return nil
        }

        let source = self.init()
        source.stripeID = stripeId ?? ""
        source.amount = dict.stp_number(forKey: "amount")
        source.clientSecret = dict.stp_string(forKey: "client_secret")
        source.created = dict.stp_date(forKey: "created") ?? Date(timeIntervalSince1970: TimeInterval(0))
        source.currency = dict.stp_string(forKey: "currency")
        source.livemode = dict.stp_bool(forKey: "livemode", or: true)
        source.status = self.status(from: rawStatus ?? "")
        source.type = self.type(from: rawType ?? "")
        let rawUsage = dict.stp_string(forKey: "usage")
        source.usage = self.usage(from: rawUsage ?? "")
        source.details = dict.stp_dictionary(forKey: rawType ?? "")
        source.allResponseFields = dict

        if source.type == .card {
            if let details1 = source.details {
                source.cardDetails = STPSourceCardDetails.decodedObject(fromAPIResponse: details1)
            }
        }

        return source
    }
}<|MERGE_RESOLUTION|>--- conflicted
+++ resolved
@@ -59,19 +59,6 @@
     class func stringToTypeMapping() -> [String: NSNumber] {
         return [
             "card": NSNumber(value: STPSourceType.card.rawValue),
-<<<<<<< HEAD
-            "ideal": NSNumber(value: STPSourceType.iDEAL.rawValue),
-            "sepa_debit": NSNumber(value: STPSourceType.SEPADebit.rawValue),
-            "sofort": NSNumber(value: STPSourceType.sofort.rawValue),
-            "three_d_secure": NSNumber(value: STPSourceType.threeDSecure.rawValue),
-            "alipay": NSNumber(value: STPSourceType.alipay.rawValue),
-            "p24": NSNumber(value: STPSourceType.P24.rawValue),
-            "eps": NSNumber(value: STPSourceType.EPS.rawValue),
-            "multibanco": NSNumber(value: STPSourceType.multibanco.rawValue),
-            "wechat": NSNumber(value: STPSourceType.weChatPay.rawValue),
-            "klarna": NSNumber(value: STPSourceType.klarna.rawValue),
-=======
->>>>>>> 35384039
         ]
     }
 
