--- conflicted
+++ resolved
@@ -163,18 +163,13 @@
             return "Alma"
         case .mobilePay:
             return "MobilePay"
-<<<<<<< HEAD
-        case .cardPresent,
-=======
         case .konbini:
             return STPLocalizedString("Konbini", "Payment Method type brand name")
         case .promptPay:
             return "PromptPay"
         case .swish:
             return STPLocalizedString("Swish", "Payment Method type brand name")
-        case .bacsDebit,
-            .cardPresent,
->>>>>>> 2fe7f864
+        case .cardPresent,
             .unknown:
             return STPLocalizedString("Unknown", "Default missing source type label")
         @unknown default:
