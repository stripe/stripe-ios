//
//  STPPaymentMethod.swift
//  StripePayments
//
//  Created by Yuki Tokuhiro on 3/5/19.
//  Copyright © 2019 Stripe, Inc. All rights reserved.
//

import Foundation
@_spi(STP) import StripeCore
import UIKit

/// PaymentMethod objects represent your customer's payment instruments. They can be used with PaymentIntents to collect payments.
/// - seealso: https://stripe.com/docs/api/payment_methods
public class STPPaymentMethod: NSObject, STPAPIResponseDecodable {
    /// Unique identifier for the object.
    @objc private(set) public var stripeId: String
    /// Time at which the object was created. Measured in seconds since the Unix epoch.
    @objc private(set) public var created: Date?
    /// `YES` if the object exists in live mode or the value `NO` if the object exists in test mode.
    @objc private(set) public var liveMode = false
    /// The type of the PaymentMethod.  The corresponding, similarly named property contains additional information specific to the PaymentMethod type.
    /// e.g. if the type is `STPPaymentMethodTypeCard`, the `card` property is also populated.
    @objc private(set) public var type: STPPaymentMethodType = .unknown
    /// Billing information associated with the PaymentMethod that may be used or required by particular types of payment methods.
    @objc private(set) public var billingDetails: STPPaymentMethodBillingDetails?
    /// If this is an Alipay PaymentMethod (ie `self.type == STPPaymentMethodTypeAlipay`), this contains additional detailsl
    @objc private(set) public var alipay: STPPaymentMethodAlipay?
    /// If this is a GrabPay PaymentMethod (ie `self.type == STPPaymentMethodTypeGrabPay`), this contains additional details.
    @objc private(set) public var grabPay: STPPaymentMethodGrabPay?
    /// If this is a card PaymentMethod (ie `self.type == STPPaymentMethodTypeCard`), this contains additional details.
    @objc private(set) public var card: STPPaymentMethodCard?
    /// If this is a iDEAL PaymentMethod (ie `self.type == STPPaymentMethodTypeiDEAL`), this contains additional details.
    @objc private(set) public var iDEAL: STPPaymentMethodiDEAL?
    /// If this is an FPX PaymentMethod (ie `self.type == STPPaymentMethodTypeFPX`), this contains additional details.
    @objc private(set) public var fpx: STPPaymentMethodFPX?
    /// If this is a card present PaymentMethod (ie `self.type == STPPaymentMethodTypeCardPresent`), this contains additional details.
    @objc private(set) public var cardPresent: STPPaymentMethodCardPresent?
    /// If this is a SEPA Debit PaymentMethod (ie `self.type == STPPaymentMethodTypeSEPADebit`), this contains additional details.
    @objc private(set) public var sepaDebit: STPPaymentMethodSEPADebit?
    /// If this is a Bacs Debit PaymentMethod (ie `self.type == STPPaymentMethodTypeBacsDebit`), this contains additional details.
    @objc private(set) public var bacsDebit: STPPaymentMethodBacsDebit?
    /// If this is an AU BECS Debit PaymentMethod (i.e. `self.type == STPPaymentMethodTypeAUBECSDebit`), this contains additional details.
    @objc private(set) public var auBECSDebit: STPPaymentMethodAUBECSDebit?
    /// If this is a giropay PaymentMethod (i.e. `self.type == STPPaymentMethodTypeGiropay`), this contains additional details.
    @objc private(set) public var giropay: STPPaymentMethodGiropay?
    /// If this is an EPS PaymentMethod (i.e. `self.type == STPPaymentMethodTypeEPS`), this contains additional details.
    @objc private(set) public var eps: STPPaymentMethodEPS?
    /// If this is a Przelewy24 PaymentMethod (i.e. `self.type == STPPaymentMethodTypePrzelewy24`), this contains additional details.
    @objc private(set) public var przelewy24: STPPaymentMethodPrzelewy24?
    /// If this is a Bancontact PaymentMethod (i.e. `self.type == STPPaymentMethodTypeBancontact`), this contains additional details.
    @objc private(set) public var bancontact: STPPaymentMethodBancontact?
    /// If this is a NetBanking PaymentMethod (i.e. `self.type == STPPaymentMethodTypeNetBanking`), this contains additional details.
    @objc private(set) public var netBanking: STPPaymentMethodNetBanking?
    /// If this is an OXXO PaymentMethod (i.e. `self.type == STPPaymentMethodTypeOXXO`), this contains additional details.
    @objc private(set) public var oxxo: STPPaymentMethodOXXO?
    /// If this is a Sofort PaymentMethod (i.e. `self.type == STPPaymentMethodTypeSofort`), this contains additional details.
    @objc private(set) public var sofort: STPPaymentMethodSofort?
    /// If this is a UPI PaymentMethod (i.e. `self.type == STPPaymentMethodTypeUPI`), this contains additional details. :nodoc:
    @objc private(set) public var upi: STPPaymentMethodUPI?
    /// If this is a PayPal PaymentMethod (i.e. `self.type == STPPaymentMethodTypePayPal`), this contains additional details. :nodoc:
    @objc private(set) public var payPal: STPPaymentMethodPayPal?
    /// If this is an AfterpayClearpay PaymentMethod (i.e. `self.type == STPPaymentMethodTypeAfterpayClearpay`), this contains additional details. :nodoc:
    @objc private(set) public var afterpayClearpay: STPPaymentMethodAfterpayClearpay?
    /// If this is a BLIK PaymentMethod (i.e. `self.type == STPPaymentMethodTypeBLIK`), this contains additional details. :nodoc:
    @objc private(set) public var blik: STPPaymentMethodBLIK?
    /// If this is a WeChat Pay PaymentMethod (i.e. `self.type == STPPaymentMethodTypeWeChatPay`), this contains additional details.
    @objc private(set) var weChatPay: STPPaymentMethodWeChatPay?
    /// If this is an Boleto PaymentMethod (i.e. `self.type == STPPaymentMethodTypeBoleto`), this contains additional details.
    @objc private(set) public var boleto: STPPaymentMethodBoleto?
    /// If this is a Link PaymentMethod (i.e. `self.type == STPPaymentMethodTypeLink`), this contains additional details.
    @objc private(set) public var link: STPPaymentMethodLink?
    /// If this is an Klarna PaymentMethod (i.e. `self.type == STPPaymentMethodTypeKlarna`), this contains additional details.
    @objc private(set) public var klarna: STPPaymentMethodKlarna?
    /// If this is an Affirm PaymentMethod (i.e. `self.type == STPPaymentMethodTypeAffirm`), this contains additional details.
    @objc private(set) public var affirm: STPPaymentMethodAffirm?
    /// If this is a US Bank Account PaymentMethod (i.e. `self.type == STPPaymentMethodTypeUSBankAccount`), this contains additional details.
    @objc private(set) public var usBankAccount: STPPaymentMethodUSBankAccount?
    /// If this is an Cash App PaymentMethod (i.e. `self.type == STPPaymentMethodTypeCashApp`), this contains additional details.
    @objc private(set) public var cashApp: STPPaymentMethodCashApp?
    /// If this is an PayNow PaymentMethod (i.e. `self.type == STPPaymentMethodTypePayNow`), this contains additional details.
    @objc private(set) public var payNow: STPPaymentMethodPayNow?
    /// The ID of the Customer to which this PaymentMethod is saved. Nil when the PaymentMethod has not been saved to a Customer.
    @objc private(set) public var customerId: String?
    // MARK: - Deprecated

    /// Set of key-value pairs that you can attach to an object. This can be useful for storing additional information about the object in a structured format.
    /// @deprecated Metadata is no longer returned to clients using publishable keys. Retrieve them on your server using yoursecret key instead.
    /// - seealso: https://stripe.com/docs/api#metadata
    @available(
        *,
        deprecated,
        message:
            "Metadata is no longer returned to clients using publishable keys. Retrieve them on your server using your secret key instead."
    )
    @objc private(set) public var metadata: [String: String]?

    /// :nodoc:
    @objc private(set) public var allResponseFields: [AnyHashable: Any] = [:]

    /// :nodoc:
    @objc public override var description: String {
        let props = [
            // Object
            String(format: "%@: %p", NSStringFromClass(STPPaymentMethod.self), self),
            // Identifier
            "stripeId = \(stripeId)",
            // STPPaymentMethod details (alphabetical)
            "alipay = \(String(describing: alipay))",
            "auBECSDebit = \(String(describing: auBECSDebit))",
            "bacsDebit = \(String(describing: bacsDebit))",
            "bancontact = \(String(describing: bancontact))",
            "billingDetails = \(String(describing: billingDetails))",
            "card = \(String(describing: card))",
            "cardPresent = \(String(describing: cardPresent))",
            "created = \(String(describing: created))",
            "customerId = \(customerId ?? "")",
            "ideal = \(String(describing: iDEAL))",
            "eps = \(String(describing: eps))",
            "fpx = \(String(describing: fpx))",
            "giropay = \(String(describing: giropay))",
            "netBanking = \(String(describing: netBanking))",
            "oxxo = \(String(describing: oxxo))",
            "grabPay = \(String(describing: grabPay))",
            "payPal = \(String(describing: payPal))",
            "przelewy24 = \(String(describing: przelewy24))",
            "sepaDebit = \(String(describing: sepaDebit))",
            "sofort = \(String(describing: sofort))",
            "upi = \(String(describing: upi))",
            "afterpay_clearpay = \(String(describing: afterpayClearpay))",
            "blik = \(String(describing: blik))",
            "weChatPay = \(String(describing: weChatPay))",
            "boleto = \(String(describing: boleto))",
            "link = \(String(describing: link))",
            "klarna = \(String(describing: klarna))",
            "affirm = \(String(describing: affirm))",
            "usBankAccount = \(String(describing: usBankAccount))",
            "cashapp = \(String(describing: cashApp))",
            "paynow = \(String(describing: payNow))",
            "liveMode = \(liveMode ? "YES" : "NO")",
            "type = \(allResponseFields["type"] as? String ?? "")",
        ]
        return "<\(props.joined(separator: "; "))>"
    }

    // MARK: - STPPaymentMethodType
<<<<<<< HEAD
    class func stringToTypeMapping() -> [String: NSNumber] {
        return [
            "card": NSNumber(value: STPPaymentMethodType.card.rawValue),
            "ideal": NSNumber(value: STPPaymentMethodType.iDEAL.rawValue),
            "fpx": NSNumber(value: STPPaymentMethodType.FPX.rawValue),
            "card_present": NSNumber(value: STPPaymentMethodType.cardPresent.rawValue),
            "sepa_debit": NSNumber(value: STPPaymentMethodType.SEPADebit.rawValue),
            "bacs_debit": NSNumber(value: STPPaymentMethodType.bacsDebit.rawValue),
            "au_becs_debit": NSNumber(value: STPPaymentMethodType.AUBECSDebit.rawValue),
            "grabpay": NSNumber(value: STPPaymentMethodType.grabPay.rawValue),
            "giropay": NSNumber(value: STPPaymentMethodType.giropay.rawValue),
            "p24": NSNumber(value: STPPaymentMethodType.przelewy24.rawValue),
            "eps": NSNumber(value: STPPaymentMethodType.EPS.rawValue),
            "bancontact": NSNumber(value: STPPaymentMethodType.bancontact.rawValue),
            "netbanking": NSNumber(value: STPPaymentMethodType.netBanking.rawValue),
            "oxxo": NSNumber(value: STPPaymentMethodType.OXXO.rawValue),
            "sofort": NSNumber(value: STPPaymentMethodType.sofort.rawValue),
            "upi": NSNumber(value: STPPaymentMethodType.UPI.rawValue),
            "alipay": NSNumber(value: STPPaymentMethodType.alipay.rawValue),
            "paypal": NSNumber(value: STPPaymentMethodType.payPal.rawValue),
            "afterpay_clearpay": NSNumber(value: STPPaymentMethodType.afterpayClearpay.rawValue),
            "blik": NSNumber(value: STPPaymentMethodType.blik.rawValue),
            "link": NSNumber(value: STPPaymentMethodType.link.rawValue),
            "wechat_pay": NSNumber(value: STPPaymentMethodType.weChatPay.rawValue),
            "boleto": NSNumber(value: STPPaymentMethodType.boleto.rawValue),
            "klarna": NSNumber(value: STPPaymentMethodType.klarna.rawValue),
            "affirm": NSNumber(value: STPPaymentMethodType.affirm.rawValue),
            "us_bank_account": NSNumber(value: STPPaymentMethodType.USBankAccount.rawValue),
            "cashapp": NSNumber(value: STPPaymentMethodType.cashApp.rawValue),
            "paynow": NSNumber(value: STPPaymentMethodType.paynow.rawValue),
        ]
    }
=======
>>>>>>> 7b1dbd79

    @_spi(STP) public class func string(from type: STPPaymentMethodType) -> String? {
        guard type != .unknown else {
            return nil
        }
        return type.identifier
    }

    @_spi(STP) public class func type(from string: String) -> STPPaymentMethodType {
        let key = string.lowercased()
        return STPPaymentMethodType.allCases.first(where: { type in
            type.identifier == key
        }) ?? .unknown
    }

    class func types(from strings: [String]) -> [NSNumber] {
        var types: [AnyHashable] = []
        for string in strings {
            types.append(NSNumber(value: self.type(from: string).rawValue))
        }
        return types as? [NSNumber] ?? []
    }

    class func paymentMethodTypes(from strings: [String]) -> [STPPaymentMethodType] {
        var types: [STPPaymentMethodType] = []
        for string in strings {
            types.append(self.type(from: string))
        }
        return types
    }

    // MARK: - STPAPIResponseDecodable
    /// :nodoc:
    @objc @_spi(STP) public required init(
        stripeId: String
    ) {
        self.stripeId = stripeId
        super.init()
    }

    @objc
    public class func decodedObject(fromAPIResponse response: [AnyHashable: Any]?) -> Self? {
        guard let response = response else {
            return nil
        }
        let dict = response.stp_dictionaryByRemovingNulls()

        // Required fields
        guard let stripeId = dict.stp_string(forKey: "id") else {
            return nil
        }

        let paymentMethod = self.init(stripeId: stripeId)
        paymentMethod.allResponseFields = response
        paymentMethod.stripeId = stripeId
        paymentMethod.created = dict.stp_date(forKey: "created")
        paymentMethod.liveMode = dict.stp_bool(forKey: "livemode", or: false)
        paymentMethod.billingDetails = STPPaymentMethodBillingDetails.decodedObject(
            fromAPIResponse: dict.stp_dictionary(forKey: "billing_details")
        )
        paymentMethod.card = STPPaymentMethodCard.decodedObject(
            fromAPIResponse: dict.stp_dictionary(forKey: "card")
        )
        paymentMethod.type = self.type(from: dict.stp_string(forKey: "type") ?? "")
        paymentMethod.iDEAL = STPPaymentMethodiDEAL.decodedObject(
            fromAPIResponse: dict.stp_dictionary(forKey: "ideal")
        )
        if let stp = dict.stp_dictionary(forKey: "fpx") {
            paymentMethod.fpx = STPPaymentMethodFPX.decodedObject(fromAPIResponse: stp)
        }
        if let stp = dict.stp_dictionary(forKey: "card_present") {
            paymentMethod.cardPresent = STPPaymentMethodCardPresent.decodedObject(
                fromAPIResponse: stp
            )
        }
        paymentMethod.sepaDebit = STPPaymentMethodSEPADebit.decodedObject(
            fromAPIResponse: dict.stp_dictionary(forKey: "sepa_debit")
        )
        paymentMethod.bacsDebit = STPPaymentMethodBacsDebit.decodedObject(
            fromAPIResponse: dict.stp_dictionary(forKey: "bacs_debit")
        )
        paymentMethod.auBECSDebit = STPPaymentMethodAUBECSDebit.decodedObject(
            fromAPIResponse: dict.stp_dictionary(forKey: "au_becs_debit")
        )
        paymentMethod.giropay = STPPaymentMethodGiropay.decodedObject(
            fromAPIResponse: dict.stp_dictionary(forKey: "giropay")
        )
        paymentMethod.eps = STPPaymentMethodEPS.decodedObject(
            fromAPIResponse: dict.stp_dictionary(forKey: "eps")
        )
        paymentMethod.przelewy24 = STPPaymentMethodPrzelewy24.decodedObject(
            fromAPIResponse: dict.stp_dictionary(forKey: "p24")
        )
        paymentMethod.bancontact = STPPaymentMethodBancontact.decodedObject(
            fromAPIResponse: dict.stp_dictionary(forKey: "bancontact")
        )
        paymentMethod.netBanking = STPPaymentMethodNetBanking.decodedObject(
            fromAPIResponse: dict.stp_dictionary(forKey: "netbanking")
        )
        paymentMethod.oxxo = STPPaymentMethodOXXO.decodedObject(
            fromAPIResponse: dict.stp_dictionary(forKey: "oxxo")
        )
        paymentMethod.sofort = STPPaymentMethodSofort.decodedObject(
            fromAPIResponse: dict.stp_dictionary(forKey: "sofort")
        )
        paymentMethod.upi = STPPaymentMethodUPI.decodedObject(
            fromAPIResponse: dict.stp_dictionary(forKey: "upi")
        )
        paymentMethod.customerId = dict.stp_string(forKey: "customer")
        paymentMethod.alipay = STPPaymentMethodAlipay.decodedObject(
            fromAPIResponse: dict.stp_dictionary(forKey: "alipay")
        )
        paymentMethod.grabPay = STPPaymentMethodGrabPay.decodedObject(
            fromAPIResponse: dict.stp_dictionary(forKey: "grabpay")
        )
        paymentMethod.payPal = STPPaymentMethodPayPal.decodedObject(
            fromAPIResponse: dict.stp_dictionary(forKey: "paypal")
        )
        paymentMethod.afterpayClearpay = STPPaymentMethodAfterpayClearpay.decodedObject(
            fromAPIResponse: dict.stp_dictionary(forKey: "afterpay_clearpay")
        )
        paymentMethod.blik = STPPaymentMethodBLIK.decodedObject(
            fromAPIResponse: dict.stp_dictionary(forKey: "blik")
        )
        paymentMethod.weChatPay = STPPaymentMethodWeChatPay.decodedObject(
            fromAPIResponse: dict.stp_dictionary(forKey: "wechat_pay")
        )
        paymentMethod.boleto = STPPaymentMethodBoleto.decodedObject(
            fromAPIResponse: dict.stp_dictionary(forKey: "boleto")
        )
        paymentMethod.link = STPPaymentMethodLink.decodedObject(
            fromAPIResponse: dict.stp_dictionary(forKey: "link")
        )
        paymentMethod.klarna = STPPaymentMethodKlarna.decodedObject(
            fromAPIResponse: dict.stp_dictionary(forKey: "klarna")
        )
        paymentMethod.affirm = STPPaymentMethodAffirm.decodedObject(
            fromAPIResponse: dict.stp_dictionary(forKey: "affirm")
        )
        paymentMethod.usBankAccount = STPPaymentMethodUSBankAccount.decodedObject(
            fromAPIResponse: dict.stp_dictionary(forKey: "us_bank_account")
        )
        paymentMethod.cashApp = STPPaymentMethodCashApp.decodedObject(
            fromAPIResponse: dict.stp_dictionary(forKey: "cashapp")
        )
        paymentMethod.payNow = STPPaymentMethodPayNow.decodedObject(
            fromAPIResponse: dict.stp_dictionary(forKey: "paynow")
        )

        return paymentMethod
    }
}<|MERGE_RESOLUTION|>--- conflicted
+++ resolved
@@ -144,41 +144,6 @@
     }
 
     // MARK: - STPPaymentMethodType
-<<<<<<< HEAD
-    class func stringToTypeMapping() -> [String: NSNumber] {
-        return [
-            "card": NSNumber(value: STPPaymentMethodType.card.rawValue),
-            "ideal": NSNumber(value: STPPaymentMethodType.iDEAL.rawValue),
-            "fpx": NSNumber(value: STPPaymentMethodType.FPX.rawValue),
-            "card_present": NSNumber(value: STPPaymentMethodType.cardPresent.rawValue),
-            "sepa_debit": NSNumber(value: STPPaymentMethodType.SEPADebit.rawValue),
-            "bacs_debit": NSNumber(value: STPPaymentMethodType.bacsDebit.rawValue),
-            "au_becs_debit": NSNumber(value: STPPaymentMethodType.AUBECSDebit.rawValue),
-            "grabpay": NSNumber(value: STPPaymentMethodType.grabPay.rawValue),
-            "giropay": NSNumber(value: STPPaymentMethodType.giropay.rawValue),
-            "p24": NSNumber(value: STPPaymentMethodType.przelewy24.rawValue),
-            "eps": NSNumber(value: STPPaymentMethodType.EPS.rawValue),
-            "bancontact": NSNumber(value: STPPaymentMethodType.bancontact.rawValue),
-            "netbanking": NSNumber(value: STPPaymentMethodType.netBanking.rawValue),
-            "oxxo": NSNumber(value: STPPaymentMethodType.OXXO.rawValue),
-            "sofort": NSNumber(value: STPPaymentMethodType.sofort.rawValue),
-            "upi": NSNumber(value: STPPaymentMethodType.UPI.rawValue),
-            "alipay": NSNumber(value: STPPaymentMethodType.alipay.rawValue),
-            "paypal": NSNumber(value: STPPaymentMethodType.payPal.rawValue),
-            "afterpay_clearpay": NSNumber(value: STPPaymentMethodType.afterpayClearpay.rawValue),
-            "blik": NSNumber(value: STPPaymentMethodType.blik.rawValue),
-            "link": NSNumber(value: STPPaymentMethodType.link.rawValue),
-            "wechat_pay": NSNumber(value: STPPaymentMethodType.weChatPay.rawValue),
-            "boleto": NSNumber(value: STPPaymentMethodType.boleto.rawValue),
-            "klarna": NSNumber(value: STPPaymentMethodType.klarna.rawValue),
-            "affirm": NSNumber(value: STPPaymentMethodType.affirm.rawValue),
-            "us_bank_account": NSNumber(value: STPPaymentMethodType.USBankAccount.rawValue),
-            "cashapp": NSNumber(value: STPPaymentMethodType.cashApp.rawValue),
-            "paynow": NSNumber(value: STPPaymentMethodType.paynow.rawValue),
-        ]
-    }
-=======
->>>>>>> 7b1dbd79
 
     @_spi(STP) public class func string(from type: STPPaymentMethodType) -> String? {
         guard type != .unknown else {
