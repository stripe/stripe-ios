--- conflicted
+++ resolved
@@ -1194,13 +1194,9 @@
             swish = STPPaymentMethodSwishParams()
         case .mobilePay:
             mobilePay = STPPaymentMethodMobilePayParams()
-<<<<<<< HEAD
         case .amazonPay:
             amazonPay = STPPaymentMethodAmazonPayParams()
-        case .cardPresent, .linkInstantDebit, .paynow, .zip, .alma, .konbini, .promptPay:
-=======
-        case .cardPresent, .linkInstantDebit, .paynow, .zip, .amazonPay, .alma, .konbini, .promptPay, .twint:
->>>>>>> d3362b0c
+        case .cardPresent, .linkInstantDebit, .paynow, .zip, .alma, .konbini, .promptPay, .twint:
             // These payment methods don't have any params
             break
         case .unknown:
