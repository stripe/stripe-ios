//
//  STPPaymentMethodParams.swift
//  StripePayments
//
//  Created by Yuki Tokuhiro on 3/6/19.
//  Copyright © 2019 Stripe, Inc. All rights reserved.
//

import Foundation
import UIKit

/// An object representing parameters used to create a PaymentMethod object.
/// @note To create a PaymentMethod from an Apple Pay PKPaymentToken, see `STPAPIClient createPaymentMethodWithPayment:completion:`
/// - seealso: https://stripe.com/docs/api/payment_methods/create
public class STPPaymentMethodParams: NSObject, STPFormEncodable {
    @objc public var additionalAPIParameters: [AnyHashable: Any] = [:]

    /// The type of payment method.  The associated property will contain additional information (e.g. `type == STPPaymentMethodTypeCard` means `card` should also be populated).

    @objc public var type: STPPaymentMethodType {
        get {
            return STPPaymentMethod.type(from: rawTypeString ?? "")
        }
        set(newType) {
            if newType != self.type {
                rawTypeString = STPPaymentMethod.string(from: newType)
            }
        }
    }
    /// The raw underlying type string sent to the server.
    /// Generally you should use `type` instead unless you have a reason not to.
    /// You can use this if you want to create a param of a type not yet supported
    /// by the current version of the SDK's `STPPaymentMethodType` enum.
    /// Setting this to a value not known by the SDK causes `type` to
    /// return `STPPaymentMethodTypeUnknown`
    @objc public var rawTypeString: String?
    /// Billing information associated with the PaymentMethod that may be used or required by particular types of payment methods.
    @objc public var billingDetails: STPPaymentMethodBillingDetails?
    /// If this is a card PaymentMethod, this contains the user’s card details.
    @objc public var card: STPPaymentMethodCardParams?
    /// If this is an Alipay PaymentMethod, this contains additional details.
    @objc public var alipay: STPPaymentMethodAlipayParams?
    /// If this is a iDEAL PaymentMethod, this contains details about user's bank.
    @objc public var iDEAL: STPPaymentMethodiDEALParams?
    /// If this is a FPX PaymentMethod, this contains details about user's bank.
    @objc public var fpx: STPPaymentMethodFPXParams?
    /// If this is a SEPA Debit PaymentMethod, this contains details about the bank to debit.
    @objc public var sepaDebit: STPPaymentMethodSEPADebitParams?
    /// If this is a Bacs Debit PaymentMethod, this contains details about the bank account to debit.
    @objc public var bacsDebit: STPPaymentMethodBacsDebitParams?
    /// If this is an AU BECS Debit PaymentMethod, this contains details about the bank to debit.
    @objc public var auBECSDebit: STPPaymentMethodAUBECSDebitParams?
    /// If this is a giropay PaymentMethod, this contains additional details.
    @objc public var giropay: STPPaymentMethodGiropayParams?
    /// If this is a PayPal PaymentMethod, this contains additional details. :nodoc:
    @objc public var payPal: STPPaymentMethodPayPalParams?
    /// If this is a Przelewy24 PaymentMethod, this contains additional details.
    @objc public var przelewy24: STPPaymentMethodPrzelewy24Params?
    /// If this is an EPS PaymentMethod, this contains additional details.
    @objc public var eps: STPPaymentMethodEPSParams?
    /// If this is a Bancontact PaymentMethod, this contains additional details.
    @objc public var bancontact: STPPaymentMethodBancontactParams?
    /// If this is a NetBanking PaymentMethod, this contains additional details.
    @objc public var netBanking: STPPaymentMethodNetBankingParams?
    /// If this is an OXXO PaymentMethod, this contains additional details.
    @objc public var oxxo: STPPaymentMethodOXXOParams?
    /// If this is a Sofort PaymentMethod, this contains additional details.
    @objc public var sofort: STPPaymentMethodSofortParams?
    /// If this is a UPI PaymentMethod, this contains additional details.
    @objc public var upi: STPPaymentMethodUPIParams?
    /// If this is a GrabPay PaymentMethod, this contains additional details.
    @objc public var grabPay: STPPaymentMethodGrabPayParams?
    /// If this is a Afterpay PaymentMethod, this contains additional details.
    @objc public var afterpayClearpay: STPPaymentMethodAfterpayClearpayParams?
    /// If this is a BLIK PaymentMethod, this contains additional details.
    @objc public var blik: STPPaymentMethodBLIKParams?
    /// If this is a WeChat Pay PaymentMethod, this contains additional details.
    @objc var weChatPay: STPPaymentMethodWeChatPayParams?
    /// If this is an Boleto PaymentMethod, this contains additional details.
    @objc public var boleto: STPPaymentMethodBoletoParams?
    /// If this is a Link PaymentMethod, this contains additional details
    @objc public var link: STPPaymentMethodLinkParams?
    /// If this is an Klarna PaymentMethod, this contains additional details.
    @objc public var klarna: STPPaymentMethodKlarnaParams?
    /// If this is an Affirm PaymentMethod, this contains additional details.
    @objc public var affirm: STPPaymentMethodAffirmParams?
    /// If this is a US Bank Account PaymentMethod, this contains additional details.
    @objc public var usBankAccount: STPPaymentMethodUSBankAccountParams?
    /// If this is a Cash App PaymentMethod, this contains additional details.
    @objc public var cashApp: STPPaymentMethodCashAppParams?
    /// If this is a RevolutPay PaymentMethod, this contains additional details.
    @objc public var revolutPay: STPPaymentMethodRevolutPayParams?

    /// Set of key-value pairs that you can attach to the PaymentMethod. This can be useful for storing additional information about the PaymentMethod in a structured format.
    @objc public var metadata: [String: String]?

    /// Creates params for a card PaymentMethod.
    /// - Parameters:
    ///   - card:                An object containing the user's card details.
    ///   - billingDetails:      An object containing the user's billing details.
    ///   - metadata:            Additional information to attach to the PaymentMethod.
    @objc
    public convenience init(
        card: STPPaymentMethodCardParams,
        billingDetails: STPPaymentMethodBillingDetails?,
        metadata: [String: String]?
    ) {
        self.init()
        self.type = .card
        self.card = card
        self.billingDetails = billingDetails
        self.metadata = metadata
    }

    /// Creates params for an iDEAL PaymentMethod.
    /// - Parameters:
    ///   - iDEAL:               An object containing the user's iDEAL bank details.
    ///   - billingDetails:      An object containing the user's billing details.
    ///   - metadata:            Additional information to attach to the PaymentMethod.
    @objc
    public convenience init(
        iDEAL: STPPaymentMethodiDEALParams,
        billingDetails: STPPaymentMethodBillingDetails?,
        metadata: [String: String]?
    ) {
        self.init()
        self.type = .iDEAL
        self.iDEAL = iDEAL
        self.billingDetails = billingDetails
        self.metadata = metadata
    }

    /// Creates params for an FPX PaymentMethod.
    /// - Parameters:
    ///   - fpx:                 An object containing the user's FPX bank details.
    ///   - billingDetails:      An object containing the user's billing details.
    ///   - metadata:            Additional information to attach to the PaymentMethod.
    @objc
    public convenience init(
        fpx: STPPaymentMethodFPXParams,
        billingDetails: STPPaymentMethodBillingDetails?,
        metadata: [String: String]?
    ) {
        self.init()
        self.type = .FPX
        self.fpx = fpx
        self.billingDetails = billingDetails
        self.metadata = metadata
    }

    /// Creates params for a SEPA Debit PaymentMethod;
    /// - Parameters:
    ///   - sepaDebit:   An object containing the SEPA bank debit details.
    ///   - billingDetails:  An object containing the user's billing details. Note that `billingDetails.name` is required for SEPA Debit PaymentMethods.
    ///   - metadata:     Additional information to attach to the PaymentMethod.
    @objc
    public convenience init(
        sepaDebit: STPPaymentMethodSEPADebitParams,
        billingDetails: STPPaymentMethodBillingDetails,
        metadata: [String: String]?
    ) {
        self.init()
        self.type = .SEPADebit
        self.sepaDebit = sepaDebit
        self.billingDetails = billingDetails
        self.metadata = metadata
    }

    /// Creates params for a Bacs Debit PaymentMethod;
    /// - Parameters:
    ///   - bacsDebit:   An object containing the Bacs bank debit details.
    ///   - billingDetails:  An object containing the user's billing details. Note that name, email, and address are required for Bacs Debit PaymentMethods.
    ///   - metadata:     Additional information to attach to the PaymentMethod.
    @objc
    public convenience init(
        bacsDebit: STPPaymentMethodBacsDebitParams,
        billingDetails: STPPaymentMethodBillingDetails,
        metadata: [String: String]?
    ) {
        self.init()
        self.type = .bacsDebit
        self.bacsDebit = bacsDebit
        self.billingDetails = billingDetails
        self.metadata = metadata
    }

    /// Creates params for an AU BECS Debit PaymentMethod;
    /// - Parameters:
    ///   - auBECSDebit:   An object containing the AU BECS bank debit details.
    ///   - billingDetails:  An object containing the user's billing details. Note that `billingDetails.name` and `billingDetails.email` are required for AU BECS Debit PaymentMethods.
    ///   - metadata:     Additional information to attach to the PaymentMethod.
    @objc
    public convenience init(
        aubecsDebit auBECSDebit: STPPaymentMethodAUBECSDebitParams,
        billingDetails: STPPaymentMethodBillingDetails,
        metadata: [String: String]?
    ) {
        self.init()
        self.type = .AUBECSDebit
        self.auBECSDebit = auBECSDebit
        self.billingDetails = billingDetails
        self.metadata = metadata
    }

    /// Creates params for a giropay PaymentMethod;
    /// - Parameters:
    ///   - giropay:   An object containing additional giropay details.
    ///   - billingDetails:  An object containing the user's billing details. Note that `billingDetails.name` is required for giropay PaymentMethods.
    ///   - metadata:     Additional information to attach to the PaymentMethod.
    @objc
    public convenience init(
        giropay: STPPaymentMethodGiropayParams,
        billingDetails: STPPaymentMethodBillingDetails,
        metadata: [String: String]?
    ) {
        self.init()
        self.type = .giropay
        self.giropay = giropay
        self.billingDetails = billingDetails
        self.metadata = metadata
    }

    /// Creates params for an EPS PaymentMethod;
    /// - Parameters:
    ///   - eps:   An object containing additional EPS details.
    ///   - billingDetails:  An object containing the user's billing details. Note that `billingDetails.name` is required for EPS PaymentMethods.
    ///   - metadata:     Additional information to attach to the PaymentMethod.
    @objc
    public convenience init(
        eps: STPPaymentMethodEPSParams,
        billingDetails: STPPaymentMethodBillingDetails,
        metadata: [String: String]?
    ) {
        self.init()
        self.type = .EPS
        self.eps = eps
        self.billingDetails = billingDetails
        self.metadata = metadata
    }

    /// Creates params for a Przelewy24 PaymentMethod;
    /// - Parameters:
    ///   - przelewy24:   An object containing additional Przelewy24 details.
    ///   - billingDetails:  An object containing the user's billing details. Note that `billingDetails.email` is required for Przelewy24 PaymentMethods.
    ///   - metadata:     Additional information to attach to the PaymentMethod.
    @objc
    public convenience init(
        przelewy24: STPPaymentMethodPrzelewy24Params,
        billingDetails: STPPaymentMethodBillingDetails,
        metadata: [String: String]?
    ) {
        self.init()
        self.type = .przelewy24
        self.przelewy24 = przelewy24
        self.billingDetails = billingDetails
        self.metadata = metadata
    }

    /// Creates params for a Bancontact PaymentMethod;
    /// - Parameters:
    ///   - bancontact:   An object containing additional Bancontact details.
    ///   - billingDetails:  An object containing the user's billing details. Note that `billingDetails.name` is required for Bancontact PaymentMethods.
    ///   - metadata:     Additional information to attach to the PaymentMethod.
    @objc
    public convenience init(
        bancontact: STPPaymentMethodBancontactParams,
        billingDetails: STPPaymentMethodBillingDetails,
        metadata: [String: String]?
    ) {
        self.init()
        self.type = .bancontact
        self.bancontact = bancontact
        self.billingDetails = billingDetails
        self.metadata = metadata
    }

    /// Creates params for a NetBanking PaymentMethod;
    /// - Parameters:
    ///   - netBanking:   An object containing additional NetBanking details.
    ///   - billingDetails:  An object containing the user's billing details.
    ///   - metadata:     Additional information to attach to the PaymentMethod.
    @objc
    public convenience init(
        netBanking: STPPaymentMethodNetBankingParams,
        billingDetails: STPPaymentMethodBillingDetails,
        metadata: [String: String]?
    ) {
        self.init()
        self.type = .netBanking
        self.netBanking = netBanking
        self.billingDetails = billingDetails
        self.metadata = metadata
    }

    /// Creates params for a GrabPay PaymentMethod;
    /// - Parameters:
    ///   - grabPay:   An object containing additional GrabPay details.
    ///   - billingDetails:  An object containing the user's billing details.
    ///   - metadata:     Additional information to attach to the PaymentMethod.
    @objc
    public convenience init(
        grabPay: STPPaymentMethodGrabPayParams,
        billingDetails: STPPaymentMethodBillingDetails?,
        metadata: [String: String]?
    ) {
        self.init()
        self.type = .grabPay
        self.grabPay = grabPay
        self.billingDetails = billingDetails
    }

    /// Creates params for an OXXO PaymentMethod;
    /// - Parameters:
    ///   - oxxo:   An object containing additional OXXO details.
    ///   - billingDetails:  An object containing the user's billing details.
    ///   - metadata:     Additional information to attach to the PaymentMethod.
    @objc
    public convenience init(
        oxxo: STPPaymentMethodOXXOParams,
        billingDetails: STPPaymentMethodBillingDetails?,
        metadata: [String: String]?
    ) {
        self.init()
        self.type = .OXXO
        self.oxxo = oxxo
        self.billingDetails = billingDetails
    }

    /// Creates params for a Sofort PaymentMethod;
    /// - Parameters:
    ///   - sofort:   An object containing additional Sofort details.
    ///   - billingDetails:  An object containing the user's billing details. Note that `billingDetails.name` and `billingDetails.email` are required to save bank details from a Sofort payment.
    ///   - metadata:     Additional information to attach to the PaymentMethod.
    @objc
    public convenience init(
        sofort: STPPaymentMethodSofortParams,
        billingDetails: STPPaymentMethodBillingDetails?,
        metadata: [String: String]?
    ) {
        self.init()
        self.type = .sofort
        self.sofort = sofort
        self.billingDetails = billingDetails
        self.metadata = metadata
    }

    /// Creates params for a UPI PaymentMethod;
    /// - Parameters:
    ///   - upi:   An object containing additional UPI details.
    ///   - billingDetails:  An object containing the user's billing details.
    ///   - metadata:     Additional information to attach to the PaymentMethod.
    @objc
    public convenience init(
        upi: STPPaymentMethodUPIParams,
        billingDetails: STPPaymentMethodBillingDetails?,
        metadata: [String: String]?
    ) {
        self.init()
        self.type = .UPI
        self.upi = upi
        self.billingDetails = billingDetails
        self.metadata = metadata
    }

    /// Creates params for an Alipay PaymentMethod.
    /// - Parameters:
    ///   - alipay:   An object containing additional Alipay details.
    ///   - billingDetails:      An object containing the user's billing details.
    ///   - metadata:            Additional information to attach to the PaymentMethod.
    @objc
    public convenience init(
        alipay: STPPaymentMethodAlipayParams,
        billingDetails: STPPaymentMethodBillingDetails?,
        metadata: [String: String]?
    ) {
        self.init()
        self.type = .alipay
        self.alipay = alipay
        self.billingDetails = billingDetails
    }

    /// Creates params for a PayPal PaymentMethod. :nodoc:
    /// - Parameters:
    ///   - payPal:   An object containing additional PayPal details.
    ///   - billingDetails:      An object containing the user's billing details.
    ///   - metadata:            Additional information to attach to the PaymentMethod.
    @objc
    public convenience init(
        payPal: STPPaymentMethodPayPalParams,
        billingDetails: STPPaymentMethodBillingDetails?,
        metadata: [String: String]?
    ) {
        self.init()
        self.type = .payPal
        self.payPal = payPal
        self.billingDetails = billingDetails
    }

    /// Creates params for an AfterpayClearpay PaymentMethod. :nodoc:
    /// - Parameters:
    ///   - afterpayClearpay:   An object containing additional AfterpayClearpay details.
    ///   - billingDetails:      An object containing the user's billing details.
    ///   - metadata:            Additional information to attach to the PaymentMethod.
    @objc
    public convenience init(
        afterpayClearpay: STPPaymentMethodAfterpayClearpayParams,
        billingDetails: STPPaymentMethodBillingDetails?,
        metadata: [String: String]?
    ) {
        self.init()
        self.type = .afterpayClearpay
        self.afterpayClearpay = afterpayClearpay
        self.billingDetails = billingDetails
        self.metadata = metadata
    }

    /// Creates params for a BLIK PaymentMethod.
    /// - Parameters:
    ///   - blik:                An object containing additional BLIK details.
    ///   - billingDetails:      An object containing the user's billing details.
    ///   - metadata:            Additional information to attach to the PaymentMethod.
    @objc
    public convenience init(
        blik: STPPaymentMethodBLIKParams,
        billingDetails: STPPaymentMethodBillingDetails?,
        metadata: [String: String]?
    ) {
        self.init()
        self.type = .blik
        self.blik = blik
        self.billingDetails = billingDetails
        self.metadata = metadata
    }

    /// Creates params for a WeChat Pay PaymentMethod.
    /// - Parameters:
    ///   - weChatPay:                An object containing additional WeChat Pay details.
    ///   - billingDetails:      An object containing the user's billing details.
    ///   - metadata:            Additional information to attach to the PaymentMethod.
    @objc
    convenience init(
        weChatPay: STPPaymentMethodWeChatPayParams,
        billingDetails: STPPaymentMethodBillingDetails?,
        metadata: [String: String]?
    ) {
        self.init()
        self.type = .weChatPay
        self.weChatPay = weChatPay
        self.billingDetails = billingDetails
        self.metadata = metadata
    }

    /// Creates params for an Boleto PaymentMethod;
    /// - Parameters:
    ///   - boleto:   An object containing additional Boleto details.
    ///   - billingDetails:  An object containing the user's billing details.
    ///   - metadata:     Additional information to attach to the PaymentMethod.
    @objc
    public convenience init(
        boleto: STPPaymentMethodBoletoParams,
        billingDetails: STPPaymentMethodBillingDetails?,
        metadata: [String: String]?
    ) {
        self.init()
        self.type = .boleto
        self.boleto = boleto
        self.billingDetails = billingDetails
    }

    /// Creates params for an Klarna PaymentMethod. :nodoc:
    /// - Parameters:
    ///   - klarna:   An object containing additional Klarna details.
    ///   - billingDetails:      An object containing the user's billing details.
    ///   - metadata:            Additional information to attach to the PaymentMethod.
    @objc
    public convenience init(
        klarna: STPPaymentMethodKlarnaParams,
        billingDetails: STPPaymentMethodBillingDetails?,
        metadata: [String: String]?
    ) {
        self.init()
        self.type = .klarna
        self.klarna = klarna
        self.billingDetails = billingDetails
        self.metadata = metadata
    }

    /// Creates params for an Affirm PaymentMethod. :nodoc:
    /// - Parameters:
    ///   - affirm:   An object containing additional Affirm details.
    ///   - metadata:            Additional information to attach to the PaymentMethod.
    @objc
    public convenience init(
        affirm: STPPaymentMethodAffirmParams,
        metadata: [String: String]?
    ) {
        self.init()
        self.type = .affirm
        self.affirm = affirm
        self.metadata = metadata
    }

    /// Creates params for a US Bank Account Payment Method
    /// - Parameters:
    ///     - usBankAccount: An object containing additional US bank account details
    ///     - billingDetails: An object containing the user's billing details. Name is required for US Bank Accounts
    ///     - metadata: Additional information to attach to the PaymentMethod
    @objc
    public convenience init(
        usBankAccount: STPPaymentMethodUSBankAccountParams,
        billingDetails: STPPaymentMethodBillingDetails,
        metadata: [String: String]?
    ) {
        self.init()
        self.type = .USBankAccount
        self.usBankAccount = usBankAccount
        self.billingDetails = billingDetails
        self.metadata = metadata
    }

    /// Creates params for an Cash App PaymentMethod.
    /// - Parameters:
    ///   - cashApp:   An object containing additional Cash App details.
    ///   - billingDetails:      An object containing the user's billing details.
    ///   - metadata:            Additional information to attach to the PaymentMethod.
    @objc
    public convenience init(
        cashApp: STPPaymentMethodCashAppParams,
        billingDetails: STPPaymentMethodBillingDetails?,
        metadata: [String: String]?
    ) {
        self.init()
        self.type = .cashApp
        self.cashApp = cashApp
        self.billingDetails = billingDetails
        self.metadata = metadata
    }

    /// Creates params for an RevolutPay PaymentMethod.
    /// - Parameters:
    ///   - revolutPay:   An object containing additional RevolutPay details.
    ///   - billingDetails:      An object containing the user's billing details.
    ///   - metadata:            Additional information to attach to the PaymentMethod.
    @objc
    public convenience init(
        revolutPay: STPPaymentMethodRevolutPayParams,
        billingDetails: STPPaymentMethodBillingDetails?,
        metadata: [String: String]?
    ) {
        self.init()
        self.type = .revolutPay
        self.revolutPay = revolutPay
        self.billingDetails = billingDetails
        self.metadata = metadata
    }

    /// Creates params from a single-use PaymentMethod. This is useful for recreating a new payment method
    /// with similar settings. It will return nil if used with a reusable PaymentMethod.
    /// - Parameter paymentMethod:       An object containing the original single-use PaymentMethod.
    @objc public convenience init?(
        singleUsePaymentMethod paymentMethod: STPPaymentMethod
    ) {
        self.init()
        self.type = paymentMethod.type
        self.billingDetails = paymentMethod.billingDetails
        switch paymentMethod.type {
        case .EPS:
            self.eps = STPPaymentMethodEPSParams()
        case .FPX:
            let fpx = STPPaymentMethodFPXParams()
            fpx.rawBankString = paymentMethod.fpx?.bankIdentifierCode
            self.fpx = fpx
        case .iDEAL:
            let iDEAL = STPPaymentMethodiDEALParams()
            self.iDEAL = iDEAL
            self.iDEAL?.bankName = paymentMethod.iDEAL?.bankName
        case .giropay:
            let giropay = STPPaymentMethodGiropayParams()
            self.giropay = giropay
        case .przelewy24:
            let przelewy24 = STPPaymentMethodPrzelewy24Params()
            self.przelewy24 = przelewy24
        case .bancontact:
            let bancontact = STPPaymentMethodBancontactParams()
            self.bancontact = bancontact
        case .netBanking:
            let netBanking = STPPaymentMethodNetBankingParams()
            self.netBanking = netBanking
        case .OXXO:
            let oxxo = STPPaymentMethodOXXOParams()
            self.oxxo = oxxo
        case .alipay:
            self.alipay = STPPaymentMethodAlipayParams()
            // Careful! In the future, when we add recurring Alipay, we'll need to look at this!
        case .sofort:
            let sofort = STPPaymentMethodSofortParams()
            self.sofort = sofort
        case .UPI:
            let upi = STPPaymentMethodUPIParams()
            self.upi = upi
            self.billingDetails = paymentMethod.billingDetails
        case .grabPay:
            let grabpay = STPPaymentMethodGrabPayParams()
            self.grabPay = grabpay
            self.billingDetails = paymentMethod.billingDetails
        case .afterpayClearpay:
            self.afterpayClearpay = STPPaymentMethodAfterpayClearpayParams()
        case .boleto:
            let boleto = STPPaymentMethodBoletoParams()
            self.boleto = boleto
        case .klarna:
            self.klarna = STPPaymentMethodKlarnaParams()
        case .affirm:
            self.affirm = STPPaymentMethodAffirmParams()
        case .paynow, .zip, .amazonPay, .alma, .mobilePay, .konbini, .promptPay:
            // No parameters
            break
        // All reusable PaymentMethods go below:
        case .SEPADebit,
            .bacsDebit,
            .card,
            .cardPresent,
            .AUBECSDebit,
            .payPal,
            .blik,
            .weChatPay,
            .link,
            .linkInstantDebit,
            .USBankAccount,
            .cashApp,
            .revolutPay,
            .unknown:
            return nil
        }
    }

    // MARK: - STPFormEncodable
    @objc
    public class func rootObjectName() -> String? {
        return nil
    }

    @objc
    public class func propertyNamesToFormFieldNamesMapping() -> [String: String] {
        return [
            NSStringFromSelector(#selector(getter: rawTypeString)): "type",
            NSStringFromSelector(#selector(getter: billingDetails)): "billing_details",
            NSStringFromSelector(#selector(getter: card)): "card",
            NSStringFromSelector(#selector(getter: iDEAL)): "ideal",
            NSStringFromSelector(#selector(getter: eps)): "eps",
            NSStringFromSelector(#selector(getter: fpx)): "fpx",
            NSStringFromSelector(#selector(getter: sepaDebit)): "sepa_debit",
            NSStringFromSelector(#selector(getter: bacsDebit)): "bacs_debit",
            NSStringFromSelector(#selector(getter: auBECSDebit)): "au_becs_debit",
            NSStringFromSelector(#selector(getter: giropay)): "giropay",
            NSStringFromSelector(#selector(getter: grabPay)): "grabpay",
            NSStringFromSelector(#selector(getter: przelewy24)): "p24",
            NSStringFromSelector(#selector(getter: bancontact)): "bancontact",
            NSStringFromSelector(#selector(getter: netBanking)): "netbanking",
            NSStringFromSelector(#selector(getter: oxxo)): "oxxo",
            NSStringFromSelector(#selector(getter: sofort)): "sofort",
            NSStringFromSelector(#selector(getter: upi)): "upi",
            NSStringFromSelector(#selector(getter: afterpayClearpay)): "afterpayClearpay",
            NSStringFromSelector(#selector(getter: weChatPay)): "wechat_pay",
            NSStringFromSelector(#selector(getter: boleto)): "boleto",
            NSStringFromSelector(#selector(getter: klarna)): "klarna",
            NSStringFromSelector(#selector(getter: affirm)): "affirm",
            NSStringFromSelector(#selector(getter: usBankAccount)): "us_bank_account",
            NSStringFromSelector(#selector(getter: cashApp)): "cashapp",
            NSStringFromSelector(#selector(getter: revolutPay)): "revolut_pay",
            NSStringFromSelector(#selector(getter: link)): "link",
            NSStringFromSelector(#selector(getter: metadata)): "metadata",
        ]
    }
}

// MARK: - Legacy ObjC

@objc
extension STPPaymentMethodParams {
    /// Creates params for a card PaymentMethod.
    /// - Parameters:
    ///   - card:                An object containing the user's card details.
    ///   - billingDetails:      An object containing the user's billing details.
    ///   - metadata:            Additional information to attach to the PaymentMethod.
    @objc(paramsWithCard:billingDetails:metadata:)
    public class func paramsWith(
        card: STPPaymentMethodCardParams,
        billingDetails: STPPaymentMethodBillingDetails?,
        metadata: [String: String]?
    ) -> STPPaymentMethodParams {
        return STPPaymentMethodParams(
            card: card,
            billingDetails: billingDetails,
            metadata: metadata
        )
    }

    /// Creates params for an iDEAL PaymentMethod.
    /// - Parameters:
    ///   - iDEAL:               An object containing the user's iDEAL bank details.
    ///   - billingDetails:      An object containing the user's billing details.
    ///   - metadata:            Additional information to attach to the PaymentMethod.
    @objc(paramsWithiDEAL:billingDetails:metadata:)
    public class func paramsWith(
        iDEAL: STPPaymentMethodiDEALParams,
        billingDetails: STPPaymentMethodBillingDetails?,
        metadata: [String: String]?
    ) -> STPPaymentMethodParams {
        return STPPaymentMethodParams(
            iDEAL: iDEAL,
            billingDetails: billingDetails,
            metadata: metadata
        )
    }

    /// Creates params for an FPX PaymentMethod.
    /// - Parameters:
    ///   - fpx:                 An object containing the user's FPX bank details.
    ///   - billingDetails:      An object containing the user's billing details.
    ///   - metadata:            Additional information to attach to the PaymentMethod.
    @objc(paramsWithFPX:billingDetails:metadata:)
    public class func paramsWith(
        fpx: STPPaymentMethodFPXParams,
        billingDetails: STPPaymentMethodBillingDetails?,
        metadata: [String: String]?
    ) -> STPPaymentMethodParams {
        return STPPaymentMethodParams(fpx: fpx, billingDetails: billingDetails, metadata: metadata)
    }

    /// Creates params for a SEPA Debit PaymentMethod;
    /// - Parameters:
    ///   - sepaDebit:   An object containing the SEPA bank debit details.
    ///   - billingDetails:  An object containing the user's billing details. Note that `billingDetails.name` is required for SEPA Debit PaymentMethods.
    ///   - metadata:     Additional information to attach to the PaymentMethod.
    @objc(paramsWithSEPADebit:billingDetails:metadata:)
    public class func paramsWith(
        sepaDebit: STPPaymentMethodSEPADebitParams,
        billingDetails: STPPaymentMethodBillingDetails,
        metadata: [String: String]?
    ) -> STPPaymentMethodParams {
        return STPPaymentMethodParams(
            sepaDebit: sepaDebit,
            billingDetails: billingDetails,
            metadata: metadata
        )
    }

    /// Creates params for a Bacs Debit PaymentMethod;
    /// - Parameters:
    ///   - bacsDebit:   An object containing the Bacs bank debit details.
    ///   - billingDetails:  An object containing the user's billing details. Note that name, email, and address are required for Bacs Debit PaymentMethods.
    ///   - metadata:     Additional information to attach to the PaymentMethod.
    @objc(paramsWithBacsDebit:billingDetails:metadata:)
    public class func paramsWith(
        bacsDebit: STPPaymentMethodBacsDebitParams,
        billingDetails: STPPaymentMethodBillingDetails,
        metadata: [String: String]?
    ) -> STPPaymentMethodParams {
        return STPPaymentMethodParams(
            bacsDebit: bacsDebit,
            billingDetails: billingDetails,
            metadata: metadata
        )
    }

    /// Creates params for an AU BECS Debit PaymentMethod;
    /// - Parameters:
    ///   - auBECSDebit:   An object containing the AU BECS bank debit details.
    ///   - billingDetails:  An object containing the user's billing details. Note that `billingDetails.name` and `billingDetails.email` are required for AU BECS Debit PaymentMethods.
    ///   - metadata:     Additional information to attach to the PaymentMethod.
    @objc(paramsWithAUBECSDebit:billingDetails:metadata:)
    public class func paramsWith(
        auBECSDebit: STPPaymentMethodAUBECSDebitParams,
        billingDetails: STPPaymentMethodBillingDetails,
        metadata: [String: String]?
    ) -> STPPaymentMethodParams {
        return STPPaymentMethodParams(
            aubecsDebit: auBECSDebit,
            billingDetails: billingDetails,
            metadata: metadata
        )
    }

    /// Creates params for a giropay PaymentMethod;
    /// - Parameters:
    ///   - giropay:   An object containing additional giropay details.
    ///   - billingDetails:  An object containing the user's billing details. Note that `billingDetails.name` is required for giropay PaymentMethods.
    ///   - metadata:     Additional information to attach to the PaymentMethod.
    @objc(paramsWithGiropay:billingDetails:metadata:)
    public class func paramsWith(
        giropay: STPPaymentMethodGiropayParams,
        billingDetails: STPPaymentMethodBillingDetails,
        metadata: [String: String]?
    ) -> STPPaymentMethodParams {
        return STPPaymentMethodParams(
            giropay: giropay,
            billingDetails: billingDetails,
            metadata: metadata
        )
    }

    /// Creates params for an EPS PaymentMethod;
    /// - Parameters:
    ///   - eps:   An object containing additional EPS details.
    ///   - billingDetails:  An object containing the user's billing details. Note that `billingDetails.name` is required for EPS PaymentMethods.
    ///   - metadata:     Additional information to attach to the PaymentMethod.
    @objc(paramsWithEPS:billingDetails:metadata:)
    public class func paramsWith(
        eps: STPPaymentMethodEPSParams,
        billingDetails: STPPaymentMethodBillingDetails,
        metadata: [String: String]?
    ) -> STPPaymentMethodParams {
        return STPPaymentMethodParams(eps: eps, billingDetails: billingDetails, metadata: metadata)
    }

    /// Creates params for a Przelewy24 PaymentMethod;
    /// - Parameters:
    ///   - przelewy24:   An object containing additional Przelewy24 details.
    ///   - billingDetails:  An object containing the user's billing details. Note that `billingDetails.email` is required for Przelewy24 PaymentMethods.
    ///   - metadata:     Additional information to attach to the PaymentMethod.
    @objc(paramsWithPrzelewy24:billingDetails:metadata:)
    public class func paramsWith(
        przelewy24: STPPaymentMethodPrzelewy24Params,
        billingDetails: STPPaymentMethodBillingDetails,
        metadata: [String: String]?
    ) -> STPPaymentMethodParams {
        return STPPaymentMethodParams(
            przelewy24: przelewy24,
            billingDetails: billingDetails,
            metadata: metadata
        )
    }

    /// Creates params for a Bancontact PaymentMethod;
    /// - Parameters:
    ///   - bancontact:   An object containing additional Bancontact details.
    ///   - billingDetails:  An object containing the user's billing details. Note that `billingDetails.name` is required for Bancontact PaymentMethods.
    ///   - metadata:     Additional information to attach to the PaymentMethod.
    @objc(paramsWithBancontact:billingDetails:metadata:)
    public class func paramsWith(
        bancontact: STPPaymentMethodBancontactParams,
        billingDetails: STPPaymentMethodBillingDetails,
        metadata: [String: String]?
    ) -> STPPaymentMethodParams {
        return STPPaymentMethodParams(
            bancontact: bancontact,
            billingDetails: billingDetails,
            metadata: metadata
        )
    }

    /// Creates params for a NetBanking PaymentMethod;
    /// - Parameters:
    ///   - netBanking:   An object containing additional NetBanking details.
    ///   - billingDetails:  An object containing the user's billing details. Note that `billingDetails.name` is required for Bancontact PaymentMethods.
    ///   - metadata:     Additional information to attach to the PaymentMethod.
    @objc(paramsWithNetBanking:billingDetails:metadata:)
    public class func paramsWith(
        netBanking: STPPaymentMethodNetBankingParams,
        billingDetails: STPPaymentMethodBillingDetails,
        metadata: [String: String]?
    ) -> STPPaymentMethodParams {
        return STPPaymentMethodParams(
            netBanking: netBanking,
            billingDetails: billingDetails,
            metadata: metadata
        )
    }

    /// Creates params for an OXXO PaymentMethod;
    /// - Parameters:
    ///   - oxxo:   An object containing additional OXXO details.
    ///   - billingDetails:  An object containing the user's billing details. Note that `billingDetails.name` is required for OXXO PaymentMethods.
    ///   - metadata:     Additional information to attach to the PaymentMethod.
    @objc(paramsWithOXXO:billingDetails:metadata:)
    public class func paramsWith(
        oxxo: STPPaymentMethodOXXOParams,
        billingDetails: STPPaymentMethodBillingDetails,
        metadata: [String: String]?
    ) -> STPPaymentMethodParams {
        return STPPaymentMethodParams(
            oxxo: oxxo,
            billingDetails: billingDetails,
            metadata: metadata
        )
    }

    /// Creates params for a GrabPay PaymentMethod;
    /// - Parameters:
    ///   - grabPay:   An object containing additional GrabPay details.
    ///   - billingDetails:  An object containing the user's billing details.
    ///   - metadata:     Additional information to attach to the PaymentMethod.
    @objc(paramsWithGrabPay:billingDetails:metadata:)
    public class func paramsWith(
        grabPay: STPPaymentMethodGrabPayParams,
        billingDetails: STPPaymentMethodBillingDetails?,
        metadata: [String: String]?
    ) -> STPPaymentMethodParams {
        return STPPaymentMethodParams(
            grabPay: grabPay,
            billingDetails: billingDetails,
            metadata: metadata
        )
    }

    /// Creates params for a Sofort PaymentMethod;
    /// - Parameters:
    ///   - sofort:   An object containing additional Sofort details.
    ///   - billingDetails:  An object containing the user's billing details. Note that `billingDetails.name` and `billingDetails.email` are required to save bank details from a Sofort payment.
    ///   - metadata:     Additional information to attach to the PaymentMethod.
    @objc(paramsWithSofort:billingDetails:metadata:)
    public class func paramsWith(
        sofort: STPPaymentMethodSofortParams,
        billingDetails: STPPaymentMethodBillingDetails?,
        metadata: [String: String]?
    ) -> STPPaymentMethodParams {
        return STPPaymentMethodParams(
            sofort: sofort,
            billingDetails: billingDetails,
            metadata: metadata
        )
    }

    /// Creates params for a UPI PaymentMethod;
    /// - Parameters:
    ///   - upi:   An object containing additional UPI details.
    ///   - billingDetails:  An object containing the user's billing details. Note that `billingDetails.name` and `billingDetails.email` are required to save bank details from a UPI payment.
    ///   - metadata:     Additional information to attach to the PaymentMethod.
    @objc(paramsWithUPI:billingDetails:metadata:)
    public class func paramsWith(
        upi: STPPaymentMethodUPIParams,
        billingDetails: STPPaymentMethodBillingDetails?,
        metadata: [String: String]?
    ) -> STPPaymentMethodParams {
        return STPPaymentMethodParams(
            upi: upi,
            billingDetails: billingDetails,
            metadata: metadata
        )
    }

    /// Creates params for an Alipay PaymentMethod.
    /// - Parameters:
    ///   - alipay:   An object containing additional Alipay details.
    ///   - billingDetails:      An object containing the user's billing details.
    ///   - metadata:            Additional information to attach to the PaymentMethod.
    @objc(paramsWithAlipay:billingDetails:metadata:)
    public class func paramsWith(
        alipay: STPPaymentMethodAlipayParams,
        billingDetails: STPPaymentMethodBillingDetails?,
        metadata: [String: String]?
    ) -> STPPaymentMethodParams {
        return STPPaymentMethodParams(
            alipay: alipay,
            billingDetails: billingDetails,
            metadata: metadata
        )
    }

    /// Creates params for a PayPal PaymentMethod.
    /// - Parameters:
    ///   - payPal:   An object containing additional PayPal details.
    ///   - billingDetails:      An object containing the user's billing details.
    ///   - metadata:            Additional information to attach to the PaymentMethod.
    @objc(paramsWithPayPal:billingDetails:metadata:)
    public class func paramsWith(
        payPal: STPPaymentMethodPayPalParams,
        billingDetails: STPPaymentMethodBillingDetails?,
        metadata: [String: String]?
    ) -> STPPaymentMethodParams {
        return STPPaymentMethodParams(
            payPal: payPal,
            billingDetails: billingDetails,
            metadata: metadata
        )
    }

    /// Creates params for an AfterpayClearpay PaymentMethod.
    /// - Parameters:
    ///   - afterpayClearpay:   An object containing additional AfterpayClearpay details.
    ///   - billingDetails:      An object containing the user's billing details.
    ///   - metadata:            Additional information to attach to the PaymentMethod.
    @objc(paramsWithAfterpayClearpay:billingDetails:metadata:)
    public class func paramsWith(
        afterpayClearpay: STPPaymentMethodAfterpayClearpayParams,
        billingDetails: STPPaymentMethodBillingDetails?,
        metadata: [String: String]?
    ) -> STPPaymentMethodParams {
        return STPPaymentMethodParams(
            afterpayClearpay: afterpayClearpay,
            billingDetails: billingDetails,
            metadata: metadata
        )
    }

    /// Creates params for a BLIK PaymentMethod.
    /// - Parameters:
    ///   - blik:           An object containing additional BLIK details.
    ///   - billingDetails: An object containing the user's billing details.
    ///   - metadata:       Additional information to attach to the PaymentMethod.
    @objc(paramsWithBLIK:billingDetails:metadata:)
    public class func paramsWith(
        blik: STPPaymentMethodBLIKParams,
        billingDetails: STPPaymentMethodBillingDetails?,
        metadata: [String: String]?
    ) -> STPPaymentMethodParams {
        return STPPaymentMethodParams(
            blik: blik,
            billingDetails: billingDetails,
            metadata: metadata
        )
    }

    /// Creates params for a WeChat Pay PaymentMethod.
    /// - Parameters:
    ///   - weChatPay:           An object containing additional WeChat Pay details.
    ///   - billingDetails: An object containing the user's billing details.
    ///   - metadata:       Additional information to attach to the PaymentMethod.
    @objc(paramsWithWeChatPay:billingDetails:metadata:)
    class func paramsWith(
        weChatPay: STPPaymentMethodWeChatPayParams,
        billingDetails: STPPaymentMethodBillingDetails?,
        metadata: [String: String]?
    ) -> STPPaymentMethodParams {
        return STPPaymentMethodParams(
            weChatPay: weChatPay,
            billingDetails: billingDetails,
            metadata: metadata
        )
    }

    /// Creates params for an Klarna PaymentMethod.
    /// - Parameters:
    ///   - klarna:   An object containing additional Klarna details.
    ///   - billingDetails:      An object containing the user's billing details.
    ///   - metadata:            Additional information to attach to the PaymentMethod.
    @objc(paramsWithKlarna:billingDetails:metadata:)
    public class func paramsWith(
        klarna: STPPaymentMethodKlarnaParams,
        billingDetails: STPPaymentMethodBillingDetails?,
        metadata: [String: String]?
    ) -> STPPaymentMethodParams {
        return STPPaymentMethodParams(
            klarna: klarna,
            billingDetails: billingDetails,
            metadata: metadata
        )
    }

    /// Creates params for an Affirm PaymentMethod.
    /// - Parameters:
    ///   - affirm:   An object containing additional Affirm details.
    ///   - metadata: Additional information to attach to the PaymentMethod.
    @objc(paramsWithAffirm:metadata:)
    public class func paramsWith(
        affirm: STPPaymentMethodAffirmParams,
        metadata: [String: String]?
    ) -> STPPaymentMethodParams {
        return STPPaymentMethodParams(
            affirm: affirm,
            metadata: metadata
        )
    }
}

extension STPPaymentMethodParams {
    @_spi(STP) public convenience init(
        type: STPPaymentMethodType
    ) {
        self.init()
        self.type = type
        switch type {
        case .card:
            card = STPPaymentMethodCardParams()
        case .alipay:
            alipay = STPPaymentMethodAlipayParams()
        case .grabPay:
            grabPay = STPPaymentMethodGrabPayParams()
        case .iDEAL:
            iDEAL = STPPaymentMethodiDEALParams()
        case .FPX:
            fpx = STPPaymentMethodFPXParams()
        case .SEPADebit:
            sepaDebit = STPPaymentMethodSEPADebitParams()
        case .AUBECSDebit:
            auBECSDebit = STPPaymentMethodAUBECSDebitParams()
        case .bacsDebit:
            bacsDebit = STPPaymentMethodBacsDebitParams()
        case .giropay:
            giropay = STPPaymentMethodGiropayParams()
        case .przelewy24:
            przelewy24 = STPPaymentMethodPrzelewy24Params()
        case .EPS:
            eps = STPPaymentMethodEPSParams()
        case .bancontact:
            bancontact = STPPaymentMethodBancontactParams()
        case .netBanking:
            netBanking = STPPaymentMethodNetBankingParams()
        case .OXXO:
            oxxo = STPPaymentMethodOXXOParams()
        case .sofort:
            sofort = STPPaymentMethodSofortParams()
        case .UPI:
            upi = STPPaymentMethodUPIParams()
        case .payPal:
            payPal = STPPaymentMethodPayPalParams()
        case .afterpayClearpay:
            afterpayClearpay = STPPaymentMethodAfterpayClearpayParams()
        case .blik:
            blik = STPPaymentMethodBLIKParams()
        case .weChatPay:
            weChatPay = STPPaymentMethodWeChatPayParams()
        case .boleto:
            boleto = STPPaymentMethodBoletoParams()
        case .link:
            link = STPPaymentMethodLinkParams()
        case .klarna:
            klarna = STPPaymentMethodKlarnaParams()
        case .affirm:
            affirm = STPPaymentMethodAffirmParams()
        case .USBankAccount:
            usBankAccount = STPPaymentMethodUSBankAccountParams()
        case .cashApp:
            cashApp = STPPaymentMethodCashAppParams()
<<<<<<< HEAD
        case .revolutPay:
            revolutPay = STPPaymentMethodRevolutPayParams()
        case .cardPresent, .linkInstantDebit, .paynow, .zip, .amazonPay, .alma, .mobilePay, .konbini:
=======
        case .cardPresent, .linkInstantDebit, .paynow, .zip, .revolutPay, .amazonPay, .alma, .mobilePay, .konbini, .promptPay:
>>>>>>> 949c6cf9
            // These payment methods don't have any params
            break
        case .unknown:
            break
        }
    }
}

extension STPPaymentMethodParams {
    @objc public var label: String {
        switch type {
        case .alipay:
            return "Alipay"  // ? Why aren't these localized?
        case .card:
            if let card = card {
                let brand = STPCardValidator.brand(forNumber: card.number ?? "")
                let brandString = STPCardBrandUtilities.stringFrom(brand)
                return "\(brandString ?? "") \(card.last4 ?? "")"
            } else {
                return STPCardBrandUtilities.stringFrom(.unknown) ?? ""
            }
        case .iDEAL:
            return "iDEAL"
        case .FPX:
            if let fpx = fpx {
                return STPFPXBank.stringFrom(fpx.bank) ?? ""
            } else {
                return "FPX"
            }
        case .SEPADebit:
            return "SEPA Debit"
        case .bacsDebit:
            return "Bacs Debit"
        case .AUBECSDebit:
            return "AU BECS Debit"
        case .giropay:
            return "giropay"
        case .przelewy24:
            return "Przelewy24"
        case .EPS:
            return "EPS"
        case .bancontact:
            return "Bancontact"
        case .netBanking:
            return "NetBanking"
        case .OXXO:
            return "OXXO"
        case .sofort:
            return "Sofort"
        case .UPI:
            return "UPI"
        case .grabPay:
            return "GrabPay"
        case .payPal:
            return "PayPal"
        case .afterpayClearpay:
            return "Afterpay Clearpay"
        case .blik:
            return "BLIK"
        case .weChatPay:
            return "WeChat Pay"
        case .boleto:
            return "Boleto"
        case .link:
            return "Link"
        case .klarna:
            return "Klarna"
        case .linkInstantDebit:
            return "Bank"
        case .affirm:
            return "Affirm"
        case .USBankAccount:
            return "US Bank Account"
        case .cashApp:
            return "Cash App Pay"
        case .revolutPay:
            return "Revolut Pay"
        case .cardPresent, .unknown:
            return STPLocalizedString("Unknown", "Default missing source type label")
<<<<<<< HEAD
        case .paynow, .zip, .amazonPay, .alma, .mobilePay, .konbini:
=======
        case .paynow, .zip, .revolutPay, .amazonPay, .alma, .mobilePay, .konbini, .promptPay:
>>>>>>> 949c6cf9
            // Use the label already defined in STPPaymentMethodType; the params object for these types don't contain additional information that affect the display label (like cards do)
            return type.displayName
        @unknown default:
            return STPLocalizedString("Unknown", "Default missing source type label")
        }
    }
}<|MERGE_RESOLUTION|>--- conflicted
+++ resolved
@@ -1123,13 +1123,9 @@
             usBankAccount = STPPaymentMethodUSBankAccountParams()
         case .cashApp:
             cashApp = STPPaymentMethodCashAppParams()
-<<<<<<< HEAD
         case .revolutPay:
             revolutPay = STPPaymentMethodRevolutPayParams()
-        case .cardPresent, .linkInstantDebit, .paynow, .zip, .amazonPay, .alma, .mobilePay, .konbini:
-=======
-        case .cardPresent, .linkInstantDebit, .paynow, .zip, .revolutPay, .amazonPay, .alma, .mobilePay, .konbini, .promptPay:
->>>>>>> 949c6cf9
+        case .cardPresent, .linkInstantDebit, .paynow, .zip, .amazonPay, .alma, .mobilePay, .konbini, .promptPay:
             // These payment methods don't have any params
             break
         case .unknown:
@@ -1209,11 +1205,7 @@
             return "Revolut Pay"
         case .cardPresent, .unknown:
             return STPLocalizedString("Unknown", "Default missing source type label")
-<<<<<<< HEAD
-        case .paynow, .zip, .amazonPay, .alma, .mobilePay, .konbini:
-=======
-        case .paynow, .zip, .revolutPay, .amazonPay, .alma, .mobilePay, .konbini, .promptPay:
->>>>>>> 949c6cf9
+        case .paynow, .zip, .amazonPay, .alma, .mobilePay, .konbini, .promptPay:
             // Use the label already defined in STPPaymentMethodType; the params object for these types don't contain additional information that affect the display label (like cards do)
             return type.displayName
         @unknown default:
