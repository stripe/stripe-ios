//
//  STPRadarOptions.swift
//  StripePayments
//
//  Created by Joyce Qin on 7/31/25.
//

<<<<<<< HEAD
=======
import Foundation
>>>>>>> b8016b34
@_spi(STP) import StripeCore

/// Values for STPRadarOptions
@_spi(STP) public class STPRadarOptions: NSObject {
    public var additionalAPIParameters: [AnyHashable: Any] = [:]

    @objc public var hcaptchaToken: String?
    @objc public var iosVerificationObject: [String: String]?

<<<<<<< HEAD
    public init(
        hcaptchaToken: String? = nil,
        assertion: StripeAttest.Assertion? = nil
    ) {
=======
    public init(hcaptchaToken: String? = nil, assertion: StripeAttest.Assertion? = nil) {
>>>>>>> b8016b34
        self.hcaptchaToken = hcaptchaToken
        self.iosVerificationObject = assertion?.requestFields
    }
}

// MARK: - STPFormEncodable

extension STPRadarOptions: STPFormEncodable {

    @objc
    public class func rootObjectName() -> String? {
        return "radar_options"
    }

    @objc
    public class func propertyNamesToFormFieldNamesMapping() -> [String: String] {
        return [
            NSStringFromSelector(#selector(getter: hcaptchaToken)): "hcaptcha_token",
            NSStringFromSelector(#selector(getter: iosVerificationObject)): "ios_verification_object",
        ]
    }
}<|MERGE_RESOLUTION|>--- conflicted
+++ resolved
@@ -5,10 +5,7 @@
 //  Created by Joyce Qin on 7/31/25.
 //
 
-<<<<<<< HEAD
-=======
 import Foundation
->>>>>>> b8016b34
 @_spi(STP) import StripeCore
 
 /// Values for STPRadarOptions
@@ -18,14 +15,7 @@
     @objc public var hcaptchaToken: String?
     @objc public var iosVerificationObject: [String: String]?
 
-<<<<<<< HEAD
-    public init(
-        hcaptchaToken: String? = nil,
-        assertion: StripeAttest.Assertion? = nil
-    ) {
-=======
     public init(hcaptchaToken: String? = nil, assertion: StripeAttest.Assertion? = nil) {
->>>>>>> b8016b34
         self.hcaptchaToken = hcaptchaToken
         self.iosVerificationObject = assertion?.requestFields
     }
