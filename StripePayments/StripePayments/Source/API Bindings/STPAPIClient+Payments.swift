//
//  STPAPIClient+Payments.swift
//  StripePayments
//
//  Created by Jack Flintermann on 12/18/14.
//  Copyright (c) 2014 Stripe, Inc. All rights reserved.
//

import Foundation
import PassKit
@_spi(STP) import StripeCore
import UIKit

#if canImport(Stripe3DS2)
    import Stripe3DS2
#endif

extension STPAPIClient {
    // MARK: Tokens

    func createToken(
        withParameters parameters: [String: Any],
        completion: @escaping STPTokenCompletionBlock
    ) {
        let tokenType = STPAnalyticsClient.tokenType(fromParameters: parameters)
        STPAnalyticsClient.sharedClient.logTokenCreationAttempt(
            tokenType: tokenType
        )
        let preparedParameters = Self.paramsAddingPaymentUserAgent(parameters)
        APIRequest<STPToken>.post(
            with: self,
            endpoint: APIEndpointToken,
            parameters: preparedParameters
        ) { object, _, error in
            completion(object, error)
        }
    }
}

// MARK: Bank Accounts

/// STPAPIClient extensions to create Stripe tokens from bank accounts.
extension STPAPIClient {
    /// Converts an STPBankAccount object into a Stripe token using the Stripe API.
    /// - Parameters:
    ///   - bankAccount: The user's bank account details.
    ///   - completion:  The callback to run with the returned Stripe token (and any errors that may have occurred).
    /// - Seealso: [Stripe API reference](https://stripe.com/docs/api#create_bank_account_token)
    @objc(createTokenWithBankAccount:completion:)
    public func createToken(
        withBankAccount bankAccount: STPBankAccountParams,
        completion: @escaping STPTokenCompletionBlock
    ) {
        var params = STPFormEncoder.dictionary(forObject: bankAccount)
        STPTelemetryClient.shared.addTelemetryFields(toParams: &params)
        createToken(withParameters: params, completion: completion)
        STPTelemetryClient.shared.sendTelemetryData()
    }

    /// Converts an `STPBankAccount` object into a Stripe token using the Stripe API.
    /// - Parameters:
    ///   - bankAccount: The user's bank account details.
    /// - Returns: A Stripe token.
    /// - Throws: The error that occurred making the Stripe API request.
    /// - Seealso: [Stripe API reference](https://stripe.com/docs/api#create_bank_account_token)
    public func createToken(
        withBankAccount bankAccount: STPBankAccountParams
    ) async throws -> STPToken {
        return try await withCheckedThrowingContinuation { continuation in
            createToken(withBankAccount: bankAccount) { result, error in
                guard let result else {
                    let error = error ?? NSError.stp_genericErrorOccurredError()
                    continuation.resume(throwing: error)
                    return
                }
                continuation.resume(returning: result)
            }
        }
    }
}

// MARK: Personally Identifiable Information

/// STPAPIClient extensions to create Stripe tokens from a personal identification number.
extension STPAPIClient {
    /// Converts a personal identification number into a Stripe token using the Stripe API.
    /// - Parameters:
    ///   - pii: The user's personal identification number. Cannot be nil. - seealso: https://stripe.com/docs/api#create_pii_token
    ///   - completion:  The callback to run with the returned Stripe token (and any errors that may have occurred).
    @objc(createTokenWithPersonalIDNumber:completion:)
    public func createToken(
        withPersonalIDNumber pii: String,
        completion: STPTokenCompletionBlock?
    ) {
        var params: [String: Any] = [
            "pii": [
                "personal_id_number": pii,
            ],
        ]
        STPTelemetryClient.shared.addTelemetryFields(toParams: &params)
        if let completion = completion {
            createToken(withParameters: params, completion: completion)
        }
        STPTelemetryClient.shared.sendTelemetryData()
    }

    /// Converts the last 4 SSN digits into a Stripe token using the Stripe API.
    /// - Parameters:
    ///   - ssnLast4: The last 4 digits of the user's SSN.
    ///   - completion:  The callback to run with the returned Stripe token (and any errors that may have occurred).
    /// - Seealso: [Stripe API reference](https://stripe.com/docs/api#create_pii_token)
    @objc(createTokenWithSSNLast4:completion:)
    public func createToken(
        withSSNLast4 ssnLast4: String,
        completion: @escaping STPTokenCompletionBlock
    ) {
        var params: [String: Any] = [
            "pii": [
                "ssn_last_4": ssnLast4,
            ],
        ]
        STPTelemetryClient.shared.addTelemetryFields(toParams: &params)
        createToken(withParameters: params, completion: completion)
        STPTelemetryClient.shared.sendTelemetryData()
    }

    /// Converts the last 4 SSN digits into a Stripe token using the Stripe API.
    /// - Parameters:
    ///   - ssnLast4: The last 4 digits of the user's SSN.
    /// - Returns: A Stripe token.
    /// - Throws: The error that occurred making the Stripe API request.
    /// - Seealso: [Stripe API reference](https://stripe.com/docs/api#create_pii_token)
    public func createToken(
        withSSNLast4 ssnLast4: String
    ) async throws -> STPToken {
        return try await withCheckedThrowingContinuation { continuation in
            createToken(withSSNLast4: ssnLast4) { result, error in
                guard let result else {
                    let error = error ?? NSError.stp_genericErrorOccurredError()
                    continuation.resume(throwing: error)
                    return
                }
                continuation.resume(returning: result)
            }
        }
    }
}

// MARK: Connect Accounts

/// STPAPIClient extensions for working with Connect Accounts
extension STPAPIClient {
    /// Converts an `STPConnectAccountParams` object into a Stripe token using the Stripe API.
    /// This allows the connected account to accept the Terms of Service, and/or send Legal Entity information.
    /// - Parameters:
    ///   - account: The Connect Account parameters. Cannot be nil.
    ///   - completion: The callback to run with the returned Stripe token (and any errors that may have occurred).
    @objc(createTokenWithConnectAccount:completion:)
    public func createToken(
        withConnectAccount account: STPConnectAccountParams,
        completion: STPTokenCompletionBlock?
    ) {
        var params = STPFormEncoder.dictionary(forObject: account)
        STPTelemetryClient.shared.addTelemetryFields(toParams: &params)
        if let completion = completion {
            createToken(withParameters: params, completion: completion)
        }
        STPTelemetryClient.shared.sendTelemetryData()
    }
}

// MARK: Upload

/// STPAPIClient extensions to upload files.
extension STPAPIClient {

    /// Uses the Stripe file upload API to upload an image. This can be used for
    /// identity verification and evidence disputes.
    /// - Parameters:
    ///   - image: The image to be uploaded. The maximum allowed file size is 16MB
    /// for identity documents and 5MB for evidence disputes. Cannot be nil.
    /// Your image will be automatically resized down if you pass in one that
    /// is too large
    ///   - purpose: The purpose of this file. This can be either an identifying
    /// document or an evidence dispute.
    ///   - completion: The callback to run with the returned Stripe file
    /// (and any errors that may have occurred).
    /// - seealso: https://stripe.com/docs/file-upload
    @objc(uploadImage:purpose:completion:)
    public func uploadImage(
        _ image: UIImage,
        purpose: STPFilePurpose,
        completion: STPFileCompletionBlock?
    ) {
        uploadImage(image, purpose: StripeFile.Purpose(from: purpose).rawValue) { result in
            switch result {
            case .success(let file):
                completion?(file.toSTPFile, nil)
            case .failure(let error):
                completion?(nil, error)
            }
        }
    }
}

extension StripeFile.Purpose {
    // NOTE: Avoid adding `default` to these switch statements. Instead,
    // explicitly check each case. This helps compile-time enforce that we
    // don't leave any cases out when more are added.

    init(
        from purpose: STPFilePurpose
    ) {
        switch purpose {
        case .identityDocument:
            self = .identityDocument
        case .disputeEvidence:
            self = .disputeEvidence
        case .unknown:
            self = .unparsable
        }
    }

    var toSTPFilePurpose: STPFilePurpose {
        switch self {
        case .identityDocument:
            return .identityDocument
        case .disputeEvidence:
            return .disputeEvidence
        case .identityPrivate,
            .unparsable:
            return .unknown
        }
    }
}

extension StripeFile {
    var toSTPFile: STPFile {
        return STPFile(
            fileId: id,
            created: created,
            purpose: purpose.toSTPFilePurpose,
            size: NSNumber(value: size),
            type: type
        )
    }
}

// MARK: Credit Cards

/// STPAPIClient extensions to create Stripe tokens from credit or debit cards.
extension STPAPIClient {
    /// Converts an STPCardParams object into a Stripe token using the Stripe API.
    /// - Parameters:
    ///   - cardParams:  The user's card details.
    ///   - completion:  The callback to run with the returned Stripe token (and any errors that may have occurred).
    /// - Seealso: [Stripe API reference](https://stripe.com/docs/api#create_card_token)
    @objc(createTokenWithCard:completion:)
    public func createToken(
        withCard cardParams: STPCardParams,
        completion: @escaping STPTokenCompletionBlock
    ) {
        var params = STPFormEncoder.dictionary(forObject: cardParams)
        STPTelemetryClient.shared.addTelemetryFields(toParams: &params)
        createToken(withParameters: params, completion: completion)
        STPTelemetryClient.shared.sendTelemetryData()
    }

    /// Converts an `STPCardParams` object into a Stripe token using the Stripe API.
    /// - Parameters:
    ///   - cardParams: The user's card details.
    /// - Returns: A Stripe token.
    /// - Throws: The error that occurred making the Stripe API request.
    /// - Seealso: [Stripe API reference](https://stripe.com/docs/api#create_card_token)
    public func createToken(
        withCard cardParams: STPCardParams
    ) async throws -> STPToken {
        return try await withCheckedThrowingContinuation { continuation in
            createToken(withCard: cardParams) { result, error in
                guard let result else {
                    let error = error ?? NSError.stp_genericErrorOccurredError()
                    continuation.resume(throwing: error)
                    return
                }
                continuation.resume(returning: result)
            }
        }
    }

    /// Converts a CVC string into a Stripe token using the Stripe API.
    /// - Parameters:
    ///   - cvc:         The CVC/CVV number used to create the token. Cannot be nil.
    ///   - completion:  The callback to run with the returned Stripe token (and any errors that may have occurred).
    @objc(createTokenForCVCUpdate:completion:)
    public func createToken(forCVCUpdate cvc: String, completion: STPTokenCompletionBlock? = nil) {
        var params: [String: Any] = [
            "cvc_update": [
                "cvc": cvc,
            ],
        ]
        STPTelemetryClient.shared.addTelemetryFields(toParams: &params)
        if let completion = completion {
            createToken(withParameters: params, completion: completion)
        }
        STPTelemetryClient.shared.sendTelemetryData()
    }
}

// MARK: Sources

/// STPAPIClient extensions for working with Source objects
extension STPAPIClient {
    /// Creates a Source object using the provided details.
    /// Note: in order to create a source on a connected account, you can set your
    /// API client's `stripeAccount` property to the ID of the account.
    /// - Parameters:
    ///   - sourceParams: The details of the source to create.
    ///   - completion:   The callback to run with the returned Source object, or an error.
    /// - Seealso: [Stripe API reference](https://stripe.com/docs/api#create_source)
    /// - Seealso: [Creating direct charges on connected accounts](https://stripe.com/docs/sources/connect#creating-direct-charges)
    @objc(createSourceWithParams:completion:)
    public func createSource(
        with sourceParams: STPSourceParams,
        completion: @escaping STPSourceCompletionBlock
    ) {
        let sourceType = STPSource.string(from: sourceParams.type)
        STPAnalyticsClient.sharedClient.logSourceCreationAttempt(
            sourceType: sourceType
        )
        sourceParams.redirectMerchantName = Bundle.stp_applicationName() ?? ""
        var params = STPFormEncoder.dictionary(forObject: sourceParams)
        STPTelemetryClient.shared.addTelemetryFields(toParams: &params)
        params = Self.paramsAddingPaymentUserAgent(params)
        APIRequest<STPSource>.post(
            with: self,
            endpoint: APIEndpointSources,
            parameters: params
        ) { object, _, error in
            completion(object, error)
        }
        STPTelemetryClient.shared.sendTelemetryData()
    }

    /// Creates a Source object using the provided details.
    /// Note: in order to create a source on a connected account, you can set your
    /// API client's `stripeAccount` property to the ID of the account.
    /// - Parameters:
    ///   - sourceParams: The details of the source to create.
    /// - Returns: A Source object.
    /// - Throws: The error that occurred making the Stripe API request.
    /// - Seealso: [Stripe API reference](https://stripe.com/docs/api#create_source)
    /// - Seealso: [Creating direct charges on connected accounts](https://stripe.com/docs/sources/connect#creating-direct-charges)
    public func createSource(
        with sourceParams: STPSourceParams
    ) async throws -> STPSource {
        return try await withCheckedThrowingContinuation { continuation in
            createSource(with: sourceParams) { result, error in
                guard let result else {
                    let error = error ?? NSError.stp_genericErrorOccurredError()
                    continuation.resume(throwing: error)
                    return
                }
                continuation.resume(returning: result)
            }
        }
    }

    /// Retrieves the Source object with the given ID.
    /// - Parameters:
    ///   - identifier:  The identifier of the source to be retrieved.
    ///   - secret:      The client secret of the source.
    ///   - completion:  The callback to run with the returned Source object, or an error.
    /// - Seealso: [Stripe API reference](https://stripe.com/docs/api#retrieve_source)
    @objc(retrieveSourceWithId:clientSecret:completion:)
    public func retrieveSource(
        withId identifier: String,
        clientSecret secret: String,
        completion: @escaping STPSourceCompletionBlock
    ) {
        retrieveSource(
            withId: identifier,
            clientSecret: secret,
            responseCompletion: { object, _, error in
                completion(object, error)
            }
        )
    }

    /// Retrieves the Source object with the given ID.
    /// - Parameters:
    ///   - identifier:  The identifier of the source to be retrieved.
    ///   - secret:      The client secret of the source.
    /// - Returns: A Source object.
    /// - Throws: The error that occurred making the Stripe API request.
    /// - Seealso: [Stripe API reference](https://stripe.com/docs/api#retrieve_source)
    public func retrieveSource(
        withId identifier: String,
        clientSecret secret: String
    ) async throws -> STPSource {
        return try await withCheckedThrowingContinuation { continuation in
            retrieveSource(withId: identifier, clientSecret: secret) { result, error in
                guard let result else {
                    let error = error ?? NSError.stp_genericErrorOccurredError()
                    continuation.resume(throwing: error)
                    return
                }
                continuation.resume(returning: result)
            }
        }
    }

    func retrieveSource(
        withId identifier: String,
        clientSecret secret: String,
        responseCompletion completion: @escaping (STPSource?, HTTPURLResponse?, Error?) -> Void
    ) {
        let endpoint = "\(APIEndpointSources)/\(identifier)"
        let parameters = [
            "client_secret": secret,
        ]
        APIRequest<STPSource>.getWith(
            self,
            endpoint: endpoint,
            parameters: parameters,
            completion: completion
        )
    }

    /// Starts polling the Source object with the given ID. For payment methods that require
    /// additional customer action (e.g. authorizing a payment with their bank), polling
    /// allows you to determine if the action was successful. Polling will stop and the
    /// provided callback will be called once the source's status is no longer `pending`,
    /// or if the given timeout is reached and the source is still `pending`. If polling
    /// stops due to an error, the callback will be fired with the latest retrieved
    /// source and the error.
    /// Note that if a poll is already running for a source, subsequent calls to `startPolling`
    /// with the same source ID will do nothing.
    /// - Parameters:
    ///   - identifier:  The identifier of the source to be retrieved. Cannot be nil.
    ///   - secret:      The client secret of the source. Cannot be nil.
    ///   - timeout:     The timeout for the polling operation, in seconds. Timeouts are capped at 5 minutes.
    ///   - completion:  The callback to run with the returned Source object, or an error.
    @objc(startPollingSourceWithId:clientSecret:timeout:completion:)
    public func startPollingSource(
        withId identifier: String,
        clientSecret secret: String,
        timeout: TimeInterval,
        completion: @escaping STPSourceCompletionBlock
    ) {
        stopPollingSource(withId: identifier)
        let poller = STPSourcePoller(
            apiClient: self,
            clientSecret: secret,
            sourceID: identifier,
            timeout: timeout,
            completion: completion
        )
        sourcePollersQueue?.async(execute: {
            self.sourcePollers?[identifier] = poller
        })
    }

    /// Stops polling the Source object with the given ID. Note that the completion block passed to
    /// `startPolling` will not be fired when `stopPolling` is called.
    /// - Parameter identifier:  The identifier of the source to be retrieved. Cannot be nil.
    @objc(stopPollingSourceWithId:)
    public func stopPollingSource(withId identifier: String) {
        sourcePollersQueue?.async(execute: {
            let poller = self.sourcePollers?[identifier] as? STPSourcePoller
            if let poller = poller {
                poller.stopPolling()
                self.sourcePollers?[identifier] = nil
            }
        })
    }
}

// MARK: Payment Intents

/// STPAPIClient extensions for working with PaymentIntent objects.
extension STPAPIClient {

    internal func paymentIntentEndpoint(from secret: String) -> String {
        if publishableKeyIsUserKey {
            assert(
                secret.hasPrefix("pi_"),
                "`secret` format does not match expected identifer formatting."
            )
            return "\(APIEndpointPaymentIntents)/\(secret)"
        } else {
            assert(
                STPPaymentIntentConfirmParams.isClientSecretValid(secret),
                "`secret` format does not match expected client secret formatting."
            )
            let identifier = STPPaymentIntent.id(fromClientSecret: secret) ?? ""
            return "\(APIEndpointPaymentIntents)/\(identifier)"
        }
    }

    /// Retrieves the PaymentIntent object using the given secret.
    /// - Parameters:
    ///   - secret:      The client secret of the payment intent to be retrieved.
    ///   - completion:  The callback to run with the returned PaymentIntent object, or an error.
    /// - Seealso: [Stripe API reference](https://stripe.com/docs/api#retrieve_payment_intent]
    @objc(retrievePaymentIntentWithClientSecret:completion:)
    public func retrievePaymentIntent(
        withClientSecret secret: String,
        completion: @escaping STPPaymentIntentCompletionBlock
    ) {
        retrievePaymentIntent(
            withClientSecret: secret,
            expand: nil,
            completion: completion
        )
    }

    /// Retrieves the PaymentIntent object using the given secret.
    /// - Parameters:
    ///   - secret:  The client secret of the payment intent to be retrieved.
    ///   - expand:  An array of string keys to expand on the returned PaymentIntent object. These strings should match one or more of the parameter names that are marked as expandable.
    ///   - completion:  The callback to run with the returned PaymentIntent object, or an error.
    /// - Seealso: [Stripe API reference](https://stripe.com/docs/api#retrieve_payment_intent]
    @objc(retrievePaymentIntentWithClientSecret:expand:completion:)
    public func retrievePaymentIntent(
        withClientSecret secret: String,
        expand: [String]?,
        completion: @escaping STPPaymentIntentCompletionBlock
    ) {
        retrievePaymentIntent(withClientSecret: secret, expand: expand, timeout: nil, completion: completion)
    }

    /// Retrieves the PaymentIntent object using the given secret.
    /// - Parameters:
    ///   - secret: The client secret of the payment intent to be retrieved.
    ///   - expand: An array of string keys to expand on the returned PaymentIntent object. These strings should match one or more of the parameter names that are marked as expandable.
    /// - Returns: A PaymentIntent object.
    /// - Throws: The error that occurred making the Stripe API request.
    /// - Seealso: [Stripe API reference](https://stripe.com/docs/api#retrieve_payment_intent]
    public func retrievePaymentIntent(
        withClientSecret secret: String,
        expand: [String]? = nil
    ) async throws -> STPPaymentIntent {
        return try await withCheckedThrowingContinuation { continuation in
            retrievePaymentIntent(withClientSecret: secret, expand: expand) { result, error in
                guard let result else {
                    let error = error ?? NSError.stp_genericErrorOccurredError()
                    continuation.resume(throwing: error)
                    return
                }
                continuation.resume(returning: result)
            }
        }
    }

    // Internal helper to pass timeout
    @objc(retrievePaymentIntentWithClientSecret:expand:timeout:completion:)
    @_spi(STP) public func retrievePaymentIntent(
        withClientSecret secret: String,
        expand: [String]?,
        timeout: NSNumber?, // This is an NSNumber rather than TimeInterval so we can override it in tests with @objc
        completion: @escaping STPPaymentIntentCompletionBlock
    ) {
        let endpoint: String = paymentIntentEndpoint(from: secret)
        var parameters: [String: Any] = [:]

        if !publishableKeyIsUserKey {
            parameters["client_secret"] = secret
        }

        if (expand?.count ?? 0) > 0 {
            parameters["expand"] = expand
        }

        let timeoutInterval: TimeInterval? = {
            guard let timeout else { return nil }
            return TimeInterval(timeout.doubleValue)
        }()

        APIRequest<STPPaymentIntent>.getWith(
            self,
            endpoint: endpoint,
            parameters: parameters,
            timeout: timeoutInterval
        ) { paymentIntent, _, error in
            // If using a scoped client secret, inject the client secret here
            let paymentIntent = {
                if let paymentIntent = paymentIntent, paymentIntent.isRedacted {
                    // If the payment intent was retrieved successfully, we need to
                    // inject the client secret into the payment intent object.
                    var responseFields = paymentIntent.allResponseFields
                    responseFields["client_secret"] = secret
                    return STPPaymentIntent.decodedObject(fromAPIResponse: responseFields)
                }
                return paymentIntent
            }()
            completion(paymentIntent, error)
        }
    }

    /// Async helper version of `retrievePaymentIntent`
    @_spi(STP) public func retrievePaymentIntent(
        clientSecret: String,
        expand: [String] = []
    ) async throws -> STPPaymentIntent {
        return try await withCheckedThrowingContinuation { continuation in
            retrievePaymentIntent(withClientSecret: clientSecret, expand: expand) { paymentIntent, error in
                guard let paymentIntent = paymentIntent else {
                    continuation.resume(throwing: error ?? NSError.stp_genericFailedToParseResponseError())
                    return
                }
                continuation.resume(returning: paymentIntent)
            }
        }
    }

    @_spi(STP) @objc public func refreshPaymentIntent(withClientSecret secret: String,
                                                      completion: @escaping STPPaymentIntentCompletionBlock) {
        let endpoint = "\(paymentIntentEndpoint(from: secret))/refresh"
        var parameters: [String: Any] = ["expand": ["payment_method"]]

        if !publishableKeyIsUserKey {
            parameters["client_secret"] = secret
        }

        STPAnalyticsClient.sharedClient.log(analytic: GenericAnalytic(event: .refreshPaymentIntentStarted, params: [:]))
        let startDate = Date()
        APIRequest<STPPaymentIntent>.post(
            with: self,
            endpoint: endpoint,
            parameters: parameters
        ) { paymentIntent, _, error in

            if let error = error {
                let errorAnalytic = ErrorAnalytic(event: .refreshPaymentIntentFailed,
                                                  error: error,
                                                  additionalNonPIIParams: ["duration": Date().timeIntervalSince(startDate)])
                STPAnalyticsClient.sharedClient.log(analytic: errorAnalytic)
            } else {
                STPAnalyticsClient.sharedClient.log(analytic: GenericAnalytic(event: .refreshPaymentIntentSuccess,
                                                                              params: ["duration": Date().timeIntervalSince(startDate)]))
            }

            completion(paymentIntent, error)
        }
    }

    /// Confirms the PaymentIntent object with the provided params object.
    /// At a minimum, the params object must include the `clientSecret`.
    /// - Note: Use the `confirmPayment:withAuthenticationContext:completion:` method on `STPPaymentHandler` instead
    /// of calling this method directly. It handles any authentication necessary for you.
    /// - Parameters:
    ///   - paymentIntentConfirmParams:  The `STPPaymentIntentConfirmParams` to pass to `/confirm`
    ///   - completion:           The callback to run with the returned PaymentIntent object, or an error.
    /// - Seealso: [Stripe API reference](https://stripe.com/docs/api#confirm_payment_intent)
    @objc(confirmPaymentIntentWithParams:completion:)
    public func confirmPaymentIntent(
        with paymentIntentConfirmParams: STPPaymentIntentConfirmParams,
        completion: @escaping STPPaymentIntentCompletionBlock
    ) {
        confirmPaymentIntent(
            with: paymentIntentConfirmParams,
            expand: nil,
            completion: completion
        )
    }

    /// Confirms the PaymentIntent object with the provided params object.
    /// At a minimum, the params object must include the `clientSecret`.
    /// - Note: Use the `confirmPayment:withAuthenticationContext:completion:` method on `STPPaymentHandler` instead
    /// of calling this method directly. It handles any authentication necessary for you.
    /// - Parameters:
<<<<<<< HEAD
    ///   - paymentIntentConfirmParams:  The `STPPaymentIntentConfirmParams` to pass to `/confirm`
    ///   - expand:  An array of string keys to expand on the returned PaymentIntent object. These strings should match one or more of the parameter names that are marked as expandable. - seealso: https://stripe.com/docs/api/payment_intents/object
=======
    ///   - paymentIntentParams:  The `STPPaymentIntentParams` to pass to `/confirm`
    ///   - expand:  An array of string keys to expand on the returned PaymentIntent object. These strings should match one or more of the parameter names that are marked as expandable.
>>>>>>> c75ddd6b
    ///   - completion:           The callback to run with the returned PaymentIntent object, or an error.
    /// - Seealso: [Stripe API reference](https://stripe.com/docs/api#confirm_payment_intent)
    /// - Seealso: [Stripe API reference](https://stripe.com/docs/api/payment_intents/object)
    @objc(confirmPaymentIntentWithParams:expand:completion:)
    public func confirmPaymentIntent(
        with paymentIntentConfirmParams: STPPaymentIntentConfirmParams,
        expand: [String]?,
        completion: @escaping STPPaymentIntentCompletionBlock
    ) {
        assert(
            STPPaymentIntentConfirmParams.isClientSecretValid(paymentIntentConfirmParams.clientSecret),
            "`paymentIntentParams.clientSecret` format does not match expected client secret formatting."
        )

        let identifier = paymentIntentConfirmParams.stripeId ?? ""
        let type =
            paymentIntentConfirmParams.paymentMethodParams?.rawTypeString
            ?? paymentIntentConfirmParams.sourceParams?.rawTypeString
        STPAnalyticsClient.sharedClient.logPaymentIntentConfirmationAttempt(
            paymentMethodType: type,
            apiClient: self
        )

        let endpoint = "\(APIEndpointPaymentIntents)/\(identifier)/confirm"

        var params = STPFormEncoder.dictionary(forObject: paymentIntentConfirmParams)
        if var sourceParamsDict = params[SourceDataHash] as? [String: Any] {
            STPTelemetryClient.shared.addTelemetryFields(toParams: &sourceParamsDict)
            sourceParamsDict = Self.paramsAddingPaymentUserAgent(sourceParamsDict)
            params[SourceDataHash] = sourceParamsDict
        }
        if var paymentMethodParamsDict = params[PaymentMethodDataHash] as? [String: Any] {
            STPTelemetryClient.shared.addTelemetryFields(toParams: &paymentMethodParamsDict)
            paymentMethodParamsDict = Self.paramsAddingPaymentUserAgent(paymentMethodParamsDict)
            params[PaymentMethodDataHash] = paymentMethodParamsDict
        }
        if (expand?.count ?? 0) > 0 {
            if let expand = expand {
                params["expand"] = expand
            }
        }
        if publishableKeyIsUserKey {
            params["client_secret"] = nil
        }

        APIRequest<STPPaymentIntent>.post(
            with: self,
            endpoint: endpoint,
            parameters: params
        ) { paymentIntent, _, error in
            completion(paymentIntent, error)
        }
    }

    /// Confirms the PaymentIntent object with the provided params object.
    /// At a minimum, the params object must include the `clientSecret`.
    /// - Note: Use the `confirmPayment:withAuthenticationContext:completion:` method on `STPPaymentHandler` instead
    /// of calling this method directly. It handles any authentication necessary for you.
    /// - Parameters:
    ///   - paymentIntentParams: The `STPPaymentIntentParams` to pass to `/confirm`
    ///   - expand: An array of string keys to expand on the returned PaymentIntent object. These strings should match one or more of the parameter names that are marked as expandable.
    /// - Returns: A PaymentIntent object.
    /// - Throws: The error that occurred making the Stripe API request.
    /// - Seealso: [Stripe API reference](https://stripe.com/docs/api#confirm_payment_intent)
    public func confirmPaymentIntent(
        with paymentIntentParams: STPPaymentIntentParams,
        expand: [String]? = nil
    ) async throws -> STPPaymentIntent {
        return try await withCheckedThrowingContinuation { continuation in
            confirmPaymentIntent(with: paymentIntentParams, expand: expand) { result, error in
                guard let result else {
                    let error = error ?? NSError.stp_genericErrorOccurredError()
                    continuation.resume(throwing: error)
                    return
                }
                continuation.resume(returning: result)
            }
        }
    }

    /// Endpoint to call to indicate that the web-based challenge flow for 3DS authentication was canceled.
    func cancel3DSAuthentication(
        forPaymentIntent paymentIntentID: String,
        withSource sourceID: String,
        publishableKeyOverride: String?,
        completion: @escaping STPPaymentIntentCompletionBlock
    ) {
        APIRequest<STPPaymentIntent>.post(
            with: self,
            endpoint: "\(APIEndpointPaymentIntents)/\(paymentIntentID)/source_cancel",
            additionalHeaders: authorizationHeader(using: publishableKeyOverride),
            parameters: [
                "source": sourceID,
            ]
        ) { paymentIntent, _, responseError in
            completion(paymentIntent, responseError)
        }
    }
}

// MARK: Setup Intents

/// STPAPIClient extensions for working with SetupIntent objects.
extension STPAPIClient {

    func setupIntentEndpoint(from secret: String) -> String {
        if publishableKeyIsUserKey {
            assert(
                secret.hasPrefix("seti_"),
                "`secret` format does not match expected identifier formatting."
            )
            let identifier = STPSetupIntent.id(fromClientSecret: secret) ?? secret
            return "\(APIEndpointSetupIntents)/\(identifier)"
        } else {
            assert(
                STPSetupIntentConfirmParams.isClientSecretValid(secret),
                "`secret` format does not match expected client secret formatting."
            )
            let identifier = STPSetupIntent.id(fromClientSecret: secret) ?? ""
            return "\(APIEndpointSetupIntents)/\(identifier)"
        }
    }

    /// Retrieves the SetupIntent object using the given secret. - seealso: https://stripe.com/docs/api/setup_intents/retrieve
    /// - Parameters:
    ///   - secret:      The client secret of the SetupIntent to be retrieved. Cannot be nil.
    ///   - completion:  The callback to run with the returned SetupIntent object, or an error.
    @objc(retrieveSetupIntentWithClientSecret:completion:)
    public func retrieveSetupIntent(
        withClientSecret secret: String,
        completion: @escaping STPSetupIntentCompletionBlock
    ) {
        retrieveSetupIntent(
            withClientSecret: secret,
            expand: nil,
            completion: completion
        )
    }

    /// Retrieves the SetupIntent object using the given secret.
    /// - Parameters:
    ///   - secret: The client secret of the SetupIntent to be retrieved.
    ///   - expand: An array of string keys to expand on the returned SetupIntent object. These strings should match one or more of the parameter names that are marked as expandable.
    ///   - completion: The callback to run with the returned SetupIntent object, or an error.
    /// - Seealso: [Stripe API reference](https://stripe.com/docs/api/setup_intents/retrieve)
    /// - Seealso: [Stripe API reference](https://stripe.com/docs/api/setup_intents/object)
    @objc(retrieveSetupIntentWithClientSecret:expand:completion:)
    public func retrieveSetupIntent(
        withClientSecret secret: String,
        expand: [String]?,
        completion: @escaping STPSetupIntentCompletionBlock
    ) {

        retrieveSetupIntent(withClientSecret: secret, expand: expand, timeout: nil, completion: completion)
    }

    /// Retrieves the SetupIntent object using the given secret.
    /// - Parameters:
    ///   - secret: The client secret of the SetupIntent to be retrieved.
    ///   - expand: An array of string keys to expand on the returned SetupIntent object. These strings should match one or more of the parameter names that are marked as expandable.
    /// - Returns: A SetupIntent object.
    /// - Throws: The error that occurred making the Stripe API request.
    /// - Seealso: [Stripe API reference](https://stripe.com/docs/api/setup_intents/retrieve)
    /// - Seealso: [Stripe API reference](https://stripe.com/docs/api/setup_intents/object)
    public func retrieveSetupIntent(
        withClientSecret secret: String,
        expand: [String]? = nil
    ) async throws -> STPSetupIntent {
        return try await withCheckedThrowingContinuation { continuation in
            retrieveSetupIntent(withClientSecret: secret, expand: expand) { result, error in
                guard let result else {
                    let error = error ?? NSError.stp_genericErrorOccurredError()
                    continuation.resume(throwing: error)
                    return
                }
                continuation.resume(returning: result)
            }
        }
    }

    // Internal helper to pass timeout to URL request
    @objc
    func retrieveSetupIntent(
        withClientSecret secret: String,
        expand: [String]?,
        timeout: NSNumber?, // This is an NSNumber rather than TimeInterval so we can override it in tests with @objc
        completion: @escaping STPSetupIntentCompletionBlock
    ) {

        let endpoint = setupIntentEndpoint(from: secret)
        var parameters: [String: Any] = [:]
        if !publishableKeyIsUserKey {
            parameters["client_secret"] = secret
        }
        if let expand = expand,
            !expand.isEmpty
        {
            parameters["expand"] = expand
        }

        let timeoutInterval: TimeInterval? = {
            guard let timeout else { return nil }
            return TimeInterval(timeout.doubleValue)
        }()

        APIRequest<STPSetupIntent>.getWith(
            self,
            endpoint: endpoint,
            parameters: parameters,
            timeout: timeoutInterval
        ) { setupIntent, _, error in
            completion(setupIntent, error)
        }
    }

    /// Async helper version of `retrieveSetupIntent`
    @_spi(STP) public func retrieveSetupIntent(
        clientSecret: String,
        expand: [String] = []
    ) async throws -> STPSetupIntent {
        return try await withCheckedThrowingContinuation { continuation in
            retrieveSetupIntent(withClientSecret: clientSecret, expand: expand) { setupIntent, error in
                guard let setupIntent = setupIntent else {
                    continuation.resume(throwing: error ?? NSError.stp_genericFailedToParseResponseError())
                    return
                }
                continuation.resume(returning: setupIntent)
            }
        }
    }

    /// Confirms the SetupIntent object with the provided params object.
    /// At a minimum, the params object must include the `clientSecret`.
    /// - Note: Use the `confirmSetupIntent:withAuthenticationContext:completion:` method on `STPPaymentHandler` instead
    /// of calling this method directly. It handles any authentication necessary for you.
    /// - Parameters:
    ///   - setupIntentParams:    The `STPSetupIntentConfirmParams` to pass to `/confirm`
    ///   - completion:           The callback to run with the returned PaymentIntent object, or an error.
    /// - Seealso: [Stripe API reference](https://stripe.com/docs/api/setup_intents/confirm)
    @objc(confirmSetupIntentWithParams:completion:)
    public func confirmSetupIntent(
        with setupIntentParams: STPSetupIntentConfirmParams,
        completion: @escaping STPSetupIntentCompletionBlock
    ) {
        confirmSetupIntent(
            with: setupIntentParams,
            expand: nil,
            completion: completion
        )
    }

    /// Confirms the SetupIntent object with the provided params object.
    /// At a minimum, the params object must include the `clientSecret`.
    /// - Note: Use the `confirmSetupIntent:withAuthenticationContext:completion:` method on `STPPaymentHandler` instead
    /// of calling this method directly. It handles any authentication necessary for you.
    /// - Parameters:
    ///   - setupIntentParams: The `STPSetupIntentConfirmParams` to pass to `/confirm`
    ///   - expand: An array of string keys to expand on the returned SetupIntent object. These strings should match one or more of the parameter names that are marked as expandable.
    ///   - completion: The callback to run with the returned PaymentIntent object, or an error.
    /// - Seealso: [Stripe API reference](https://stripe.com/docs/api/setup_intents/confirm)
    /// - Seealso: [Stripe API reference](https://stripe.com/docs/api/setup_intents/object)
    @objc(confirmSetupIntentWithParams:expand:completion:)
    public func confirmSetupIntent(
        with setupIntentParams: STPSetupIntentConfirmParams,
        expand: [String]?,
        completion: @escaping STPSetupIntentCompletionBlock
    ) {
        assert(
            STPSetupIntentConfirmParams.isClientSecretValid(setupIntentParams.clientSecret),
            "`setupIntentParams.clientSecret` format does not match expected client secret formatting."
        )

        STPAnalyticsClient.sharedClient.logSetupIntentConfirmationAttempt(
                        paymentMethodType: setupIntentParams.paymentMethodParams?.rawTypeString,
            apiClient: self
        )

        let endpoint = setupIntentEndpoint(from: setupIntentParams.clientSecret) + "/confirm"
        var params = STPFormEncoder.dictionary(forObject: setupIntentParams)
        if var sourceParamsDict = params[SourceDataHash] as? [String: Any] {
            STPTelemetryClient.shared.addTelemetryFields(toParams: &sourceParamsDict)
            sourceParamsDict = Self.paramsAddingPaymentUserAgent(sourceParamsDict)
            params[SourceDataHash] = sourceParamsDict
        }
        if var paymentMethodParamsDict = params[PaymentMethodDataHash] as? [String: Any] {
            STPTelemetryClient.shared.addTelemetryFields(toParams: &paymentMethodParamsDict)
            paymentMethodParamsDict = Self.paramsAddingPaymentUserAgent(paymentMethodParamsDict)
            params[PaymentMethodDataHash] = paymentMethodParamsDict
        }
        if let expand = expand,
            !expand.isEmpty
        {
            params["expand"] = expand
        }
        if publishableKeyIsUserKey {
            params["client_secret"] = nil
        }

        APIRequest<STPSetupIntent>.post(
            with: self,
            endpoint: endpoint,
            parameters: params
        ) { setupIntent, _, error in
            completion(setupIntent, error)
        }
    }

    /// Confirms the SetupIntent object with the provided params object.
    /// At a minimum, the params object must include the `clientSecret`.
    /// - Note: Use the `confirmSetupIntent:withAuthenticationContext:completion:` method on `STPPaymentHandler` instead
    /// of calling this method directly. It handles any authentication necessary for you.
    /// - Parameters:
    ///   - setupIntentParams: The `STPSetupIntentConfirmParams` to pass to `/confirm`
    ///   - expand: An array of string keys to expand on the returned SetupIntent object. These strings should match one or more of the parameter names that are marked as expandable.
    /// - Returns: A SetupIntent object.
    /// - Throws: The error that occurred making the Stripe API request.
    /// - Seealso: [Stripe API reference](https://stripe.com/docs/api/setup_intents/confirm)
    /// - Seealso: [Stripe API reference](https://stripe.com/docs/api/setup_intents/object)
    public func confirmSetupIntent(
        with setupIntentParams: STPSetupIntentConfirmParams,
        expand: [String]? = nil
    ) async throws -> STPSetupIntent {
        return try await withCheckedThrowingContinuation { continuation in
            confirmSetupIntent(with: setupIntentParams, expand: expand) { result, error in
                guard let result else {
                    let error = error ?? NSError.stp_genericErrorOccurredError()
                    continuation.resume(throwing: error)
                    return
                }
                continuation.resume(returning: result)
            }
        }
    }

    func cancel3DSAuthentication(
        forSetupIntent setupIntentID: String,
        withSource sourceID: String,
        publishableKeyOverride: String?,
        completion: @escaping STPSetupIntentCompletionBlock
    ) {
        APIRequest<STPSetupIntent>.post(
            with: self,
            endpoint: "\(APIEndpointSetupIntents)/\(setupIntentID)/source_cancel",
            additionalHeaders: authorizationHeader(using: publishableKeyOverride),
            parameters: [
                "source": sourceID,
            ]
        ) { setupIntent, _, responseError in
            completion(setupIntent, responseError)
        }
    }

    @_spi(STP) @objc public func refreshSetupIntent(withClientSecret secret: String,
                                                    completion: @escaping STPSetupIntentCompletionBlock) {
        let endpoint = "\(setupIntentEndpoint(from: secret))/refresh"
        var parameters: [String: Any] = ["expand": ["payment_method"]]

        if !publishableKeyIsUserKey {
            parameters["client_secret"] = secret
        }

        STPAnalyticsClient.sharedClient.log(analytic: GenericAnalytic(event: .refreshSetupIntentStarted, params: [:]))
        let startDate = Date()
        APIRequest<STPSetupIntent>.post(
            with: self,
            endpoint: endpoint,
            parameters: parameters
        ) { setupIntent, _, error in
            if let error = error {
                let errorAnalytic = ErrorAnalytic(event: .refreshSetupIntentFailed,
                                                  error: error,
                                                  additionalNonPIIParams: ["duration": Date().timeIntervalSince(startDate)])
                STPAnalyticsClient.sharedClient.log(analytic: errorAnalytic)
            } else {
                STPAnalyticsClient.sharedClient.log(analytic: GenericAnalytic(event: .refreshSetupIntentSuccess,
                                                                              params: ["duration": Date().timeIntervalSince(startDate)]))
            }

            completion(setupIntent, error)
        }
    }
}

// MARK: Payment Methods

/// STPAPIClient extensions for working with PaymentMethod objects.
extension STPAPIClient {
    /// Creates a PaymentMethod object with the provided params object.
    /// - Parameters:
    ///   - paymentMethodParams:  The `STPPaymentMethodParams` to pass to `/v1/payment_methods`.
    ///   - completion:           The callback to run with the returned PaymentMethod object, or an error.
    /// - Seealso: [Stripe API reference](https://stripe.com/docs/api/payment_methods/create)
    @objc(createPaymentMethodWithParams:completion:)
    public func createPaymentMethod(
        with paymentMethodParams: STPPaymentMethodParams,
        completion: @escaping STPPaymentMethodCompletionBlock
    ) {
        createPaymentMethod(with: paymentMethodParams, additionalPaymentUserAgentValues: [], overridePublishableKey: nil, completion: completion)
    }

    /// Creates a PaymentMethod object with the provided params object.
    /// - Parameters:
    ///   - paymentMethodParams: The `STPPaymentMethodParams` to pass to `/v1/payment_methods`.
    /// - Returns: The created PaymentMethod object.
    /// - Throws: The error that occurred making the Stripe API request.
    /// - Seealso: [Stripe API reference](https://stripe.com/docs/api/payment_methods/create)
    public func createPaymentMethod(
        with paymentMethodParams: STPPaymentMethodParams
    ) async throws -> STPPaymentMethod {
        return try await createPaymentMethod(
            with: paymentMethodParams,
            additionalPaymentUserAgentValues: [],
            overridePublishableKey: nil
        )
    }

    /// - Parameter additionalPaymentUserAgentValues: A list of values to append to the `payment_user_agent` parameter sent in the request. e.g. `["deferred-intent", "autopm"]` will append "; deferred-intent; autopm" to the `payment_user_agent`.
    /// - Parameter overridePublishableKey: Optional publishable key to use for this request instead of the default key.
    func createPaymentMethod(
        with paymentMethodParams: STPPaymentMethodParams,
        additionalPaymentUserAgentValues: [String] = [],
        overridePublishableKey: String? = nil,
        completion: @escaping STPPaymentMethodCompletionBlock
    ) {
        STPAnalyticsClient.sharedClient.logPaymentMethodCreationAttempt(
            paymentMethodType: paymentMethodParams.rawTypeString,
            apiClient: self
        )
        var parameters = STPFormEncoder.dictionary(forObject: paymentMethodParams)
        parameters = Self.paramsAddingPaymentUserAgent(parameters, additionalValues: additionalPaymentUserAgentValues)
        STPTelemetryClient.shared.addTelemetryFields(toParams: &parameters)

        let additionalHeaders = overridePublishableKey != nil
            ? authorizationHeader(using: overridePublishableKey)
            : [:]

        APIRequest<STPPaymentMethod>.post(
            with: self,
            endpoint: APIEndpointPaymentMethods,
            additionalHeaders: additionalHeaders,
            parameters: parameters
        ) { paymentMethod, _, error in
            completion(paymentMethod, error)
        }
    }

    /// Creates a PaymentMethod object with the provided params object.
    /// - seealso: https://stripe.com/docs/api/payment_methods/create
    /// - Parameters:
    ///   - paymentMethodParams: The `STPPaymentMethodParams` to pass to `/v1/payment_methods`.  Cannot be nil.
    ///   - additionalPaymentUserAgentValues: A list of values to append to the `payment_user_agent` parameter sent in the request. e.g. `["deferred-intent", "autopm"]` will append "; deferred-intent; autopm" to the `payment_user_agent`.
    /// - Returns: the returned PaymentMethod object.
    public func createPaymentMethod(with paymentMethodParams: STPPaymentMethodParams, additionalPaymentUserAgentValues: [String]) async throws -> STPPaymentMethod {
        return try await createPaymentMethod(
            with: paymentMethodParams,
            additionalPaymentUserAgentValues: additionalPaymentUserAgentValues,
            overridePublishableKey: nil
        )
    }

    /// Creates a PaymentMethod object with the provided params object and optional override publishable key.
    /// - seealso: https://stripe.com/docs/api/payment_methods/create
    /// - Parameters:
    ///   - paymentMethodParams: The `STPPaymentMethodParams` to pass to `/v1/payment_methods`.  Cannot be nil.
    ///   - additionalPaymentUserAgentValues: A list of values to append to the `payment_user_agent` parameter sent in the request. e.g. `["deferred-intent", "autopm"]` will append "; deferred-intent; autopm" to the `payment_user_agent`.
    ///   - overridePublishableKey: Optional publishable key to use for this request instead of the default key.
    /// - Returns: the returned PaymentMethod object.
    @_spi(STP) public func createPaymentMethod(
        with paymentMethodParams: STPPaymentMethodParams,
        additionalPaymentUserAgentValues: [String] = [],
        overridePublishableKey: String? = nil
    ) async throws -> STPPaymentMethod {
        return try await withCheckedThrowingContinuation { continuation in
            createPaymentMethod(
                with: paymentMethodParams,
                additionalPaymentUserAgentValues: additionalPaymentUserAgentValues,
                overridePublishableKey: overridePublishableKey
            ) { paymentMethod, error in
                if let paymentMethod = paymentMethod {
                    continuation.resume(with: .success(paymentMethod))
                } else {
                    continuation.resume(with: .failure(error ?? NSError.stp_genericFailedToParseResponseError()))
                }
            }
        }
    }

    /// Updates a PaymentMethod object with the provided params object.
    /// - seealso: https://stripe.com/docs/api/payment_methods/update
    /// - Parameters:
    ///   - paymentMethodId: Identifier of the payment method to be updated
    ///   - paymentMethodUpdateParams: The `STPPaymentMethodUpdateParams` to pass to `/v1/payment_methods/update`.  Cannot be nil.
    ///   - ephemeralKeySecret: The Customer Ephemeral Key secret to be used
    ///   - completion: The callback to run with the returned `STPPaymentMethod` object, or an error.
    public func updatePaymentMethod(with paymentMethodId: String,
                                    paymentMethodUpdateParams: STPPaymentMethodUpdateParams,
                                    ephemeralKeySecret: String,
                                    completion: @escaping STPPaymentMethodCompletionBlock) {
        STPAnalyticsClient.sharedClient.logPaymentMethodUpdateAttempt(
            with: _stored_configuration
        )

        let parameters = STPFormEncoder.dictionary(forObject: paymentMethodUpdateParams)
        APIRequest<STPPaymentMethod>.post(
            with: self,
            endpoint: "\(APIEndpointPaymentMethods)/\(paymentMethodId)",
            additionalHeaders: authorizationHeader(using: ephemeralKeySecret),
            parameters: parameters
        ) { paymentMethod, _, error in
            completion(paymentMethod, error)
        }
    }

    /// Updates a PaymentMethod object with the provided params object.
    /// - seealso: https://stripe.com/docs/api/payment_methods/update
    /// - Parameters:
    ///   - paymentMethodId: Identifier of the payment method to be updated
    ///   - paymentMethodUpdateParams: The `STPPaymentMethodUpdateParams` to pass to `/v1/payment_methods/update`.  Cannot be nil.
    ///   - ephemeralKeySecret: The Customer Ephemeral Key secret to be used
    /// - Returns: Returns the updated `STPPaymentMethod` or throws an error if the operation failed.
    public func updatePaymentMethod(with paymentMethodId: String,
                                    paymentMethodUpdateParams: STPPaymentMethodUpdateParams,
                                    ephemeralKeySecret: String) async throws -> STPPaymentMethod {
        return try await withCheckedThrowingContinuation({ continuation in
            updatePaymentMethod(with: paymentMethodId, paymentMethodUpdateParams: paymentMethodUpdateParams, ephemeralKeySecret: ephemeralKeySecret) { paymentMethod, error in
                if let paymentMethod = paymentMethod {
                    continuation.resume(with: .success(paymentMethod))
                } else {
                    continuation.resume(with: .failure(error ?? NSError.stp_genericFailedToParseResponseError()))
                }
            }
        })
    }
}

// MARK: - ThreeDS2
extension STPAPIClient {
    /// Kicks off 3DS2 authentication.
    func authenticate3DS2(
        _ authRequestParams: STDSAuthenticationRequestParameters,
        sourceIdentifier sourceID: String,
        returnURL returnURLString: String?,
        maxTimeout: Int,
        publishableKeyOverride: String?,
        completion: @escaping STP3DS2AuthenticateCompletionBlock
    ) {
        let endpoint = "\(APIEndpoint3DS2)/authenticate"

        var appParams = STDSJSONEncoder.dictionary(forObject: authRequestParams)
        appParams["deviceRenderOptions"] = [
            "sdkInterface": "03",
            "sdkUiType": ["01", "02", "03", "04", "05"],
        ] as [String: Any]
        appParams["sdkMaxTimeout"] = String(format: "%02ld", maxTimeout)
        let appData = try? JSONSerialization.data(
            withJSONObject: appParams,
            options: .prettyPrinted
        )

        var params = [
            "app": String(data: appData ?? Data(), encoding: .utf8) ?? "",
            "source": sourceID,
        ]
        if let returnURLString = returnURLString {
            params["fallback_return_url"] = returnURLString
        }

        APIRequest<STP3DS2AuthenticateResponse>.post(
            with: self,
            endpoint: endpoint,
            additionalHeaders: authorizationHeader(using: publishableKeyOverride),
            parameters: params
        ) { authenticateResponse, _, error in
            completion(authenticateResponse, error)
        }
    }

    /// Endpoint to call to indicate that the challenge flow for a 3DS2 authentication has finished.
    func complete3DS2Authentication(
        forSource sourceID: String,
        publishableKeyOverride: String?,
        completion: @escaping STPBooleanSuccessBlock
    ) {
        APIRequest<STPEmptyStripeResponse>.post(
            with: self,
            endpoint: "\(APIEndpoint3DS2)/challenge_complete",
            additionalHeaders: authorizationHeader(using: publishableKeyOverride),
            parameters: [
                "source": sourceID,
            ]
        ) { _, response, responseError in
            completion(response?.statusCode == 200, responseError)
        }
    }
}

// MARK: - US Bank Account
extension STPAPIClient {

    /// Verify a customer's bank account with micro-deposits
    /// This function should only be called when the PaymentIntent is in the `requires_action`
    /// state and `next_action.type` equals `verify_with_microdeposits`
    /// - Parameters:
    ///   - clientSecret: The client secret of the PaymentIntent.
    ///   - firstAmount: The amount, in cents of USD, equal to the value of the first micro-deposit sent to the bank account.
    ///   - secondAmount: The amount, in cents of USD, equal to the value of the second micro-deposit sent to the bank account.
    ///   - completion: The callback to run with the returned PaymentIntent object, or an error.
    public func verifyPaymentIntentWithMicrodeposits(
        clientSecret: String,
        firstAmount: Int,
        secondAmount: Int,
        completion: @escaping STPPaymentIntentCompletionBlock
    ) {
        verifyIntentWithMicrodeposits(
            clientSecret: clientSecret,
            firstAmount: firstAmount,
            secondAmount: secondAmount,
            completion: completion
        )
    }

    /// Verify a customer's bank account with micro-deposits
    /// This function should only be called when the PaymentIntent is in the `requires_action`
    /// state and `next_action.type` equals `verify_with_microdeposits`
    /// - Parameters:
    ///   - clientSecret: The client secret of the PaymentIntent.
    ///   - firstAmount: The amount, in cents of USD, equal to the value of the first micro-deposit sent to the bank account.
    ///   - secondAmount: The amount, in cents of USD, equal to the value of the second micro-deposit sent to the bank account.
    /// - Returns: The verified PaymentIntent object.
    /// - Throws: The error that occurred making the Stripe API request.
    public func verifyPaymentIntentWithMicrodeposits(
        clientSecret: String,
        firstAmount: Int,
        secondAmount: Int
    ) async throws -> STPPaymentIntent {
        return try await withCheckedThrowingContinuation { continuation in
            verifyPaymentIntentWithMicrodeposits(clientSecret: clientSecret, firstAmount: firstAmount, secondAmount: secondAmount) { result, error in
                guard let result else {
                    let error = error ?? NSError.stp_genericErrorOccurredError()
                    continuation.resume(throwing: error)
                    return
                }
                continuation.resume(returning: result)
            }
        }
    }

    /// Verify a customer's bank account with micro-deposits
    /// This function should only be called when the PaymentIntent is in the `requires_action`
    /// state and `next_action.type` equals `verify_with_microdeposits`
    /// - Parameters:
    ///   - clientSecret: The client secret of the PaymentIntent.
    ///   - descriptorCode: a unique, 6-digit descriptor code that starts with SM that was sent as statement descriptor to the bank account.
    ///   - completion: The callback to run with the returned PaymentIntent object, or an error.
    public func verifyPaymentIntentWithMicrodeposits(
        clientSecret: String,
        descriptorCode: String,
        completion: @escaping STPPaymentIntentCompletionBlock
    ) {

        verifyIntentWithMicrodeposits(
            clientSecret: clientSecret,
            descriptorCode: descriptorCode,
            completion: completion
        )
    }

    /// Verify a customer's bank account with micro-deposits
    /// This function should only be called when the PaymentIntent is in the `requires_action`
    /// state and `next_action.type` equals `verify_with_microdeposits`
    /// - Parameters:
    ///   - clientSecret: The client secret of the PaymentIntent.
    ///   - descriptorCode: a unique, 6-digit descriptor code that starts with SM that was sent as statement descriptor to the bank account.
    /// - Returns: The verified PaymentIntent object.
    /// - Throws: The error that occurred making the Stripe API request.
    public func verifyPaymentIntentWithMicrodeposits(
        clientSecret: String,
        descriptorCode: String
    ) async throws -> STPPaymentIntent {
        return try await withCheckedThrowingContinuation { continuation in
            verifyPaymentIntentWithMicrodeposits(clientSecret: clientSecret, descriptorCode: descriptorCode) { result, error in
                guard let result else {
                    let error = error ?? NSError.stp_genericErrorOccurredError()
                    continuation.resume(throwing: error)
                    return
                }
                continuation.resume(returning: result)
            }
        }
    }

    /// Verify a customer's bank account with micro-deposits
    /// This function should only be called when the SetupIntent is in the `requires_action`
    /// state and `next_action.type` equals `verify_with_microdeposits`
    /// - Parameters:
    ///   - clientSecret: The client secret of the SetupIntent.
    ///   - firstAmount: The amount, in cents of USD, equal to the value of the first micro-deposit sent to the bank account.
    ///   - secondAmount: The amount, in cents of USD, equal to the value of the second micro-deposit sent to the bank account.
    ///   - completion: The callback to run with the returned SetupIntent object, or an error.
    public func verifySetupIntentWithMicrodeposits(
        clientSecret: String,
        firstAmount: Int,
        secondAmount: Int,
        completion: @escaping STPSetupIntentCompletionBlock
    ) {

        verifyIntentWithMicrodeposits(
            clientSecret: clientSecret,
            firstAmount: firstAmount,
            secondAmount: secondAmount,
            completion: completion
        )
    }

    /// Verify a customer's bank account with micro-deposits
    /// This function should only be called when the SetupIntent is in the `requires_action`
    /// state and `next_action.type` equals `verify_with_microdeposits`
    /// - Parameters:
    ///   - clientSecret: The client secret of the SetupIntent.
    ///   - firstAmount: The amount, in cents of USD, equal to the value of the first micro-deposit sent to the bank account.
    ///   - secondAmount: The amount, in cents of USD, equal to the value of the second micro-deposit sent to the bank account.
    /// - Returns: The verified SetupIntent object.
    /// - Throws: The error that occurred making the Stripe API request.
    public func verifySetupIntentWithMicrodeposits(
        clientSecret: String,
        firstAmount: Int,
        secondAmount: Int
    ) async throws -> STPSetupIntent {
        return try await withCheckedThrowingContinuation { continuation in
            verifySetupIntentWithMicrodeposits(clientSecret: clientSecret, firstAmount: firstAmount, secondAmount: secondAmount) { result, error in
                guard let result else {
                    let error = error ?? NSError.stp_genericErrorOccurredError()
                    continuation.resume(throwing: error)
                    return
                }
                continuation.resume(returning: result)
            }
        }
    }

    /// Verify a customer's bank account with micro-deposits
    /// This function should only be called when the PaymentIntent is in the `requires_action`
    /// state and `next_action.type` equals `verify_with_microdeposits`
    /// - Parameters:
    ///   - clientSecret: The client secret of the SetupIntent.
    ///   - descriptorCode: a unique, 6-digit descriptor code that starts with SM that was sent as statement descriptor to the bank account.
    ///   - completion: The callback to run with the returned SetupIntent object, or an error.
    public func verifySetupIntentWithMicrodeposits(
        clientSecret: String,
        descriptorCode: String,
        completion: @escaping STPSetupIntentCompletionBlock
    ) {
        verifyIntentWithMicrodeposits(
            clientSecret: clientSecret,
            descriptorCode: descriptorCode,
            completion: completion
        )
    }

    /// Verify a customer's bank account with micro-deposits
    /// This function should only be called when the PaymentIntent is in the `requires_action`
    /// state and `next_action.type` equals `verify_with_microdeposits`
    /// - Parameters:
    ///   - clientSecret: The client secret of the SetupIntent.
    ///   - descriptorCode: a unique, 6-digit descriptor code that starts with SM that was sent as statement descriptor to the bank account.
    /// - Returns: The verified SetupIntent object.
    /// - Throws: The error that occurred making the Stripe API request.
    public func verifySetupIntentWithMicrodeposits(
        clientSecret: String,
        descriptorCode: String
    ) async throws -> STPSetupIntent {
        return try await withCheckedThrowingContinuation { continuation in
            verifySetupIntentWithMicrodeposits(clientSecret: clientSecret, descriptorCode: descriptorCode) { result, error in
                guard let result else {
                    let error = error ?? NSError.stp_genericErrorOccurredError()
                    continuation.resume(throwing: error)
                    return
                }
                continuation.resume(returning: result)
            }
        }
    }

    // Internal helpers

    func verifyIntentWithMicrodeposits<T: STPAPIResponseDecodable>(
        clientSecret: String,
        firstAmount: Int,
        secondAmount: Int,
        completion: @escaping (T?, Error?) -> Void
    ) {
        verifyIntentWithMicrodeposits(
            clientSecret: clientSecret,
            verificationKey: "amounts",
            verificationData: [firstAmount, secondAmount],
            completion: completion
        )
    }

    func verifyIntentWithMicrodeposits<T: STPAPIResponseDecodable>(
        clientSecret: String,
        descriptorCode: String,
        completion: @escaping (T?, Error?) -> Void
    ) {
        verifyIntentWithMicrodeposits(
            clientSecret: clientSecret,
            verificationKey: "descriptor_code",
            verificationData: descriptorCode,
            completion: completion
        )
    }

    func verifyIntentWithMicrodeposits<T: STPAPIResponseDecodable>(
        clientSecret: String,
        verificationKey: String,
        verificationData: Any,
        completion: @escaping (T?, Error?) -> Void
    ) {
        var endpoint: String
        if T.self is STPPaymentIntent.Type {
            endpoint = paymentIntentEndpoint(from: clientSecret)
        } else if T.self is STPSetupIntent.Type {
            endpoint = setupIntentEndpoint(from: clientSecret)
        } else {
            assertionFailure("Don't call verifyIntentWithMicrodeposits for a non Intent object")
            return
        }

        endpoint += "/verify_microdeposits"

        let parameters: [String: Any] = [
            "client_secret": clientSecret,
            verificationKey: verificationData,
        ]

        APIRequest<T>.post(
            with: self,
            endpoint: endpoint,
            parameters: parameters
        ) { intent, _, error in
            completion(intent, error)
        }
    }
}

extension STPAPIClient {
    @_spi(STP) public func listPaymentMethods(
        forCustomer customerID: String,
        using ephemeralKeySecret: String,
        types: [STPPaymentMethodType] = [.card],
        limit: Int? = nil,
        completion: @escaping STPPaymentMethodsCompletionBlock
    ) {
        let header = authorizationHeader(using: ephemeralKeySecret)
        // Unfortunately, this API only supports fetching saved pms for one type at a time
        // Update 05/04/23: The API *does* now support fetching all PM types at once,
        // but we're not using it because of pagination limitations.
        // As an example, some unsupported PMs (such as SEPA) are saved once per payment,
        // so a user with hundreds of SEPA payment methods would be stuck waiting for
        // tens of requests.
        var shared_allPaymentMethods = [STPPaymentMethod]()
        var shared_lastError: Error?
        let group = DispatchGroup()

        for type in types {
            group.enter()
            var params: [String: Any?] = [
                "customer": customerID,
                "type": STPPaymentMethod.string(from: type),
            ]
            if let limit {
                params["limit"] = limit
            }
            APIRequest<STPPaymentMethodListDeserializer>.getWith(
                self,
                endpoint: APIEndpointPaymentMethods,
                additionalHeaders: header,
                parameters: params as [String: Any]
            ) { deserializer, _, error in
                DispatchQueue.global(qos: .userInteractive).async(flags: .barrier) {
                    // .barrier ensures we're the only thing writing to shared_ vars
                    if let error = error {
                        shared_lastError = error
                    }
                    if let paymentMethods = deserializer?.paymentMethods {
                        // For unknown reasons, `append(contentsOf:` here sometimes causes an EXC_BAD_INSTRUCTION if you repeatedly run tests
                        paymentMethods.forEach { shared_allPaymentMethods.append($0) }
                    }
                    group.leave()
                }
            }
        }

        group.notify(queue: DispatchQueue.main) {
            // Once all parallel requests are finished, sort the array w/ newest first
            shared_allPaymentMethods.sort { a, b in
                guard let aCreated = a.created, let bCreated = b.created else { return true }
                return aCreated > bCreated
            }
            completion(shared_allPaymentMethods, shared_lastError)
        }
    }

    // TODO: Remove this logic when we stand up an endpoint to do this
    @_spi(STP) public func detachPaymentMethodRemoveDuplicates(
        _ paymentMethodID: String,
        customerId: String,
        fromCustomerUsing ephemeralKeySecret: String,
        withCustomerSessionClientSecret customerSessionClientSecret: String,
        completion: @escaping STPErrorBlock
    ) {
        let fetchPaymentMethods: (String) async throws -> [STPPaymentMethod] = { customerId in
            try await withCheckedThrowingContinuation { continuation in
                self.listPaymentMethods(forCustomer: customerId,
                                        using: ephemeralKeySecret,
                                        types: [.card]) { paymentMethods, error in
                    guard let paymentMethods, error == nil else {
                        let error = error ?? NSError.stp_genericFailedToParseResponseError()
                        continuation.resume(throwing: error)
                        return
                    }
                    continuation.resume(returning: paymentMethods)
                }
            }
        }
        let detachPaymentMethod: (String) async throws -> Void = { paymentMethodID in
            try await withCheckedThrowingContinuation { continuation in
                let endpoint = "\(APIEndpointElementsPaymentMethods)/\(paymentMethodID)/detach"
                APIRequest<STPPaymentMethod>.post(
                    with: self,
                    endpoint: endpoint,
                    additionalHeaders: self.authorizationHeader(using: ephemeralKeySecret),
                    parameters: ["customer_session_client_secret": customerSessionClientSecret]
                ) { _, _, error in
                    if let error {
                        continuation.resume(throwing: error)
                        return
                    }
                    continuation.resume()
                }
            }
        }
        let detachMultiplePaymentMethods: ([STPPaymentMethod]) async -> Error? = { allPaymentMethodsToDelete in
            var errors: [Error] = []
            await withTaskGroup(of: (Error?).self) { group in
                for paymentMethod in allPaymentMethodsToDelete {
                    group.addTask {
                        do {
                            try await detachPaymentMethod(paymentMethod.stripeId)
                        } catch {
                            return error
                        }
                        return nil
                    }
                }
                for await error in group {
                    if let error {
                        errors.append(error)
                    }
                }
            }
            if errors.isEmpty {
                return nil
            } else {
                // There could be more than on errors. For simplicity, throw the first one encoutered
                return errors.first
            }
        }

        Task {
            do {
                let allCardPaymentMethods = try await fetchPaymentMethods(customerId)
                let requestedPMToDelete = allCardPaymentMethods.filter({ $0.stripeId == paymentMethodID }).first
                guard let requestedPMToDelete else {
                    // Payment method doesnt exist anymore, nothing to do
                    completion(nil)
                    return
                }
                let allPaymentMethodsToDelete: [STPPaymentMethod] = allCardPaymentMethods
                    .filter({ $0.type == .card })
                    .filter({ $0.card?.fingerprint == requestedPMToDelete.card?.fingerprint })
                let error = await detachMultiplePaymentMethods(allPaymentMethodsToDelete)
                completion(error)
            } catch {
                completion(error)
            }
        }
    }

    // TODO: Remove this logic when we stand up an endpoint to do this
    @_spi(STP) public func detachPaymentMethodRemoveDuplicates(
        _ paymentMethodID: String,
        customerId: String,
        fromCustomerUsing ephemeralKeySecret: String,
        withCustomerSessionClientSecret customerSessionClientSecret: String
    ) async throws {
        try await withCheckedThrowingContinuation { (continuation: CheckedContinuation<Void, Error>) in
            detachPaymentMethodRemoveDuplicates(paymentMethodID,
                                                customerId: customerId,
                                                fromCustomerUsing: ephemeralKeySecret,
                                                withCustomerSessionClientSecret: customerSessionClientSecret) { error in
                if let error = error {
                    continuation.resume(throwing: error)
                } else {
                    continuation.resume()
                }
            }
        }
    }

    @_spi(STP) public func detachPaymentMethod(
        _ paymentMethodID: String,
        fromCustomerUsing ephemeralKeySecret: String,
        withCustomerSessionClientSecret customerSessionClientSecret: String,
        completion: @escaping STPErrorBlock
    ) {
        let endpoint = "\(APIEndpointElementsPaymentMethods)/\(paymentMethodID)/detach"
        APIRequest<STPPaymentMethod>.post(
            with: self,
            endpoint: endpoint,
            additionalHeaders: authorizationHeader(using: ephemeralKeySecret),
            parameters: ["customer_session_client_secret": customerSessionClientSecret]
        ) { _, _, error in
            completion(error)
        }
    }
    @_spi(STP) public func detachPaymentMethod(
        _ paymentMethodID: String,
        fromCustomerUsing ephemeralKeySecret: String,
        withCustomerSessionClientSecret customerSessionClientSecret: String
    ) async throws {
        try await withCheckedThrowingContinuation { (continuation: CheckedContinuation<Void, Error>) in
            detachPaymentMethod(paymentMethodID, fromCustomerUsing: ephemeralKeySecret, withCustomerSessionClientSecret: customerSessionClientSecret) { error in
                if let error = error {
                    continuation.resume(throwing: error)
                } else {
                    continuation.resume()
                }
            }
        }
    }

    @_spi(STP) public func detachPaymentMethod(
        _ paymentMethodID: String,
        fromCustomerUsing ephemeralKeySecret: String,
        completion: @escaping STPErrorBlock
    ) {
        let endpoint = "\(APIEndpointPaymentMethods)/\(paymentMethodID)/detach"
        APIRequest<STPPaymentMethod>.post(
            with: self,
            endpoint: endpoint,
            additionalHeaders: authorizationHeader(using: ephemeralKeySecret),
            parameters: [:]
        ) { _, _, error in
            completion(error)
        }
    }

    @_spi(STP) public func detachPaymentMethod(
        _ paymentMethodID: String,
        fromCustomerUsing ephemeralKeySecret: String
    ) async throws {
        try await withCheckedThrowingContinuation { (continuation: CheckedContinuation<Void, Error>) in
            detachPaymentMethod(paymentMethodID, fromCustomerUsing: ephemeralKeySecret) { error in
                if let error = error {
                    continuation.resume(throwing: error)
                } else {
                    continuation.resume()
                }
            }
        }
    }

    @_spi(STP) public func attachPaymentMethod(
        _ paymentMethodID: String,
        customerID: String,
        ephemeralKeySecret: String,
        completion: @escaping STPErrorBlock
    ) {
        let endpoint = "\(APIEndpointPaymentMethods)/\(paymentMethodID)/attach"
        APIRequest<STPPaymentMethod>.post(
            with: self,
            endpoint: endpoint,
            additionalHeaders: authorizationHeader(using: ephemeralKeySecret),
            parameters: [
                "customer": customerID,
            ]
        ) { _, _, error in
            completion(error)
        }
    }

    @_spi(STP) public func attachPaymentMethod(
        _ paymentMethodID: String,
        customerID: String,
        ephemeralKeySecret: String) async throws {
            try await withCheckedThrowingContinuation { (continuation: CheckedContinuation<Void, Error>) in
                attachPaymentMethod(paymentMethodID, customerID: customerID, ephemeralKeySecret: ephemeralKeySecret) { error in
                    if let error = error {
                        continuation.resume(throwing: error)
                    } else {
                        continuation.resume()
                    }
                }
            }
    }

    /// Retrieve a customer
    /// - seealso: https://stripe.com/docs/api#retrieve_customer
    @_spi(STP) public func retrieveCustomer(
        _ customerID: String,
        using ephemeralKey: String,
        completion: @escaping STPCustomerCompletionBlock
    ) {
        let endpoint = "\(APIEndpointCustomers)/\(customerID)"
        APIRequest<STPCustomer>.getWith(
            self,
            endpoint: endpoint,
            additionalHeaders: authorizationHeader(using: ephemeralKey),
            parameters: [:]
        ) { object, _, error in
            completion(object, error)
        }
    }

    /// Retrieve a customer
    /// - seealso: https://stripe.com/docs/api#retrieve_customer
    @_spi(STP) public func retrieveCustomer(
        _ customerID: String,
        using ephemeralKey: String
    ) async throws -> STPCustomer {
        try await withCheckedThrowingContinuation({ continuation in
            self.retrieveCustomer(customerID, using: ephemeralKey) { customer, error in
                guard let customer = customer else {
                    continuation.resume(throwing: error ?? NSError.stp_genericConnectionError())
                    return
                }
                continuation.resume(returning: customer)
            }
        })
    }

    /// Sets a payment method as the default payment method for a customer.
    /// - Parameters:
    ///   - paymentMethodID: Identifier of the payment method to be set as default
    ///   - customerID: Identifier of the customer whose default payment method is being set
    ///   - ephemeralKey: The Customer Ephemeral Key secret to be used
    ///   - completion: The callback to run with the returned `STPCustomer` object, or an error.
    @_spi(STP) public func setAsDefaultPaymentMethod(
        _ paymentMethodID: String,
        for customerID: String,
        using ephemeralKey: String,
        completion: @escaping STPCustomerCompletionBlock
    ) {
        APIRequest<STPCustomer>.post(
            with: self,
            endpoint: "\(APIEndpointElementsCustomers)/\(customerID)/set_default_payment_method",
            additionalHeaders: authorizationHeader(using: ephemeralKey),
            parameters: [
                "payment_method": paymentMethodID
            ]
        ) { customer, _, error in
            completion(customer, error)
        }
    }

    /// Sets a payment method as the default payment method for a customer.
    /// - Parameters:
    ///   - paymentMethodID: Identifier of the payment method to be set as default
    ///   - customerID: Identifier of the customer whose default payment method is being set
    ///   - ephemeralKey: The Customer Ephemeral Key secret to be used
    /// - Returns: Returns the updated `STPCustomer` or throws an error if the operation failed.
    @_spi(STP) public func setAsDefaultPaymentMethod(
        _ paymentMethodID: String,
        for customerID: String,
        using ephemeralKey: String
    ) async throws -> STPCustomer {
        try await withCheckedThrowingContinuation({ continuation in
            self.setAsDefaultPaymentMethod(paymentMethodID, for: customerID, using: ephemeralKey) { customer, error in
                guard let customer = customer else {
                    continuation.resume(throwing: error ?? NSError.stp_defaultPaymentMethodNotUpdatedError())
                    return
                }
                continuation.resume(returning: customer)
            }
        })
    }
}

// MARK: Confirmation Tokens

/// STPAPIClient extensions for working with ConfirmationToken objects.
extension STPAPIClient {
    /// Creates a ConfirmationToken object with the provided params object.
    /// - seealso: https://stripe.com/docs/api/confirmation_tokens/create
    /// - Parameters:
    ///   - confirmationTokenParams:  The `STPConfirmationTokenParams` to pass to `/v1/confirmation_tokens`.  Cannot be nil.
    ///   - ephemeralKeySecret: The ephemeral key secret to use for authentication if working with customer-scoped objects.
    ///   - additionalPaymentUserAgentValues: A list of values to append to the `payment_user_agent` parameter sent in the request. e.g. `["deferred-intent", "autopm"]` will append "; deferred-intent; autopm" to the `payment_user_agent`.
    /// - Returns: The created ConfirmationToken object.
   @_spi(STP) public func createConfirmationToken(
        with confirmationTokenParams: STPConfirmationTokenParams,
        ephemeralKeySecret: String? = nil,
        additionalPaymentUserAgentValues: [String] = []
    ) async throws -> STPConfirmationToken {
        return try await withCheckedThrowingContinuation { continuation in
            createConfirmationToken(
                with: confirmationTokenParams,
                ephemeralKeySecret: ephemeralKeySecret,
                additionalPaymentUserAgentValues: additionalPaymentUserAgentValues
            ) { confirmationToken, error in
                guard let confirmationToken = confirmationToken else {
                    continuation.resume(throwing: error ?? NSError.stp_genericConnectionError())
                    return
                }
                continuation.resume(returning: confirmationToken)
            }
        }
    }

    func createConfirmationToken(
        with confirmationTokenParams: STPConfirmationTokenParams,
        ephemeralKeySecret: String? = nil,
        additionalPaymentUserAgentValues: [String] = [],
        completion: @escaping STPConfirmationTokenCompletionBlock
    ) {
        STPAnalyticsClient.sharedClient.logConfirmationTokenCreationAttempt()
        var parameters = STPFormEncoder.dictionary(forObject: confirmationTokenParams)
        if var paymentMethodParamsDict = parameters[PaymentMethodDataHash] as? [String: Any] {
            STPTelemetryClient.shared.addTelemetryFields(toParams: &paymentMethodParamsDict)
            paymentMethodParamsDict = Self.paramsAddingPaymentUserAgent(paymentMethodParamsDict, additionalValues: additionalPaymentUserAgentValues)
            parameters[PaymentMethodDataHash] = paymentMethodParamsDict
        }
        let additionalHeaders = ephemeralKeySecret != nil
            ? authorizationHeader(using: ephemeralKeySecret!)
            : [:]

        APIRequest<STPConfirmationToken>.post(
            with: self,
            endpoint: APIEndpointConfirmationTokens,
            additionalHeaders: additionalHeaders,
            parameters: parameters
        ) { confirmationToken, _, error in
            completion(confirmationToken, error)
        }
    }
}

private let APIEndpointToken = "tokens"
private let APIEndpointSources = "sources"
@_spi(STP) public let APIEndpointCustomers = "customers"
private let APIEndpointPaymentIntents = "payment_intents"
private let APIEndpointSetupIntents = "setup_intents"
@_spi(STP) public let APIEndpointPaymentMethods = "payment_methods"
private let APIEndpointConfirmationTokens = "confirmation_tokens"
private let APIEndpointElementsCustomers = "elements/customers"
private let APIEndpointElementsPaymentMethods = "elements/payment_methods"
private let APIEndpoint3DS2 = "3ds2"
private let PaymentMethodDataHash = "payment_method_data"
private let SourceDataHash = "source_data"<|MERGE_RESOLUTION|>--- conflicted
+++ resolved
@@ -669,13 +669,8 @@
     /// - Note: Use the `confirmPayment:withAuthenticationContext:completion:` method on `STPPaymentHandler` instead
     /// of calling this method directly. It handles any authentication necessary for you.
     /// - Parameters:
-<<<<<<< HEAD
-    ///   - paymentIntentConfirmParams:  The `STPPaymentIntentConfirmParams` to pass to `/confirm`
-    ///   - expand:  An array of string keys to expand on the returned PaymentIntent object. These strings should match one or more of the parameter names that are marked as expandable. - seealso: https://stripe.com/docs/api/payment_intents/object
-=======
-    ///   - paymentIntentParams:  The `STPPaymentIntentParams` to pass to `/confirm`
+    ///   - paymentIntentParams:  The `STPPaymentIntentConfirmParams` to pass to `/confirm`
     ///   - expand:  An array of string keys to expand on the returned PaymentIntent object. These strings should match one or more of the parameter names that are marked as expandable.
->>>>>>> c75ddd6b
     ///   - completion:           The callback to run with the returned PaymentIntent object, or an error.
     /// - Seealso: [Stripe API reference](https://stripe.com/docs/api#confirm_payment_intent)
     /// - Seealso: [Stripe API reference](https://stripe.com/docs/api/payment_intents/object)
@@ -741,7 +736,7 @@
     /// - Throws: The error that occurred making the Stripe API request.
     /// - Seealso: [Stripe API reference](https://stripe.com/docs/api#confirm_payment_intent)
     public func confirmPaymentIntent(
-        with paymentIntentParams: STPPaymentIntentParams,
+        with paymentIntentParams: STPPaymentIntentConfirmParams,
         expand: [String]? = nil
     ) async throws -> STPPaymentIntent {
         return try await withCheckedThrowingContinuation { continuation in
