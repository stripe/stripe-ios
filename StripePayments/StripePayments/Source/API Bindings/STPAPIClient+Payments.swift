//
//  STPAPIClient+Payments.swift
//  StripePayments
//
//  Created by Jack Flintermann on 12/18/14.
//  Copyright (c) 2014 Stripe, Inc. All rights reserved.
//

import Foundation
import PassKit
@_spi(STP) import StripeCore
import UIKit

#if canImport(Stripe3DS2)
    import Stripe3DS2
#endif

extension STPAPIClient {
    // MARK: Tokens

    func createToken(
        withParameters parameters: [String: Any],
        completion: @escaping STPTokenCompletionBlock
    ) {
        let tokenType = STPAnalyticsClient.tokenType(fromParameters: parameters)
        STPAnalyticsClient.sharedClient.logTokenCreationAttempt(
            tokenType: tokenType
        )
        let preparedParameters = Self.paramsAddingPaymentUserAgent(parameters)
        APIRequest<STPToken>.post(
            with: self,
            endpoint: APIEndpointToken,
            parameters: preparedParameters
        ) { object, _, error in
            completion(object, error)
        }
    }
}

// MARK: Bank Accounts

/// STPAPIClient extensions to create Stripe tokens from bank accounts.
extension STPAPIClient {
    /// Converts an STPBankAccount object into a Stripe token using the Stripe API.
    /// - Parameters:
    ///   - bankAccount: The user's bank account details.
    ///   - completion:  The callback to run with the returned Stripe token (and any errors that may have occurred).
    /// - Seealso: [Stripe API reference](https://stripe.com/docs/api#create_bank_account_token)
    @objc(createTokenWithBankAccount:completion:)
    public func createToken(
        withBankAccount bankAccount: STPBankAccountParams,
        completion: @escaping STPTokenCompletionBlock
    ) {
        var params = STPFormEncoder.dictionary(forObject: bankAccount)
        STPTelemetryClient.shared.addTelemetryFields(toParams: &params)
        createToken(withParameters: params, completion: completion)
        STPTelemetryClient.shared.sendTelemetryData()
    }

    /// Converts an `STPBankAccount` object into a Stripe token using the Stripe API.
    /// - Parameters:
    ///   - bankAccount: The user's bank account details.
    /// - Returns: A Stripe token.
    /// - Throws: The error that occurred making the Stripe API request.
    /// - Seealso: [Stripe API reference](https://stripe.com/docs/api#create_bank_account_token)
    public func createToken(
        withBankAccount bankAccount: STPBankAccountParams
    ) async throws -> STPToken {
        return try await withCheckedThrowingContinuation { continuation in
            createToken(withBankAccount: bankAccount) { result, error in
                guard let result else {
                    let error = error ?? NSError.stp_genericErrorOccurredError()
                    continuation.resume(throwing: error)
                    return
                }
                continuation.resume(returning: result)
            }
        }
    }
}

// MARK: Personally Identifiable Information

/// STPAPIClient extensions to create Stripe tokens from a personal identification number.
extension STPAPIClient {
    /// Converts a personal identification number into a Stripe token using the Stripe API.
    /// - Parameters:
    ///   - pii: The user's personal identification number. Cannot be nil. - seealso: https://stripe.com/docs/api#create_pii_token
    ///   - completion:  The callback to run with the returned Stripe token (and any errors that may have occurred).
    @objc(createTokenWithPersonalIDNumber:completion:)
    public func createToken(
        withPersonalIDNumber pii: String,
        completion: STPTokenCompletionBlock?
    ) {
        var params: [String: Any] = [
            "pii": [
                "personal_id_number": pii,
            ],
        ]
        STPTelemetryClient.shared.addTelemetryFields(toParams: &params)
        if let completion = completion {
            createToken(withParameters: params, completion: completion)
        }
        STPTelemetryClient.shared.sendTelemetryData()
    }

    /// Converts the last 4 SSN digits into a Stripe token using the Stripe API.
    /// - Parameters:
    ///   - ssnLast4: The last 4 digits of the user's SSN.
    ///   - completion:  The callback to run with the returned Stripe token (and any errors that may have occurred).
    /// - Seealso: [Stripe API reference](https://stripe.com/docs/api#create_pii_token)
    @objc(createTokenWithSSNLast4:completion:)
    public func createToken(
        withSSNLast4 ssnLast4: String,
        completion: @escaping STPTokenCompletionBlock
    ) {
        var params: [String: Any] = [
            "pii": [
                "ssn_last_4": ssnLast4,
            ],
        ]
        STPTelemetryClient.shared.addTelemetryFields(toParams: &params)
        createToken(withParameters: params, completion: completion)
        STPTelemetryClient.shared.sendTelemetryData()
    }

    /// Converts the last 4 SSN digits into a Stripe token using the Stripe API.
    /// - Parameters:
    ///   - ssnLast4: The last 4 digits of the user's SSN.
    /// - Returns: A Stripe token.
    /// - Throws: The error that occurred making the Stripe API request.
    /// - Seealso: [Stripe API reference](https://stripe.com/docs/api#create_pii_token)
    public func createToken(
        withSSNLast4 ssnLast4: String
    ) async throws -> STPToken {
        return try await withCheckedThrowingContinuation { continuation in
            createToken(withSSNLast4: ssnLast4) { result, error in
                guard let result else {
                    let error = error ?? NSError.stp_genericErrorOccurredError()
                    continuation.resume(throwing: error)
                    return
                }
                continuation.resume(returning: result)
            }
        }
    }
}

// MARK: Connect Accounts

/// STPAPIClient extensions for working with Connect Accounts
extension STPAPIClient {
    /// Converts an `STPConnectAccountParams` object into a Stripe token using the Stripe API.
    /// This allows the connected account to accept the Terms of Service, and/or send Legal Entity information.
    /// - Parameters:
    ///   - account: The Connect Account parameters. Cannot be nil.
    ///   - completion: The callback to run with the returned Stripe token (and any errors that may have occurred).
    @objc(createTokenWithConnectAccount:completion:)
    public func createToken(
        withConnectAccount account: STPConnectAccountParams,
        completion: STPTokenCompletionBlock?
    ) {
        var params = STPFormEncoder.dictionary(forObject: account)
        STPTelemetryClient.shared.addTelemetryFields(toParams: &params)
        if let completion = completion {
            createToken(withParameters: params, completion: completion)
        }
        STPTelemetryClient.shared.sendTelemetryData()
    }
}

// MARK: Upload

/// STPAPIClient extensions to upload files.
extension STPAPIClient {

    /// Uses the Stripe file upload API to upload an image. This can be used for
    /// identity verification and evidence disputes.
    /// - Parameters:
    ///   - image: The image to be uploaded. The maximum allowed file size is 16MB
    /// for identity documents and 5MB for evidence disputes. Cannot be nil.
    /// Your image will be automatically resized down if you pass in one that
    /// is too large
    ///   - purpose: The purpose of this file. This can be either an identifying
    /// document or an evidence dispute.
    ///   - completion: The callback to run with the returned Stripe file
    /// (and any errors that may have occurred).
    /// - seealso: https://stripe.com/docs/file-upload
    @objc(uploadImage:purpose:completion:)
    public func uploadImage(
        _ image: UIImage,
        purpose: STPFilePurpose,
        completion: STPFileCompletionBlock?
    ) {
        uploadImage(image, purpose: StripeFile.Purpose(from: purpose).rawValue) { result in
            switch result {
            case .success(let file):
                completion?(file.toSTPFile, nil)
            case .failure(let error):
                completion?(nil, error)
            }
        }
    }
}

extension StripeFile.Purpose {
    // NOTE: Avoid adding `default` to these switch statements. Instead,
    // explicitly check each case. This helps compile-time enforce that we
    // don't leave any cases out when more are added.

    init(
        from purpose: STPFilePurpose
    ) {
        switch purpose {
        case .identityDocument:
            self = .identityDocument
        case .disputeEvidence:
            self = .disputeEvidence
        case .unknown:
            self = .unparsable
        }
    }

    var toSTPFilePurpose: STPFilePurpose {
        switch self {
        case .identityDocument:
            return .identityDocument
        case .disputeEvidence:
            return .disputeEvidence
        case .identityPrivate,
            .unparsable:
            return .unknown
        }
    }
}

extension StripeFile {
    var toSTPFile: STPFile {
        return STPFile(
            fileId: id,
            created: created,
            purpose: purpose.toSTPFilePurpose,
            size: NSNumber(value: size),
            type: type
        )
    }
}

// MARK: Credit Cards

/// STPAPIClient extensions to create Stripe tokens from credit or debit cards.
extension STPAPIClient {
    /// Converts an STPCardParams object into a Stripe token using the Stripe API.
    /// - Parameters:
    ///   - cardParams:  The user's card details.
    ///   - completion:  The callback to run with the returned Stripe token (and any errors that may have occurred).
    /// - Seealso: [Stripe API reference](https://stripe.com/docs/api#create_card_token)
    @objc(createTokenWithCard:completion:)
    public func createToken(
        withCard cardParams: STPCardParams,
        completion: @escaping STPTokenCompletionBlock
    ) {
        var params = STPFormEncoder.dictionary(forObject: cardParams)
        STPTelemetryClient.shared.addTelemetryFields(toParams: &params)
        createToken(withParameters: params, completion: completion)
        STPTelemetryClient.shared.sendTelemetryData()
    }

    /// Converts an `STPCardParams` object into a Stripe token using the Stripe API.
    /// - Parameters:
    ///   - cardParams: The user's card details.
    /// - Returns: A Stripe token.
    /// - Throws: The error that occurred making the Stripe API request.
    /// - Seealso: [Stripe API reference](https://stripe.com/docs/api#create_card_token)
    public func createToken(
        withCard cardParams: STPCardParams
    ) async throws -> STPToken {
        return try await withCheckedThrowingContinuation { continuation in
            createToken(withCard: cardParams) { result, error in
                guard let result else {
                    let error = error ?? NSError.stp_genericErrorOccurredError()
                    continuation.resume(throwing: error)
                    return
                }
                continuation.resume(returning: result)
            }
        }
    }

    /// Converts a CVC string into a Stripe token using the Stripe API.
    /// - Parameters:
    ///   - cvc:         The CVC/CVV number used to create the token. Cannot be nil.
    ///   - completion:  The callback to run with the returned Stripe token (and any errors that may have occurred).
    @objc(createTokenForCVCUpdate:completion:)
    public func createToken(forCVCUpdate cvc: String, completion: STPTokenCompletionBlock? = nil) {
        var params: [String: Any] = [
            "cvc_update": [
                "cvc": cvc,
            ],
        ]
        STPTelemetryClient.shared.addTelemetryFields(toParams: &params)
        if let completion = completion {
            createToken(withParameters: params, completion: completion)
        }
        STPTelemetryClient.shared.sendTelemetryData()
    }
}

// MARK: Sources

/// STPAPIClient extensions for working with Source objects
extension STPAPIClient {
    /// Creates a Source object using the provided details.
    /// Note: in order to create a source on a connected account, you can set your
    /// API client's `stripeAccount` property to the ID of the account.
    /// - Parameters:
    ///   - sourceParams: The details of the source to create.
    ///   - completion:   The callback to run with the returned Source object, or an error.
    /// - Seealso: [Stripe API reference](https://stripe.com/docs/api#create_source)
    /// - Seealso: [Creating direct charges on connected accounts](https://stripe.com/docs/sources/connect#creating-direct-charges)
    @objc(createSourceWithParams:completion:)
    public func createSource(
        with sourceParams: STPSourceParams,
        completion: @escaping STPSourceCompletionBlock
    ) {
        let sourceType = STPSource.string(from: sourceParams.type)
        STPAnalyticsClient.sharedClient.logSourceCreationAttempt(
            sourceType: sourceType
        )
        var params = STPFormEncoder.dictionary(forObject: sourceParams)
        STPTelemetryClient.shared.addTelemetryFields(toParams: &params)
        params = Self.paramsAddingPaymentUserAgent(params)
        APIRequest<STPSource>.post(
            with: self,
            endpoint: APIEndpointSources,
            parameters: params
        ) { object, _, error in
            completion(object, error)
        }
        STPTelemetryClient.shared.sendTelemetryData()
    }

    /// Creates a Source object using the provided details.
    /// Note: in order to create a source on a connected account, you can set your
    /// API client's `stripeAccount` property to the ID of the account.
    /// - Parameters:
    ///   - sourceParams: The details of the source to create.
    /// - Returns: A Source object.
    /// - Throws: The error that occurred making the Stripe API request.
    /// - Seealso: [Stripe API reference](https://stripe.com/docs/api#create_source)
    /// - Seealso: [Creating direct charges on connected accounts](https://stripe.com/docs/sources/connect#creating-direct-charges)
    public func createSource(
        with sourceParams: STPSourceParams
    ) async throws -> STPSource {
        return try await withCheckedThrowingContinuation { continuation in
            createSource(with: sourceParams) { result, error in
                guard let result else {
                    let error = error ?? NSError.stp_genericErrorOccurredError()
                    continuation.resume(throwing: error)
                    return
                }
                continuation.resume(returning: result)
            }
        }
    }

    /// Retrieves the Source object with the given ID.
    /// - Parameters:
    ///   - identifier:  The identifier of the source to be retrieved.
    ///   - secret:      The client secret of the source.
    ///   - completion:  The callback to run with the returned Source object, or an error.
    /// - Seealso: [Stripe API reference](https://stripe.com/docs/api#retrieve_source)
    @objc(retrieveSourceWithId:clientSecret:completion:)
    public func retrieveSource(
        withId identifier: String,
        clientSecret secret: String,
        completion: @escaping STPSourceCompletionBlock
    ) {
        retrieveSource(
            withId: identifier,
            clientSecret: secret,
            responseCompletion: { object, _, error in
                completion(object, error)
            }
        )
    }

    /// Retrieves the Source object with the given ID.
    /// - Parameters:
    ///   - identifier:  The identifier of the source to be retrieved.
    ///   - secret:      The client secret of the source.
    /// - Returns: A Source object.
    /// - Throws: The error that occurred making the Stripe API request.
    /// - Seealso: [Stripe API reference](https://stripe.com/docs/api#retrieve_source)
    public func retrieveSource(
        withId identifier: String,
        clientSecret secret: String
    ) async throws -> STPSource {
        return try await withCheckedThrowingContinuation { continuation in
            retrieveSource(withId: identifier, clientSecret: secret) { result, error in
                guard let result else {
                    let error = error ?? NSError.stp_genericErrorOccurredError()
                    continuation.resume(throwing: error)
                    return
                }
                continuation.resume(returning: result)
            }
        }
    }

    func retrieveSource(
        withId identifier: String,
        clientSecret secret: String,
        responseCompletion completion: @escaping (STPSource?, HTTPURLResponse?, Error?) -> Void
    ) {
        let endpoint = "\(APIEndpointSources)/\(identifier)"
        let parameters = [
            "client_secret": secret,
        ]
        APIRequest<STPSource>.getWith(
            self,
            endpoint: endpoint,
            parameters: parameters,
            completion: completion
        )
    }

}

// MARK: Payment Intents

/// STPAPIClient extensions for working with PaymentIntent objects.
extension STPAPIClient {

    internal func paymentIntentEndpoint(from secret: String) -> String {
        if publishableKeyIsUserKey {
            assert(
                secret.hasPrefix("pi_"),
                "`secret` format does not match expected identifer formatting."
            )
            return "\(APIEndpointPaymentIntents)/\(secret)"
        } else {
            assert(
                STPPaymentIntentConfirmParams.isClientSecretValid(secret),
                "`secret` format does not match expected client secret formatting."
            )
            let identifier = STPPaymentIntent.id(fromClientSecret: secret) ?? ""
            return "\(APIEndpointPaymentIntents)/\(identifier)"
        }
    }

    /// Retrieves the PaymentIntent object using the given secret.
    /// - Parameters:
    ///   - secret:      The client secret of the payment intent to be retrieved.
    ///   - completion:  The callback to run with the returned PaymentIntent object, or an error.
    /// - Seealso: [Stripe API reference](https://stripe.com/docs/api#retrieve_payment_intent]
    @objc(retrievePaymentIntentWithClientSecret:completion:)
    public func retrievePaymentIntent(
        withClientSecret secret: String,
        completion: @escaping STPPaymentIntentCompletionBlock
    ) {
        retrievePaymentIntent(
            withClientSecret: secret,
            expand: nil,
            completion: completion
        )
    }

    /// Retrieves the PaymentIntent object using the given secret.
    /// - Parameters:
    ///   - secret:  The client secret of the payment intent to be retrieved.
    ///   - expand:  An array of string keys to expand on the returned PaymentIntent object. These strings should match one or more of the parameter names that are marked as expandable.
    ///   - completion:  The callback to run with the returned PaymentIntent object, or an error.
    /// - Seealso: [Stripe API reference](https://stripe.com/docs/api#retrieve_payment_intent]
    @objc(retrievePaymentIntentWithClientSecret:expand:completion:)
    public func retrievePaymentIntent(
        withClientSecret secret: String,
        expand: [String]?,
        completion: @escaping STPPaymentIntentCompletionBlock
    ) {
        retrievePaymentIntent(withClientSecret: secret, expand: expand, timeout: nil, completion: completion)
    }

    /// Retrieves the PaymentIntent object using the given secret.
    /// - Parameters:
    ///   - secret: The client secret of the payment intent to be retrieved.
    ///   - expand: An array of string keys to expand on the returned PaymentIntent object. These strings should match one or more of the parameter names that are marked as expandable.
    /// - Returns: A PaymentIntent object.
    /// - Throws: The error that occurred making the Stripe API request.
    /// - Seealso: [Stripe API reference](https://stripe.com/docs/api#retrieve_payment_intent]
    public func retrievePaymentIntent(
        withClientSecret secret: String,
        expand: [String]? = nil
    ) async throws -> STPPaymentIntent {
        return try await withCheckedThrowingContinuation { continuation in
            retrievePaymentIntent(withClientSecret: secret, expand: expand) { result, error in
                guard let result else {
                    let error = error ?? NSError.stp_genericErrorOccurredError()
                    continuation.resume(throwing: error)
                    return
                }
                continuation.resume(returning: result)
            }
        }
    }

    // Internal helper to pass timeout
    @objc(retrievePaymentIntentWithClientSecret:expand:timeout:completion:)
    @_spi(STP) public func retrievePaymentIntent(
        withClientSecret secret: String,
        expand: [String]?,
        timeout: NSNumber?, // This is an NSNumber rather than TimeInterval so we can override it in tests with @objc
        completion: @escaping STPPaymentIntentCompletionBlock
    ) {
        let endpoint: String = paymentIntentEndpoint(from: secret)
        var parameters: [String: Any] = [:]

        if !publishableKeyIsUserKey {
            parameters["client_secret"] = secret
        }

        if (expand?.count ?? 0) > 0 {
            parameters["expand"] = expand
        }

        let timeoutInterval: TimeInterval? = {
            guard let timeout else { return nil }
            return TimeInterval(timeout.doubleValue)
        }()

        APIRequest<STPPaymentIntent>.getWith(
            self,
            endpoint: endpoint,
            parameters: parameters,
            timeout: timeoutInterval
        ) { paymentIntent, _, error in
            // If using a scoped client secret, inject the client secret here
            let paymentIntent = {
                if let paymentIntent = paymentIntent, paymentIntent.isRedacted {
                    // If the payment intent was retrieved successfully, we need to
                    // inject the client secret into the payment intent object.
                    var responseFields = paymentIntent.allResponseFields
                    responseFields["client_secret"] = secret
                    return STPPaymentIntent.decodedObject(fromAPIResponse: responseFields)
                }
                return paymentIntent
            }()
            completion(paymentIntent, error)
        }
    }

    /// Async helper version of `retrievePaymentIntent`
    @_spi(STP) public func retrievePaymentIntent(
        clientSecret: String,
        expand: [String] = []
    ) async throws -> STPPaymentIntent {
        return try await withCheckedThrowingContinuation { continuation in
            retrievePaymentIntent(withClientSecret: clientSecret, expand: expand) { paymentIntent, error in
                guard let paymentIntent = paymentIntent else {
                    continuation.resume(throwing: error ?? NSError.stp_genericFailedToParseResponseError())
                    return
                }
                continuation.resume(returning: paymentIntent)
            }
        }
    }

    @_spi(STP) @objc public func refreshPaymentIntent(withClientSecret secret: String,
                                                      completion: @escaping STPPaymentIntentCompletionBlock) {
        let endpoint = "\(paymentIntentEndpoint(from: secret))/refresh"
        var parameters: [String: Any] = ["expand": ["payment_method"]]

        if !publishableKeyIsUserKey {
            parameters["client_secret"] = secret
        }

        STPAnalyticsClient.sharedClient.log(analytic: GenericAnalytic(event: .refreshPaymentIntentStarted, params: [:]))
        let startDate = Date()
        APIRequest<STPPaymentIntent>.post(
            with: self,
            endpoint: endpoint,
            parameters: parameters
        ) { paymentIntent, _, error in

            if let error = error {
                let errorAnalytic = ErrorAnalytic(event: .refreshPaymentIntentFailed,
                                                  error: error,
                                                  additionalNonPIIParams: ["duration": Date().timeIntervalSince(startDate)])
                STPAnalyticsClient.sharedClient.log(analytic: errorAnalytic)
            } else {
                STPAnalyticsClient.sharedClient.log(analytic: GenericAnalytic(event: .refreshPaymentIntentSuccess,
                                                                              params: ["duration": Date().timeIntervalSince(startDate)]))
            }

            completion(paymentIntent, error)
        }
    }

    /// Confirms the PaymentIntent object with the provided params object.
    /// At a minimum, the params object must include the `clientSecret`.
    /// - Note: Use the `confirmPayment:withAuthenticationContext:completion:` method on `STPPaymentHandler` instead
    /// of calling this method directly. It handles any authentication necessary for you.
    /// - Parameters:
    ///   - paymentIntentConfirmParams:  The `STPPaymentIntentConfirmParams` to pass to `/confirm`
    ///   - completion:           The callback to run with the returned PaymentIntent object, or an error.
    /// - Seealso: [Stripe API reference](https://stripe.com/docs/api#confirm_payment_intent)
    @objc(confirmPaymentIntentWithParams:completion:)
    public func confirmPaymentIntent(
        with paymentIntentConfirmParams: STPPaymentIntentConfirmParams,
        completion: @escaping STPPaymentIntentCompletionBlock
    ) {
        confirmPaymentIntent(
            with: paymentIntentConfirmParams,
            expand: nil,
            completion: completion
        )
    }

    /// Confirms the PaymentIntent object with the provided params object.
    /// At a minimum, the params object must include the `clientSecret`.
    /// - Note: Use the `confirmPayment:withAuthenticationContext:completion:` method on `STPPaymentHandler` instead
    /// of calling this method directly. It handles any authentication necessary for you.
    /// - Parameters:
    ///   - paymentIntentConfirmParams:  The `STPPaymentIntentConfirmParams` to pass to `/confirm`
    ///   - expand:  An array of string keys to expand on the returned PaymentIntent object. These strings should match one or more of the parameter names that are marked as expandable.
    ///   - completion:           The callback to run with the returned PaymentIntent object, or an error.
    /// - Seealso: [Stripe API reference](https://stripe.com/docs/api#confirm_payment_intent)
    /// - Seealso: [Stripe API reference](https://stripe.com/docs/api/payment_intents/object)
    @objc(confirmPaymentIntentWithParams:expand:completion:)
    public func confirmPaymentIntent(
        with paymentIntentConfirmParams: STPPaymentIntentConfirmParams,
        expand: [String]?,
        completion: @escaping STPPaymentIntentCompletionBlock
    ) {
        assert(
            STPPaymentIntentConfirmParams.isClientSecretValid(paymentIntentConfirmParams.clientSecret),
            "`paymentIntentParams.clientSecret` format does not match expected client secret formatting."
        )

        let identifier = paymentIntentConfirmParams.stripeId ?? ""
        let type =
            paymentIntentConfirmParams.paymentMethodParams?.rawTypeString
            ?? paymentIntentConfirmParams.sourceParams?.rawTypeString
        STPAnalyticsClient.sharedClient.logPaymentIntentConfirmationAttempt(
            paymentMethodType: type,
            apiClient: self
        )

        let endpoint = "\(APIEndpointPaymentIntents)/\(identifier)/confirm"

        var params = STPFormEncoder.dictionary(forObject: paymentIntentConfirmParams)
        if var sourceParamsDict = params[SourceDataHash] as? [String: Any] {
            STPTelemetryClient.shared.addTelemetryFields(toParams: &sourceParamsDict)
            sourceParamsDict = Self.paramsAddingPaymentUserAgent(sourceParamsDict)
            params[SourceDataHash] = sourceParamsDict
        }
        if var paymentMethodParamsDict = params[PaymentMethodDataHash] as? [String: Any] {
            STPTelemetryClient.shared.addTelemetryFields(toParams: &paymentMethodParamsDict)
            paymentMethodParamsDict = Self.paramsAddingPaymentUserAgent(paymentMethodParamsDict)
            params[PaymentMethodDataHash] = paymentMethodParamsDict
        }
        if (expand?.count ?? 0) > 0 {
            if let expand = expand {
                params["expand"] = expand
            }
        }
        if publishableKeyIsUserKey {
            params["client_secret"] = nil
        }

        APIRequest<STPPaymentIntent>.post(
            with: self,
            endpoint: endpoint,
            parameters: params
        ) { paymentIntent, _, error in
            completion(paymentIntent, error)
        }
    }

    /// Confirms the PaymentIntent object with the provided params object.
    /// At a minimum, the params object must include the `clientSecret`.
    /// - Note: Use the `confirmPayment:withAuthenticationContext:completion:` method on `STPPaymentHandler` instead
    /// of calling this method directly. It handles any authentication necessary for you.
    /// - Parameters:
    ///   - paymentIntentParams: The `STPPaymentIntentParams` to pass to `/confirm`
    ///   - expand: An array of string keys to expand on the returned PaymentIntent object. These strings should match one or more of the parameter names that are marked as expandable.
    /// - Returns: A PaymentIntent object.
    /// - Throws: The error that occurred making the Stripe API request.
    /// - Seealso: [Stripe API reference](https://stripe.com/docs/api#confirm_payment_intent)
    public func confirmPaymentIntent(
        with paymentIntentParams: STPPaymentIntentConfirmParams,
        expand: [String]? = nil
    ) async throws -> STPPaymentIntent {
        return try await withCheckedThrowingContinuation { continuation in
            confirmPaymentIntent(with: paymentIntentParams, expand: expand) { result, error in
                guard let result else {
                    let error = error ?? NSError.stp_genericErrorOccurredError()
                    continuation.resume(throwing: error)
                    return
                }
                continuation.resume(returning: result)
            }
        }
    }

    /// Endpoint to call to indicate that the web-based challenge flow for 3DS authentication was canceled.
    func cancel3DSAuthentication(
        forPaymentIntent paymentIntentID: String,
        withSource sourceID: String,
        publishableKeyOverride: String?,
        completion: @escaping STPPaymentIntentCompletionBlock
    ) {
        APIRequest<STPPaymentIntent>.post(
            with: self,
            endpoint: "\(APIEndpointPaymentIntents)/\(paymentIntentID)/source_cancel",
            additionalHeaders: authorizationHeader(using: publishableKeyOverride),
            parameters: [
                "source": sourceID,
            ]
        ) { paymentIntent, _, responseError in
            completion(paymentIntent, responseError)
        }
    }
}

// MARK: Setup Intents

/// STPAPIClient extensions for working with SetupIntent objects.
extension STPAPIClient {

    func setupIntentEndpoint(from secret: String) -> String {
        if publishableKeyIsUserKey {
            assert(
                secret.hasPrefix("seti_"),
                "`secret` format does not match expected identifier formatting."
            )
            let identifier = STPSetupIntent.id(fromClientSecret: secret) ?? secret
            return "\(APIEndpointSetupIntents)/\(identifier)"
        } else {
            assert(
                STPSetupIntentConfirmParams.isClientSecretValid(secret),
                "`secret` format does not match expected client secret formatting."
            )
            let identifier = STPSetupIntent.id(fromClientSecret: secret) ?? ""
            return "\(APIEndpointSetupIntents)/\(identifier)"
        }
    }

    /// Retrieves the SetupIntent object using the given secret. - seealso: https://stripe.com/docs/api/setup_intents/retrieve
    /// - Parameters:
    ///   - secret:      The client secret of the SetupIntent to be retrieved. Cannot be nil.
    ///   - completion:  The callback to run with the returned SetupIntent object, or an error.
    @objc(retrieveSetupIntentWithClientSecret:completion:)
    public func retrieveSetupIntent(
        withClientSecret secret: String,
        completion: @escaping STPSetupIntentCompletionBlock
    ) {
        retrieveSetupIntent(
            withClientSecret: secret,
            expand: nil,
            completion: completion
        )
    }

    /// Retrieves the SetupIntent object using the given secret.
    /// - Parameters:
    ///   - secret: The client secret of the SetupIntent to be retrieved.
    ///   - expand: An array of string keys to expand on the returned SetupIntent object. These strings should match one or more of the parameter names that are marked as expandable.
    ///   - completion: The callback to run with the returned SetupIntent object, or an error.
    /// - Seealso: [Stripe API reference](https://stripe.com/docs/api/setup_intents/retrieve)
    /// - Seealso: [Stripe API reference](https://stripe.com/docs/api/setup_intents/object)
    @objc(retrieveSetupIntentWithClientSecret:expand:completion:)
    public func retrieveSetupIntent(
        withClientSecret secret: String,
        expand: [String]?,
        completion: @escaping STPSetupIntentCompletionBlock
    ) {

        retrieveSetupIntent(withClientSecret: secret, expand: expand, timeout: nil, completion: completion)
    }

    /// Retrieves the SetupIntent object using the given secret.
    /// - Parameters:
    ///   - secret: The client secret of the SetupIntent to be retrieved.
    ///   - expand: An array of string keys to expand on the returned SetupIntent object. These strings should match one or more of the parameter names that are marked as expandable.
    /// - Returns: A SetupIntent object.
    /// - Throws: The error that occurred making the Stripe API request.
    /// - Seealso: [Stripe API reference](https://stripe.com/docs/api/setup_intents/retrieve)
    /// - Seealso: [Stripe API reference](https://stripe.com/docs/api/setup_intents/object)
    public func retrieveSetupIntent(
        withClientSecret secret: String,
        expand: [String]? = nil
    ) async throws -> STPSetupIntent {
        return try await withCheckedThrowingContinuation { continuation in
            retrieveSetupIntent(withClientSecret: secret, expand: expand) { result, error in
                guard let result else {
                    let error = error ?? NSError.stp_genericErrorOccurredError()
                    continuation.resume(throwing: error)
                    return
                }
                continuation.resume(returning: result)
            }
        }
    }

    // Internal helper to pass timeout to URL request
    @objc
    func retrieveSetupIntent(
        withClientSecret secret: String,
        expand: [String]?,
        timeout: NSNumber?, // This is an NSNumber rather than TimeInterval so we can override it in tests with @objc
        completion: @escaping STPSetupIntentCompletionBlock
    ) {

        let endpoint = setupIntentEndpoint(from: secret)
        var parameters: [String: Any] = [:]
        if !publishableKeyIsUserKey {
            parameters["client_secret"] = secret
        }
        if let expand = expand,
            !expand.isEmpty
        {
            parameters["expand"] = expand
        }

        let timeoutInterval: TimeInterval? = {
            guard let timeout else { return nil }
            return TimeInterval(timeout.doubleValue)
        }()

        APIRequest<STPSetupIntent>.getWith(
            self,
            endpoint: endpoint,
            parameters: parameters,
            timeout: timeoutInterval
        ) { setupIntent, _, error in
            completion(setupIntent, error)
        }
    }

    /// Async helper version of `retrieveSetupIntent`
    @_spi(STP) public func retrieveSetupIntent(
        clientSecret: String,
        expand: [String] = []
    ) async throws -> STPSetupIntent {
        return try await withCheckedThrowingContinuation { continuation in
            retrieveSetupIntent(withClientSecret: clientSecret, expand: expand) { setupIntent, error in
                guard let setupIntent = setupIntent else {
                    continuation.resume(throwing: error ?? NSError.stp_genericFailedToParseResponseError())
                    return
                }
                continuation.resume(returning: setupIntent)
            }
        }
    }

    /// Confirms the SetupIntent object with the provided params object.
    /// At a minimum, the params object must include the `clientSecret`.
    /// - Note: Use the `confirmSetupIntent:withAuthenticationContext:completion:` method on `STPPaymentHandler` instead
    /// of calling this method directly. It handles any authentication necessary for you.
    /// - Parameters:
    ///   - setupIntentParams:    The `STPSetupIntentConfirmParams` to pass to `/confirm`
    ///   - completion:           The callback to run with the returned PaymentIntent object, or an error.
    /// - Seealso: [Stripe API reference](https://stripe.com/docs/api/setup_intents/confirm)
    @objc(confirmSetupIntentWithParams:completion:)
    public func confirmSetupIntent(
        with setupIntentParams: STPSetupIntentConfirmParams,
        completion: @escaping STPSetupIntentCompletionBlock
    ) {
        confirmSetupIntent(
            with: setupIntentParams,
            expand: nil,
            completion: completion
        )
    }

    /// Confirms the SetupIntent object with the provided params object.
    /// At a minimum, the params object must include the `clientSecret`.
    /// - Note: Use the `confirmSetupIntent:withAuthenticationContext:completion:` method on `STPPaymentHandler` instead
    /// of calling this method directly. It handles any authentication necessary for you.
    /// - Parameters:
    ///   - setupIntentParams: The `STPSetupIntentConfirmParams` to pass to `/confirm`
    ///   - expand: An array of string keys to expand on the returned SetupIntent object. These strings should match one or more of the parameter names that are marked as expandable.
    ///   - completion: The callback to run with the returned PaymentIntent object, or an error.
    /// - Seealso: [Stripe API reference](https://stripe.com/docs/api/setup_intents/confirm)
    /// - Seealso: [Stripe API reference](https://stripe.com/docs/api/setup_intents/object)
    @objc(confirmSetupIntentWithParams:expand:completion:)
    public func confirmSetupIntent(
        with setupIntentParams: STPSetupIntentConfirmParams,
        expand: [String]?,
        completion: @escaping STPSetupIntentCompletionBlock
    ) {
        assert(
            STPSetupIntentConfirmParams.isClientSecretValid(setupIntentParams.clientSecret),
            "`setupIntentParams.clientSecret` format does not match expected client secret formatting."
        )

        STPAnalyticsClient.sharedClient.logSetupIntentConfirmationAttempt(
                        paymentMethodType: setupIntentParams.paymentMethodParams?.rawTypeString,
            apiClient: self
        )

        let endpoint = setupIntentEndpoint(from: setupIntentParams.clientSecret) + "/confirm"
        var params = STPFormEncoder.dictionary(forObject: setupIntentParams)
        if var sourceParamsDict = params[SourceDataHash] as? [String: Any] {
            STPTelemetryClient.shared.addTelemetryFields(toParams: &sourceParamsDict)
            sourceParamsDict = Self.paramsAddingPaymentUserAgent(sourceParamsDict)
            params[SourceDataHash] = sourceParamsDict
        }
        if var paymentMethodParamsDict = params[PaymentMethodDataHash] as? [String: Any] {
            STPTelemetryClient.shared.addTelemetryFields(toParams: &paymentMethodParamsDict)
            paymentMethodParamsDict = Self.paramsAddingPaymentUserAgent(paymentMethodParamsDict)
            params[PaymentMethodDataHash] = paymentMethodParamsDict
        }
        if let expand = expand,
            !expand.isEmpty
        {
            params["expand"] = expand
        }
        if publishableKeyIsUserKey {
            params["client_secret"] = nil
        }

        APIRequest<STPSetupIntent>.post(
            with: self,
            endpoint: endpoint,
            parameters: params
        ) { setupIntent, _, error in
            completion(setupIntent, error)
        }
    }

    /// Confirms the SetupIntent object with the provided params object.
    /// At a minimum, the params object must include the `clientSecret`.
    /// - Note: Use the `confirmSetupIntent:withAuthenticationContext:completion:` method on `STPPaymentHandler` instead
    /// of calling this method directly. It handles any authentication necessary for you.
    /// - Parameters:
    ///   - setupIntentParams: The `STPSetupIntentConfirmParams` to pass to `/confirm`
    ///   - expand: An array of string keys to expand on the returned SetupIntent object. These strings should match one or more of the parameter names that are marked as expandable.
    /// - Returns: A SetupIntent object.
    /// - Throws: The error that occurred making the Stripe API request.
    /// - Seealso: [Stripe API reference](https://stripe.com/docs/api/setup_intents/confirm)
    /// - Seealso: [Stripe API reference](https://stripe.com/docs/api/setup_intents/object)
    public func confirmSetupIntent(
        with setupIntentParams: STPSetupIntentConfirmParams,
        expand: [String]? = nil
    ) async throws -> STPSetupIntent {
        return try await withCheckedThrowingContinuation { continuation in
            confirmSetupIntent(with: setupIntentParams, expand: expand) { result, error in
                guard let result else {
                    let error = error ?? NSError.stp_genericErrorOccurredError()
                    continuation.resume(throwing: error)
                    return
                }
                continuation.resume(returning: result)
            }
        }
    }

    func cancel3DSAuthentication(
        forSetupIntent setupIntentID: String,
        withSource sourceID: String,
        publishableKeyOverride: String?,
        completion: @escaping STPSetupIntentCompletionBlock
    ) {
        APIRequest<STPSetupIntent>.post(
            with: self,
            endpoint: "\(APIEndpointSetupIntents)/\(setupIntentID)/source_cancel",
            additionalHeaders: authorizationHeader(using: publishableKeyOverride),
            parameters: [
                "source": sourceID,
            ]
        ) { setupIntent, _, responseError in
            completion(setupIntent, responseError)
        }
    }

    @_spi(STP) @objc public func refreshSetupIntent(withClientSecret secret: String,
                                                    completion: @escaping STPSetupIntentCompletionBlock) {
        let endpoint = "\(setupIntentEndpoint(from: secret))/refresh"
        var parameters: [String: Any] = ["expand": ["payment_method"]]

        if !publishableKeyIsUserKey {
            parameters["client_secret"] = secret
        }

        STPAnalyticsClient.sharedClient.log(analytic: GenericAnalytic(event: .refreshSetupIntentStarted, params: [:]))
        let startDate = Date()
        APIRequest<STPSetupIntent>.post(
            with: self,
            endpoint: endpoint,
            parameters: parameters
        ) { setupIntent, _, error in
            if let error = error {
                let errorAnalytic = ErrorAnalytic(event: .refreshSetupIntentFailed,
                                                  error: error,
                                                  additionalNonPIIParams: ["duration": Date().timeIntervalSince(startDate)])
                STPAnalyticsClient.sharedClient.log(analytic: errorAnalytic)
            } else {
                STPAnalyticsClient.sharedClient.log(analytic: GenericAnalytic(event: .refreshSetupIntentSuccess,
                                                                              params: ["duration": Date().timeIntervalSince(startDate)]))
            }

            completion(setupIntent, error)
        }
    }
}

// MARK: Payment Methods

/// STPAPIClient extensions for working with PaymentMethod objects.
extension STPAPIClient {
    /// Creates a PaymentMethod object with the provided params object.
    /// - Parameters:
    ///   - paymentMethodParams:  The `STPPaymentMethodParams` to pass to `/v1/payment_methods`.
    ///   - completion:           The callback to run with the returned PaymentMethod object, or an error.
    /// - Seealso: [Stripe API reference](https://stripe.com/docs/api/payment_methods/create)
    @objc(createPaymentMethodWithParams:completion:)
    public func createPaymentMethod(
        with paymentMethodParams: STPPaymentMethodParams,
        completion: @escaping STPPaymentMethodCompletionBlock
    ) {
        createPaymentMethod(with: paymentMethodParams, additionalPaymentUserAgentValues: [], overridePublishableKey: nil, completion: completion)
    }

    /// Creates a PaymentMethod object with the provided params object.
    /// - Parameters:
    ///   - paymentMethodParams: The `STPPaymentMethodParams` to pass to `/v1/payment_methods`.
    /// - Returns: The created PaymentMethod object.
    /// - Throws: The error that occurred making the Stripe API request.
    /// - Seealso: [Stripe API reference](https://stripe.com/docs/api/payment_methods/create)
    public func createPaymentMethod(
        with paymentMethodParams: STPPaymentMethodParams
    ) async throws -> STPPaymentMethod {
        return try await createPaymentMethod(
            with: paymentMethodParams,
            additionalPaymentUserAgentValues: [],
            overridePublishableKey: nil
        )
    }

    /// - Parameter additionalPaymentUserAgentValues: A list of values to append to the `payment_user_agent` parameter sent in the request. e.g. `["deferred-intent", "autopm"]` will append "; deferred-intent; autopm" to the `payment_user_agent`.
    /// - Parameter overridePublishableKey: Optional publishable key to use for this request instead of the default key.
    func createPaymentMethod(
        with paymentMethodParams: STPPaymentMethodParams,
        additionalPaymentUserAgentValues: [String] = [],
        overridePublishableKey: String? = nil,
        completion: @escaping STPPaymentMethodCompletionBlock
    ) {
        STPAnalyticsClient.sharedClient.logPaymentMethodCreationAttempt(
            paymentMethodType: paymentMethodParams.rawTypeString,
            apiClient: self
        )
        var parameters = STPFormEncoder.dictionary(forObject: paymentMethodParams)
        parameters = Self.paramsAddingPaymentUserAgent(parameters, additionalValues: additionalPaymentUserAgentValues)
        STPTelemetryClient.shared.addTelemetryFields(toParams: &parameters)

        let additionalHeaders = overridePublishableKey != nil
            ? authorizationHeader(using: overridePublishableKey)
            : [:]

        APIRequest<STPPaymentMethod>.post(
            with: self,
            endpoint: APIEndpointPaymentMethods,
            additionalHeaders: additionalHeaders,
            parameters: parameters
        ) { paymentMethod, _, error in
            completion(paymentMethod, error)
        }
    }

<<<<<<< HEAD
    @_spi(STP) public func createPaymentMethod(with paymentMethodParams: STPPaymentMethodParams, additionalPaymentUserAgentValues: [String]) async throws -> STPPaymentMethod {
        return try await withCheckedThrowingContinuation({ continuation in
            createPaymentMethod(with: paymentMethodParams, additionalPaymentUserAgentValues: additionalPaymentUserAgentValues) { paymentMethod, error in
=======
    /// Creates a PaymentMethod object with the provided params object.
    /// - seealso: https://stripe.com/docs/api/payment_methods/create
    /// - Parameters:
    ///   - paymentMethodParams: The `STPPaymentMethodParams` to pass to `/v1/payment_methods`.  Cannot be nil.
    ///   - additionalPaymentUserAgentValues: A list of values to append to the `payment_user_agent` parameter sent in the request. e.g. `["deferred-intent", "autopm"]` will append "; deferred-intent; autopm" to the `payment_user_agent`.
    /// - Returns: the returned PaymentMethod object.
    public func createPaymentMethod(with paymentMethodParams: STPPaymentMethodParams, additionalPaymentUserAgentValues: [String]) async throws -> STPPaymentMethod {
        return try await createPaymentMethod(
            with: paymentMethodParams,
            additionalPaymentUserAgentValues: additionalPaymentUserAgentValues,
            overridePublishableKey: nil
        )
    }

    /// Creates a PaymentMethod object with the provided params object and optional override publishable key.
    /// - seealso: https://stripe.com/docs/api/payment_methods/create
    /// - Parameters:
    ///   - paymentMethodParams: The `STPPaymentMethodParams` to pass to `/v1/payment_methods`.  Cannot be nil.
    ///   - additionalPaymentUserAgentValues: A list of values to append to the `payment_user_agent` parameter sent in the request. e.g. `["deferred-intent", "autopm"]` will append "; deferred-intent; autopm" to the `payment_user_agent`.
    ///   - overridePublishableKey: Optional publishable key to use for this request instead of the default key.
    /// - Returns: the returned PaymentMethod object.
    @_spi(STP) public func createPaymentMethod(
        with paymentMethodParams: STPPaymentMethodParams,
        additionalPaymentUserAgentValues: [String] = [],
        overridePublishableKey: String? = nil
    ) async throws -> STPPaymentMethod {
        return try await withCheckedThrowingContinuation { continuation in
            createPaymentMethod(
                with: paymentMethodParams,
                additionalPaymentUserAgentValues: additionalPaymentUserAgentValues,
                overridePublishableKey: overridePublishableKey
            ) { paymentMethod, error in
>>>>>>> d69d78c3
                if let paymentMethod = paymentMethod {
                    continuation.resume(with: .success(paymentMethod))
                } else {
                    continuation.resume(with: .failure(error ?? NSError.stp_genericFailedToParseResponseError()))
                }
            }
        }
    }

    /// Creates a PaymentMethod object with the provided params object.
    /// - seealso: https://stripe.com/docs/api/payment_methods/create
    /// - Parameters:
    ///   - paymentMethodParams:  The `STPPaymentMethodParams` to pass to `/v1/payment_methods`.  Cannot be nil.
    /// - Returns: the returned PaymentMethod object.
    public func createPaymentMethod(with paymentMethodParams: STPPaymentMethodParams) async throws -> STPPaymentMethod {
        return try await createPaymentMethod(with: paymentMethodParams, additionalPaymentUserAgentValues: [])
    }

    /// Updates a PaymentMethod object with the provided params object.
    /// - seealso: https://stripe.com/docs/api/payment_methods/update
    /// - Parameters:
    ///   - paymentMethodId: Identifier of the payment method to be updated
    ///   - paymentMethodUpdateParams: The `STPPaymentMethodUpdateParams` to pass to `/v1/payment_methods/update`.  Cannot be nil.
    ///   - ephemeralKeySecret: The Customer Ephemeral Key secret to be used
    ///   - completion: The callback to run with the returned `STPPaymentMethod` object, or an error.
    public func updatePaymentMethod(with paymentMethodId: String,
                                    paymentMethodUpdateParams: STPPaymentMethodUpdateParams,
                                    ephemeralKeySecret: String,
                                    completion: @escaping STPPaymentMethodCompletionBlock) {
        STPAnalyticsClient.sharedClient.logPaymentMethodUpdateAttempt(
            with: _stored_configuration
        )

        let parameters = STPFormEncoder.dictionary(forObject: paymentMethodUpdateParams)
        APIRequest<STPPaymentMethod>.post(
            with: self,
            endpoint: "\(APIEndpointPaymentMethods)/\(paymentMethodId)",
            additionalHeaders: authorizationHeader(using: ephemeralKeySecret),
            parameters: parameters
        ) { paymentMethod, _, error in
            completion(paymentMethod, error)
        }
    }

    /// Updates a PaymentMethod object with the provided params object.
    /// - seealso: https://stripe.com/docs/api/payment_methods/update
    /// - Parameters:
    ///   - paymentMethodId: Identifier of the payment method to be updated
    ///   - paymentMethodUpdateParams: The `STPPaymentMethodUpdateParams` to pass to `/v1/payment_methods/update`.  Cannot be nil.
    ///   - ephemeralKeySecret: The Customer Ephemeral Key secret to be used
    /// - Returns: Returns the updated `STPPaymentMethod` or throws an error if the operation failed.
    public func updatePaymentMethod(with paymentMethodId: String,
                                    paymentMethodUpdateParams: STPPaymentMethodUpdateParams,
                                    ephemeralKeySecret: String) async throws -> STPPaymentMethod {
        return try await withCheckedThrowingContinuation({ continuation in
            updatePaymentMethod(with: paymentMethodId, paymentMethodUpdateParams: paymentMethodUpdateParams, ephemeralKeySecret: ephemeralKeySecret) { paymentMethod, error in
                if let paymentMethod = paymentMethod {
                    continuation.resume(with: .success(paymentMethod))
                } else {
                    continuation.resume(with: .failure(error ?? NSError.stp_genericFailedToParseResponseError()))
                }
            }
        })
    }
}

// MARK: - ThreeDS2
extension STPAPIClient {
    /// Kicks off 3DS2 authentication.
    func authenticate3DS2(
        _ authRequestParams: STDSAuthenticationRequestParameters,
        sourceIdentifier sourceID: String,
        returnURL returnURLString: String?,
        maxTimeout: Int,
        publishableKeyOverride: String?,
        completion: @escaping STP3DS2AuthenticateCompletionBlock
    ) {
        let endpoint = "\(APIEndpoint3DS2)/authenticate"

        var appParams = STDSJSONEncoder.dictionary(forObject: authRequestParams)
        appParams["deviceRenderOptions"] = [
            "sdkInterface": "03",
            "sdkUiType": ["01", "02", "03", "04", "05"],
        ] as [String: Any]
        appParams["sdkMaxTimeout"] = String(format: "%02ld", maxTimeout)
        let appData = try? JSONSerialization.data(
            withJSONObject: appParams,
            options: .prettyPrinted
        )

        var params = [
            "app": String(data: appData ?? Data(), encoding: .utf8) ?? "",
            "source": sourceID,
        ]
        if let returnURLString = returnURLString {
            params["fallback_return_url"] = returnURLString
        }

        APIRequest<STP3DS2AuthenticateResponse>.post(
            with: self,
            endpoint: endpoint,
            additionalHeaders: authorizationHeader(using: publishableKeyOverride),
            parameters: params
        ) { authenticateResponse, _, error in
            completion(authenticateResponse, error)
        }
    }

    /// Endpoint to call to indicate that the challenge flow for a 3DS2 authentication has finished.
    func complete3DS2Authentication(
        forSource sourceID: String,
        publishableKeyOverride: String?,
        completion: @escaping STPBooleanSuccessBlock
    ) {
        APIRequest<STPEmptyStripeResponse>.post(
            with: self,
            endpoint: "\(APIEndpoint3DS2)/challenge_complete",
            additionalHeaders: authorizationHeader(using: publishableKeyOverride),
            parameters: [
                "source": sourceID,
            ]
        ) { _, response, responseError in
            completion(response?.statusCode == 200, responseError)
        }
    }
}

// MARK: - US Bank Account
extension STPAPIClient {

    /// Verify a customer's bank account with micro-deposits
    /// This function should only be called when the PaymentIntent is in the `requires_action`
    /// state and `next_action.type` equals `verify_with_microdeposits`
    /// - Parameters:
    ///   - clientSecret: The client secret of the PaymentIntent.
    ///   - firstAmount: The amount, in cents of USD, equal to the value of the first micro-deposit sent to the bank account.
    ///   - secondAmount: The amount, in cents of USD, equal to the value of the second micro-deposit sent to the bank account.
    ///   - completion: The callback to run with the returned PaymentIntent object, or an error.
    public func verifyPaymentIntentWithMicrodeposits(
        clientSecret: String,
        firstAmount: Int,
        secondAmount: Int,
        completion: @escaping STPPaymentIntentCompletionBlock
    ) {
        verifyIntentWithMicrodeposits(
            clientSecret: clientSecret,
            firstAmount: firstAmount,
            secondAmount: secondAmount,
            completion: completion
        )
    }

    /// Verify a customer's bank account with micro-deposits
    /// This function should only be called when the PaymentIntent is in the `requires_action`
    /// state and `next_action.type` equals `verify_with_microdeposits`
    /// - Parameters:
    ///   - clientSecret: The client secret of the PaymentIntent.
    ///   - firstAmount: The amount, in cents of USD, equal to the value of the first micro-deposit sent to the bank account.
    ///   - secondAmount: The amount, in cents of USD, equal to the value of the second micro-deposit sent to the bank account.
    /// - Returns: The verified PaymentIntent object.
    /// - Throws: The error that occurred making the Stripe API request.
    public func verifyPaymentIntentWithMicrodeposits(
        clientSecret: String,
        firstAmount: Int,
        secondAmount: Int
    ) async throws -> STPPaymentIntent {
        return try await withCheckedThrowingContinuation { continuation in
            verifyPaymentIntentWithMicrodeposits(clientSecret: clientSecret, firstAmount: firstAmount, secondAmount: secondAmount) { result, error in
                guard let result else {
                    let error = error ?? NSError.stp_genericErrorOccurredError()
                    continuation.resume(throwing: error)
                    return
                }
                continuation.resume(returning: result)
            }
        }
    }

    /// Verify a customer's bank account with micro-deposits
    /// This function should only be called when the PaymentIntent is in the `requires_action`
    /// state and `next_action.type` equals `verify_with_microdeposits`
    /// - Parameters:
    ///   - clientSecret: The client secret of the PaymentIntent.
    ///   - descriptorCode: a unique, 6-digit descriptor code that starts with SM that was sent as statement descriptor to the bank account.
    ///   - completion: The callback to run with the returned PaymentIntent object, or an error.
    public func verifyPaymentIntentWithMicrodeposits(
        clientSecret: String,
        descriptorCode: String,
        completion: @escaping STPPaymentIntentCompletionBlock
    ) {

        verifyIntentWithMicrodeposits(
            clientSecret: clientSecret,
            descriptorCode: descriptorCode,
            completion: completion
        )
    }

    /// Verify a customer's bank account with micro-deposits
    /// This function should only be called when the PaymentIntent is in the `requires_action`
    /// state and `next_action.type` equals `verify_with_microdeposits`
    /// - Parameters:
    ///   - clientSecret: The client secret of the PaymentIntent.
    ///   - descriptorCode: a unique, 6-digit descriptor code that starts with SM that was sent as statement descriptor to the bank account.
    /// - Returns: The verified PaymentIntent object.
    /// - Throws: The error that occurred making the Stripe API request.
    public func verifyPaymentIntentWithMicrodeposits(
        clientSecret: String,
        descriptorCode: String
    ) async throws -> STPPaymentIntent {
        return try await withCheckedThrowingContinuation { continuation in
            verifyPaymentIntentWithMicrodeposits(clientSecret: clientSecret, descriptorCode: descriptorCode) { result, error in
                guard let result else {
                    let error = error ?? NSError.stp_genericErrorOccurredError()
                    continuation.resume(throwing: error)
                    return
                }
                continuation.resume(returning: result)
            }
        }
    }

    /// Verify a customer's bank account with micro-deposits
    /// This function should only be called when the SetupIntent is in the `requires_action`
    /// state and `next_action.type` equals `verify_with_microdeposits`
    /// - Parameters:
    ///   - clientSecret: The client secret of the SetupIntent.
    ///   - firstAmount: The amount, in cents of USD, equal to the value of the first micro-deposit sent to the bank account.
    ///   - secondAmount: The amount, in cents of USD, equal to the value of the second micro-deposit sent to the bank account.
    ///   - completion: The callback to run with the returned SetupIntent object, or an error.
    public func verifySetupIntentWithMicrodeposits(
        clientSecret: String,
        firstAmount: Int,
        secondAmount: Int,
        completion: @escaping STPSetupIntentCompletionBlock
    ) {

        verifyIntentWithMicrodeposits(
            clientSecret: clientSecret,
            firstAmount: firstAmount,
            secondAmount: secondAmount,
            completion: completion
        )
    }

    /// Verify a customer's bank account with micro-deposits
    /// This function should only be called when the SetupIntent is in the `requires_action`
    /// state and `next_action.type` equals `verify_with_microdeposits`
    /// - Parameters:
    ///   - clientSecret: The client secret of the SetupIntent.
    ///   - firstAmount: The amount, in cents of USD, equal to the value of the first micro-deposit sent to the bank account.
    ///   - secondAmount: The amount, in cents of USD, equal to the value of the second micro-deposit sent to the bank account.
    /// - Returns: The verified SetupIntent object.
    /// - Throws: The error that occurred making the Stripe API request.
    public func verifySetupIntentWithMicrodeposits(
        clientSecret: String,
        firstAmount: Int,
        secondAmount: Int
    ) async throws -> STPSetupIntent {
        return try await withCheckedThrowingContinuation { continuation in
            verifySetupIntentWithMicrodeposits(clientSecret: clientSecret, firstAmount: firstAmount, secondAmount: secondAmount) { result, error in
                guard let result else {
                    let error = error ?? NSError.stp_genericErrorOccurredError()
                    continuation.resume(throwing: error)
                    return
                }
                continuation.resume(returning: result)
            }
        }
    }

    /// Verify a customer's bank account with micro-deposits
    /// This function should only be called when the PaymentIntent is in the `requires_action`
    /// state and `next_action.type` equals `verify_with_microdeposits`
    /// - Parameters:
    ///   - clientSecret: The client secret of the SetupIntent.
    ///   - descriptorCode: a unique, 6-digit descriptor code that starts with SM that was sent as statement descriptor to the bank account.
    ///   - completion: The callback to run with the returned SetupIntent object, or an error.
    public func verifySetupIntentWithMicrodeposits(
        clientSecret: String,
        descriptorCode: String,
        completion: @escaping STPSetupIntentCompletionBlock
    ) {
        verifyIntentWithMicrodeposits(
            clientSecret: clientSecret,
            descriptorCode: descriptorCode,
            completion: completion
        )
    }

    /// Verify a customer's bank account with micro-deposits
    /// This function should only be called when the PaymentIntent is in the `requires_action`
    /// state and `next_action.type` equals `verify_with_microdeposits`
    /// - Parameters:
    ///   - clientSecret: The client secret of the SetupIntent.
    ///   - descriptorCode: a unique, 6-digit descriptor code that starts with SM that was sent as statement descriptor to the bank account.
    /// - Returns: The verified SetupIntent object.
    /// - Throws: The error that occurred making the Stripe API request.
    public func verifySetupIntentWithMicrodeposits(
        clientSecret: String,
        descriptorCode: String
    ) async throws -> STPSetupIntent {
        return try await withCheckedThrowingContinuation { continuation in
            verifySetupIntentWithMicrodeposits(clientSecret: clientSecret, descriptorCode: descriptorCode) { result, error in
                guard let result else {
                    let error = error ?? NSError.stp_genericErrorOccurredError()
                    continuation.resume(throwing: error)
                    return
                }
                continuation.resume(returning: result)
            }
        }
    }

    // Internal helpers

    func verifyIntentWithMicrodeposits<T: STPAPIResponseDecodable>(
        clientSecret: String,
        firstAmount: Int,
        secondAmount: Int,
        completion: @escaping (T?, Error?) -> Void
    ) {
        verifyIntentWithMicrodeposits(
            clientSecret: clientSecret,
            verificationKey: "amounts",
            verificationData: [firstAmount, secondAmount],
            completion: completion
        )
    }

    func verifyIntentWithMicrodeposits<T: STPAPIResponseDecodable>(
        clientSecret: String,
        descriptorCode: String,
        completion: @escaping (T?, Error?) -> Void
    ) {
        verifyIntentWithMicrodeposits(
            clientSecret: clientSecret,
            verificationKey: "descriptor_code",
            verificationData: descriptorCode,
            completion: completion
        )
    }

    func verifyIntentWithMicrodeposits<T: STPAPIResponseDecodable>(
        clientSecret: String,
        verificationKey: String,
        verificationData: Any,
        completion: @escaping (T?, Error?) -> Void
    ) {
        var endpoint: String
        if T.self is STPPaymentIntent.Type {
            endpoint = paymentIntentEndpoint(from: clientSecret)
        } else if T.self is STPSetupIntent.Type {
            endpoint = setupIntentEndpoint(from: clientSecret)
        } else {
            assertionFailure("Don't call verifyIntentWithMicrodeposits for a non Intent object")
            return
        }

        endpoint += "/verify_microdeposits"

        let parameters: [String: Any] = [
            "client_secret": clientSecret,
            verificationKey: verificationData,
        ]

        APIRequest<T>.post(
            with: self,
            endpoint: endpoint,
            parameters: parameters
        ) { intent, _, error in
            completion(intent, error)
        }
    }
}

extension STPAPIClient {
    @_spi(STP) public func listPaymentMethods(
        forCustomer customerID: String,
        using ephemeralKeySecret: String,
        types: [STPPaymentMethodType] = [.card],
        limit: Int? = nil,
        completion: @escaping STPPaymentMethodsCompletionBlock
    ) {
        let header = authorizationHeader(using: ephemeralKeySecret)
        // Unfortunately, this API only supports fetching saved pms for one type at a time
        // Update 05/04/23: The API *does* now support fetching all PM types at once,
        // but we're not using it because of pagination limitations.
        // As an example, some unsupported PMs (such as SEPA) are saved once per payment,
        // so a user with hundreds of SEPA payment methods would be stuck waiting for
        // tens of requests.
        var shared_allPaymentMethods = [STPPaymentMethod]()
        var shared_lastError: Error?
        let group = DispatchGroup()

        for type in types {
            group.enter()
            var params: [String: Any?] = [
                "customer": customerID,
                "type": STPPaymentMethod.string(from: type),
            ]
            if let limit {
                params["limit"] = limit
            }
            APIRequest<STPPaymentMethodListDeserializer>.getWith(
                self,
                endpoint: APIEndpointPaymentMethods,
                additionalHeaders: header,
                parameters: params as [String: Any]
            ) { deserializer, _, error in
                DispatchQueue.global(qos: .userInteractive).async(flags: .barrier) {
                    // .barrier ensures we're the only thing writing to shared_ vars
                    if let error = error {
                        shared_lastError = error
                    }
                    if let paymentMethods = deserializer?.paymentMethods {
                        // For unknown reasons, `append(contentsOf:` here sometimes causes an EXC_BAD_INSTRUCTION if you repeatedly run tests
                        paymentMethods.forEach { shared_allPaymentMethods.append($0) }
                    }
                    group.leave()
                }
            }
        }

        group.notify(queue: DispatchQueue.main) {
            // Once all parallel requests are finished, sort the array w/ newest first
            shared_allPaymentMethods.sort { a, b in
                return a.created > b.created
            }
            completion(shared_allPaymentMethods, shared_lastError)
        }
    }

    // TODO: Remove this logic when we stand up an endpoint to do this
    @_spi(STP) public func detachPaymentMethodRemoveDuplicates(
        _ paymentMethodID: String,
        customerId: String,
        fromCustomerUsing ephemeralKeySecret: String,
        withCustomerSessionClientSecret customerSessionClientSecret: String,
        completion: @escaping STPErrorBlock
    ) {
        let fetchPaymentMethods: (String) async throws -> [STPPaymentMethod] = { customerId in
            try await withCheckedThrowingContinuation { continuation in
                self.listPaymentMethods(forCustomer: customerId,
                                        using: ephemeralKeySecret,
                                        types: [.card]) { paymentMethods, error in
                    guard let paymentMethods, error == nil else {
                        let error = error ?? NSError.stp_genericFailedToParseResponseError()
                        continuation.resume(throwing: error)
                        return
                    }
                    continuation.resume(returning: paymentMethods)
                }
            }
        }
        let detachPaymentMethod: (String) async throws -> Void = { paymentMethodID in
            try await withCheckedThrowingContinuation { continuation in
                let endpoint = "\(APIEndpointElementsPaymentMethods)/\(paymentMethodID)/detach"
                APIRequest<STPPaymentMethod>.post(
                    with: self,
                    endpoint: endpoint,
                    additionalHeaders: self.authorizationHeader(using: ephemeralKeySecret),
                    parameters: ["customer_session_client_secret": customerSessionClientSecret]
                ) { _, _, error in
                    if let error {
                        continuation.resume(throwing: error)
                        return
                    }
                    continuation.resume()
                }
            }
        }
        let detachMultiplePaymentMethods: ([STPPaymentMethod]) async -> Error? = { allPaymentMethodsToDelete in
            var errors: [Error] = []
            await withTaskGroup(of: (Error?).self) { group in
                for paymentMethod in allPaymentMethodsToDelete {
                    group.addTask {
                        do {
                            try await detachPaymentMethod(paymentMethod.stripeId)
                        } catch {
                            return error
                        }
                        return nil
                    }
                }
                for await error in group {
                    if let error {
                        errors.append(error)
                    }
                }
            }
            if errors.isEmpty {
                return nil
            } else {
                // There could be more than on errors. For simplicity, throw the first one encoutered
                return errors.first
            }
        }

        Task {
            do {
                let allCardPaymentMethods = try await fetchPaymentMethods(customerId)
                let requestedPMToDelete = allCardPaymentMethods.filter({ $0.stripeId == paymentMethodID }).first
                guard let requestedPMToDelete else {
                    // Payment method doesnt exist anymore, nothing to do
                    completion(nil)
                    return
                }
                let allPaymentMethodsToDelete: [STPPaymentMethod] = allCardPaymentMethods
                    .filter({ $0.type == .card })
                    .filter({ $0.card?.fingerprint == requestedPMToDelete.card?.fingerprint })
                let error = await detachMultiplePaymentMethods(allPaymentMethodsToDelete)
                completion(error)
            } catch {
                completion(error)
            }
        }
    }

    // TODO: Remove this logic when we stand up an endpoint to do this
    @_spi(STP) public func detachPaymentMethodRemoveDuplicates(
        _ paymentMethodID: String,
        customerId: String,
        fromCustomerUsing ephemeralKeySecret: String,
        withCustomerSessionClientSecret customerSessionClientSecret: String
    ) async throws {
        try await withCheckedThrowingContinuation { (continuation: CheckedContinuation<Void, Error>) in
            detachPaymentMethodRemoveDuplicates(paymentMethodID,
                                                customerId: customerId,
                                                fromCustomerUsing: ephemeralKeySecret,
                                                withCustomerSessionClientSecret: customerSessionClientSecret) { error in
                if let error = error {
                    continuation.resume(throwing: error)
                } else {
                    continuation.resume()
                }
            }
        }
    }

    @_spi(STP) public func detachPaymentMethod(
        _ paymentMethodID: String,
        fromCustomerUsing ephemeralKeySecret: String,
        withCustomerSessionClientSecret customerSessionClientSecret: String,
        completion: @escaping STPErrorBlock
    ) {
        let endpoint = "\(APIEndpointElementsPaymentMethods)/\(paymentMethodID)/detach"
        APIRequest<STPPaymentMethod>.post(
            with: self,
            endpoint: endpoint,
            additionalHeaders: authorizationHeader(using: ephemeralKeySecret),
            parameters: ["customer_session_client_secret": customerSessionClientSecret]
        ) { _, _, error in
            completion(error)
        }
    }
    @_spi(STP) public func detachPaymentMethod(
        _ paymentMethodID: String,
        fromCustomerUsing ephemeralKeySecret: String,
        withCustomerSessionClientSecret customerSessionClientSecret: String
    ) async throws {
        try await withCheckedThrowingContinuation { (continuation: CheckedContinuation<Void, Error>) in
            detachPaymentMethod(paymentMethodID, fromCustomerUsing: ephemeralKeySecret, withCustomerSessionClientSecret: customerSessionClientSecret) { error in
                if let error = error {
                    continuation.resume(throwing: error)
                } else {
                    continuation.resume()
                }
            }
        }
    }

    @_spi(STP) public func detachPaymentMethod(
        _ paymentMethodID: String,
        fromCustomerUsing ephemeralKeySecret: String,
        completion: @escaping STPErrorBlock
    ) {
        let endpoint = "\(APIEndpointPaymentMethods)/\(paymentMethodID)/detach"
        APIRequest<STPPaymentMethod>.post(
            with: self,
            endpoint: endpoint,
            additionalHeaders: authorizationHeader(using: ephemeralKeySecret),
            parameters: [:]
        ) { _, _, error in
            completion(error)
        }
    }

    @_spi(STP) public func detachPaymentMethod(
        _ paymentMethodID: String,
        fromCustomerUsing ephemeralKeySecret: String
    ) async throws {
        try await withCheckedThrowingContinuation { (continuation: CheckedContinuation<Void, Error>) in
            detachPaymentMethod(paymentMethodID, fromCustomerUsing: ephemeralKeySecret) { error in
                if let error = error {
                    continuation.resume(throwing: error)
                } else {
                    continuation.resume()
                }
            }
        }
    }

    @_spi(STP) public func attachPaymentMethod(
        _ paymentMethodID: String,
        customerID: String,
        ephemeralKeySecret: String,
        completion: @escaping STPErrorBlock
    ) {
        let endpoint = "\(APIEndpointPaymentMethods)/\(paymentMethodID)/attach"
        APIRequest<STPPaymentMethod>.post(
            with: self,
            endpoint: endpoint,
            additionalHeaders: authorizationHeader(using: ephemeralKeySecret),
            parameters: [
                "customer": customerID,
            ]
        ) { _, _, error in
            completion(error)
        }
    }

    @_spi(STP) public func attachPaymentMethod(
        _ paymentMethodID: String,
        customerID: String,
        ephemeralKeySecret: String) async throws {
            try await withCheckedThrowingContinuation { (continuation: CheckedContinuation<Void, Error>) in
                attachPaymentMethod(paymentMethodID, customerID: customerID, ephemeralKeySecret: ephemeralKeySecret) { error in
                    if let error = error {
                        continuation.resume(throwing: error)
                    } else {
                        continuation.resume()
                    }
                }
            }
    }

    /// Retrieve a customer
    /// - seealso: https://stripe.com/docs/api#retrieve_customer
    @_spi(STP) public func retrieveCustomer(
        _ customerID: String,
        using ephemeralKey: String,
        completion: @escaping STPCustomerCompletionBlock
    ) {
        let endpoint = "\(APIEndpointCustomers)/\(customerID)"
        APIRequest<STPCustomer>.getWith(
            self,
            endpoint: endpoint,
            additionalHeaders: authorizationHeader(using: ephemeralKey),
            parameters: [:]
        ) { object, _, error in
            completion(object, error)
        }
    }

    /// Retrieve a customer
    /// - seealso: https://stripe.com/docs/api#retrieve_customer
    @_spi(STP) public func retrieveCustomer(
        _ customerID: String,
        using ephemeralKey: String
    ) async throws -> STPCustomer {
        try await withCheckedThrowingContinuation({ continuation in
            self.retrieveCustomer(customerID, using: ephemeralKey) { customer, error in
                guard let customer = customer else {
                    continuation.resume(throwing: error ?? NSError.stp_genericConnectionError())
                    return
                }
                continuation.resume(returning: customer)
            }
        })
    }

    /// Sets a payment method as the default payment method for a customer.
    /// - Parameters:
    ///   - paymentMethodID: Identifier of the payment method to be set as default
    ///   - customerID: Identifier of the customer whose default payment method is being set
    ///   - ephemeralKey: The Customer Ephemeral Key secret to be used
    ///   - completion: The callback to run with the returned `STPCustomer` object, or an error.
    @_spi(STP) public func setAsDefaultPaymentMethod(
        _ paymentMethodID: String,
        for customerID: String,
        using ephemeralKey: String,
        completion: @escaping STPCustomerCompletionBlock
    ) {
        APIRequest<STPCustomer>.post(
            with: self,
            endpoint: "\(APIEndpointElementsCustomers)/\(customerID)/set_default_payment_method",
            additionalHeaders: authorizationHeader(using: ephemeralKey),
            parameters: [
                "payment_method": paymentMethodID
            ]
        ) { customer, _, error in
            completion(customer, error)
        }
    }

    /// Sets a payment method as the default payment method for a customer.
    /// - Parameters:
    ///   - paymentMethodID: Identifier of the payment method to be set as default
    ///   - customerID: Identifier of the customer whose default payment method is being set
    ///   - ephemeralKey: The Customer Ephemeral Key secret to be used
    /// - Returns: Returns the updated `STPCustomer` or throws an error if the operation failed.
    @_spi(STP) public func setAsDefaultPaymentMethod(
        _ paymentMethodID: String,
        for customerID: String,
        using ephemeralKey: String
    ) async throws -> STPCustomer {
        try await withCheckedThrowingContinuation({ continuation in
            self.setAsDefaultPaymentMethod(paymentMethodID, for: customerID, using: ephemeralKey) { customer, error in
                guard let customer = customer else {
                    continuation.resume(throwing: error ?? NSError.stp_defaultPaymentMethodNotUpdatedError())
                    return
                }
                continuation.resume(returning: customer)
            }
        })
    }
}

// MARK: Confirmation Tokens

/// STPAPIClient extensions for working with ConfirmationToken objects.
extension STPAPIClient {
    /// Creates a ConfirmationToken object with the provided params object.
    /// - seealso: https://stripe.com/docs/api/confirmation_tokens/create
    /// - Parameters:
    ///   - confirmationTokenParams:  The `STPConfirmationTokenParams` to pass to `/v1/confirmation_tokens`.  Cannot be nil.
    ///   - ephemeralKeySecret: The ephemeral key secret to use for authentication if working with customer-scoped objects.
    ///   - additionalPaymentUserAgentValues: A list of values to append to the `payment_user_agent` parameter sent in the request. e.g. `["deferred-intent", "autopm"]` will append "; deferred-intent; autopm" to the `payment_user_agent`.
    /// - Returns: The created ConfirmationToken object.
   @_spi(STP) public func createConfirmationToken(
        with confirmationTokenParams: STPConfirmationTokenParams,
        ephemeralKeySecret: String? = nil,
        additionalPaymentUserAgentValues: [String] = []
    ) async throws -> STPConfirmationToken {
        return try await withCheckedThrowingContinuation { continuation in
            createConfirmationToken(
                with: confirmationTokenParams,
                ephemeralKeySecret: ephemeralKeySecret,
                additionalPaymentUserAgentValues: additionalPaymentUserAgentValues
            ) { confirmationToken, error in
                guard let confirmationToken = confirmationToken else {
                    continuation.resume(throwing: error ?? NSError.stp_genericConnectionError())
                    return
                }
                continuation.resume(returning: confirmationToken)
            }
        }
    }

    func createConfirmationToken(
        with confirmationTokenParams: STPConfirmationTokenParams,
        ephemeralKeySecret: String? = nil,
        additionalPaymentUserAgentValues: [String] = [],
        completion: @escaping STPConfirmationTokenCompletionBlock
    ) {
        STPAnalyticsClient.sharedClient.logConfirmationTokenCreationAttempt()
        var parameters = STPFormEncoder.dictionary(forObject: confirmationTokenParams)
        if var paymentMethodParamsDict = parameters[PaymentMethodDataHash] as? [String: Any] {
            STPTelemetryClient.shared.addTelemetryFields(toParams: &paymentMethodParamsDict)
            paymentMethodParamsDict = Self.paramsAddingPaymentUserAgent(paymentMethodParamsDict, additionalValues: additionalPaymentUserAgentValues)
            parameters[PaymentMethodDataHash] = paymentMethodParamsDict
        }
        let additionalHeaders = ephemeralKeySecret != nil
            ? authorizationHeader(using: ephemeralKeySecret!)
            : [:]

        APIRequest<STPConfirmationToken>.post(
            with: self,
            endpoint: APIEndpointConfirmationTokens,
            additionalHeaders: additionalHeaders,
            parameters: parameters
        ) { confirmationToken, _, error in
            completion(confirmationToken, error)
        }
    }
}

private let APIEndpointToken = "tokens"
private let APIEndpointSources = "sources"
@_spi(STP) public let APIEndpointCustomers = "customers"
private let APIEndpointPaymentIntents = "payment_intents"
private let APIEndpointSetupIntents = "setup_intents"
@_spi(STP) public let APIEndpointPaymentMethods = "payment_methods"
private let APIEndpointConfirmationTokens = "confirmation_tokens"
private let APIEndpointElementsCustomers = "elements/customers"
private let APIEndpointElementsPaymentMethods = "elements/payment_methods"
private let APIEndpoint3DS2 = "3ds2"
private let PaymentMethodDataHash = "payment_method_data"
private let SourceDataHash = "source_data"<|MERGE_RESOLUTION|>--- conflicted
+++ resolved
@@ -1069,25 +1069,6 @@
         }
     }
 
-<<<<<<< HEAD
-    @_spi(STP) public func createPaymentMethod(with paymentMethodParams: STPPaymentMethodParams, additionalPaymentUserAgentValues: [String]) async throws -> STPPaymentMethod {
-        return try await withCheckedThrowingContinuation({ continuation in
-            createPaymentMethod(with: paymentMethodParams, additionalPaymentUserAgentValues: additionalPaymentUserAgentValues) { paymentMethod, error in
-=======
-    /// Creates a PaymentMethod object with the provided params object.
-    /// - seealso: https://stripe.com/docs/api/payment_methods/create
-    /// - Parameters:
-    ///   - paymentMethodParams: The `STPPaymentMethodParams` to pass to `/v1/payment_methods`.  Cannot be nil.
-    ///   - additionalPaymentUserAgentValues: A list of values to append to the `payment_user_agent` parameter sent in the request. e.g. `["deferred-intent", "autopm"]` will append "; deferred-intent; autopm" to the `payment_user_agent`.
-    /// - Returns: the returned PaymentMethod object.
-    public func createPaymentMethod(with paymentMethodParams: STPPaymentMethodParams, additionalPaymentUserAgentValues: [String]) async throws -> STPPaymentMethod {
-        return try await createPaymentMethod(
-            with: paymentMethodParams,
-            additionalPaymentUserAgentValues: additionalPaymentUserAgentValues,
-            overridePublishableKey: nil
-        )
-    }
-
     /// Creates a PaymentMethod object with the provided params object and optional override publishable key.
     /// - seealso: https://stripe.com/docs/api/payment_methods/create
     /// - Parameters:
@@ -1106,7 +1087,6 @@
                 additionalPaymentUserAgentValues: additionalPaymentUserAgentValues,
                 overridePublishableKey: overridePublishableKey
             ) { paymentMethod, error in
->>>>>>> d69d78c3
                 if let paymentMethod = paymentMethod {
                     continuation.resume(with: .success(paymentMethod))
                 } else {
@@ -1114,15 +1094,6 @@
                 }
             }
         }
-    }
-
-    /// Creates a PaymentMethod object with the provided params object.
-    /// - seealso: https://stripe.com/docs/api/payment_methods/create
-    /// - Parameters:
-    ///   - paymentMethodParams:  The `STPPaymentMethodParams` to pass to `/v1/payment_methods`.  Cannot be nil.
-    /// - Returns: the returned PaymentMethod object.
-    public func createPaymentMethod(with paymentMethodParams: STPPaymentMethodParams) async throws -> STPPaymentMethod {
-        return try await createPaymentMethod(with: paymentMethodParams, additionalPaymentUserAgentValues: [])
     }
 
     /// Updates a PaymentMethod object with the provided params object.
