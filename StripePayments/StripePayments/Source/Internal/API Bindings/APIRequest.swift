--- conflicted
+++ resolved
@@ -181,11 +181,6 @@
             safeCompletion(responseObject, nil)
         } else {
             let error = NSError.stp_error(fromStripeResponse: jsonDictionary, httpResponse: httpResponse)
-<<<<<<< HEAD
-=======
-            // TODO: We should really include the http response code in the generic error here.
-                ?? NSError.stp_genericFailedToParseResponseError()
->>>>>>> 6276b8da
             safeCompletion(nil, error)
         }
     }
