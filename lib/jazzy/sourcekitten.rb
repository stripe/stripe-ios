--- conflicted
+++ resolved
@@ -528,14 +528,8 @@
       @min_acl = min_acl
       @skip_undocumented = skip_undocumented
       sourcekitten_json = filter_excluded_files(JSON.parse(sourcekitten_output))
-<<<<<<< HEAD
-      docs = make_source_declarations(sourcekitten_json)
+      docs = make_source_declarations(sourcekitten_json).concat inject_docs
       docs = deduplicate_declarations(docs)
-=======
-      docs = make_source_declarations(sourcekitten_json).concat inject_docs
-      docs = ungrouped_docs = deduplicate_declarations(docs)
-      docs = group_docs(docs)
->>>>>>> 629eb2a5
       if Config.instance.objc_mode
         docs = reject_objc_enum_typedefs(docs)
       else
