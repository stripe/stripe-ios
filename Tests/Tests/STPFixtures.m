//
//  STPFixtures.m
//  Stripe
//
//  Created by Ben Guo on 3/28/17.
//  Copyright © 2017 Stripe, Inc. All rights reserved.
//

#import "STPFixtures.h"
#import "STPTestUtils.h"

@implementation STPFixtures

<<<<<<< HEAD
+ (STPAddress *)address {
    STPAddress *address = [STPAddress new];
    address.email = @"foo@example.com";
    address.name = @"John Smith";
    address.line1 = @"55 John St";
    address.line2 = @"#3B";
    address.city = @"New York";
    address.state = @"NY";
    address.postalCode = @"10002";
    address.country = @"US";
    address.phone = @"555-555-5555";
    return address;
=======
+ (STPBankAccountParams *)bankAccountParams {
    STPBankAccountParams *bankParams = [STPBankAccountParams new];
    // https://stripe.com/docs/testing#account-numbers
    bankParams.accountNumber = @"000123456789";
    bankParams.routingNumber = @"110000000";
    bankParams.country = @"US";
    bankParams.currency = @"usd";
    bankParams.accountNumber = @"Jenny Rosen";
    return bankParams;
>>>>>>> 989a9e6e
}

+ (STPCardParams *)cardParams {
    STPCardParams *cardParams = [STPCardParams new];
    cardParams.number = @"4242424242424242";
    cardParams.expMonth = 10;
    cardParams.expYear = 99;
    cardParams.cvc = @"123";
    cardParams.currency = @"usd";
    cardParams.name = @"Jenny Rosen";
    cardParams.addressLine1 = @"123 Fake Street";
    cardParams.addressLine2 = @"Apartment 4";
    cardParams.addressCity = @"New York";
    cardParams.addressState = @"NY";
    cardParams.addressCountry = @"USA";
    cardParams.addressZip = @"10002";
    return cardParams;
}

+ (STPSource *)cardSource {
    return [STPSource decodedObjectFromAPIResponse:[STPTestUtils jsonNamed:@"CardSource"]];
}

+ (STPToken *)cardToken {
    NSDictionary *cardDict = [STPTestUtils jsonNamed:@"Card"];
    NSDictionary *tokenDict = @{
                                @"id": @"id_for_token",
                                @"object": @"token",
                                @"livemode": @NO,
                                @"created": @1353025450.0,
                                @"used": @NO,
                                @"card": cardDict
                                };
    return [STPToken decodedObjectFromAPIResponse:tokenDict];
}

+ (STPCustomer *)customerWithNoSources {
    NSMutableDictionary *customer = [[STPTestUtils jsonNamed:@"Customer"] mutableCopy];
    NSMutableDictionary *sources = [customer[@"sources"] mutableCopy];
    sources[@"data"] = @[];
    customer[@"sources"] = sources;
    customer[@"default_source"] = nil;

    STPCustomerDeserializer *deserializer = [[STPCustomerDeserializer alloc] initWithJSONResponse:customer];
    return deserializer.customer;
}

+ (STPCustomer *)customerWithSingleCardTokenSource {
    NSMutableDictionary *card = [[STPTestUtils jsonNamed:@"Card"] mutableCopy];
    card[@"id"] = @"card_123";

    NSMutableDictionary *customer = [[STPTestUtils jsonNamed:@"Customer"] mutableCopy];
    NSMutableDictionary *sources = [customer[@"sources"] mutableCopy];
    sources[@"data"] = @[card];
    customer[@"default_source"] = card[@"id"];
    customer[@"sources"] = sources;

    STPCustomerDeserializer *deserializer = [[STPCustomerDeserializer alloc] initWithJSONResponse:customer];
    return deserializer.customer;
}

+ (STPCustomer *)customerWithSingleSEPADebitSource {
    NSMutableDictionary *customer = [[STPTestUtils jsonNamed:@"Customer"] mutableCopy];
    NSMutableDictionary *sources = [customer[@"sources"] mutableCopy];
    NSDictionary *source = [STPTestUtils jsonNamed:@"SEPADebitSource"];
    sources[@"data"] = @[source];
    customer[@"default_source"] = source[@"id"];
    customer[@"sources"] = sources;
    
    STPCustomerDeserializer *deserializer = [[STPCustomerDeserializer alloc] initWithJSONResponse:customer];
    return deserializer.customer;
}

+ (STPSource *)iDEALSource {
    return [STPSource decodedObjectFromAPIResponse:[STPTestUtils jsonNamed:@"iDEALSource"]];
}

+ (STPPaymentConfiguration *)paymentConfiguration {
    STPPaymentConfiguration *config = [STPPaymentConfiguration new];
    config.publishableKey = @"pk_fake_publishable_key";
    return config;
}

+ (STPAddress *)sepaAddress {
    STPAddress *address = [STPAddress new];
    address.line1 = @"Nollendorfstraße 27";
    address.city = @"Berlin";
    address.postalCode = @"10777";
    address.country = @"DE";
    return address;
}

+ (STPSource *)sepaDebitSource {
    return [STPSource decodedObjectFromAPIResponse:[STPTestUtils jsonNamed:@"SEPADebitSource"]];
}

+ (PKPayment *)applePayPayment {
    PKPayment *payment = [PKPayment new];
    PKPaymentToken *paymentToken = [PKPaymentToken new];
    NSString *tokenDataString = @"{\"version\":\"EC_v1\",\"data\":\"lF8RBjPvhc2GuhjEh7qFNijDJjxD/ApmGdQhgn8tpJcJDOwn2E1BkOfSvnhrR8BUGT6+zeBx8OocvalHZ5ba/WA/"
    @"tDxGhcEcOMp8sIJrXMVcJ6WqT5P1ZY+utmdORhxyH4nUw2wuEY4lAE7/GtEU/RNDhaKx/"
    @"m93l0oLlk84qD1ynTA5JP3gjkdX+RK23iCAZDScXCcCU0OnYlJV8sDyf3+8hIo0gpN43AxoY6N1xAsVbGsO4ZjSCahaXbgt0egFug3s7Fyt9W4uzu07SKKCA2+"
    @"DNZeZeerefpN1d1YbiCNlxFmffZKLCGdFERc7Ci3+yrHWWnYhKdQh8FeKCiiAvY5gbZJgQ91lNumCuP1IkHdHqxYI0qFk9c2R6KStJDtoUbVEYbxwnGdEJJPiMPjuKlgi7E+"
    @"LlBdXiREmlz4u1EA=\",\"signature\":"
    @"\"MIAGCSqGSIb3DQEHAqCAMIACAQExDzANBglghkgBZQMEAgEFADCABgkqhkiG9w0BBwEAAKCAMIID4jCCA4igAwIBAgIIJEPyqAad9XcwCgYIKoZIzj0EAwIwejEuMCwGA1UEAwwlQXBwbGUgQX"
    @"BwbGljYXRpb24gSW50ZWdyYXRpb24gQ0EgLSBHMzEmMCQGA1UECwwdQXBwbGUgQ2VydGlmaWNhdGlvbiBBdXRob3JpdHkxEzARBgNVBAoMCkFwcGxlIEluYy4xCzAJBgNVBAYTAlVTMB4XDTE0MD"
    @"kyNTIyMDYxMVoXDTE5MDkyNDIyMDYxMVowXzElMCMGA1UEAwwcZWNjLXNtcC1icm9rZXItc2lnbl9VQzQtUFJPRDEUMBIGA1UECwwLaU9TIFN5c3RlbXMxEzARBgNVBAoMCkFwcGxlIEluYy4xCz"
    @"AJBgNVBAYTAlVTMFkwEwYHKoZIzj0CAQYIKoZIzj0DAQcDQgAEwhV37evWx7Ihj2jdcJChIY3HsL1vLCg9hGCV2Ur0pUEbg0IO2BHzQH6DMx8cVMP36zIg1rrV1O/"
    @"0komJPnwPE6OCAhEwggINMEUGCCsGAQUFBwEBBDkwNzA1BggrBgEFBQcwAYYpaHR0cDovL29jc3AuYXBwbGUuY29tL29jc3AwNC1hcHBsZWFpY2EzMDEwHQYDVR0OBBYEFJRX22/"
    @"VdIGGiYl2L35XhQfnm1gkMAwGA1UdEwEB/wQCMAAwHwYDVR0jBBgwFoAUI/JJxE+T5O8n5sT2KGw/orv9LkswggEdBgNVHSAEggEUMIIBEDCCAQwGCSqGSIb3Y2QFATCB/"
    @"jCBwwYIKwYBBQUHAgIwgbYMgbNSZWxpYW5jZSBvbiB0aGlzIGNlcnRpZmljYXRlIGJ5IGFueSBwYXJ0eSBhc3N1bWVzIGFjY2VwdGFuY2Ugb2YgdGhlIHRoZW4gYXBwbGljYWJsZSBzdGFuZGFyZ"
    @"CB0ZXJtcyBhbmQgY29uZGl0aW9ucyBvZiB1c2UsIGNlcnRpZmljYXRlIHBvbGljeSBhbmQgY2VydGlmaWNhdGlvbiBwcmFjdGljZSBzdGF0ZW1lbnRzLjA2BggrBgEFBQcCARYqaHR0cDovL3d3d"
    @"y5hcHBsZS5jb20vY2VydGlmaWNhdGVhdXRob3JpdHkvMDQGA1UdHwQtMCswKaAnoCWGI2h0dHA6Ly9jcmwuYXBwbGUuY29tL2FwcGxlYWljYTMuY3JsMA4GA1UdDwEB/"
    @"wQEAwIHgDAPBgkqhkiG92NkBh0EAgUAMAoGCCqGSM49BAMCA0gAMEUCIHKKnw+Soyq5mXQr1V62c0BXKpaHodYu9TWXEPUWPpbpAiEAkTecfW6+"
    @"W5l0r0ADfzTCPq2YtbS39w01XIayqBNy8bEwggLuMIICdaADAgECAghJbS+/"
    @"OpjalzAKBggqhkjOPQQDAjBnMRswGQYDVQQDDBJBcHBsZSBSb290IENBIC0gRzMxJjAkBgNVBAsMHUFwcGxlIENlcnRpZmljYXRpb24gQXV0aG9yaXR5MRMwEQYDVQQKDApBcHBsZSBJbmMuMQsw"
    @"CQYDVQQGEwJVUzAeFw0xNDA1MDYyMzQ2MzBaFw0yOTA1MDYyMzQ2MzBaMHoxLjAsBgNVBAMMJUFwcGxlIEFwcGxpY2F0aW9uIEludGVncmF0aW9uIENBIC0gRzMxJjAkBgNVBAsMHUFwcGxlIENl"
    @"cnRpZmljYXRpb24gQXV0aG9yaXR5MRMwEQYDVQQKDApBcHBsZSBJbmMuMQswCQYDVQQGEwJVUzBZMBMGByqGSM49AgEGCCqGSM49AwEHA0IABPAXEYQZ12SF1RpeJYEHduiAou/"
    @"ee65N4I38S5PhM1bVZls1riLQl3YNIk57ugj9dhfOiMt2u2ZwvsjoKYT/"
    @"VEWjgfcwgfQwRgYIKwYBBQUHAQEEOjA4MDYGCCsGAQUFBzABhipodHRwOi8vb2NzcC5hcHBsZS5jb20vb2NzcDA0LWFwcGxlcm9vdGNhZzMwHQYDVR0OBBYEFCPyScRPk+TvJ+bE9ihsP6K7/"
    @"S5LMA8GA1UdEwEB/"
    @"wQFMAMBAf8wHwYDVR0jBBgwFoAUu7DeoVgziJqkipnevr3rr9rLJKswNwYDVR0fBDAwLjAsoCqgKIYmaHR0cDovL2NybC5hcHBsZS5jb20vYXBwbGVyb290Y2FnMy5jcmwwDgYDVR0PAQH/"
    @"BAQDAgEGMBAGCiqGSIb3Y2QGAg4EAgUAMAoGCCqGSM49BAMCA2cAMGQCMDrPcoNRFpmxhvs1w1bKYr/0F+3ZD3VNoo6+8ZyBXkK3ifiY95tZn5jVQQ2PnenC/gIwMi3VRCGwowV3bF3zODuQZ/"
    @"0XfCwhbZZPxnJpghJvVPh6fRuZy5sJiSFhBpkPCZIdAAAxggFeMIIBWgIBATCBhjB6MS4wLAYDVQQDDCVBcHBsZSBBcHBsaWNhdGlvbiBJbnRlZ3JhdGlvbiBDQSAtIEczMSYwJAYDVQQLDB1BcH"
    @"BsZSBDZXJ0aWZpY2F0aW9uIEF1dGhvcml0eTETMBEGA1UECgwKQXBwbGUgSW5jLjELMAkGA1UEBhMCVVMCCCRD8qgGnfV3MA0GCWCGSAFlAwQCAQUAoGkwGAYJKoZIhvcNAQkDMQsGCSqGSIb3DQ"
    @"EHATAcBgkqhkiG9w0BCQUxDxcNMTQxMjIyMDIxMzQyWjAvBgkqhkiG9w0BCQQxIgQgUak8LCvAswLOnY2vlZf/"
    @"iG3q04omAr3zV8YTtqvORGYwCgYIKoZIzj0EAwIERjBEAiAuPXMqEQqiTjYadOAvNmohP2yquB4owoQNjuAETkFXMAIgcH6zOxnbTTFmlEocqMztWR+L6OVBH6iTPIFMBNPcq6gAAAAAAAA=\","
    @"\"header\":{\"transactionId\":\"a530c7d68b6a69791d8864df2646c8aa3d09d33b56d8f8162ab23e1b26afe5e9\",\"ephemeralPublicKey\":"
    @"\"MFkwEwYHKoZIzj0CAQYIKoZIzj0DAQcDQgAEhKpIc6wTNQGy39bHM0a0qziDb20jMBFZT9XKSdjGULpDGRdyil6MLwMyIf3lQxaV/"
    @"P7CQztw28IvYozvKvjBPQ==\",\"publicKeyHash\":\"yRcyn7njT6JL3AY9nmg0KD/xm/ch7gW1sGl2OuEucZY=\"}}";
    NSData *data = [tokenDataString dataUsingEncoding:NSUTF8StringEncoding];

#pragma clang diagnostic push
#pragma clang diagnostic ignored "-Wundeclared-selector"
    [paymentToken performSelector:@selector(setPaymentData:) withObject:data];
    [payment performSelector:@selector(setToken:) withObject:paymentToken];
#pragma clang diagnostic pop
    return payment;
}

@end<|MERGE_RESOLUTION|>--- conflicted
+++ resolved
@@ -11,7 +11,6 @@
 
 @implementation STPFixtures
 
-<<<<<<< HEAD
 + (STPAddress *)address {
     STPAddress *address = [STPAddress new];
     address.email = @"foo@example.com";
@@ -24,7 +23,8 @@
     address.country = @"US";
     address.phone = @"555-555-5555";
     return address;
-=======
+}
+
 + (STPBankAccountParams *)bankAccountParams {
     STPBankAccountParams *bankParams = [STPBankAccountParams new];
     // https://stripe.com/docs/testing#account-numbers
@@ -34,7 +34,6 @@
     bankParams.currency = @"usd";
     bankParams.accountNumber = @"Jenny Rosen";
     return bankParams;
->>>>>>> 989a9e6e
 }
 
 + (STPCardParams *)cardParams {
