//
//  STPFixtures.h
//  Stripe
//
//  Created by Ben Guo on 3/28/17.
//  Copyright © 2017 Stripe, Inc. All rights reserved.
//

#import <Foundation/Foundation.h>
#import <OCMock/OCMock.h>
#import <PassKit/PassKit.h>
#import <Stripe/Stripe.h>

@interface STPFixtures : NSObject

/**
 An Address object with all fields filled.
 */
+ (STPAddress *)address;

/**
 A PKPaymentObject with test payment data.
 */
+ (PKPayment *)applePayPayment;

/**
 A BankAccountParams object with all fields filled.
 */
+ (STPBankAccountParams *)bankAccountParams;

/**
 A CardParams object with all fields filled.
 */
+ (STPCardParams *)cardParams;

/**
 A Source object with type card
 */
+ (STPSource *)cardSource;

/**
<<<<<<< HEAD
 A Token for a card
 */
+ (STPToken *)cardToken;

/**
 A Customer object with no attached sources.
 */
+ (STPCustomer *)customerWithNoSources;

/**
=======
>>>>>>> 6a213365
 A Customer object with a single card token in its sources array, and
 default_source set to that card token.
 */
+ (STPCustomer *)customerWithSingleCardTokenSource;

/**
<<<<<<< HEAD
 A Customer object with a single SEPA Debit source in its sources array, and
 default_source set to that source.
 */
+ (STPCustomer *)customerWithSingleSEPADebitSource;

/**
=======
>>>>>>> 6a213365
 A Source object with type iDEAL
 */
+ (STPSource *)iDEALSource;

/**
 A PaymentConfiguration object with a fake publishable key. Use this to avoid
 triggering our asserts when publishable key is nil or invalid. All other values
 are at their original defaults.
 */
+ (STPPaymentConfiguration *)paymentConfiguration;



/**
 A PaymentContext that retrieves the given customer and uses the given configuration.
 */
+ (STPPaymentContext *)paymentContextWithCustomer:(STPCustomer *)customer
                                    configuration:(STPPaymentConfiguration *)config;

/**
 A Source object with type SEPA debit
 */
+ (STPSource *)sepaDebitSource;

/**
 An Address object for creating a SEPA source.
 */
+ (STPAddress *)sepaAddress;

@end<|MERGE_RESOLUTION|>--- conflicted
+++ resolved
@@ -39,7 +39,6 @@
 + (STPSource *)cardSource;
 
 /**
-<<<<<<< HEAD
  A Token for a card
  */
 + (STPToken *)cardToken;
@@ -50,23 +49,18 @@
 + (STPCustomer *)customerWithNoSources;
 
 /**
-=======
->>>>>>> 6a213365
  A Customer object with a single card token in its sources array, and
  default_source set to that card token.
  */
 + (STPCustomer *)customerWithSingleCardTokenSource;
 
 /**
-<<<<<<< HEAD
  A Customer object with a single SEPA Debit source in its sources array, and
  default_source set to that source.
  */
 + (STPCustomer *)customerWithSingleSEPADebitSource;
 
 /**
-=======
->>>>>>> 6a213365
  A Source object with type iDEAL
  */
 + (STPSource *)iDEALSource;
@@ -77,8 +71,6 @@
  are at their original defaults.
  */
 + (STPPaymentConfiguration *)paymentConfiguration;
-
-
 
 /**
  A PaymentContext that retrieves the given customer and uses the given configuration.
