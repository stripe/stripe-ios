--- conflicted
+++ resolved
@@ -114,13 +114,7 @@
         let response = ["payment_method_preference": paymentIntentResponse,
                         "link_settings": linkSettingsJson]
         let paymentIntent = try XCTUnwrap(
-<<<<<<< HEAD
             STPPaymentIntent.decodedObject(fromAPIResponse: response)
-=======
-            STPPaymentIntent.decodedObject(
-                fromAPIResponse: STPTestUtils.jsonNamed(STPTestJSONPaymentIntent)
-            )
->>>>>>> 2b806cd5
         )
 
         return PayWithLinkViewController.WalletViewModel(
