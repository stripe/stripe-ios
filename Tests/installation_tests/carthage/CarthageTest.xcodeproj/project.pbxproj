// !$*UTF8*$!
{
	archiveVersion = 1;
	classes = {
	};
	objectVersion = 52;
	objects = {

/* Begin PBXBuildFile section */
		04E6FCE71B714AC2000C8759 /* AppDelegate.swift in Sources */ = {isa = PBXBuildFile; fileRef = 04E6FCE61B714AC2000C8759 /* AppDelegate.swift */; };
		04E6FCE91B714AC2000C8759 /* ViewController.swift in Sources */ = {isa = PBXBuildFile; fileRef = 04E6FCE81B714AC2000C8759 /* ViewController.swift */; };
		04E6FCEC1B714AC2000C8759 /* Main.storyboard in Resources */ = {isa = PBXBuildFile; fileRef = 04E6FCEA1B714AC2000C8759 /* Main.storyboard */; };
		04E6FCEE1B714AC2000C8759 /* Images.xcassets in Resources */ = {isa = PBXBuildFile; fileRef = 04E6FCED1B714AC2000C8759 /* Images.xcassets */; };
		04E6FCF11B714AC2000C8759 /* LaunchScreen.xib in Resources */ = {isa = PBXBuildFile; fileRef = 04E6FCEF1B714AC2000C8759 /* LaunchScreen.xib */; };
		3137B69427437E3500CE7F5C /* StripeApplePay.xcframework in Frameworks */ = {isa = PBXBuildFile; fileRef = 3137B69327437E3500CE7F5C /* StripeApplePay.xcframework */; };
		31CA744B25CCC669007FE8BF /* Stripe3DS2.xcframework in Frameworks */ = {isa = PBXBuildFile; fileRef = 31CA744A25CCC669007FE8BF /* Stripe3DS2.xcframework */; };
		31FF1DB1255FA383000EF4B0 /* Stripe.xcframework in Frameworks */ = {isa = PBXBuildFile; fileRef = 04E6FD061B714DDF000C8759 /* Stripe.xcframework */; };
		31FF1DB2255FA383000EF4B0 /* Stripe.xcframework in Embed Frameworks */ = {isa = PBXBuildFile; fileRef = 04E6FD061B714DDF000C8759 /* Stripe.xcframework */; settings = {ATTRIBUTES = (CodeSignOnCopy, RemoveHeadersOnCopy, ); }; };
<<<<<<< HEAD
		3C4D20AD273C673200BC6444 /* StripeConnections.xcframework in Frameworks */ = {isa = PBXBuildFile; fileRef = 3C4D20AC273C673200BC6444 /* StripeConnections.xcframework */; };
=======
		3B3F01C227445CDE00C53D34 /* StripeUICoreAssetTests.swift in Sources */ = {isa = PBXBuildFile; fileRef = 3B3F01C127445CDE00C53D34 /* StripeUICoreAssetTests.swift */; };
>>>>>>> 6f034e78
		3BD980302741675500B09BCD /* ModelTests.swift in Sources */ = {isa = PBXBuildFile; fileRef = 3BD9802F2741675500B09BCD /* ModelTests.swift */; };
		3BD9808F27431DFE00B09BCD /* StripeCardScan.xcframework in Frameworks */ = {isa = PBXBuildFile; fileRef = 3BD9808E27431DFE00B09BCD /* StripeCardScan.xcframework */; };
		E6A36A5C26BA4E0E002A4427 /* StripeIdentity.xcframework in Frameworks */ = {isa = PBXBuildFile; fileRef = E6A36A5B26BA4E0E002A4427 /* StripeIdentity.xcframework */; };
		E6AA24ED2744ABE000FD205E /* StripeCameraCore.xcframework in Frameworks */ = {isa = PBXBuildFile; fileRef = E63B6743274344E400CFEDBA /* StripeCameraCore.xcframework */; };
		E6AA24EE2744ABE000FD205E /* StripeCameraCore.xcframework in Embed Frameworks */ = {isa = PBXBuildFile; fileRef = E63B6743274344E400CFEDBA /* StripeCameraCore.xcframework */; settings = {ATTRIBUTES = (CodeSignOnCopy, RemoveHeadersOnCopy, ); }; };
		E6AFFAF526E972950067462F /* StripeUICore.xcframework in Frameworks */ = {isa = PBXBuildFile; fileRef = E6AFFAF426E972950067462F /* StripeUICore.xcframework */; };
		E6F05EAA2687C76F00614D61 /* StripeCore.xcframework in Frameworks */ = {isa = PBXBuildFile; fileRef = E6F05EA92687C76F00614D61 /* StripeCore.xcframework */; };
/* End PBXBuildFile section */

/* Begin PBXContainerItemProxy section */
		04E6FCF71B714AC2000C8759 /* PBXContainerItemProxy */ = {
			isa = PBXContainerItemProxy;
			containerPortal = 04E6FCD91B714AC2000C8759 /* Project object */;
			proxyType = 1;
			remoteGlobalIDString = 04E6FCE01B714AC2000C8759;
			remoteInfo = CarthageTest;
		};
/* End PBXContainerItemProxy section */

/* Begin PBXCopyFilesBuildPhase section */
		31FF1DB3255FA383000EF4B0 /* Embed Frameworks */ = {
			isa = PBXCopyFilesBuildPhase;
			buildActionMask = 2147483647;
			dstPath = "";
			dstSubfolderSpec = 10;
			files = (
				E6AA24EE2744ABE000FD205E /* StripeCameraCore.xcframework in Embed Frameworks */,
				31FF1DB2255FA383000EF4B0 /* Stripe.xcframework in Embed Frameworks */,
			);
			name = "Embed Frameworks";
			runOnlyForDeploymentPostprocessing = 0;
		};
/* End PBXCopyFilesBuildPhase section */

/* Begin PBXFileReference section */
		04E6FCE11B714AC2000C8759 /* CarthageTest.app */ = {isa = PBXFileReference; explicitFileType = wrapper.application; includeInIndex = 0; path = CarthageTest.app; sourceTree = BUILT_PRODUCTS_DIR; };
		04E6FCE51B714AC2000C8759 /* Info.plist */ = {isa = PBXFileReference; lastKnownFileType = text.plist.xml; path = Info.plist; sourceTree = "<group>"; };
		04E6FCE61B714AC2000C8759 /* AppDelegate.swift */ = {isa = PBXFileReference; lastKnownFileType = sourcecode.swift; path = AppDelegate.swift; sourceTree = "<group>"; };
		04E6FCE81B714AC2000C8759 /* ViewController.swift */ = {isa = PBXFileReference; lastKnownFileType = sourcecode.swift; path = ViewController.swift; sourceTree = "<group>"; };
		04E6FCEB1B714AC2000C8759 /* Base */ = {isa = PBXFileReference; lastKnownFileType = file.storyboard; name = Base; path = Base.lproj/Main.storyboard; sourceTree = "<group>"; };
		04E6FCED1B714AC2000C8759 /* Images.xcassets */ = {isa = PBXFileReference; lastKnownFileType = folder.assetcatalog; path = Images.xcassets; sourceTree = "<group>"; };
		04E6FCF01B714AC2000C8759 /* Base */ = {isa = PBXFileReference; lastKnownFileType = file.xib; name = Base; path = Base.lproj/LaunchScreen.xib; sourceTree = "<group>"; };
		04E6FCF61B714AC2000C8759 /* CarthageTestTests.xctest */ = {isa = PBXFileReference; explicitFileType = wrapper.cfbundle; includeInIndex = 0; path = CarthageTestTests.xctest; sourceTree = BUILT_PRODUCTS_DIR; };
		04E6FCFB1B714AC2000C8759 /* Info.plist */ = {isa = PBXFileReference; lastKnownFileType = text.plist.xml; path = Info.plist; sourceTree = "<group>"; };
		04E6FD061B714DDF000C8759 /* Stripe.xcframework */ = {isa = PBXFileReference; lastKnownFileType = wrapper.xcframework; name = Stripe.xcframework; path = Carthage/Build/Stripe.xcframework; sourceTree = "<group>"; };
		3137B69327437E3500CE7F5C /* StripeApplePay.xcframework */ = {isa = PBXFileReference; lastKnownFileType = wrapper.xcframework; name = StripeApplePay.xcframework; path = Carthage/Build/StripeApplePay.xcframework; sourceTree = "<group>"; };
		31CA744A25CCC669007FE8BF /* Stripe3DS2.xcframework */ = {isa = PBXFileReference; lastKnownFileType = wrapper.xcframework; name = Stripe3DS2.xcframework; path = Carthage/Build/Stripe3DS2.xcframework; sourceTree = "<group>"; };
<<<<<<< HEAD
		3C4D20AC273C673200BC6444 /* StripeConnections.xcframework */ = {isa = PBXFileReference; lastKnownFileType = wrapper.xcframework; name = StripeConnections.xcframework; path = Carthage/Build/StripeConnections.xcframework; sourceTree = "<group>"; };
=======
		3B3F01C127445CDE00C53D34 /* StripeUICoreAssetTests.swift */ = {isa = PBXFileReference; fileEncoding = 4; lastKnownFileType = sourcecode.swift; name = StripeUICoreAssetTests.swift; path = ../../shared_unit_tests/StripeUICore/StripeUICoreAssetTests.swift; sourceTree = "<group>"; };
>>>>>>> 6f034e78
		3BD9802F2741675500B09BCD /* ModelTests.swift */ = {isa = PBXFileReference; fileEncoding = 4; lastKnownFileType = sourcecode.swift; name = ModelTests.swift; path = ../../shared_unit_tests/StripeCardScan/ModelTests.swift; sourceTree = "<group>"; };
		3BD9808E27431DFE00B09BCD /* StripeCardScan.xcframework */ = {isa = PBXFileReference; lastKnownFileType = wrapper.xcframework; name = StripeCardScan.xcframework; path = Carthage/Build/StripeCardScan.xcframework; sourceTree = "<group>"; };
		E63B6743274344E400CFEDBA /* StripeCameraCore.xcframework */ = {isa = PBXFileReference; lastKnownFileType = wrapper.xcframework; name = StripeCameraCore.xcframework; path = Carthage/Build/StripeCameraCore.xcframework; sourceTree = "<group>"; };
		E6A36A5B26BA4E0E002A4427 /* StripeIdentity.xcframework */ = {isa = PBXFileReference; lastKnownFileType = wrapper.xcframework; name = StripeIdentity.xcframework; path = Carthage/Build/StripeIdentity.xcframework; sourceTree = "<group>"; };
		E6AFFAF426E972950067462F /* StripeUICore.xcframework */ = {isa = PBXFileReference; lastKnownFileType = wrapper.xcframework; name = StripeUICore.xcframework; path = Carthage/Build/StripeUICore.xcframework; sourceTree = "<group>"; };
		E6F05EA92687C76F00614D61 /* StripeCore.xcframework */ = {isa = PBXFileReference; lastKnownFileType = wrapper.xcframework; name = StripeCore.xcframework; path = Carthage/Build/StripeCore.xcframework; sourceTree = "<group>"; };
/* End PBXFileReference section */

/* Begin PBXFrameworksBuildPhase section */
		04E6FCDE1B714AC2000C8759 /* Frameworks */ = {
			isa = PBXFrameworksBuildPhase;
			buildActionMask = 2147483647;
			files = (
				31FF1DB1255FA383000EF4B0 /* Stripe.xcframework in Frameworks */,
				3BD9808F27431DFE00B09BCD /* StripeCardScan.xcframework in Frameworks */,
				E6F05EAA2687C76F00614D61 /* StripeCore.xcframework in Frameworks */,
				3C4D20AD273C673200BC6444 /* StripeConnections.xcframework in Frameworks */,
				3137B69427437E3500CE7F5C /* StripeApplePay.xcframework in Frameworks */,
				E6AA24ED2744ABE000FD205E /* StripeCameraCore.xcframework in Frameworks */,
				E6A36A5C26BA4E0E002A4427 /* StripeIdentity.xcframework in Frameworks */,
				31CA744B25CCC669007FE8BF /* Stripe3DS2.xcframework in Frameworks */,
				E6AFFAF526E972950067462F /* StripeUICore.xcframework in Frameworks */,
			);
			runOnlyForDeploymentPostprocessing = 0;
		};
		04E6FCF31B714AC2000C8759 /* Frameworks */ = {
			isa = PBXFrameworksBuildPhase;
			buildActionMask = 2147483647;
			files = (
			);
			runOnlyForDeploymentPostprocessing = 0;
		};
/* End PBXFrameworksBuildPhase section */

/* Begin PBXGroup section */
		04E6FCD81B714AC2000C8759 = {
			isa = PBXGroup;
			children = (
				04E6FD061B714DDF000C8759 /* Stripe.xcframework */,
				04E6FCE31B714AC2000C8759 /* CarthageTest */,
				04E6FCF91B714AC2000C8759 /* CarthageTestTests */,
				04E6FCE21B714AC2000C8759 /* Products */,
				31CA744925CCC669007FE8BF /* Frameworks */,
			);
			sourceTree = "<group>";
		};
		04E6FCE21B714AC2000C8759 /* Products */ = {
			isa = PBXGroup;
			children = (
				04E6FCE11B714AC2000C8759 /* CarthageTest.app */,
				04E6FCF61B714AC2000C8759 /* CarthageTestTests.xctest */,
			);
			name = Products;
			sourceTree = "<group>";
		};
		04E6FCE31B714AC2000C8759 /* CarthageTest */ = {
			isa = PBXGroup;
			children = (
				04E6FCE61B714AC2000C8759 /* AppDelegate.swift */,
				04E6FCE81B714AC2000C8759 /* ViewController.swift */,
				04E6FCEA1B714AC2000C8759 /* Main.storyboard */,
				04E6FCED1B714AC2000C8759 /* Images.xcassets */,
				04E6FCEF1B714AC2000C8759 /* LaunchScreen.xib */,
				04E6FCE41B714AC2000C8759 /* Supporting Files */,
			);
			path = CarthageTest;
			sourceTree = "<group>";
		};
		04E6FCE41B714AC2000C8759 /* Supporting Files */ = {
			isa = PBXGroup;
			children = (
				04E6FCE51B714AC2000C8759 /* Info.plist */,
			);
			name = "Supporting Files";
			sourceTree = "<group>";
		};
		04E6FCF91B714AC2000C8759 /* CarthageTestTests */ = {
			isa = PBXGroup;
			children = (
				3B3F01C127445CDE00C53D34 /* StripeUICoreAssetTests.swift */,
				3BD9802F2741675500B09BCD /* ModelTests.swift */,
				04E6FCFA1B714AC2000C8759 /* Supporting Files */,
			);
			path = CarthageTestTests;
			sourceTree = "<group>";
		};
		04E6FCFA1B714AC2000C8759 /* Supporting Files */ = {
			isa = PBXGroup;
			children = (
				04E6FCFB1B714AC2000C8759 /* Info.plist */,
			);
			name = "Supporting Files";
			sourceTree = "<group>";
		};
		31CA744925CCC669007FE8BF /* Frameworks */ = {
			isa = PBXGroup;
			children = (
				E63B6743274344E400CFEDBA /* StripeCameraCore.xcframework */,
				3137B69327437E3500CE7F5C /* StripeApplePay.xcframework */,
				E6AFFAF426E972950067462F /* StripeUICore.xcframework */,
				E6A36A5B26BA4E0E002A4427 /* StripeIdentity.xcframework */,
				31CA744A25CCC669007FE8BF /* Stripe3DS2.xcframework */,
				E6F05EA92687C76F00614D61 /* StripeCore.xcframework */,
				3C4D20AC273C673200BC6444 /* StripeConnections.xcframework */,
				3BD9808E27431DFE00B09BCD /* StripeCardScan.xcframework */,
			);
			name = Frameworks;
			sourceTree = "<group>";
		};
/* End PBXGroup section */

/* Begin PBXNativeTarget section */
		04E6FCE01B714AC2000C8759 /* CarthageTest */ = {
			isa = PBXNativeTarget;
			buildConfigurationList = 04E6FD001B714AC2000C8759 /* Build configuration list for PBXNativeTarget "CarthageTest" */;
			buildPhases = (
				04E6FCDD1B714AC2000C8759 /* Sources */,
				04E6FCDE1B714AC2000C8759 /* Frameworks */,
				04E6FCDF1B714AC2000C8759 /* Resources */,
				31FF1DB3255FA383000EF4B0 /* Embed Frameworks */,
			);
			buildRules = (
			);
			dependencies = (
			);
			name = CarthageTest;
			productName = CarthageTest;
			productReference = 04E6FCE11B714AC2000C8759 /* CarthageTest.app */;
			productType = "com.apple.product-type.application";
		};
		04E6FCF51B714AC2000C8759 /* CarthageTestTests */ = {
			isa = PBXNativeTarget;
			buildConfigurationList = 04E6FD031B714AC2000C8759 /* Build configuration list for PBXNativeTarget "CarthageTestTests" */;
			buildPhases = (
				04E6FCF21B714AC2000C8759 /* Sources */,
				04E6FCF31B714AC2000C8759 /* Frameworks */,
				04E6FCF41B714AC2000C8759 /* Resources */,
			);
			buildRules = (
			);
			dependencies = (
				04E6FCF81B714AC2000C8759 /* PBXTargetDependency */,
			);
			name = CarthageTestTests;
			productName = CarthageTestTests;
			productReference = 04E6FCF61B714AC2000C8759 /* CarthageTestTests.xctest */;
			productType = "com.apple.product-type.bundle.unit-test";
		};
/* End PBXNativeTarget section */

/* Begin PBXProject section */
		04E6FCD91B714AC2000C8759 /* Project object */ = {
			isa = PBXProject;
			attributes = {
				LastUpgradeCheck = 0800;
				ORGANIZATIONNAME = jflinter;
				TargetAttributes = {
					04E6FCE01B714AC2000C8759 = {
						CreatedOnToolsVersion = 6.4;
						LastSwiftMigration = 0800;
					};
					04E6FCF51B714AC2000C8759 = {
						CreatedOnToolsVersion = 6.4;
						LastSwiftMigration = 0820;
						TestTargetID = 04E6FCE01B714AC2000C8759;
					};
				};
			};
			buildConfigurationList = 04E6FCDC1B714AC2000C8759 /* Build configuration list for PBXProject "CarthageTest" */;
			compatibilityVersion = "Xcode 3.2";
			developmentRegion = English;
			hasScannedForEncodings = 0;
			knownRegions = (
				English,
				en,
				Base,
			);
			mainGroup = 04E6FCD81B714AC2000C8759;
			productRefGroup = 04E6FCE21B714AC2000C8759 /* Products */;
			projectDirPath = "";
			projectRoot = "";
			targets = (
				04E6FCE01B714AC2000C8759 /* CarthageTest */,
				04E6FCF51B714AC2000C8759 /* CarthageTestTests */,
			);
		};
/* End PBXProject section */

/* Begin PBXResourcesBuildPhase section */
		04E6FCDF1B714AC2000C8759 /* Resources */ = {
			isa = PBXResourcesBuildPhase;
			buildActionMask = 2147483647;
			files = (
				04E6FCEC1B714AC2000C8759 /* Main.storyboard in Resources */,
				04E6FCF11B714AC2000C8759 /* LaunchScreen.xib in Resources */,
				04E6FCEE1B714AC2000C8759 /* Images.xcassets in Resources */,
			);
			runOnlyForDeploymentPostprocessing = 0;
		};
		04E6FCF41B714AC2000C8759 /* Resources */ = {
			isa = PBXResourcesBuildPhase;
			buildActionMask = 2147483647;
			files = (
			);
			runOnlyForDeploymentPostprocessing = 0;
		};
/* End PBXResourcesBuildPhase section */

/* Begin PBXSourcesBuildPhase section */
		04E6FCDD1B714AC2000C8759 /* Sources */ = {
			isa = PBXSourcesBuildPhase;
			buildActionMask = 2147483647;
			files = (
				04E6FCE91B714AC2000C8759 /* ViewController.swift in Sources */,
				04E6FCE71B714AC2000C8759 /* AppDelegate.swift in Sources */,
			);
			runOnlyForDeploymentPostprocessing = 0;
		};
		04E6FCF21B714AC2000C8759 /* Sources */ = {
			isa = PBXSourcesBuildPhase;
			buildActionMask = 2147483647;
			files = (
				3B3F01C227445CDE00C53D34 /* StripeUICoreAssetTests.swift in Sources */,
				3BD980302741675500B09BCD /* ModelTests.swift in Sources */,
			);
			runOnlyForDeploymentPostprocessing = 0;
		};
/* End PBXSourcesBuildPhase section */

/* Begin PBXTargetDependency section */
		04E6FCF81B714AC2000C8759 /* PBXTargetDependency */ = {
			isa = PBXTargetDependency;
			target = 04E6FCE01B714AC2000C8759 /* CarthageTest */;
			targetProxy = 04E6FCF71B714AC2000C8759 /* PBXContainerItemProxy */;
		};
/* End PBXTargetDependency section */

/* Begin PBXVariantGroup section */
		04E6FCEA1B714AC2000C8759 /* Main.storyboard */ = {
			isa = PBXVariantGroup;
			children = (
				04E6FCEB1B714AC2000C8759 /* Base */,
			);
			name = Main.storyboard;
			sourceTree = "<group>";
		};
		04E6FCEF1B714AC2000C8759 /* LaunchScreen.xib */ = {
			isa = PBXVariantGroup;
			children = (
				04E6FCF01B714AC2000C8759 /* Base */,
			);
			name = LaunchScreen.xib;
			sourceTree = "<group>";
		};
/* End PBXVariantGroup section */

/* Begin XCBuildConfiguration section */
		04E6FCFE1B714AC2000C8759 /* Debug */ = {
			isa = XCBuildConfiguration;
			buildSettings = {
				ALWAYS_SEARCH_USER_PATHS = NO;
				CLANG_CXX_LANGUAGE_STANDARD = "gnu++0x";
				CLANG_CXX_LIBRARY = "libc++";
				CLANG_ENABLE_MODULES = YES;
				CLANG_ENABLE_OBJC_ARC = YES;
				CLANG_WARN_BOOL_CONVERSION = YES;
				CLANG_WARN_CONSTANT_CONVERSION = YES;
				CLANG_WARN_DIRECT_OBJC_ISA_USAGE = YES_ERROR;
				CLANG_WARN_EMPTY_BODY = YES;
				CLANG_WARN_ENUM_CONVERSION = YES;
				CLANG_WARN_INFINITE_RECURSION = YES;
				CLANG_WARN_INT_CONVERSION = YES;
				CLANG_WARN_OBJC_ROOT_CLASS = YES_ERROR;
				CLANG_WARN_SUSPICIOUS_MOVE = YES;
				CLANG_WARN_UNREACHABLE_CODE = YES;
				CLANG_WARN__DUPLICATE_METHOD_MATCH = YES;
				"CODE_SIGN_IDENTITY[sdk=iphoneos*]" = "iPhone Developer";
				COPY_PHASE_STRIP = NO;
				DEBUG_INFORMATION_FORMAT = "dwarf-with-dsym";
				ENABLE_STRICT_OBJC_MSGSEND = YES;
				ENABLE_TESTABILITY = YES;
				GCC_C_LANGUAGE_STANDARD = gnu99;
				GCC_DYNAMIC_NO_PIC = NO;
				GCC_NO_COMMON_BLOCKS = YES;
				GCC_OPTIMIZATION_LEVEL = 0;
				GCC_PREPROCESSOR_DEFINITIONS = (
					"DEBUG=1",
					"$(inherited)",
				);
				GCC_SYMBOLS_PRIVATE_EXTERN = NO;
				GCC_WARN_64_TO_32_BIT_CONVERSION = YES;
				GCC_WARN_ABOUT_RETURN_TYPE = YES_ERROR;
				GCC_WARN_UNDECLARED_SELECTOR = YES;
				GCC_WARN_UNINITIALIZED_AUTOS = YES_AGGRESSIVE;
				GCC_WARN_UNUSED_FUNCTION = YES;
				GCC_WARN_UNUSED_VARIABLE = YES;
				IPHONEOS_DEPLOYMENT_TARGET = 11.0;
				MTL_ENABLE_DEBUG_INFO = YES;
				ONLY_ACTIVE_ARCH = YES;
				SDKROOT = iphoneos;
				SWIFT_OPTIMIZATION_LEVEL = "-Onone";
			};
			name = Debug;
		};
		04E6FCFF1B714AC2000C8759 /* Release */ = {
			isa = XCBuildConfiguration;
			buildSettings = {
				ALWAYS_SEARCH_USER_PATHS = NO;
				CLANG_CXX_LANGUAGE_STANDARD = "gnu++0x";
				CLANG_CXX_LIBRARY = "libc++";
				CLANG_ENABLE_MODULES = YES;
				CLANG_ENABLE_OBJC_ARC = YES;
				CLANG_WARN_BOOL_CONVERSION = YES;
				CLANG_WARN_CONSTANT_CONVERSION = YES;
				CLANG_WARN_DIRECT_OBJC_ISA_USAGE = YES_ERROR;
				CLANG_WARN_EMPTY_BODY = YES;
				CLANG_WARN_ENUM_CONVERSION = YES;
				CLANG_WARN_INFINITE_RECURSION = YES;
				CLANG_WARN_INT_CONVERSION = YES;
				CLANG_WARN_OBJC_ROOT_CLASS = YES_ERROR;
				CLANG_WARN_SUSPICIOUS_MOVE = YES;
				CLANG_WARN_UNREACHABLE_CODE = YES;
				CLANG_WARN__DUPLICATE_METHOD_MATCH = YES;
				"CODE_SIGN_IDENTITY[sdk=iphoneos*]" = "iPhone Developer";
				COPY_PHASE_STRIP = NO;
				DEBUG_INFORMATION_FORMAT = "dwarf-with-dsym";
				ENABLE_NS_ASSERTIONS = NO;
				ENABLE_STRICT_OBJC_MSGSEND = YES;
				GCC_C_LANGUAGE_STANDARD = gnu99;
				GCC_NO_COMMON_BLOCKS = YES;
				GCC_WARN_64_TO_32_BIT_CONVERSION = YES;
				GCC_WARN_ABOUT_RETURN_TYPE = YES_ERROR;
				GCC_WARN_UNDECLARED_SELECTOR = YES;
				GCC_WARN_UNINITIALIZED_AUTOS = YES_AGGRESSIVE;
				GCC_WARN_UNUSED_FUNCTION = YES;
				GCC_WARN_UNUSED_VARIABLE = YES;
				IPHONEOS_DEPLOYMENT_TARGET = 11.0;
				MTL_ENABLE_DEBUG_INFO = NO;
				SDKROOT = iphoneos;
				SWIFT_COMPILATION_MODE = wholemodule;
				SWIFT_OPTIMIZATION_LEVEL = "-O";
				VALIDATE_PRODUCT = YES;
			};
			name = Release;
		};
		04E6FD011B714AC2000C8759 /* Debug */ = {
			isa = XCBuildConfiguration;
			buildSettings = {
				ASSETCATALOG_COMPILER_APPICON_NAME = AppIcon;
				FRAMEWORK_SEARCH_PATHS = (
					"$(inherited)",
					"$(PROJECT_DIR)/Carthage/Build/iOS",
				);
				INFOPLIST_FILE = CarthageTest/Info.plist;
				LD_RUNPATH_SEARCH_PATHS = (
					"$(inherited)",
					"@executable_path/Frameworks",
				);
				PRODUCT_BUNDLE_IDENTIFIER = "com.jflinter.$(PRODUCT_NAME:rfc1034identifier)";
				PRODUCT_NAME = "$(TARGET_NAME)";
				SWIFT_VERSION = 5.0;
			};
			name = Debug;
		};
		04E6FD021B714AC2000C8759 /* Release */ = {
			isa = XCBuildConfiguration;
			buildSettings = {
				ASSETCATALOG_COMPILER_APPICON_NAME = AppIcon;
				FRAMEWORK_SEARCH_PATHS = (
					"$(inherited)",
					"$(PROJECT_DIR)/Carthage/Build/iOS",
				);
				INFOPLIST_FILE = CarthageTest/Info.plist;
				LD_RUNPATH_SEARCH_PATHS = (
					"$(inherited)",
					"@executable_path/Frameworks",
				);
				PRODUCT_BUNDLE_IDENTIFIER = "com.jflinter.$(PRODUCT_NAME:rfc1034identifier)";
				PRODUCT_NAME = "$(TARGET_NAME)";
				SWIFT_VERSION = 5.0;
			};
			name = Release;
		};
		04E6FD041B714AC2000C8759 /* Debug */ = {
			isa = XCBuildConfiguration;
			buildSettings = {
				BUNDLE_LOADER = "$(TEST_HOST)";
				GCC_PREPROCESSOR_DEFINITIONS = (
					"DEBUG=1",
					"$(inherited)",
				);
				INFOPLIST_FILE = CarthageTestTests/Info.plist;
				LD_RUNPATH_SEARCH_PATHS = (
					"$(inherited)",
					"@executable_path/Frameworks",
					"@loader_path/Frameworks",
				);
				PRODUCT_BUNDLE_IDENTIFIER = "com.jflinter.$(PRODUCT_NAME:rfc1034identifier)";
				PRODUCT_NAME = "$(TARGET_NAME)";
				SWIFT_VERSION = 5.0;
				TEST_HOST = "$(BUILT_PRODUCTS_DIR)/CarthageTest.app/CarthageTest";
			};
			name = Debug;
		};
		04E6FD051B714AC2000C8759 /* Release */ = {
			isa = XCBuildConfiguration;
			buildSettings = {
				BUNDLE_LOADER = "$(TEST_HOST)";
				INFOPLIST_FILE = CarthageTestTests/Info.plist;
				LD_RUNPATH_SEARCH_PATHS = (
					"$(inherited)",
					"@executable_path/Frameworks",
					"@loader_path/Frameworks",
				);
				PRODUCT_BUNDLE_IDENTIFIER = "com.jflinter.$(PRODUCT_NAME:rfc1034identifier)";
				PRODUCT_NAME = "$(TARGET_NAME)";
				SWIFT_VERSION = 5.0;
				TEST_HOST = "$(BUILT_PRODUCTS_DIR)/CarthageTest.app/CarthageTest";
			};
			name = Release;
		};
/* End XCBuildConfiguration section */

/* Begin XCConfigurationList section */
		04E6FCDC1B714AC2000C8759 /* Build configuration list for PBXProject "CarthageTest" */ = {
			isa = XCConfigurationList;
			buildConfigurations = (
				04E6FCFE1B714AC2000C8759 /* Debug */,
				04E6FCFF1B714AC2000C8759 /* Release */,
			);
			defaultConfigurationIsVisible = 0;
			defaultConfigurationName = Release;
		};
		04E6FD001B714AC2000C8759 /* Build configuration list for PBXNativeTarget "CarthageTest" */ = {
			isa = XCConfigurationList;
			buildConfigurations = (
				04E6FD011B714AC2000C8759 /* Debug */,
				04E6FD021B714AC2000C8759 /* Release */,
			);
			defaultConfigurationIsVisible = 0;
			defaultConfigurationName = Release;
		};
		04E6FD031B714AC2000C8759 /* Build configuration list for PBXNativeTarget "CarthageTestTests" */ = {
			isa = XCConfigurationList;
			buildConfigurations = (
				04E6FD041B714AC2000C8759 /* Debug */,
				04E6FD051B714AC2000C8759 /* Release */,
			);
			defaultConfigurationIsVisible = 0;
			defaultConfigurationName = Release;
		};
/* End XCConfigurationList section */
	};
	rootObject = 04E6FCD91B714AC2000C8759 /* Project object */;
}<|MERGE_RESOLUTION|>--- conflicted
+++ resolved
@@ -16,11 +16,8 @@
 		31CA744B25CCC669007FE8BF /* Stripe3DS2.xcframework in Frameworks */ = {isa = PBXBuildFile; fileRef = 31CA744A25CCC669007FE8BF /* Stripe3DS2.xcframework */; };
 		31FF1DB1255FA383000EF4B0 /* Stripe.xcframework in Frameworks */ = {isa = PBXBuildFile; fileRef = 04E6FD061B714DDF000C8759 /* Stripe.xcframework */; };
 		31FF1DB2255FA383000EF4B0 /* Stripe.xcframework in Embed Frameworks */ = {isa = PBXBuildFile; fileRef = 04E6FD061B714DDF000C8759 /* Stripe.xcframework */; settings = {ATTRIBUTES = (CodeSignOnCopy, RemoveHeadersOnCopy, ); }; };
-<<<<<<< HEAD
 		3C4D20AD273C673200BC6444 /* StripeConnections.xcframework in Frameworks */ = {isa = PBXBuildFile; fileRef = 3C4D20AC273C673200BC6444 /* StripeConnections.xcframework */; };
-=======
 		3B3F01C227445CDE00C53D34 /* StripeUICoreAssetTests.swift in Sources */ = {isa = PBXBuildFile; fileRef = 3B3F01C127445CDE00C53D34 /* StripeUICoreAssetTests.swift */; };
->>>>>>> 6f034e78
 		3BD980302741675500B09BCD /* ModelTests.swift in Sources */ = {isa = PBXBuildFile; fileRef = 3BD9802F2741675500B09BCD /* ModelTests.swift */; };
 		3BD9808F27431DFE00B09BCD /* StripeCardScan.xcframework in Frameworks */ = {isa = PBXBuildFile; fileRef = 3BD9808E27431DFE00B09BCD /* StripeCardScan.xcframework */; };
 		E6A36A5C26BA4E0E002A4427 /* StripeIdentity.xcframework in Frameworks */ = {isa = PBXBuildFile; fileRef = E6A36A5B26BA4E0E002A4427 /* StripeIdentity.xcframework */; };
@@ -68,11 +65,8 @@
 		04E6FD061B714DDF000C8759 /* Stripe.xcframework */ = {isa = PBXFileReference; lastKnownFileType = wrapper.xcframework; name = Stripe.xcframework; path = Carthage/Build/Stripe.xcframework; sourceTree = "<group>"; };
 		3137B69327437E3500CE7F5C /* StripeApplePay.xcframework */ = {isa = PBXFileReference; lastKnownFileType = wrapper.xcframework; name = StripeApplePay.xcframework; path = Carthage/Build/StripeApplePay.xcframework; sourceTree = "<group>"; };
 		31CA744A25CCC669007FE8BF /* Stripe3DS2.xcframework */ = {isa = PBXFileReference; lastKnownFileType = wrapper.xcframework; name = Stripe3DS2.xcframework; path = Carthage/Build/Stripe3DS2.xcframework; sourceTree = "<group>"; };
-<<<<<<< HEAD
 		3C4D20AC273C673200BC6444 /* StripeConnections.xcframework */ = {isa = PBXFileReference; lastKnownFileType = wrapper.xcframework; name = StripeConnections.xcframework; path = Carthage/Build/StripeConnections.xcframework; sourceTree = "<group>"; };
-=======
 		3B3F01C127445CDE00C53D34 /* StripeUICoreAssetTests.swift */ = {isa = PBXFileReference; fileEncoding = 4; lastKnownFileType = sourcecode.swift; name = StripeUICoreAssetTests.swift; path = ../../shared_unit_tests/StripeUICore/StripeUICoreAssetTests.swift; sourceTree = "<group>"; };
->>>>>>> 6f034e78
 		3BD9802F2741675500B09BCD /* ModelTests.swift */ = {isa = PBXFileReference; fileEncoding = 4; lastKnownFileType = sourcecode.swift; name = ModelTests.swift; path = ../../shared_unit_tests/StripeCardScan/ModelTests.swift; sourceTree = "<group>"; };
 		3BD9808E27431DFE00B09BCD /* StripeCardScan.xcframework */ = {isa = PBXFileReference; lastKnownFileType = wrapper.xcframework; name = StripeCardScan.xcframework; path = Carthage/Build/StripeCardScan.xcframework; sourceTree = "<group>"; };
 		E63B6743274344E400CFEDBA /* StripeCameraCore.xcframework */ = {isa = PBXFileReference; lastKnownFileType = wrapper.xcframework; name = StripeCameraCore.xcframework; path = Carthage/Build/StripeCameraCore.xcframework; sourceTree = "<group>"; };
