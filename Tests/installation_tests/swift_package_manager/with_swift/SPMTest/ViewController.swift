//
//  ViewController.swift
//  SPMTest
//
//  Created by Mel Ludowise on 8/3/21.
//  Copyright © 2021 Stripe. All rights reserved.
//

import UIKit
import Stripe
import StripeIdentity
<<<<<<< HEAD
import StripeConnections
=======
import StripeCardScan
import StripeApplePay
>>>>>>> 8fd90116

class ViewController: UIViewController {

    override func viewDidLoad() {
        super.viewDidLoad()
        StripeAPI.defaultPublishableKey = "foo"
        let _ = IdentityVerificationSheet(verificationSessionClientSecret: "test")
        let _ = ConnectionsSheet()
        // Initialize a card field to make sure we can load image resources
        let cardField = STPPaymentCardTextField()
        cardField.frame = CGRect(x: 0, y: 0, width: 300, height: 100)
        self.view.addSubview(cardField)
        let _ = CardVerificationSheet(publishableKey: "foo", id: "foo", clientSecret: "foo")
        // Do any additional setup after loading the view.

    }
    

    /*
    // MARK: - Navigation

    // In a storyboard-based application, you will often want to do a little preparation before navigation
    override func prepare(for segue: UIStoryboardSegue, sender: Any?) {
        // Get the new view controller using segue.destination.
        // Pass the selected object to the new view controller.
    }
    */

}<|MERGE_RESOLUTION|>--- conflicted
+++ resolved
@@ -9,12 +9,9 @@
 import UIKit
 import Stripe
 import StripeIdentity
-<<<<<<< HEAD
 import StripeConnections
-=======
 import StripeCardScan
 import StripeApplePay
->>>>>>> 8fd90116
 
 class ViewController: UIViewController {
 
