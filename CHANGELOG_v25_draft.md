--- conflicted
+++ resolved
@@ -4,11 +4,9 @@
 ### Financial Connections
 * [Added] Added an async versions of `present(from:)` and `presentForToken(from:)`.
 
-<<<<<<< HEAD
 ### Payments
 * [Changed] Renamed STPPaymentHandler's `confirm` and `handleNextAction` methods and added async versions.
 
-=======
 ### PaymentSheet
 * [Added] Added async versions of all completion-block-based PaymentSheet and PaymentSheet.FlowController methods.
 * [Changed] Replaces `ExternalPaymentMethodConfirmHandler` with an async equivalent.
@@ -24,5 +22,4 @@
 
 ### STPApplePayContext
 * [Added] Added async delegate methods.
-* [Changed] Replaces the `ApplePayContextDelegate.didCreatePaymentMethod` method with an async version.
->>>>>>> 34ae4c22
+* [Changed] Replaces the `ApplePayContextDelegate.didCreatePaymentMethod` method with an async version.