--- conflicted
+++ resolved
@@ -1,7 +1,3 @@
-<<<<<<< HEAD
-### PaymentSheet
-* [Removed] Removed `singleUsePaymentMethod` STPPaymentMethodParams initializer.
-=======
 ## 25.0.0 2025-XX-YY
 This major version introduces many small breaking changes. Please see [MIGRATING.md](https://github.com/stripe/stripe-ios/blob/master/MIGRATING.md) to help you migrate.
 
@@ -19,7 +15,7 @@
 * [Changed] CustomerSessions is now generally available.
 * [Changed] ConfirmationTokens is now generally available.
 * [Removed] Removed `PaymentSheet.reset()` in favor of `PaymentSheet.resetCustomer()`.
->>>>>>> a68599b2
+* [Removed] Removed `singleUsePaymentMethod` STPPaymentMethodParams initializer.
 
 ### Financial Connections
 * [Added] Added an async versions of `present(from:)` and `presentForToken(from:)`.
