--- conflicted
+++ resolved
@@ -4,15 +4,12 @@
 
 ### PaymentSheet
 * [Changed] Replaces `PaymentSheet.ApplePayConfiguration.Handlers` completion-block based `authorizationResultHandler` with an async equivalent.
-<<<<<<< HEAD
 * [Removed] Removed `PaymentSheet.reset()` in favor of `PaymentSheet.resetCustomer()`.
-=======
 * [Changed] CustomerSessions is now generally available.
 * [Changed] ConfirmationTokens is now generally available.
 
 ### CustomerSheet
 * [Changed] CustomerSessions is now generally available.
->>>>>>> d60a2135
 
 ### STPApplePayContext
 * [Added] Added async delegate methods.
