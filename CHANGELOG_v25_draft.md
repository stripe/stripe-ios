--- conflicted
+++ resolved
@@ -19,10 +19,6 @@
 ### Financial Connections
 * [Added] Added an async versions of `present(from:)` and `presentForToken(from:)`.
 
-<<<<<<< HEAD
-### Payments
-* [Changed] Renamed STPPaymentIntentParams to STPPaymentIntentConfirmParams
-=======
 ### CustomerSheet
 * [Added] Added an async version of `present(from:)`.
 * [Changed] CustomerSessions is now generally available.
@@ -33,5 +29,5 @@
 
 ### Payments
 * [Changed] Renamed STPPaymentHandler's `confirm` and `handleNextAction` methods and added async versions.
+* [Changed] Renamed STPPaymentIntentParams to STPPaymentIntentConfirmParams
 * [Removed] Removed `requiresSource` and `requiresSourceAction` statuses from `STPPaymentIntentStatus`. Also removed `STPPaymentIntentSourceActionType`.
->>>>>>> c75ddd6b
