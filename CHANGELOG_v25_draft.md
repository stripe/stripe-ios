<<<<<<< HEAD
### Payments
* [Removed] Removed `requiresSource` and `requiresSourceAction` statuses from both PaymentIntent.swift and `STPPaymentIntentStatus`. Also removed `STPPaymentIntentSourceActionType`.

=======
## 25.0.0 2025-XX-YY
>>>>>>> 9a88b96b
### Financial Connections
* [Added] Added an async versions of `present(from:)` and `presentForToken(from:)`.

### PaymentSheet
* [Changed] Replaces `PaymentSheet.ApplePayConfiguration.Handlers` completion-block based `authorizationResultHandler` with an async equivalent.

### STPApplePayContext
* [Added] Added async delegate methods.
* [Changed] Replaces the `ApplePayContextDelegate.didCreatePaymentMethod` method with an async version.
<|MERGE_RESOLUTION|>--- conflicted
+++ resolved
@@ -1,10 +1,4 @@
-<<<<<<< HEAD
-### Payments
-* [Removed] Removed `requiresSource` and `requiresSourceAction` statuses from both PaymentIntent.swift and `STPPaymentIntentStatus`. Also removed `STPPaymentIntentSourceActionType`.
-
-=======
 ## 25.0.0 2025-XX-YY
->>>>>>> 9a88b96b
 ### Financial Connections
 * [Added] Added an async versions of `present(from:)` and `presentForToken(from:)`.
 
@@ -14,3 +8,6 @@
 ### STPApplePayContext
 * [Added] Added async delegate methods.
 * [Changed] Replaces the `ApplePayContextDelegate.didCreatePaymentMethod` method with an async version.
+
+### Payments
+* [Removed] Removed `requiresSource` and `requiresSourceAction` statuses from both PaymentIntent.swift and `STPPaymentIntentStatus`. Also removed `STPPaymentIntentSourceActionType`.
