--- conflicted
+++ resolved
@@ -30,7 +30,6 @@
     }
 }
 
-<<<<<<< HEAD
 #if TARGET_OS_IPHONE
 
 - (STPAddress *)address {
@@ -57,23 +56,6 @@
 
 #endif
 
-- (NSString *)formattedExpMonth {
-    if (self.expMonth <= 0 || self.expMonth > 12) {
-        return nil;
-    }
-    return [@(self.expMonth) description];
-}
-
-- (NSString *)formattedExpYear {
-    NSInteger lastTwo = self.expYear % 1000;
-    if (lastTwo <= 0) {
-        return nil;
-    }
-    return [@(lastTwo) description];
-}
-
-=======
->>>>>>> 5e98fca1
 - (BOOL)validateNumber:(id *)ioValue error:(NSError **)outError {
     if (*ioValue == nil) {
         return [self.class handleValidationErrorForParameter:@"number" error:outError];
