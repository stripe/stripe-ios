//
//  STPPaymentAuthorizationCoordinator.m
//  Stripe
//
//  Created by Jack Flintermann on 3/28/16.
//  Copyright © 2016 Stripe, Inc. All rights reserved.
//

#import <PassKit/PassKit.h>
#import "STPPaymentAuthorizationCoordinator.h"
#import "STPInitialPaymentDetailsCoordinator.h"
#import "STPPaymentSummaryViewController.h"
#import "STPSourceListCoordinator.h"
#import "STPBlocks.h"
#import "UINavigationController+Stripe_Completion.h"
#import "STPAddress.h"

@interface STPPaymentAuthorizationCoordinator()<STPCoordinatorDelegate, STPPaymentSummaryViewControllerDelegate>
@property(nonatomic)PKPaymentRequest *paymentRequest;
@property(nonatomic)STPAddress *shippingAddress;
@property(nonatomic)PKAddressField requiredAddressFields;
@end

@implementation STPPaymentAuthorizationCoordinator

- (instancetype)initWithNavigationController:(UINavigationController *)navigationController
                              paymentRequest:(PKPaymentRequest *)paymentRequest
                             shippingAddress:(STPAddress *)shippingAddress
                       requiredAddressFields:(PKAddressField)requiredAddressFields
                                   apiClient:(STPAPIClient *)apiClient
                              sourceProvider:(id<STPSourceProvider>)sourceProvider
                                    delegate:(id<STPCoordinatorDelegate>)delegate {
    self = [super init];
    if (self) {
        _navigationController = navigationController;
        _paymentRequest = paymentRequest;
<<<<<<< HEAD
        _apiClient = apiClient;
        _sourceProvider = sourceProvider;
        _delegate = delegate;
=======
        _shippingAddress = shippingAddress;
        _requiredAddressFields = requiredAddressFields;
>>>>>>> 3ab7531e
    }
    return self;
}

- (void)begin {
    [super begin];
    STPInitialPaymentDetailsCoordinator *coordinator = [[STPInitialPaymentDetailsCoordinator alloc] initWithNavigationController:self.navigationController paymentRequest:self.paymentRequest apiClient:self.apiClient sourceProvider:self.sourceProvider delegate:self];
    [self addChildCoordinator:coordinator];
    [coordinator begin];
}

- (void)coordinatorDidCancel:(STPBaseCoordinator *)coordinator {
    if ([coordinator isKindOfClass:[STPInitialPaymentDetailsCoordinator class]]) {
        [self.delegate coordinatorDidCancel:self];
    }
}

- (void)coordinator:(__unused STPBaseCoordinator *)coordinator willFinishWithCompletion:(STPErrorBlock)completion {
    if ([coordinator isKindOfClass:[STPInitialPaymentDetailsCoordinator class]]) {
        STPPaymentSummaryViewController *summaryViewController = [[STPPaymentSummaryViewController alloc] initWithPaymentRequest:self.paymentRequest sourceProvider:self.sourceProvider delegate:self];
        [self.navigationController stp_pushViewController:summaryViewController animated:YES completion:^{
            if (completion) {
                completion(nil);
            }
        }];
    }
}

#pragma mark - STPPaymentSummaryViewControllerDelegate

- (void)paymentSummaryViewControllerDidEditPaymentMethod:(__unused STPPaymentSummaryViewController *)viewController {
    STPSourceListCoordinator *coordinator = [[STPSourceListCoordinator alloc] initWithNavigationController:self.navigationController apiClient:self.apiClient sourceProvider:self.sourceProvider delegate:self];
    [self addChildCoordinator:coordinator];
    [coordinator begin];
}

- (void)paymentSummaryViewControllerDidCancel:(__unused STPPaymentSummaryViewController *)summaryViewController {
    [self.delegate coordinatorDidCancel:self];
}

- (void)paymentSummaryViewController:(__unused STPPaymentSummaryViewController *)summaryViewController didPressBuyCompletion:(STPErrorBlock)completion {
    [self.delegate coordinator:self willFinishWithCompletion:completion];
}

@end<|MERGE_RESOLUTION|>--- conflicted
+++ resolved
@@ -34,14 +34,11 @@
     if (self) {
         _navigationController = navigationController;
         _paymentRequest = paymentRequest;
-<<<<<<< HEAD
         _apiClient = apiClient;
         _sourceProvider = sourceProvider;
-        _delegate = delegate;
-=======
         _shippingAddress = shippingAddress;
         _requiredAddressFields = requiredAddressFields;
->>>>>>> 3ab7531e
+        _delegate = delegate;
     }
     return self;
 }
