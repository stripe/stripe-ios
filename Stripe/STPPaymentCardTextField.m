--- conflicted
+++ resolved
@@ -24,11 +24,7 @@
 #import "STPAnalyticsClient.h"
 
 @interface STPPaymentCardTextField()<STPFormTextFieldDelegate> {
-<<<<<<< HEAD
     STPCardLoadingIndicator *_metadataLoadingIndicator;
-=======
-    BOOL _isNumberImageRequestValid;
->>>>>>> aec68bd3
 }
 
 @property (nonatomic, readwrite, weak) UIImageView *brandImageView;
@@ -693,11 +689,7 @@
         
         switch (fieldType) {
             case STPCardFieldTypeNumber:
-<<<<<<< HEAD
                 state = self.viewModel.hasCompleteMetadataForCardNumber ? [STPCardValidator validationStateForNumber:self.viewModel.cardNumber validatingCardBrand:YES] : STPCardValidationStateIncomplete;
-=======
-                // no-op, we don't autoadvance for number so we want to leave as incomplete
->>>>>>> aec68bd3
                 break;
                 
             case STPCardFieldTypeExpiration:
@@ -1330,7 +1322,6 @@
             [self updateCVCPlaceholder];
             self.cvcField.validText = [self.viewModel validationStateForCVC] != STPCardValidationStateInvalid;
             [self updateImageForFieldType:fieldType];
-<<<<<<< HEAD
             
             if (self.viewModel.hasCompleteMetadataForCardNumber) {
                 STPCardValidationState state = [STPCardValidator validationStateForNumber:self.viewModel.cardNumber validatingCardBrand:YES];
@@ -1370,17 +1361,6 @@
                     }
                 }
             }
-=======
-
-            [self.viewModel validationStateForCardNumberWithHandler:^(STPCardValidationState state) {
-                if ([self.viewModel.cardNumber isEqualToString:number]) {
-                    [self updateCVCPlaceholder];
-                    self.cvcField.validText = [self.viewModel validationStateForCVC] != STPCardValidationStateInvalid;
-                    formTextField.validText = state != STPCardValidationStateInvalid;
-                }
-                // no auto-advance
-            }];
->>>>>>> aec68bd3
             break;
         }
             
@@ -1657,7 +1637,6 @@
 
 - (void)updateImageForFieldType:(STPCardFieldType)fieldType {
     
-<<<<<<< HEAD
     void (^addLoadingIndicator)(void) = ^{
         if (self->_metadataLoadingIndicator == nil) {
             self->_metadataLoadingIndicator = [[STPCardLoadingIndicator alloc] init];
@@ -1750,70 +1729,6 @@
                 break;
         }
     }
-    
-=======
-    void (^applyImage)(STPCardFieldType, STPCardValidationState) = ^void(STPCardFieldType applyFieldType, STPCardValidationState validationState) {
-        UIImage *image = [self brandImageForFieldType:applyFieldType validationState:validationState];
-           if (![image isEqual:self.brandImageView.image]) {
-
-               STPCardBrand newBrand = self.viewModel.brand;
-               UIViewAnimationOptions imageAnimationOptions = [self brandImageAnimationOptionsForNewType:fieldType
-                                                                                                newBrand:newBrand
-                                                                                                 oldType:self.currentBrandImageFieldType
-                                                                                                oldBrand:self.currentBrandImageBrand];
-
-               self.currentBrandImageFieldType = applyFieldType;
-               self.currentBrandImageBrand = newBrand;
-
-               [UIView transitionWithView:self.brandImageView
-                                 duration:0.2
-                                  options:imageAnimationOptions
-                               animations:^{
-                                   self.brandImageView.image = image;
-                               }
-                               completion:nil];
-           }
-    };
-    
-    switch (fieldType) {
-            
-        case STPCardFieldTypeNumber: {
-            if (self.currentBrandImageFieldType != STPCardFieldTypeNumber) {
-                STPCardValidationState cardStateForImmediateUpdate = self.numberField.validText ? STPCardValidationStateIncomplete : STPCardValidationStateInvalid;
-                applyImage(fieldType, cardStateForImmediateUpdate);
-            }
-            STPCardFieldType currentImageFieldType = self.currentBrandImageFieldType;
-            NSString *currentNumber = [self.numberField.text copy];
-            _isNumberImageRequestValid = YES;
-            [self.viewModel validationStateForCardNumberWithHandler:^(STPCardValidationState state) {
-                if (self->_isNumberImageRequestValid &&
-                    currentImageFieldType == self.currentBrandImageFieldType &&
-                    ([currentNumber isEqualToString:self.numberField.text] || (currentNumber == nil && self.numberField.text == nil))) {
-                    // we haven't requested image for another field and the card number has not changed. Update with this state
-                    applyImage(fieldType, state);
-                    self->_isNumberImageRequestValid = NO;
-                }
-            }];
-        }
-            break;
-            
-        case STPCardFieldTypeExpiration:
-            _isNumberImageRequestValid = NO;
-            applyImage(fieldType, [self.viewModel validationStateForExpiration]);
-            break;
-            
-        case STPCardFieldTypeCVC:
-            _isNumberImageRequestValid = NO;
-            applyImage(fieldType, [self.viewModel validationStateForCVC]);
-            break;
-            
-        case STPCardFieldTypePostalCode:
-            _isNumberImageRequestValid = NO;
-            applyImage(fieldType, [self.viewModel validationStateForPostalCode]);
-            break;
-    }
-   
->>>>>>> aec68bd3
 }
 
 - (NSString *)defaultCVCPlaceholder {
