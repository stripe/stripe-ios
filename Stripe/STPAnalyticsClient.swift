--- conflicted
+++ resolved
@@ -13,15 +13,6 @@
     static var stp_analyticsIdentifier: String { get }
 }
 
-<<<<<<< HEAD
-class STPAnalyticsClient: NSObject {
-    @objc static internal var sharedClient = STPAnalyticsClient() {
-        didSet {
-            // Only override STPAnalyticsClient in unit tests.
-            assert(NSClassFromString("XCTest") != nil)
-        }
-    }
-=======
 protocol STPAnalyticsClientProtocol {
     func addClass<T: STPAnalyticsProtocol>(toProductUsageIfNecessary klass: T.Type)
     func log(analytic: Analytic)
@@ -29,7 +20,6 @@
 
 class STPAnalyticsClient: NSObject, STPAnalyticsClientProtocol {
     @objc static let sharedClient = STPAnalyticsClient()
->>>>>>> 07a24494
 
     @objc internal var productUsage: Set<String> = Set()
     private var additionalInfoSet: Set<String> = Set()
@@ -101,17 +91,12 @@
         return usage
     }
 
-<<<<<<< HEAD
-    func logPayload(_ payload: [String: Any], unconditionally: Bool = false) {
-        guard (unconditionally || Self.shouldCollectAnalytics()),
-=======
-    private func logPayload(_ payload: [String: Any]) {
+    func logPayload(_ payload: [String: Any]) {
         #if DEBUG
         NSLog("LOG ANALYTICS: \(payload)")
         #endif
         
         guard type(of: self).shouldCollectAnalytics(),
->>>>>>> 07a24494
             let url = URL(string: "https://q.stripe.com")
         else {
             return
