--- conflicted
+++ resolved
@@ -5,15 +5,11 @@
 //  Created by Jack Flintermann on 9/17/14.
 //
 
-#ifdef STRIPE_ENABLE_APPLEPAY
+#if defined(STRIPE_ENABLE_APPLEPAY)
 
 #import "Stripe.h"
 #import "Stripe+ApplePay.h"
 #import "STPAPIClient.h"
-
-@interface STPToken (PrivateApplePayAdditions)
-@property (nonatomic) PKPayment *payment;
-@end
 
 @implementation Stripe (ApplePay)
 
@@ -42,79 +38,9 @@
 }
 
 + (void)createTokenWithPayment:(PKPayment *)payment operationQueue:(NSOperationQueue *)queue completion:(STPCompletionBlock)handler {
-<<<<<<< HEAD
-    if (handler == nil) {
-        [NSException raise:@"RequiredParameter" format:@"'handler' is required to use the token that is created"];
-    }
-
-    NSURL *url = [self apiURL];
-
-    NSMutableURLRequest *request = [[NSMutableURLRequest alloc] initWithURL:url];
-    request.HTTPMethod = @"POST";
-    NSData *userAgentData = [NSJSONSerialization dataWithJSONObject:[self stripeUserAgentDetails] options:0 error:NULL];
-    NSString *userAgentDetails = [[NSString alloc] initWithData:userAgentData encoding:NSUTF8StringEncoding];
-    [request setValue:userAgentDetails forHTTPHeaderField:@"X-Stripe-User-Agent"];
-    [request setValue:[@"Bearer " stringByAppendingString:[self defaultPublishableKey]] forHTTPHeaderField:@"Authorization"];
-
-    NSMutableCharacterSet *set = [[NSCharacterSet URLQueryAllowedCharacterSet] mutableCopy];
-    [set removeCharactersInString:@"+="];
-    NSString *paymentString =
-        [[[NSString alloc] initWithData:payment.token.paymentData encoding:NSUTF8StringEncoding] stringByAddingPercentEncodingWithAllowedCharacters:set];
-    __block NSString *payloadString = [@"pk_token=" stringByAppendingString:paymentString];
-
-    if (payment.billingAddress) {
-        NSMutableDictionary *params = [NSMutableDictionary dictionary];
-        ABMultiValueRef addressValues = ABRecordCopyValue(payment.billingAddress, kABPersonAddressProperty);
-        if (ABMultiValueGetCount(addressValues) > 0) {
-            CFDictionaryRef dict = ABMultiValueCopyValueAtIndex(addressValues, 0);
-            NSString *line1 = CFDictionaryGetValue(dict, kABPersonAddressStreetKey);
-            if (line1) {
-                params[@"address_line1"] = line1;
-            }
-            NSString *city = CFDictionaryGetValue(dict, kABPersonAddressCityKey);
-            if (city) {
-                params[@"address_city"] = city;
-            }
-            NSString *state = CFDictionaryGetValue(dict, kABPersonAddressStateKey);
-            if (state) {
-                params[@"address_state"] = state;
-            }
-            NSString *zip = CFDictionaryGetValue(dict, kABPersonAddressZIPKey);
-            if (zip) {
-                params[@"address_zip"] = zip;
-            }
-            NSString *country = CFDictionaryGetValue(dict, kABPersonAddressCountryKey);
-            if (country) {
-                params[@"address_country"] = country;
-            }
-            CFRelease(dict);
-            NSMutableCharacterSet *set = [[NSCharacterSet URLQueryAllowedCharacterSet] mutableCopy];
-            [set removeCharactersInString:@"+="];
-            [params enumerateKeysAndObjectsUsingBlock:^(NSString *key, NSString *obj, BOOL *stop) {
-                NSString *param = [NSString stringWithFormat:@"&card[%@]=%@", key, [obj stringByAddingPercentEncodingWithAllowedCharacters:set]];
-                payloadString = [payloadString stringByAppendingString:param];
-            }];
-        }
-        CFRelease(addressValues);
-    }
-
-    request.HTTPBody = [payloadString dataUsingEncoding:NSUTF8StringEncoding];
-
-    [[[STPAPIConnection alloc] initWithRequest:request] runOnOperationQueue:queue
-                                                                 completion:^(NSURLResponse *response, NSData *body, NSError *requestError) {
-                                                                     [self handleTokenResponse:response
-                                                                                          body:body
-                                                                                         error:requestError
-                                                                                    completion:^(STPToken *token, NSError *error) {
-                                                                                        token.payment = payment;
-                                                                                        handler(token, error);
-                                                                                    }];
-                                                                 }];
-=======
     STPAPIClient *client = [[STPAPIClient alloc] init];
     client.operationQueue = queue;
     [client createTokenWithPayment:payment completion:handler];
->>>>>>> 476720eb
 }
 
 @end
