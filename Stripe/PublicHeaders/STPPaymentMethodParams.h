--- conflicted
+++ resolved
@@ -99,15 +99,14 @@
 @property (nonatomic, nullable) STPPaymentMethodPrzelewy24Params *przelewy24;
 
 /**
-<<<<<<< HEAD
  If this is an EPS PaymentMethod, this contains additional details.
 */
 @property (nonatomic, nullable) STPPaymentMethodEPSParams *eps;
-=======
+
+/**
  If this is a Bancontact PaymentMethod, this contains additional details.
  */
 @property (nonatomic, nullable) STPPaymentMethodBancontactParams *bancontact;
->>>>>>> ab50ed16
 
 /**
  Set of key-value pairs that you can attach to the PaymentMethod. This can be useful for storing additional information about the PaymentMethod in a structured format.
