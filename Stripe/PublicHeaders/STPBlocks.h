//
//  STPBlocks.h
//  Stripe
//
//  Created by Jack Flintermann on 3/23/16.
//  Copyright © 2016 Stripe, Inc. All rights reserved.
//

#import <Foundation/Foundation.h>
#import <PassKit/PassKit.h>

@class STPToken;
@class STPFile;
@class STPSource;
@class STPCustomer;
@protocol STPSourceProtocol;
@class STPPaymentIntent;

/**
 These values control the labels used in the shipping info collection form.
 */
typedef NS_ENUM(NSUInteger, STPShippingType) {
    /**
     Shipping the purchase to the provided address using a third-party
     shipping company.
     */
    STPShippingTypeShipping,
    /**
     Delivering the purchase by the seller.
     */
    STPShippingTypeDelivery,
};

/**
 An enum representing the status of a shipping address validation.
 */
typedef NS_ENUM(NSUInteger, STPShippingStatus) {
    /**
     The shipping address is valid.
     */
    STPShippingStatusValid,
    /**
     The shipping address is invalid.
     */
    STPShippingStatusInvalid,
};

/**
 An enum representing the status of a payment requested from the user.
 */
typedef NS_ENUM(NSUInteger, STPPaymentStatus) {
    /**
     The payment succeeded.
     */
    STPPaymentStatusSuccess,
    /**
     The payment failed due to an unforeseen error, such as the user's Internet connection being offline.
     */
    STPPaymentStatusError,
    /**
     The user cancelled the payment (for example, by hitting "cancel" in the Apple Pay dialog).
     */
    STPPaymentStatusUserCancellation,
};

/**
 An empty block, called with no arguments, returning nothing.
 */
typedef void (^STPVoidBlock)(void);

/**
 A block that may optionally be called with an error.

 @param error The error that occurred, if any.
 */
typedef void (^STPErrorBlock)(NSError * __nullable error);

/**
 A callback to be run with a JSON response.

 @param jsonResponse  The JSON response, or nil if an error occured.
 @param error         The error that occurred, if any.
 */
typedef void (^STPJSONResponseCompletionBlock)(NSDictionary * __nullable jsonResponse, NSError * __nullable error);

/**
 A callback to be run with a token response from the Stripe API.

 @param token The Stripe token from the response. Will be nil if an error occurs. @see STPToken
 @param error The error returned from the response, or nil if none occurs. @see StripeError.h for possible values.
 */
typedef void (^STPTokenCompletionBlock)(STPToken * __nullable token, NSError * __nullable error);

/**
 A callback to be run with a source response from the Stripe API.

 @param source The Stripe source from the response. Will be nil if an error occurs. @see STPSource
 @param error The error returned from the response, or nil if none occurs. @see StripeError.h for possible values.
 */
typedef void (^STPSourceCompletionBlock)(STPSource * __nullable source, NSError * __nullable error);

/**
 A callback to be run with a source or card response from the Stripe API.

 @param source The Stripe source from the response. Will be nil if an error occurs. @see STPSourceProtocol
 @param error The error returned from the response, or nil if none occurs. @see StripeError.h for possible values.
 */
typedef void (^STPSourceProtocolCompletionBlock)(id<STPSourceProtocol> __nullable source, NSError * __nullable error);

/**
 A callback to be run with a PaymentIntent response from the Stripe API.

 @param paymentIntent The Stripe PaymentIntent from the response. Will be nil if an error occurs. @see STPPaymentIntent
<<<<<<< HEAD
 @param error The error returned from the response, or nil in one occurs. @see StripeError.h for possible values.
=======
 @param error The error returned from the response, or nil if none occurs. @see StripeError.h for possible values.
>>>>>>> 73a6f75c
 */
typedef void (^STPPaymentIntentCompletionBlock)(STPPaymentIntent * __nullable paymentIntent, NSError * __nullable error);

/**
 A callback to be run with a validation result and shipping methods for a 
 shipping address.

 @param status An enum representing whether the shipping address is valid.
 @param shippingValidationError If the shipping address is invalid, an error describing the issue with the address. If no error is given and the address is invalid, the default error message will be used.
 @param shippingMethods The shipping methods available for the address.
 @param selectedShippingMethod The default selected shipping method for the address.
 */
typedef void (^STPShippingMethodsCompletionBlock)(STPShippingStatus status, NSError * __nullable shippingValidationError, NSArray<PKShippingMethod *>* __nullable shippingMethods, PKShippingMethod * __nullable selectedShippingMethod);

/**
 A callback to be run with a file response from the Stripe API.

 @param file The Stripe file from the response. Will be nil if an error occurs. @see STPFile
 @param error The error returned from the response, or nil if none occurs. @see StripeError.h for possible values.
 */
typedef void (^STPFileCompletionBlock)(STPFile * __nullable file, NSError * __nullable error);

/**
 A callback to be run with a customer response from the Stripe API.

 @param customer     The Stripe customer from the response, or nil if an error occurred. @see STPCustomer
 @param error        The error returned from the response, or nil if none occurs.
 */
typedef void (^STPCustomerCompletionBlock)(STPCustomer * __nullable customer, NSError * __nullable error);<|MERGE_RESOLUTION|>--- conflicted
+++ resolved
@@ -111,11 +111,7 @@
  A callback to be run with a PaymentIntent response from the Stripe API.
 
  @param paymentIntent The Stripe PaymentIntent from the response. Will be nil if an error occurs. @see STPPaymentIntent
-<<<<<<< HEAD
- @param error The error returned from the response, or nil in one occurs. @see StripeError.h for possible values.
-=======
  @param error The error returned from the response, or nil if none occurs. @see StripeError.h for possible values.
->>>>>>> 73a6f75c
  */
 typedef void (^STPPaymentIntentCompletionBlock)(STPPaymentIntent * __nullable paymentIntent, NSError * __nullable error);
 
