//
//  STPPaymentMethodParams.h
//  Stripe
//
//  Created by Yuki Tokuhiro on 3/6/19.
//  Copyright © 2019 Stripe, Inc. All rights reserved.
//

#import <Foundation/Foundation.h>

#import "STPFormEncodable.h"
#import "STPPaymentMethodEnums.h"
#import "STPPaymentOption.h"

@class STPPaymentMethod,
STPPaymentMethodAlipayParams,
STPPaymentMethodBacsDebitParams,
STPPaymentMethodAUBECSDebitParams,
STPPaymentMethodBancontactParams,
STPPaymentMethodBillingDetails,
STPPaymentMethodCardParams,
STPPaymentMethodEPSParams,
STPPaymentMethodFPXParams,
STPPaymentMethodGiropayParams,
STPPaymentMethodGrabPayParams,
STPPaymentMethodiDEALParams,
<<<<<<< HEAD
STPPaymentMethodPayPalParams,
=======
STPPaymentMethodOXXOParams,
>>>>>>> c5de00b1
STPPaymentMethodPrzelewy24Params,
STPPaymentMethodSofortParams,
STPPaymentMethodSEPADebitParams;

NS_ASSUME_NONNULL_BEGIN

/**
 An object representing parameters used to create a PaymentMethod object.
 
 @note To create a PaymentMethod from an Apple Pay PKPaymentToken, see `STPAPIClient createPaymentMethodWithPayment:completion:`
 
 @see https://stripe.com/docs/api/payment_methods/create
 */
@interface STPPaymentMethodParams : NSObject <STPFormEncodable, STPPaymentOption>

/**
 The type of payment method.  The associated property will contain additional information (e.g. `type == STPPaymentMethodTypeCard` means `card` should also be populated).
 */
@property (nonatomic, readonly) STPPaymentMethodType type;

/**
 The raw underlying type string sent to the server.
 
 Generally you should use `type` instead unless you have a reason not to.
 You can use this if you want to create a param of a type not yet supported
 by the current version of the SDK's `STPPaymentMethodType` enum.
 
 Setting this to a value not known by the SDK causes `type` to
 return `STPPaymentMethodTypeUnknown`
 */
@property (nonatomic, copy) NSString *rawTypeString;

/**
 Billing information associated with the PaymentMethod that may be used or required by particular types of payment methods.
 */
@property (nonatomic, strong, nullable) STPPaymentMethodBillingDetails *billingDetails;

/**
 If this is a card PaymentMethod, this contains the user’s card details.
 */
@property (nonatomic, strong, nullable) STPPaymentMethodCardParams *card;

/**
 If this is an Alipay PaymentMethod, this contains additional details.
 */
@property (nonatomic, nullable) STPPaymentMethodAlipayParams *alipay;

/**
 If this is a iDEAL PaymentMethod, this contains details about user's bank.
 */
@property (nonatomic, nullable) STPPaymentMethodiDEALParams *iDEAL;

/**
 If this is a FPX PaymentMethod, this contains details about user's bank.
 */
@property (nonatomic, nullable) STPPaymentMethodFPXParams *fpx;

/**
 If this is a SEPA Debit PaymentMethod, this contains details about the bank to debit.
 */
@property (nonatomic, nullable) STPPaymentMethodSEPADebitParams *sepaDebit;

/**
 If this is a Bacs Debit PaymentMethod, this contains details about the bank account to debit.
 */
@property (nonatomic, nullable) STPPaymentMethodBacsDebitParams *bacsDebit;

/**
 If this is an AU BECS Debit PaymentMethod, this contains details about the bank to debit.
 */
@property (nonatomic, nullable) STPPaymentMethodAUBECSDebitParams *auBECSDebit;

/**
 If this is a giropay PaymentMethod, this contains additional details.
*/
@property (nonatomic, nullable) STPPaymentMethodGiropayParams *giropay;

/**
 If this is a PayPal PaymentMethod, this contains additional details.
 */
@property (nonatomic, nullable) STPPaymentMethodPayPalParams *payPal;

/**
 If this is a Przelewy24 PaymentMethod, this contains additional details.
 */
@property (nonatomic, nullable) STPPaymentMethodPrzelewy24Params *przelewy24;

/**
 If this is an EPS PaymentMethod, this contains additional details.
*/
@property (nonatomic, nullable) STPPaymentMethodEPSParams *eps;

/**
 If this is a Bancontact PaymentMethod, this contains additional details.
 */
@property (nonatomic, nullable) STPPaymentMethodBancontactParams *bancontact;

/**
 If this is a OXXO PaymentMethod, this contains additional details.
 */
@property (nonatomic, nullable) STPPaymentMethodOXXOParams *oxxo;

/**
 If this is a Sofort PaymentMethod, this contains additional details.
 */
@property (nonatomic, nullable) STPPaymentMethodSofortParams *sofort;

/**
  If this is a GrabPay PaymentMethod, this contains additional details.
*/
@property (nonatomic, nullable) STPPaymentMethodGrabPayParams *grabPay;

/**
 Set of key-value pairs that you can attach to the PaymentMethod. This can be useful for storing additional information about the PaymentMethod in a structured format.
 */
@property (nonatomic, copy, nullable) NSDictionary<NSString *, NSString *> *metadata;

/**
 Creates params for a card PaymentMethod.
 
 @param card                An object containing the user's card details.
 @param billingDetails      An object containing the user's billing details.
 @param metadata            Additional information to attach to the PaymentMethod.
 */
+ (STPPaymentMethodParams *)paramsWithCard:(STPPaymentMethodCardParams *)card
                                billingDetails:(nullable STPPaymentMethodBillingDetails *)billingDetails
                                      metadata:(nullable NSDictionary<NSString *, NSString *> *)metadata;

/**
 Creates params for an iDEAL PaymentMethod.
 
 @param iDEAL               An object containing the user's iDEAL bank details.
 @param billingDetails      An object containing the user's billing details.
 @param metadata            Additional information to attach to the PaymentMethod.
 */
+ (STPPaymentMethodParams *)paramsWithiDEAL:(STPPaymentMethodiDEALParams *)iDEAL
                            billingDetails:(nullable STPPaymentMethodBillingDetails *)billingDetails
                                  metadata:(nullable NSDictionary<NSString *, NSString *> *)metadata;

/**
 Creates params for an FPX PaymentMethod.
 
 @param fpx                 An object containing the user's FPX bank details.
 @param billingDetails      An object containing the user's billing details.
 @param metadata            Additional information to attach to the PaymentMethod.
 */
+ (STPPaymentMethodParams *)paramsWithFPX:(STPPaymentMethodFPXParams *)fpx
                           billingDetails:(nullable STPPaymentMethodBillingDetails *)billingDetails
                                 metadata:(nullable NSDictionary<NSString *, NSString *> *)metadata;

/**
 Creates params for a SEPA Debit PaymentMethod;

 @param sepaDebit   An object containing the SEPA bank debit details.
 @param billingDetails  An object containing the user's billing details. Note that `billingDetails.name` is required for SEPA Debit PaymentMethods.
 @param metadata     Additional information to attach to the PaymentMethod.
 */
+ (nullable STPPaymentMethodParams *)paramsWithSEPADebit:(STPPaymentMethodSEPADebitParams *)sepaDebit
                                          billingDetails:(STPPaymentMethodBillingDetails *)billingDetails
                                                metadata:(nullable NSDictionary<NSString *, NSString *> *)metadata;

/**
 Creates params for a Bacs Debit PaymentMethod;

 @param bacsDebit   An object containing the Bacs bank debit details.
 @param billingDetails  An object containing the user's billing details. Note that name, email, and address are required for Bacs Debit PaymentMethods.
 @param metadata     Additional information to attach to the PaymentMethod.
 */
+ (nullable STPPaymentMethodParams *)paramsWithBacsDebit:(STPPaymentMethodBacsDebitParams *)bacsDebit
                                          billingDetails:(STPPaymentMethodBillingDetails *)billingDetails
                                                metadata:(nullable NSDictionary<NSString *, NSString *> *)metadata;

/**
 Creates params for an AU BECS Debit PaymentMethod;

 @param auBECSDebit   An object containing the AU BECS bank debit details.
 @param billingDetails  An object containing the user's billing details. Note that `billingDetails.name` and `billingDetails.email` are required for AU BECS Debit PaymentMethods.
 @param metadata     Additional information to attach to the PaymentMethod.
 */
+ (nullable STPPaymentMethodParams *)paramsWithAUBECSDebit:(STPPaymentMethodAUBECSDebitParams *)auBECSDebit
                                            billingDetails:(STPPaymentMethodBillingDetails *)billingDetails
                                                  metadata:(nullable NSDictionary<NSString *, NSString *> *)metadata;

/**
 Creates params for a giropay PaymentMethod;

 @param giropay   An object containing additional giropay details.
 @param billingDetails  An object containing the user's billing details. Note that `billingDetails.name` is required for giropay PaymentMethods.
 @param metadata     Additional information to attach to the PaymentMethod.
 */
+ (nullable STPPaymentMethodParams *)paramsWithGiropay:(STPPaymentMethodGiropayParams *)giropay
                                        billingDetails:(STPPaymentMethodBillingDetails *)billingDetails
                                              metadata:(nullable NSDictionary<NSString *, NSString *> *)metadata;

/**
 Creates params for an EPS PaymentMethod;

 @param eps   An object containing additional EPS details.
 @param billingDetails  An object containing the user's billing details. Note that `billingDetails.name` is required for EPS PaymentMethods.
 @param metadata     Additional information to attach to the PaymentMethod.
 */
+ (nonnull STPPaymentMethodParams *)paramsWithEPS:(STPPaymentMethodEPSParams *)eps
                                    billingDetails:(STPPaymentMethodBillingDetails *)billingDetails
                                          metadata:(nullable NSDictionary<NSString *, NSString *> *)metadata;

/**
 Creates params for a Przelewy24 PaymentMethod;
 @param przelewy24   An object containing additional Przelewy24 details.
 @param billingDetails  An object containing the user's billing details. Note that `billingDetails.email` is required for Przelewy24 PaymentMethods.
 @param metadata     Additional information to attach to the PaymentMethod.
 */
+ (nullable STPPaymentMethodParams *)paramsWithPrzelewy24:(STPPaymentMethodPrzelewy24Params *)przelewy24
                                           billingDetails:(STPPaymentMethodBillingDetails *)billingDetails
                                                 metadata:(nullable NSDictionary<NSString *, NSString *> *)metadata;

/**
 Creates params for a Bancontact PaymentMethod;

 @param bancontact   An object containing additional Bancontact details.
 @param billingDetails  An object containing the user's billing details. Note that `billingDetails.name` is required for Bancontact PaymentMethods.
 @param metadata     Additional information to attach to the PaymentMethod.
 */
+ (nullable STPPaymentMethodParams *)paramsWithBancontact:(STPPaymentMethodBancontactParams *)bancontact
                                           billingDetails:(STPPaymentMethodBillingDetails *)billingDetails
                                                 metadata:(nullable NSDictionary<NSString *, NSString *> *)metadata;


/**
 Creates params for a GrabPay PaymentMethod;

 @param grabPay   An object containing additional GrabPay details.
 @param billingDetails  An object containing the user's billing details.
 @param metadata     Additional information to attach to the PaymentMethod.
 */
+ (nullable STPPaymentMethodParams *)paramsWithGrabPay:(STPPaymentMethodGrabPayParams *)grabPay
                                        billingDetails:(nullable STPPaymentMethodBillingDetails *)billingDetails
                                              metadata:(nullable NSDictionary<NSString *, NSString *> *)metadata;

/**
 Creates params for a Sofort PaymentMethod;

 @param sofort   An object containing additional Sofort details.
 @param billingDetails  An object containing the user's billing details. Note that `billingDetails.name` and `billingDetails.email` are required to save bank details from a Sofort payment.
 @param metadata     Additional information to attach to the PaymentMethod.
 */
+ (nullable STPPaymentMethodParams *)paramsWithSofort:(STPPaymentMethodSofortParams *)sofort
                                       billingDetails:(nullable STPPaymentMethodBillingDetails *)billingDetails
                                             metadata:(nullable NSDictionary<NSString *, NSString *> *)metadata;

/**
 Creates params for an Alipay PaymentMethod.
 
 @param alipay An object containing additional Alipay details.
 @param billingDetails      An object containing the user's billing details.
 @param metadata            Additional information to attach to the PaymentMethod.
 */
+ (STPPaymentMethodParams *)paramsWithAlipay:(STPPaymentMethodAlipayParams *)alipay
                              billingDetails:(nullable STPPaymentMethodBillingDetails *)billingDetails
                                    metadata:(nullable NSDictionary<NSString *, NSString *> *)metadata;

/**
<<<<<<< HEAD
 Creates params for a PayPal PaymentMethod.
 
 @param payPal An object containing additional PayPal details.
 @param billingDetails      An object containing the user's billing details.
 @param metadata            Additional information to attach to the PaymentMethod.
 */
+ (STPPaymentMethodParams *)paramsWithPayPal:(STPPaymentMethodPayPalParams *)payPal
                              billingDetails:(nullable STPPaymentMethodBillingDetails *)billingDetails
                                    metadata:(nullable NSDictionary<NSString *, NSString *> *)metadata;
=======
 Creates params for a OXXO PaymentMethod;

 @param oxxo   An object containing additional OXXO details.
 @param billingDetails  An object containing the user's billing details. Note that `billingDetails.name` is required for OXXO PaymentMethods.
 @param metadata     Additional information to attach to the PaymentMethod.
 */
+ (nullable STPPaymentMethodParams *)paramsWithOXXO:(STPPaymentMethodOXXOParams *)oxxo
                                     billingDetails:(STPPaymentMethodBillingDetails *)billingDetails
                                           metadata:(nullable NSDictionary<NSString *, NSString *> *)metadata;
>>>>>>> c5de00b1

/**
 Creates params from a single-use PaymentMethod. This is useful for recreating a new payment method
 with similar settings. It will return nil if used with a reusable PaymentMethod.
 
 @param paymentMethod       An object containing the original single-use PaymentMethod.
 */
+ (nullable STPPaymentMethodParams *)paramsWithSingleUsePaymentMethod:(STPPaymentMethod *)paymentMethod;

@end

NS_ASSUME_NONNULL_END<|MERGE_RESOLUTION|>--- conflicted
+++ resolved
@@ -24,11 +24,8 @@
 STPPaymentMethodGiropayParams,
 STPPaymentMethodGrabPayParams,
 STPPaymentMethodiDEALParams,
-<<<<<<< HEAD
+STPPaymentMethodOXXOParams,
 STPPaymentMethodPayPalParams,
-=======
-STPPaymentMethodOXXOParams,
->>>>>>> c5de00b1
 STPPaymentMethodPrzelewy24Params,
 STPPaymentMethodSofortParams,
 STPPaymentMethodSEPADebitParams;
@@ -290,7 +287,6 @@
                                     metadata:(nullable NSDictionary<NSString *, NSString *> *)metadata;
 
 /**
-<<<<<<< HEAD
  Creates params for a PayPal PaymentMethod.
  
  @param payPal An object containing additional PayPal details.
@@ -300,7 +296,8 @@
 + (STPPaymentMethodParams *)paramsWithPayPal:(STPPaymentMethodPayPalParams *)payPal
                               billingDetails:(nullable STPPaymentMethodBillingDetails *)billingDetails
                                     metadata:(nullable NSDictionary<NSString *, NSString *> *)metadata;
-=======
+
+/**
  Creates params for a OXXO PaymentMethod;
 
  @param oxxo   An object containing additional OXXO details.
@@ -310,7 +307,6 @@
 + (nullable STPPaymentMethodParams *)paramsWithOXXO:(STPPaymentMethodOXXOParams *)oxxo
                                      billingDetails:(STPPaymentMethodBillingDetails *)billingDetails
                                            metadata:(nullable NSDictionary<NSString *, NSString *> *)metadata;
->>>>>>> c5de00b1
 
 /**
  Creates params from a single-use PaymentMethod. This is useful for recreating a new payment method
