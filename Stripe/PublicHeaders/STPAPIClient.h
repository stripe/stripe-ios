//
//  STPAPIClient.h
//  StripeExample
//
//  Created by Jack Flintermann on 12/18/14.
//  Copyright (c) 2014 Stripe. All rights reserved.
//

#import <Foundation/Foundation.h>
#import <PassKit/PassKit.h>
#import "STPBlocks.h"

NS_ASSUME_NONNULL_BEGIN

#define FAUXPAS_IGNORED_ON_LINE(...)
#define FAUXPAS_IGNORED_IN_FILE(...)
FAUXPAS_IGNORED_IN_FILE(APIAvailability)

static NSString *const STPSDKVersion = @"10.0.1";

@class STPBankAccount, STPBankAccountParams, STPCard, STPCardParams, STPSourceParams, STPToken, STPPaymentConfiguration;

/**
 A top-level class that imports the rest of the Stripe SDK.
 */
@interface Stripe : NSObject FAUXPAS_IGNORED_ON_LINE(UnprefixedClass);

/**
 *  Set your Stripe API key with this method. New instances of STPAPIClient will be initialized with this value. You should call this method as early as
 *  possible in your application's lifecycle, preferably in your AppDelegate.
 *
 *  @param   publishableKey Your publishable key, obtained from https://stripe.com/account/apikeys
 *  @warning Make sure not to ship your test API keys to the App Store! This will log a warning if you use your test key in a release build.
 */
+ (void)setDefaultPublishableKey:(NSString *)publishableKey;

/// The current default publishable key.
+ (nullable NSString *)defaultPublishableKey;

/**
 *  By default, Stripe collects some basic information about SDK usage.
 *  You can call this method to turn off analytics collection.
 */
+ (void)disableAnalytics;

@end

/// A client for making connections to the Stripe API.
@interface STPAPIClient : NSObject

/**
 *  A shared singleton API client. Its API key will be initially equal to [Stripe defaultPublishableKey].
 */
+ (instancetype)sharedClient;
- (instancetype)initWithConfiguration:(STPPaymentConfiguration *)configuration NS_DESIGNATED_INITIALIZER;
- (instancetype)initWithPublishableKey:(NSString *)publishableKey;

/**
 *  @see [Stripe setDefaultPublishableKey:]
 */
@property (nonatomic, copy, nullable) NSString *publishableKey;

/**
 *  @see -initWithConfiguration
 */
@property (nonatomic, copy) STPPaymentConfiguration *configuration;

@end

#pragma mark Bank Accounts

/**
 *  STPAPIClient extensions to create Stripe tokens from bank accounts.
 */
@interface STPAPIClient (BankAccounts)

/**
 *  Converts an STPBankAccount object into a Stripe token using the Stripe API.
 *
 *  @param bankAccount The user's bank account details. Cannot be nil. @see https://stripe.com/docs/api#create_bank_account_token
 *  @param completion  The callback to run with the returned Stripe token (and any errors that may have occurred).
 */
- (void)createTokenWithBankAccount:(STPBankAccountParams *)bankAccount completion:(__nullable STPTokenCompletionBlock)completion;

@end

#pragma mark Credit Cards

/**
 *  STPAPIClient extensions to create Stripe tokens from credit or debit cards.
 */
@interface STPAPIClient (CreditCards)

/**
 *  Converts an STPCardParams object into a Stripe token using the Stripe API.
 *
 *  @param card        The user's card details. Cannot be nil. @see https://stripe.com/docs/api#create_card_token
 *  @param completion  The callback to run with the returned Stripe token (and any errors that may have occurred).
 */
- (void)createTokenWithCard:(STPCardParams *)card completion:(nullable STPTokenCompletionBlock)completion;

@end

/**
 *  Convenience methods for working with Apple Pay.
 */
@interface Stripe(ApplePay)

/**
 *  Whether or not this device is capable of using Apple Pay. This checks both whether the user is running an iPhone 6/6+ or later, iPad Air 2 or later, or iPad
 *mini 3 or later, as well as whether or not they have stored any cards in Apple Pay on their device.
 *
 *  @param paymentRequest The return value of this method depends on the `supportedNetworks` property of this payment request, which by default should be
 *`@[PKPaymentNetworkAmex, PKPaymentNetworkMasterCard, PKPaymentNetworkVisa, PKPaymentNetworkDiscover]`.
 *
 *  @return whether or not the user is currently able to pay with Apple Pay.
 */
+ (BOOL)canSubmitPaymentRequest:(PKPaymentRequest *)paymentRequest NS_AVAILABLE_IOS(8_0);

+ (BOOL)deviceSupportsApplePay;

/**
 *  A convenience method to return a `PKPaymentRequest` with sane default values. You will still need to configure the `paymentSummaryItems` property to indicate
 *what the user is purchasing, as well as the optional `requiredShippingAddressFields`, `requiredBillingAddressFields`, and `shippingMethods` properties to indicate
 *what contact information your application requires.
 *
 *  @param merchantIdentifier Your Apple Merchant ID, as obtained at https://developer.apple.com/account/ios/identifiers/merchant/merchantCreate.action
 *
 *  @return a `PKPaymentRequest` with proper default values. Returns nil if running on < iOS8.
 */
+ (PKPaymentRequest *)paymentRequestWithMerchantIdentifier:(NSString *)merchantIdentifier NS_AVAILABLE_IOS(8_0);

@end

#pragma mark Sources

/**
 *  STPAPIClient extensions for working with Source objects
 */
@interface STPAPIClient (Sources)

/**
 *  Creates a Source object using the provided details.
 *
 *  @param params      The details of the source to create. Cannot be nil. @see https://stripe.com/docs/api#create_source
 *  @param completion  The callback to run with the returned Source object, or an error.
 */
- (void)createSourceWithParams:(STPSourceParams *)params completion:(STPSourceCompletionBlock)completion;

/**
 *  Retrieves the Source object with the given ID. @see https://stripe.com/docs/api#retrieve_source
 *
 *  @param identifier  The identifier of the source to be retrieved. Cannot be nil.
 *  @param secret      The client secret of the source. Cannot be nil.
 *  @param completion  The callback to run with the returned Source object, or an error.
 */
- (void)retrieveSourceWithId:(NSString *)identifier clientSecret:(NSString *)secret completion:(STPSourceCompletionBlock)completion;

/**
 *  Starts polling the Source object with the given ID. For payment methods that require
 *  additional customer action (e.g. authorizing a payment with their bank), polling
 *  allows you to determine if the action was successful. Polling will stop and the
 *  provided callback will be called once the source's status is no longer `pending`,
 *  or if the given timeout is reached and the source is still `pending`. If polling
 *  stops due to an error, the callback will be fired with the latest retrieved
 *  source and the error.
 *
 *  Note that if a poll is already running for a source, subsequent calls to `startPolling`
 *  with the same source ID will do nothing.
 *
 *  @param identifier  The identifier of the source to be retrieved. Cannot be nil.
 *  @param secret      The client secret of the source. Cannot be nil.
 *  @param timeout     The timeout for the polling operation, in seconds. Timeouts are capped at 5 minutes.
 *  @param completion  The callback to run with the returned Source object, or an error.
 */
- (void)startPollingSourceWithId:(NSString *)identifier clientSecret:(NSString *)secret timeout:(NSTimeInterval)timeout completion:(STPSourceCompletionBlock)completion NS_EXTENSION_UNAVAILABLE("Source polling is not available in extensions");;

/**
 *  Stops polling the Source object with the given ID. Note that the completion block passed to
 *  `startPolling` will not be fired when `stopPolling` is called.
 *
 *  @param identifier  The identifier of the source to be retrieved. Cannot be nil.
 */
- (void)stopPollingSourceWithId:(NSString *)identifier NS_EXTENSION_UNAVAILABLE("Source polling is not available in extensions");;

@end

<<<<<<< HEAD
#pragma mark URL callbacks

@interface Stripe (STPURLCallbackHandlerAdditions)

/**
 Call this method in your app delegate whenever you receive an openURL for
 a Stripe callback.

 For convenience, you can pass all URL's you receive in
 `application:openURL:options:` to this method first, and check the return value
 to easily determine whether it is a callback URL that Stripe will handle
 or if your app should process it normally.

 @param url The URL that you received in your app delegate

 @return YES if the URL is expected and will be handled by Stripe. NO otherwise.
 */
+ (BOOL)handleStripeURLCallbackWithURL:(NSURL *)url;

@end
=======
///--------------------
/// @name Notifications
///--------------------

/**
 *  Posted when network activity begins.
 */
FOUNDATION_EXPORT NSString *const STPNetworkActivityDidBeginNotification;

/**
 *  Posted when network activity ends.
 */
FOUNDATION_EXPORT NSString *const STPNetworkActivityDidEndNotification;
>>>>>>> d8677cd7

NS_ASSUME_NONNULL_END<|MERGE_RESOLUTION|>--- conflicted
+++ resolved
@@ -185,7 +185,6 @@
 
 @end
 
-<<<<<<< HEAD
 #pragma mark URL callbacks
 
 @interface Stripe (STPURLCallbackHandlerAdditions)
@@ -206,7 +205,7 @@
 + (BOOL)handleStripeURLCallbackWithURL:(NSURL *)url;
 
 @end
-=======
+
 ///--------------------
 /// @name Notifications
 ///--------------------
@@ -220,6 +219,5 @@
  *  Posted when network activity ends.
  */
 FOUNDATION_EXPORT NSString *const STPNetworkActivityDidEndNotification;
->>>>>>> d8677cd7
 
 NS_ASSUME_NONNULL_END