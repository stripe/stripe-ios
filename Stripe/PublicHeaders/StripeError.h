--- conflicted
+++ resolved
@@ -27,15 +27,9 @@
     STPAPIError = 60,            // General-purpose API error (should be rare).
     STPCardError = 70,           // Something was wrong with the given card (most common).
     STPCancellationError = 80,   // The operation was cancelled.
-<<<<<<< HEAD
-    STPCheckoutUnknownError = 5000,   // Checkout failed
-    STPCheckoutTooManyAttemptsError = 5001,   // Too many incorrect code attempts
-
     STPPaymentContextUnknownError = 10000, // General purpose payment context failure
     STPPaymentContextUnsupportedPaymentMethodError = 10010, // Tried to pay using a payment method not supported by payment context (generally not possible)
     STPPaymentContextInvalidSourceStatusError = 10020, // Payment failed because source did not have the expected status. You can find the received status that caused this error via the STPSourceStatusErrorKey key
-=======
->>>>>>> efc0a078
 };
 
 #pragma mark userInfo keys
