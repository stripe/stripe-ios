--- conflicted
+++ resolved
@@ -45,10 +45,6 @@
 // right UI element.
 FOUNDATION_EXPORT NSString * __nonnull const STPErrorParameterKey;
 
-<<<<<<< HEAD
-// The source status that was received for STPPaymentContextInvalidSourceStatusError errors (see STPSourceStatus). Wrapped in an NSNumber
-FOUNDATION_EXPORT NSString * __nonnull const STPSourceStatusErrorKey;
-=======
 // The error code returned by the Stripe API.
 // https://stripe.com/docs/api#errors-type
 FOUNDATION_EXPORT NSString * __nonnull const STPStripeErrorCodeKey;
@@ -56,7 +52,9 @@
 // The error type returned by the Stripe API.
 // https://stripe.com/docs/api#errors-code
 FOUNDATION_EXPORT NSString * __nonnull const STPStripeErrorTypeKey;
->>>>>>> 989a9e6e
+
+// The source status that was received for STPPaymentContextInvalidSourceStatusError errors (see STPSourceStatus). Wrapped in an NSNumber
+FOUNDATION_EXPORT NSString * __nonnull const STPSourceStatusErrorKey;
 
 #pragma mark STPCardErrorCodeKeys
 
