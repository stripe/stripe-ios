//
//  STPPushProvisioningDetails.swift
//  StripeiOS
//
//  Created by Jack Flintermann on 9/26/18.
//  Copyright © 2018 Stripe, Inc. All rights reserved.
//

import Foundation
@_spi(STP) import StripePayments

class STPPushProvisioningDetails: NSObject, STPAPIResponseDecodable {
    let cardId: String
    let livemode: Bool
    let encryptedPassData: Data
    let activationData: Data
    let ephemeralPublicKey: Data

    required init(
        cardId: String,
        livemode: Bool,
        encryptedPass encryptedPassData: Data,
        activationData: Data,
        ephemeralPublicKey: Data
    ) {
        self.cardId = cardId
        self.livemode = livemode
        self.encryptedPassData = encryptedPassData
        self.activationData = activationData
        self.ephemeralPublicKey = ephemeralPublicKey
        super.init()
    }
    private(set) var allResponseFields: [AnyHashable: Any] = [:]

    // MARK: - STPAPIResponseDecodable
    class func decodedObject(fromAPIResponse response: [AnyHashable: Any]?) -> Self? {
        guard
            let dict = response?.stp_dictionaryByRemovingNulls()
        else {
            return nil
        }

        // required fields
        let cardId = dict.stp_string(forKey: "card")
        let livemode = dict.stp_bool(forKey: "livemode", or: false)
        let encryptedPassString = dict.stp_string(forKey: "contents")
        let encryptedPassData =
            encryptedPassString != nil
            ? Data(base64Encoded: encryptedPassString ?? "", options: []) : nil

        let activationString = dict.stp_string(forKey: "activation_data")
        let activationData =
            activationString != nil ? Data(base64Encoded: activationString ?? "", options: []) : nil

        let ephemeralPublicKeyString = dict.stp_string(forKey: "ephemeral_public_key")
        let ephemeralPublicKeyData =
            ephemeralPublicKeyString != nil
            ? Data(base64Encoded: ephemeralPublicKeyString ?? "", options: []) : nil

        if cardId == nil || encryptedPassData == nil || activationData == nil
            || ephemeralPublicKeyData == nil
        {
            return nil
        }

        if let encryptedPassData = encryptedPassData, let activationData = activationData,
            let ephemeralPublicKeyData = ephemeralPublicKeyData
        {
            let details = self.init(
                cardId: cardId ?? "",
                livemode: livemode,
                encryptedPass: encryptedPassData,
                activationData: activationData,
<<<<<<< HEAD
                ephemeralPublicKey: ephemeralPublicKeyData
            )
            details.allResponseFields = dict as! [AnyHashable: Any]
=======
                ephemeralPublicKey: ephemeralPublicKeyData)
            details.allResponseFields = dict
>>>>>>> ee048667
            return details
        }
        return nil
    }

    // MARK: - Equality
    override func isEqual(_ object: Any?) -> Bool {
        if let details = object as? STPPushProvisioningDetails {
            return isEqual(to: details)
        }
        return false
    }

    override var hash: Int {
        return activationData.hashValue
    }

    func isEqual(to details: STPPushProvisioningDetails) -> Bool {
        return details.activationData == self.activationData
    }
}<|MERGE_RESOLUTION|>--- conflicted
+++ resolved
@@ -71,14 +71,9 @@
                 livemode: livemode,
                 encryptedPass: encryptedPassData,
                 activationData: activationData,
-<<<<<<< HEAD
                 ephemeralPublicKey: ephemeralPublicKeyData
             )
-            details.allResponseFields = dict as! [AnyHashable: Any]
-=======
-                ephemeralPublicKey: ephemeralPublicKeyData)
             details.allResponseFields = dict
->>>>>>> ee048667
             return details
         }
         return nil
