//
//  PaymentSheet+APITest.swift
//  StripeiOS Tests
//
//  Created by Jaime Park on 6/29/21.
//  Copyright © 2021 Stripe, Inc. All rights reserved.
//

import StripeCoreTestUtils
import XCTest

@testable@_spi(STP) import Stripe
@testable@_spi(STP) import StripeCore
@testable@_spi(STP) import StripePayments
@testable@_spi(STP) import StripePaymentSheet

class PaymentSheetAPITest: XCTestCase {

    let apiClient = STPAPIClient(publishableKey: STPTestingDefaultPublishableKey)
    lazy var paymentHandler: STPPaymentHandler = {
        return STPPaymentHandler(
            apiClient: apiClient,
            formSpecPaymentHandler: PaymentSheetFormSpecPaymentHandler()
        )
    }()
    lazy var configuration: PaymentSheet.Configuration = {
        var config = PaymentSheet.Configuration()
        config.apiClient = apiClient
        config.allowsDelayedPaymentMethods = true
        config.shippingDetails = {
            return .init(
                address: .init(
                    country: "US",
                    line1: "Line 1"
                ),
                name: "Jane Doe",
                phone: "5551234567"
            )
        }
        return config
    }()

    lazy var newCardPaymentOption: PaymentSheet.PaymentOption = {
        let cardParams = STPPaymentMethodCardParams()
        cardParams.number = "4242424242424242"
        cardParams.cvc = "123"
        cardParams.expYear = 32
        cardParams.expMonth = 12
        let newCardPaymentOption: PaymentSheet.PaymentOption = .new(
            confirmParams: .init(
                params: .init(
                    card: cardParams,
                    billingDetails: .init(),
                    metadata: nil
                ),
                type: .card
            )
        )

        return newCardPaymentOption
    }()

    override class func setUp() {
        super.setUp()
        // `PaymentSheet.load()` uses the `LinkAccountService` to lookup the Link user account.
        // Override the default cookie store since Keychain is not available in this test case.
        LinkAccountService.defaultCookieStore = LinkInMemoryCookieStore()
    }

    func fetchPaymentIntent(
        types: [String],
        completion: @escaping (Result<(String), Error>) -> Void
    ) {
        STPTestingAPIClient
            .shared()
            .createPaymentIntent(
                withParams: [
                    "amount": 1050,
                    "currency": "eur",
                    "payment_method_types": types,
                ]
            ) { clientSecret, error in
                guard let clientSecret = clientSecret,
                    error == nil
                else {
                    completion(.failure(error!))
                    return
                }

                completion(.success(clientSecret))
            }
    }

    func fetchSetupIntent(types: [String], completion: @escaping (Result<(String), Error>) -> Void)
    {
        STPTestingAPIClient
            .shared()
            .createSetupIntent(
                withParams: [
                    "payment_method_types": types
                ]
            ) { clientSecret, error in
                guard let clientSecret = clientSecret,
                    error == nil
                else {
                    completion(.failure(error!))
                    return
                }

                completion(.success(clientSecret))
            }
    }

    func testPaymentSheetLoadAndConfirmWithPaymentIntent() {
        let expectation = XCTestExpectation(description: "Retrieve Payment Intent With Preferences")
        let types = ["ideal", "card", "bancontact", "sofort"]
        let expected = [.card, .iDEAL, .bancontact, .sofort]
            .filter { PaymentSheet.supportedPaymentMethods.contains($0) }

        // 0. Create a PI on our test backend
        fetchPaymentIntent(types: types) { result in
            switch result {
            case .success(let clientSecret):
                // 1. Load the PI
                PaymentSheet.load(
                    mode: .paymentIntentClientSecret(clientSecret),
                    configuration: self.configuration
                ) { result in
                    switch result {
                    case .success(let paymentIntent, let paymentMethods, _):
                        XCTAssertEqual(
                            Set(paymentIntent.recommendedPaymentMethodTypes),
                            Set(expected)
                        )
                        XCTAssertEqual(paymentMethods, [])
                        // 2. Confirm the intent with a new card

                        PaymentSheet.confirm(
                            configuration: self.configuration,
                            authenticationContext: self,
                            intent: paymentIntent,
                            paymentOption: self.newCardPaymentOption,
                            paymentHandler: self.paymentHandler
                        ) { result in
                            switch result {
                            case .completed:
                                // 3. Fetch the PI
                                self.apiClient.retrievePaymentIntent(withClientSecret: clientSecret)
                                { paymentIntent, _ in
                                    // Make sure the PI is succeeded and contains shipping
                                    XCTAssertNotNil(paymentIntent?.shipping)
                                    XCTAssertEqual(
                                        paymentIntent?.shipping?.name,
                                        self.configuration.shippingDetails()?.name
                                    )
                                    XCTAssertEqual(
                                        paymentIntent?.shipping?.phone,
                                        self.configuration.shippingDetails()?.phone
                                    )
                                    XCTAssertEqual(
                                        paymentIntent?.shipping?.address?.line1,
                                        self.configuration.shippingDetails()?.address.line1
                                    )
                                    XCTAssertEqual(paymentIntent?.status, .succeeded)
                                }
                            case .canceled:
                                XCTFail("Confirm canceled")
                            case .failed(let error):
                                XCTFail("Failed to confirm: \(error)")
                            }
                            expectation.fulfill()
                        }
                    case .failure(let error):
                        print(error)
                    }
                }

            case .failure(let error):
                print(error)
            }
        }
        wait(for: [expectation], timeout: STPTestingNetworkRequestTimeout)
    }

    func testPaymentSheetLoadWithSetupIntent() {
        let expectation = XCTestExpectation(description: "Retrieve Setup Intent With Preferences")
        let types = ["ideal", "card", "bancontact", "sofort"]
        let expected: [STPPaymentMethodType] = [.card, .iDEAL, .bancontact, .sofort]
        fetchSetupIntent(types: types) { result in
            switch result {
            case .success(let clientSecret):
                PaymentSheet.load(
                    mode: .setupIntentClientSecret(clientSecret),
                    configuration: self.configuration
                ) { result in
                    switch result {
                    case .success(let setupIntent, let paymentMethods, _):
                        XCTAssertEqual(
                            Set(setupIntent.recommendedPaymentMethodTypes),
                            Set(expected)
                        )
                        XCTAssertEqual(paymentMethods, [])
                        expectation.fulfill()
                    case .failure(let error):
                        print(error)
                    }
                }

            case .failure(let error):
                print(error)
            }
        }
        wait(for: [expectation], timeout: STPTestingNetworkRequestTimeout)
    }

    func testPaymentSheetLoadAndConfirmWithDeferredIntent() {
        let loadExpectation = XCTestExpectation(description: "Load PaymentSheet")
        let confirmExpectation = XCTestExpectation(description: "Confirm deferred intent")
        let callbackExpectation = XCTestExpectation(description: "Confirm callback invoked")

<<<<<<< HEAD
        let types = ["ideal", "card", "bancontact", "sofort"]
        var clientSecret = ""
        let expected: [STPPaymentMethodType] = [.card, .iDEAL, .bancontact, .sofort]
        let confirmHandler: PaymentSheet.IntentConfiguration.ConfirmHandler = {_, intentCreationCallback in
=======
        let types = ["card", "cashapp"]
        let expected: [STPPaymentMethodType] = [.card, .cashApp]
        let confirmHandler: PaymentSheet.IntentConfiguration.ConfirmHandler = {_, _ in
            // TODO(porter) Invoke result callback to finish flow
>>>>>>> ef4cd17f
            callbackExpectation.fulfill()
            intentCreationCallback(.success(clientSecret))
        }
        let intentConfig = PaymentSheet.IntentConfiguration(mode: .payment(amount: 1000,
                                                                           currency: "USD",
                                                                           setupFutureUsage: .onSession),
                                                            captureMethod: .automatic,
                                                            paymentMethodTypes: types,
                                                            confirmHandler: confirmHandler)
        let elementsSessionJson = STPTestUtils.jsonNamed("ElementsSession")!
        let elementsSession = STPElementsSession.decodedObject(fromAPIResponse: elementsSessionJson)!

        fetchPaymentIntent(types: types) { result in
            switch result {
            case .success(let fetchedSecret):
                clientSecret = fetchedSecret
                PaymentSheet.load(
                    mode: .deferredIntent(intentConfig),
                    configuration: self.configuration
                ) { result in
                    switch result {
                    case .success(let intent, let paymentMethods, _):
                        XCTAssertEqual(
                            Set(intent.recommendedPaymentMethodTypes),
                            Set(expected)
                        )
                        XCTAssertEqual(paymentMethods, [])
                        loadExpectation.fulfill()

                        PaymentSheet.confirm(configuration: self.configuration,
                                             authenticationContext: self,
                                             intent: .deferredIntent(elementsSession: elementsSession,
                                                                     intentConfig: intentConfig),
                                             paymentOption: self.newCardPaymentOption,
                                             paymentHandler: self.paymentHandler) { result in
                            switch result {
                            case .completed:
                                confirmExpectation.fulfill()
                            case .canceled:
                                XCTFail("Confirm canceled")
                            case .failed(let error):
                                XCTFail("Failed to confirm: \(error)")
                            }
                        }

                    case .failure(let error):
                        print(error)
                    }
                }
            case .failure(let error):
                print(error)
            }
        }

        wait(for: [loadExpectation, confirmExpectation, callbackExpectation], timeout: STPTestingNetworkRequestTimeout)
    }

    func testPaymentSheetLoadAndConfirmWithDeferredIntent_serverSideConfirmation() {
        let loadExpectation = XCTestExpectation(description: "Load PaymentSheet")
        let confirmExpectation = XCTestExpectation(description: "Confirm deferred intent")
        let callbackExpectation = XCTestExpectation(description: "Confirm callback invoked")

        let types = ["card", "cashapp"]
        let expected: [STPPaymentMethodType] = [.card, .cashApp]
        let serverSideConfirmHandler: PaymentSheet.IntentConfiguration.ConfirmHandlerForServerSideConfirmation = {_, _, _ in
            // TODO(porter) Invoke result callback to finish flow
            callbackExpectation.fulfill()
        }
        let intentConfig = PaymentSheet.IntentConfiguration(mode: .payment(amount: 1000,
                                                                           currency: "USD",
                                                                           setupFutureUsage: .onSession),
                                                            captureMethod: .automatic,
                                                            paymentMethodTypes: types,
                                                            confirmHandlerForServerSideConfirmation: serverSideConfirmHandler)
        let elementsSessionJson = STPTestUtils.jsonNamed("ElementsSession")!
        let elementsSession = STPElementsSession.decodedObject(fromAPIResponse: elementsSessionJson)!

        PaymentSheet.load(
            mode: .deferredIntent(intentConfig),
            configuration: self.configuration
        ) { result in
            switch result {
            case .success(let intent, let paymentMethods, _):
                XCTAssertEqual(
                    Set(intent.recommendedPaymentMethodTypes),
                    Set(expected)
                )
                XCTAssertEqual(paymentMethods, [])
                loadExpectation.fulfill()

                PaymentSheet.confirm(configuration: self.configuration,
                                     authenticationContext: self,
                                     intent: .deferredIntent(elementsSession: elementsSession,
                                                             intentConfig: intentConfig),
                                     paymentOption: self.newCardPaymentOption,
                                     paymentHandler: self.paymentHandler) { result in
                    switch result {
                    case .completed:
                        confirmExpectation.fulfill()
                    case .canceled:
                        XCTFail("Confirm canceled")
                    case .failed(let error):
                        XCTFail("Failed to confirm: \(error)")
                    }
                }

            case .failure(let error):
                print(error)
            }
        }

        wait(for: [loadExpectation, confirmExpectation, callbackExpectation], timeout: STPTestingNetworkRequestTimeout)
    }

    func testPaymentSheetLoadAndConfirmWithPaymentIntentAttachedPaymentMethod() {
        let expectation = XCTestExpectation(
            description: "Load PaymentIntent with an attached payment method"
        )
        // 0. Create a PI on our test backend with an already attached pm
        STPTestingAPIClient.shared().createPaymentIntent(withParams: [
            "amount": 1050,
            "payment_method": "pm_card_visa",
        ]) { clientSecret, error in
            guard let clientSecret = clientSecret, error == nil else {
                XCTFail()
                return
            }

            // 1. Load the PI
            PaymentSheet.load(
                mode: .paymentIntentClientSecret(clientSecret),
                configuration: self.configuration
            ) { result in
                guard case .success(let paymentIntent, _, _) = result else {
                    XCTFail()
                    return
                }
                // 2. Confirm with saved card
                PaymentSheet.confirm(
                    configuration: self.configuration,
                    authenticationContext: self,
                    intent: paymentIntent,
                    paymentOption: .saved(paymentMethod: .init(stripeId: "pm_card_visa")),
                    paymentHandler: self.paymentHandler
                ) { result in
                    switch result {
                    case .completed:
                        // 3. Fetch the PI
                        self.apiClient.retrievePaymentIntent(withClientSecret: clientSecret) {
                            paymentIntent,
                            _ in
                            // Make sure the PI is succeeded and contains shipping
                            XCTAssertNotNil(paymentIntent?.shipping)
                            XCTAssertEqual(
                                paymentIntent?.shipping?.name,
                                self.configuration.shippingDetails()?.name
                            )
                            XCTAssertEqual(
                                paymentIntent?.shipping?.phone,
                                self.configuration.shippingDetails()?.phone
                            )
                            XCTAssertEqual(
                                paymentIntent?.shipping?.address?.line1,
                                self.configuration.shippingDetails()?.address.line1
                            )
                            XCTAssertEqual(paymentIntent?.status, .succeeded)
                            expectation.fulfill()
                        }
                    case .canceled:
                        XCTFail("Confirm canceled")
                    case .failed(let error):
                        XCTFail("Failed to confirm: \(error)")
                    }
                }
            }
        }
        wait(for: [expectation], timeout: STPTestingNetworkRequestTimeout)
    }

    func testPaymentSheetLoadWithSetupIntentAttachedPaymentMethod() {
        let expectation = XCTestExpectation(
            description: "Load SetupIntent with an attached payment method"
        )
        STPTestingAPIClient.shared().createSetupIntent(withParams: [
            "payment_method": "pm_card_visa"
        ]) { clientSecret, error in
            guard let clientSecret = clientSecret, error == nil else {
                XCTFail()
                expectation.fulfill()
                return
            }

            PaymentSheet.load(
                mode: .setupIntentClientSecret(clientSecret),
                configuration: self.configuration
            ) { result in
                defer { expectation.fulfill() }
                guard case .success = result else {
                    XCTFail()
                    return
                }
            }
        }
        wait(for: [expectation], timeout: STPTestingNetworkRequestTimeout)
    }

    func testMakeShippingParamsReturnsNilIfPaymentIntentHasDifferentShipping() {
        // Given a PI with shipping...
        let pi = STPFixtures.paymentIntent()
        guard let shipping = pi.shipping else {
            XCTFail("PI should contain shipping")
            return
        }
        // ...and a configuration with *a different* shipping
        var config = configuration
        // ...PaymentSheet should set shipping params on /confirm
        XCTAssertNotNil(PaymentSheet.makeShippingParams(for: pi, configuration: config))

        // However, if the PI and config have the same shipping...
        config.shippingDetails = {
            return .init(
                address: AddressViewController.AddressDetails.Address(
                    city: shipping.address?.city,
                    country: shipping.address?.country ?? "pi.shipping is missing country",
                    line1: shipping.address?.line1 ?? "pi.shipping is missing line1",
                    line2: shipping.address?.line2,
                    postalCode: shipping.address?.postalCode,
                    state: shipping.address?.state
                ),
                name: pi.shipping?.name,
                phone: pi.shipping?.phone
            )
        }
        // ...PaymentSheet should not set shipping params on /confirm
        XCTAssertNil(PaymentSheet.makeShippingParams(for: pi, configuration: config))
    }

    /// Setting SFU to `true` when a customer is set should set the parameter to `off_session`.
    func testPaymentIntentParamsWithSFUTrueAndCustomer() {
        let paymentIntentParams = STPPaymentIntentParams(clientSecret: "")
        paymentIntentParams.paymentMethodOptions = STPConfirmPaymentMethodOptions()
        paymentIntentParams.paymentMethodOptions?.setSetupFutureUsageIfNecessary(
            true,
            paymentMethodType: PaymentSheet.PaymentMethodType.card,
            customer: .init(id: "", ephemeralKeySecret: "")
        )

        let params = STPFormEncoder.dictionary(forObject: paymentIntentParams)
        guard
            let paymentMethodOptions = params["payment_method_options"] as? [String: Any],
            let card = paymentMethodOptions["card"] as? [String: Any],
            let setupFutureUsage = card["setup_future_usage"] as? String
        else {
            XCTFail("Incorrect params")
            return
        }

        XCTAssertEqual(setupFutureUsage, "off_session")
    }

    /// Setting SFU to `false` when a customer is set should set the parameter to an empty string.
    func testPaymentIntentParamsWithSFUFalseAndCustomer() {
        let paymentIntentParams = STPPaymentIntentParams(clientSecret: "")
        paymentIntentParams.paymentMethodOptions = STPConfirmPaymentMethodOptions()
        paymentIntentParams.paymentMethodOptions?.setSetupFutureUsageIfNecessary(
            false,
            paymentMethodType: PaymentSheet.PaymentMethodType.card,
            customer: .init(id: "", ephemeralKeySecret: "")
        )

        let params = STPFormEncoder.dictionary(forObject: paymentIntentParams)
        guard
            let paymentMethodOptions = params["payment_method_options"] as? [String: Any],
            let card = paymentMethodOptions["card"] as? [String: Any],
            let setupFutureUsage = card["setup_future_usage"] as? String
        else {
            XCTFail("Incorrect params")
            return
        }

        XCTAssertEqual(setupFutureUsage, "")
    }

    /// Setting SFU to `true` when no customer is set shouldn't set the parameter.
    func testPaymentIntentParamsWithSFUTrueAndNoCustomer() {
        let paymentIntentParams = STPPaymentIntentParams(clientSecret: "")
        paymentIntentParams.paymentMethodOptions = STPConfirmPaymentMethodOptions()
        paymentIntentParams.paymentMethodOptions?.setSetupFutureUsageIfNecessary(
            false,
            paymentMethodType: PaymentSheet.PaymentMethodType.card,
            customer: nil
        )

        let params = STPFormEncoder.dictionary(forObject: paymentIntentParams)
        XCTAssertEqual((params["payment_method_options"] as! [String: Any]).count, 0)
    }

    /// Setting SFU to `false` when no customer is set shouldn't set the parameter.
    func testPaymentIntentParamsWithSFUFalseAndNoCustomer() {
        let paymentIntentParams = STPPaymentIntentParams(clientSecret: "")
        paymentIntentParams.paymentMethodOptions = STPConfirmPaymentMethodOptions()
        paymentIntentParams.paymentMethodOptions?.setSetupFutureUsageIfNecessary(
            false,
            paymentMethodType: PaymentSheet.PaymentMethodType.card,
            customer: nil
        )

        let params = STPFormEncoder.dictionary(forObject: paymentIntentParams)
        XCTAssertEqual((params["payment_method_options"] as! [String: Any]).count, 0)
    }
}

extension PaymentSheetAPITest: STPAuthenticationContext {
    func authenticationPresentingViewController() -> UIViewController {
        return UIViewController()
    }
}<|MERGE_RESOLUTION|>--- conflicted
+++ resolved
@@ -69,6 +69,7 @@
 
     func fetchPaymentIntent(
         types: [String],
+        currency: String = "eur",
         completion: @escaping (Result<(String), Error>) -> Void
     ) {
         STPTestingAPIClient
@@ -76,7 +77,7 @@
             .createPaymentIntent(
                 withParams: [
                     "amount": 1050,
-                    "currency": "eur",
+                    "currency": currency,
                     "payment_method_types": types,
                 ]
             ) { clientSecret, error in
@@ -218,17 +219,10 @@
         let confirmExpectation = XCTestExpectation(description: "Confirm deferred intent")
         let callbackExpectation = XCTestExpectation(description: "Confirm callback invoked")
 
-<<<<<<< HEAD
-        let types = ["ideal", "card", "bancontact", "sofort"]
-        var clientSecret = ""
-        let expected: [STPPaymentMethodType] = [.card, .iDEAL, .bancontact, .sofort]
-        let confirmHandler: PaymentSheet.IntentConfiguration.ConfirmHandler = {_, intentCreationCallback in
-=======
         let types = ["card", "cashapp"]
         let expected: [STPPaymentMethodType] = [.card, .cashApp]
-        let confirmHandler: PaymentSheet.IntentConfiguration.ConfirmHandler = {_, _ in
-            // TODO(porter) Invoke result callback to finish flow
->>>>>>> ef4cd17f
+        var clientSecret = ""
+        let confirmHandler: PaymentSheet.IntentConfiguration.ConfirmHandler = {_, intentCreationCallback in
             callbackExpectation.fulfill()
             intentCreationCallback(.success(clientSecret))
         }
@@ -241,7 +235,7 @@
         let elementsSessionJson = STPTestUtils.jsonNamed("ElementsSession")!
         let elementsSession = STPElementsSession.decodedObject(fromAPIResponse: elementsSessionJson)!
 
-        fetchPaymentIntent(types: types) { result in
+        fetchPaymentIntent(types: types, currency: "USD") { result in
             switch result {
             case .success(let fetchedSecret):
                 clientSecret = fetchedSecret
@@ -293,8 +287,9 @@
 
         let types = ["card", "cashapp"]
         let expected: [STPPaymentMethodType] = [.card, .cashApp]
-        let serverSideConfirmHandler: PaymentSheet.IntentConfiguration.ConfirmHandlerForServerSideConfirmation = {_, _, _ in
-            // TODO(porter) Invoke result callback to finish flow
+        var clientSecret = ""
+        let serverSideConfirmHandler: PaymentSheet.IntentConfiguration.ConfirmHandlerForServerSideConfirmation = {_, _, intentCreationCallback in
+            intentCreationCallback(.success(clientSecret))
             callbackExpectation.fulfill()
         }
         let intentConfig = PaymentSheet.IntentConfiguration(mode: .payment(amount: 1000,
@@ -306,35 +301,44 @@
         let elementsSessionJson = STPTestUtils.jsonNamed("ElementsSession")!
         let elementsSession = STPElementsSession.decodedObject(fromAPIResponse: elementsSessionJson)!
 
-        PaymentSheet.load(
-            mode: .deferredIntent(intentConfig),
-            configuration: self.configuration
-        ) { result in
+        fetchSetupIntent(types: types) { result in
             switch result {
-            case .success(let intent, let paymentMethods, _):
-                XCTAssertEqual(
-                    Set(intent.recommendedPaymentMethodTypes),
-                    Set(expected)
-                )
-                XCTAssertEqual(paymentMethods, [])
-                loadExpectation.fulfill()
-
-                PaymentSheet.confirm(configuration: self.configuration,
-                                     authenticationContext: self,
-                                     intent: .deferredIntent(elementsSession: elementsSession,
-                                                             intentConfig: intentConfig),
-                                     paymentOption: self.newCardPaymentOption,
-                                     paymentHandler: self.paymentHandler) { result in
+            case .success(let fetchedSecret):
+                clientSecret = fetchedSecret
+
+                PaymentSheet.load(
+                    mode: .deferredIntent(intentConfig),
+                    configuration: self.configuration
+                ) { result in
                     switch result {
-                    case .completed:
-                        confirmExpectation.fulfill()
-                    case .canceled:
-                        XCTFail("Confirm canceled")
-                    case .failed(let error):
-                        XCTFail("Failed to confirm: \(error)")
+                    case .success(let intent, let paymentMethods, _):
+                        XCTAssertEqual(
+                            Set(intent.recommendedPaymentMethodTypes),
+                            Set(expected)
+                        )
+                        XCTAssertEqual(paymentMethods, [])
+                        loadExpectation.fulfill()
+
+                        PaymentSheet.confirm(configuration: self.configuration,
+                                             authenticationContext: self,
+                                             intent: .deferredIntent(elementsSession: elementsSession,
+                                                                     intentConfig: intentConfig),
+                                             paymentOption: self.newCardPaymentOption,
+                                             paymentHandler: self.paymentHandler) { result in
+                            switch result {
+                            case .completed:
+                                confirmExpectation.fulfill()
+                            case .canceled:
+                                XCTFail("Confirm canceled")
+                            case .failed(let error):
+                                XCTFail("Failed to confirm: \(error)")
+                            }
+                        }
+
+                    case .failure(let error):
+                        print(error)
                     }
                 }
-
             case .failure(let error):
                 print(error)
             }
