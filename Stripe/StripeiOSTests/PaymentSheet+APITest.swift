--- conflicted
+++ resolved
@@ -402,14 +402,9 @@
         var intentConfig = PaymentSheet.IntentConfiguration(mode: .payment(amount: 1000, currency: "USD")) { _, _ in
             // These tests don't confirm, so this is unused
         }
-<<<<<<< HEAD
         let firstUpdateExpectation = expectation(description: "First update completes")
         let secondUpdateExpectation = expectation(description: "Second update completes")
-
-=======
-        let expectation = expectation(description: "Updates")
         // Given a PaymentSheet.FlowController instance...
->>>>>>> b981bc35
         PaymentSheet.FlowController.create(intentConfig: intentConfig, configuration: configuration) { result in
             switch result {
             case .success(let sut):
@@ -421,24 +416,19 @@
                 sut.update(intentConfiguration: intentConfig) { error in
                     XCTAssertNil(error)
                     XCTAssertNil(sut.paymentOption)
-<<<<<<< HEAD
+                    XCTAssertTrue(sut.viewController.intent.isSettingUp)
+                    XCTAssertFalse(sut.viewController.intent.isPaymentIntent)
                     firstUpdateExpectation.fulfill()
 
                     // ...updating the intent config multiple times should succeed...
-                    intentConfig.mode = .setup(currency: "USD", setupFutureUsage: .offSession)
+                    intentConfig.mode = .payment(amount: 100, currency: "USD", setupFutureUsage: nil)
                     sut.update(intentConfiguration: intentConfig) { error in
                         XCTAssertNil(error)
-                        // TODO(Update:) Change this to validate it preserves the paymentOption
                         XCTAssertNil(sut.paymentOption)
+                        XCTAssertFalse(sut.viewController.intent.isSettingUp)
+                        XCTAssertTrue(sut.viewController.intent.isPaymentIntent)
                         secondUpdateExpectation.fulfill()
                     }
-=======
-
-                    // ...and the updated vc's intent has the updated config's values
-                    XCTAssertTrue(sut.viewController.intent.isSettingUp)
-                    XCTAssertFalse(sut.viewController.intent.isPaymentIntent)
-                    expectation.fulfill()
->>>>>>> b981bc35
                 }
             case .failure(let error):
                 XCTFail(error.nonGenericDescription)
@@ -463,15 +453,7 @@
                     XCTAssertNotNil(updateError)
                     // ...the paymentOption should be nil...
                     XCTAssertNil(sut.paymentOption)
-<<<<<<< HEAD
                     failedUpdateExpectation.fulfill()
-=======
-                    let window = UIWindow(frame: .init(x: 0, y: 0, width: 100, height: 100))
-                    window.rootViewController = UIViewController()
-                    window.makeKeyAndVisible()
-
-                    // TODO(Update:) Assert that `present` w/ the window.rootViewController no-ops
->>>>>>> b981bc35
                     // Note: `confirm` has an assertionFailure if paymentOption is nil, so we don't check it here.
 
                     // ...updating should succeed after failing to update
