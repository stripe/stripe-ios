//  Converted to Swift 5.8.1 by Swiftify v5.8.28463 - https://swiftify.com/
//
//  STPSourceTest.m
//  Stripe
//
//  Created by Ben Guo on 1/24/17.
//  Copyright © 2017 Stripe, Inc. All rights reserved.
//

@testable import StripePayments
@testable import StripePaymentsUI
import XCTest

class STPSourceTest: XCTestCase {
    // MARK: - STPSourceType Tests

    func testTypeFromString() {

        XCTAssertEqual(STPSource.type(from: "card"), STPSourceType.card)
        XCTAssertEqual(STPSource.type(from: "CARD"), STPSourceType.card)

        XCTAssertEqual(STPSource.type(from: "unknown"), STPSourceType.unknown)
        XCTAssertEqual(STPSource.type(from: "UNKNOWN"), STPSourceType.unknown)

        XCTAssertEqual(STPSource.type(from: "garbage"), STPSourceType.unknown)
        XCTAssertEqual(STPSource.type(from: "GARBAGE"), STPSourceType.unknown)
    }

    func testStringFromType() {
        let values = [
            STPSourceType.card,
            STPSourceType.unknown,
        ]

        for type in values {
            let string = STPSource.string(from: type)

            switch type {
            case STPSourceType.card:
                XCTAssertEqual(string, "card")
            case STPSourceType.unknown:
                XCTAssertNil(string)
            default:
                break
            }
        }
    }

    // MARK: - STPSourceStatus Tests

    func testStatusFromString() {
        XCTAssertEqual(STPSource.status(from: "pending"), STPSourceStatus.pending)
        XCTAssertEqual(STPSource.status(from: "PENDING"), STPSourceStatus.pending)

        XCTAssertEqual(STPSource.status(from: "chargeable"), STPSourceStatus.chargeable)
        XCTAssertEqual(STPSource.status(from: "CHARGEABLE"), STPSourceStatus.chargeable)

        XCTAssertEqual(STPSource.status(from: "consumed"), STPSourceStatus.consumed)
        XCTAssertEqual(STPSource.status(from: "CONSUMED"), STPSourceStatus.consumed)

        XCTAssertEqual(STPSource.status(from: "canceled"), STPSourceStatus.canceled)
        XCTAssertEqual(STPSource.status(from: "CANCELED"), STPSourceStatus.canceled)

        XCTAssertEqual(STPSource.status(from: "failed"), STPSourceStatus.failed)
        XCTAssertEqual(STPSource.status(from: "FAILED"), STPSourceStatus.failed)

        XCTAssertEqual(STPSource.status(from: "garbage"), STPSourceStatus.unknown)
        XCTAssertEqual(STPSource.status(from: "GARBAGE"), STPSourceStatus.unknown)
    }

    func testStringFromStatus() {
        let values = [
            STPSourceStatus.pending,
            STPSourceStatus.chargeable,
            STPSourceStatus.consumed,
            STPSourceStatus.canceled,
            STPSourceStatus.failed,
            STPSourceStatus.unknown,
        ]

        for status in values {
            let string = STPSource.string(from: status)

            switch status {
            case STPSourceStatus.pending:
                XCTAssertEqual(string, "pending")
            case STPSourceStatus.chargeable:
                XCTAssertEqual(string, "chargeable")
            case STPSourceStatus.consumed:
                XCTAssertEqual(string, "consumed")
            case STPSourceStatus.canceled:
                XCTAssertEqual(string, "canceled")
            case STPSourceStatus.failed:
                XCTAssertEqual(string, "failed")
            case STPSourceStatus.unknown:
                XCTAssertNil(string)
            default:
                break
            }
        }
    }

    // MARK: - STPSourceUsage Tests

    func testUsageFromString() {
        XCTAssertEqual(STPSource.usage(from: "reusable"), STPSourceUsage.reusable)
        XCTAssertEqual(STPSource.usage(from: "REUSABLE"), STPSourceUsage.reusable)

        XCTAssertEqual(STPSource.usage(from: "single_use"), STPSourceUsage.singleUse)
        XCTAssertEqual(STPSource.usage(from: "SINGLE_USE"), STPSourceUsage.singleUse)

        XCTAssertEqual(STPSource.usage(from: "garbage"), STPSourceUsage.unknown)
        XCTAssertEqual(STPSource.usage(from: "GARBAGE"), STPSourceUsage.unknown)
    }

    func testStringFromUsage() {
        let values = [
            STPSourceUsage.reusable,
            STPSourceUsage.singleUse,
            STPSourceUsage.unknown,
        ]

        for usage in values {
            let string = STPSource.string(from: usage)

            switch usage {
            case STPSourceUsage.reusable:
                XCTAssertEqual(string, "reusable")
            case STPSourceUsage.singleUse:
                XCTAssertEqual(string, "single_use")
            case STPSourceUsage.unknown:
                XCTAssertNil(string)
            default:
                break
            }
        }
    }

    // MARK: - Equality Tests

    func testSourceEquals() {
        let source1 = STPSource.decodedObject(fromAPIResponse: STPTestUtils.jsonNamed("CardSource"))
        let source2 = STPSource.decodedObject(fromAPIResponse: STPTestUtils.jsonNamed("CardSource"))

        XCTAssertEqual(source1, source1)
        XCTAssertEqual(source1, source2)

        XCTAssertEqual(source1?.hash, source1?.hash)
        XCTAssertEqual(source1?.hash, source2?.hash)
    }

    // MARK: - Description Tests

    func testDescription() {
        let source = STPSource.decodedObject(fromAPIResponse: STPTestUtils.jsonNamed("CardSource"))
        XCTAssertNotNil(source?.description)
    }

    // MARK: - STPAPIResponseDecodable Tests

    func testDecodedObjectFromAPIResponseRequiredFields() {
        let requiredFields = [
            "id",
            "livemode",
            "status",
            "type",
        ]

        for field in requiredFields {
            var response = STPTestUtils.jsonNamed("CardSource")
            response?.removeValue(forKey: field)

            XCTAssertNil(STPSource.decodedObject(fromAPIResponse: response))
        }

        XCTAssertNotNil(STPSource.decodedObject(fromAPIResponse: STPTestUtils.jsonNamed("CardSource")))
    }

    func testDecodingSource_3ds() {
        let response = STPTestUtils.jsonNamed(STPTestJSONSource3DS)
        let source = STPSource.decodedObject(fromAPIResponse: response)
        XCTAssertEqual(source?.stripeID, "src_456")
        XCTAssertEqual(source?.amount, NSNumber(value: 1099))
        XCTAssertEqual(source?.clientSecret, "src_client_secret_456")
        XCTAssertEqual(source?.created.timeIntervalSince1970 ?? 0, 1483663790.0, accuracy: 1.0)
        XCTAssertEqual(source?.currency, "eur")
        XCTAssertEqual(source?.livemode, false)
        XCTAssertNil(source?.perform(NSSelectorFromString("metadata")))
        XCTAssertEqual(source?.status, STPSourceStatus.pending)
        XCTAssertEqual(source?.usage, STPSourceUsage.singleUse)
        var threedsecure = response?["three_d_secure"] as? [AnyHashable: Any]
        threedsecure?.removeValue(forKey: "customer") // should be nil
//        XCTAssertEqual(source?.details, threedsecure)
        XCTAssertNotNil(source?.details)
        XCTAssertNil(source?.cardDetails) // STPSourceCardDetailsTest
<<<<<<< HEAD
        XCTAssertNil(source?.sepaDebitDetails) // STPSourceSEPADebitDetailsTest
    }

    func testDecodingSource_alipay() {
        let response = STPTestUtils.jsonNamed(STPTestJSONSourceAlipay)
        let source = STPSource.decodedObject(fromAPIResponse: response)
        XCTAssertEqual(source?.stripeID, "src_123")
        XCTAssertEqual(source?.amount, NSNumber(value: 1099))
        XCTAssertEqual(source?.clientSecret, "src_client_secret_123")
        XCTAssertEqual(source?.created.timeIntervalSince1970 ?? 0, 1445277809.0, accuracy: 1.0)
        XCTAssertEqual(source?.currency, "usd")
        XCTAssertEqual(source?.flow, .redirect)
        XCTAssertEqual(source?.livemode, true)
        XCTAssertNil(source?.perform(NSSelectorFromString("metadata")))
        XCTAssertNotNil(source?.owner) // STPSourceOwnerTest
        XCTAssertNil(source?.receiver) // STPSourceReceiverTest
        XCTAssertNotNil(source?.redirect) // STPSourceRedirectTest
        XCTAssertEqual(source?.status, STPSourceStatus.pending)
        XCTAssertEqual(source?.type, STPSourceType.alipay)
        XCTAssertEqual(source?.usage, STPSourceUsage.singleUse)
        XCTAssertNil(source?.verification)
        var alipayResponse = response!["alipay"] as? [AnyHashable: Any]
        alipayResponse?.removeValue(forKey: "native_url") // should be nil
        alipayResponse?.removeValue(forKey: "statement_descriptor") // should be nil
        XCTAssertEqual(source!.details! as NSDictionary, alipayResponse! as NSDictionary)
        XCTAssertNil(source?.cardDetails) // STPSourceCardDetailsTest
        XCTAssertNil(source?.sepaDebitDetails) // STPSourceSEPADebitDetailsTest
=======
>>>>>>> 57fd2483
    }

    func testDecodingSource_card() {
        let response = STPTestUtils.jsonNamed(STPTestJSONSourceCard)
        let source = STPSource.decodedObject(fromAPIResponse: response)
        XCTAssertEqual(source?.stripeID, "src_123")
        XCTAssertNil(source?.amount)
        XCTAssertEqual(source?.clientSecret, "src_client_secret_123")
        XCTAssertEqual(source?.created.timeIntervalSince1970 ?? 0, 1483575790.0, accuracy: 1.0)
        XCTAssertNil(source?.currency)
        XCTAssertEqual(source?.livemode, false)
        XCTAssertNil(source?.perform(NSSelectorFromString("metadata")))
        XCTAssertEqual(source?.status, STPSourceStatus.chargeable)
        XCTAssertEqual(source?.type, STPSourceType.card)
        XCTAssertEqual(source?.usage, STPSourceUsage.reusable)
        XCTAssertEqual(source!.details! as NSDictionary, response!["card"] as! NSDictionary)
        XCTAssertNotNil(source?.cardDetails) // STPSourceCardDetailsTest
<<<<<<< HEAD
        XCTAssertNil(source?.sepaDebitDetails) // STPSourceSEPADebitDetailsTest
    }

    func testDecodingSource_ideal() {
        let response = STPTestUtils.jsonNamed(STPTestJSONSourceiDEAL)
        let source = STPSource.decodedObject(fromAPIResponse: response)
        XCTAssertEqual(source?.stripeID, "src_123")
        XCTAssertEqual(source?.amount, NSNumber(value: 1099))
        XCTAssertEqual(source?.clientSecret, "src_client_secret_123")
        XCTAssertEqual(source?.created.timeIntervalSince1970 ?? 0, 1445277809.0, accuracy: 1.0)
        XCTAssertEqual(source?.currency, "eur")
        XCTAssertEqual(source?.flow, .redirect)
        XCTAssertEqual(source?.livemode, true)
        XCTAssertNil(source?.perform(NSSelectorFromString("metadata")))
        XCTAssertNotNil(source?.owner) // STPSourceOwnerTest
        XCTAssertNil(source?.receiver) // STPSourceReceiverTest
        XCTAssertNotNil(source?.redirect) // STPSourceRedirectTest
        XCTAssertEqual(source?.status, STPSourceStatus.pending)
        XCTAssertEqual(source?.type, STPSourceType.iDEAL)
        XCTAssertEqual(source?.usage, STPSourceUsage.singleUse)
        XCTAssertNil(source?.verification)
        XCTAssertEqual(source!.details! as NSDictionary, response!["ideal"] as! NSDictionary)
        XCTAssertNil(source?.cardDetails) // STPSourceCardDetailsTest
        XCTAssertNil(source?.sepaDebitDetails) // STPSourceSEPADebitDetailsTest
    }

    func testDecodingSource_sepa_debit() {
        let response = STPTestUtils.jsonNamed(STPTestJSONSourceSEPADebit)
        let source = STPSource.decodedObject(fromAPIResponse: response)
        XCTAssertEqual(source?.stripeID, "src_18HgGjHNCLa1Vra6Y9TIP6tU")
        XCTAssertNil(source?.amount)
        XCTAssertEqual(source?.clientSecret, "src_client_secret_XcBmS94nTg5o0xc9MSliSlDW")
        XCTAssertEqual(source?.created.timeIntervalSince1970 ?? 0, 1464803577.0, accuracy: 1.0)
        XCTAssertEqual(source?.currency, "eur")
        XCTAssertEqual(source?.flow, STPSourceFlow.none)
        XCTAssertEqual(source?.livemode, false)
        XCTAssertNil(source?.perform(NSSelectorFromString("metadata")))
        XCTAssertEqual(source?.owner?.name, "Jenny Rosen")
        XCTAssertNotNil(source?.owner) // STPSourceOwnerTest
        XCTAssertNil(source?.receiver) // STPSourceReceiverTest
        XCTAssertNil(source?.redirect) // STPSourceRedirectTest
        XCTAssertEqual(source?.status, STPSourceStatus.chargeable)
        XCTAssertEqual(source?.type, STPSourceType.SEPADebit)
        XCTAssertEqual(source?.usage, STPSourceUsage.reusable)
        XCTAssertEqual(source?.verification?.attemptsRemaining, NSNumber(value: 5))
        XCTAssertEqual(source?.verification?.status, STPSourceVerificationStatus.pending)
        XCTAssertEqual(source!.details! as NSDictionary, response!["sepa_debit"] as! NSDictionary)
        XCTAssertNil(source?.cardDetails) // STPSourceCardDetailsTest
        XCTAssertNotNil(source?.sepaDebitDetails) // STPSourceSEPADebitDetailsTest
=======
>>>>>>> 57fd2483
    }

    func possibleAPIResponses() -> [[AnyHashable: Any]] {
        return [
            STPTestUtils.jsonNamed(STPTestJSONSourceCard),
            STPTestUtils.jsonNamed(STPTestJSONSource3DS),
        ]
    }

}<|MERGE_RESOLUTION|>--- conflicted
+++ resolved
@@ -193,36 +193,6 @@
 //        XCTAssertEqual(source?.details, threedsecure)
         XCTAssertNotNil(source?.details)
         XCTAssertNil(source?.cardDetails) // STPSourceCardDetailsTest
-<<<<<<< HEAD
-        XCTAssertNil(source?.sepaDebitDetails) // STPSourceSEPADebitDetailsTest
-    }
-
-    func testDecodingSource_alipay() {
-        let response = STPTestUtils.jsonNamed(STPTestJSONSourceAlipay)
-        let source = STPSource.decodedObject(fromAPIResponse: response)
-        XCTAssertEqual(source?.stripeID, "src_123")
-        XCTAssertEqual(source?.amount, NSNumber(value: 1099))
-        XCTAssertEqual(source?.clientSecret, "src_client_secret_123")
-        XCTAssertEqual(source?.created.timeIntervalSince1970 ?? 0, 1445277809.0, accuracy: 1.0)
-        XCTAssertEqual(source?.currency, "usd")
-        XCTAssertEqual(source?.flow, .redirect)
-        XCTAssertEqual(source?.livemode, true)
-        XCTAssertNil(source?.perform(NSSelectorFromString("metadata")))
-        XCTAssertNotNil(source?.owner) // STPSourceOwnerTest
-        XCTAssertNil(source?.receiver) // STPSourceReceiverTest
-        XCTAssertNotNil(source?.redirect) // STPSourceRedirectTest
-        XCTAssertEqual(source?.status, STPSourceStatus.pending)
-        XCTAssertEqual(source?.type, STPSourceType.alipay)
-        XCTAssertEqual(source?.usage, STPSourceUsage.singleUse)
-        XCTAssertNil(source?.verification)
-        var alipayResponse = response!["alipay"] as? [AnyHashable: Any]
-        alipayResponse?.removeValue(forKey: "native_url") // should be nil
-        alipayResponse?.removeValue(forKey: "statement_descriptor") // should be nil
-        XCTAssertEqual(source!.details! as NSDictionary, alipayResponse! as NSDictionary)
-        XCTAssertNil(source?.cardDetails) // STPSourceCardDetailsTest
-        XCTAssertNil(source?.sepaDebitDetails) // STPSourceSEPADebitDetailsTest
-=======
->>>>>>> 57fd2483
     }
 
     func testDecodingSource_card() {
@@ -240,58 +210,6 @@
         XCTAssertEqual(source?.usage, STPSourceUsage.reusable)
         XCTAssertEqual(source!.details! as NSDictionary, response!["card"] as! NSDictionary)
         XCTAssertNotNil(source?.cardDetails) // STPSourceCardDetailsTest
-<<<<<<< HEAD
-        XCTAssertNil(source?.sepaDebitDetails) // STPSourceSEPADebitDetailsTest
-    }
-
-    func testDecodingSource_ideal() {
-        let response = STPTestUtils.jsonNamed(STPTestJSONSourceiDEAL)
-        let source = STPSource.decodedObject(fromAPIResponse: response)
-        XCTAssertEqual(source?.stripeID, "src_123")
-        XCTAssertEqual(source?.amount, NSNumber(value: 1099))
-        XCTAssertEqual(source?.clientSecret, "src_client_secret_123")
-        XCTAssertEqual(source?.created.timeIntervalSince1970 ?? 0, 1445277809.0, accuracy: 1.0)
-        XCTAssertEqual(source?.currency, "eur")
-        XCTAssertEqual(source?.flow, .redirect)
-        XCTAssertEqual(source?.livemode, true)
-        XCTAssertNil(source?.perform(NSSelectorFromString("metadata")))
-        XCTAssertNotNil(source?.owner) // STPSourceOwnerTest
-        XCTAssertNil(source?.receiver) // STPSourceReceiverTest
-        XCTAssertNotNil(source?.redirect) // STPSourceRedirectTest
-        XCTAssertEqual(source?.status, STPSourceStatus.pending)
-        XCTAssertEqual(source?.type, STPSourceType.iDEAL)
-        XCTAssertEqual(source?.usage, STPSourceUsage.singleUse)
-        XCTAssertNil(source?.verification)
-        XCTAssertEqual(source!.details! as NSDictionary, response!["ideal"] as! NSDictionary)
-        XCTAssertNil(source?.cardDetails) // STPSourceCardDetailsTest
-        XCTAssertNil(source?.sepaDebitDetails) // STPSourceSEPADebitDetailsTest
-    }
-
-    func testDecodingSource_sepa_debit() {
-        let response = STPTestUtils.jsonNamed(STPTestJSONSourceSEPADebit)
-        let source = STPSource.decodedObject(fromAPIResponse: response)
-        XCTAssertEqual(source?.stripeID, "src_18HgGjHNCLa1Vra6Y9TIP6tU")
-        XCTAssertNil(source?.amount)
-        XCTAssertEqual(source?.clientSecret, "src_client_secret_XcBmS94nTg5o0xc9MSliSlDW")
-        XCTAssertEqual(source?.created.timeIntervalSince1970 ?? 0, 1464803577.0, accuracy: 1.0)
-        XCTAssertEqual(source?.currency, "eur")
-        XCTAssertEqual(source?.flow, STPSourceFlow.none)
-        XCTAssertEqual(source?.livemode, false)
-        XCTAssertNil(source?.perform(NSSelectorFromString("metadata")))
-        XCTAssertEqual(source?.owner?.name, "Jenny Rosen")
-        XCTAssertNotNil(source?.owner) // STPSourceOwnerTest
-        XCTAssertNil(source?.receiver) // STPSourceReceiverTest
-        XCTAssertNil(source?.redirect) // STPSourceRedirectTest
-        XCTAssertEqual(source?.status, STPSourceStatus.chargeable)
-        XCTAssertEqual(source?.type, STPSourceType.SEPADebit)
-        XCTAssertEqual(source?.usage, STPSourceUsage.reusable)
-        XCTAssertEqual(source?.verification?.attemptsRemaining, NSNumber(value: 5))
-        XCTAssertEqual(source?.verification?.status, STPSourceVerificationStatus.pending)
-        XCTAssertEqual(source!.details! as NSDictionary, response!["sepa_debit"] as! NSDictionary)
-        XCTAssertNil(source?.cardDetails) // STPSourceCardDetailsTest
-        XCTAssertNotNil(source?.sepaDebitDetails) // STPSourceSEPADebitDetailsTest
-=======
->>>>>>> 57fd2483
     }
 
     func possibleAPIResponses() -> [[AnyHashable: Any]] {
