//
//  STPAPIClientStubbedTest.swift
//  StripeiOS Tests
//
//  Copyright © 2022 Stripe, Inc. All rights reserved.
//

import OHHTTPStubs
import OHHTTPStubsSwift
import StripeCoreTestUtils
import XCTest

@testable@_spi(STP) import Stripe
@testable@_spi(STP) import StripeApplePay
@testable@_spi(STP) import StripeCore
@testable@_spi(STP) import StripePayments
@testable@_spi(STP) import StripePaymentSheet

class STPAPIClientStubbedTest: APIStubbedTestCase {
    func testCreatePaymentMethodWithAdditionalPaymentUserAgentValues() {
        let sut = stubbedAPIClient()
        stub { urlRequest in
            guard let queryItems = urlRequest.queryItems else {
                return false
            }
            XCTAssertTrue(queryItems.contains(where: { item in
                // The additional payment user agent values "foo" and "bar" should be in the payment_user_agent field
                item.name == "payment_user_agent" && item.value!.hasSuffix("%3B%20foo%3B%20bar")
            }))
            return true
        } response: { _ in
            return .init()
        }
        let e = expectation(description: "")
        sut.createPaymentMethod(with: ._testValidCardValue(), additionalPaymentUserAgentValues: ["foo", "bar"]) { _, _ in
            e.fulfill()
        }
        waitForExpectations(timeout: 10)
    }

<<<<<<< HEAD
    private func stubClientAttributionMetadata(base: String? = nil, shouldContainClientAttributionMetadata: Bool = true, additionalClientAttributionMetadata: [String: String] = [:], urlPattern: String? = nil) {
            stub { urlRequest in
                // If urlPattern is specified, only validate requests that match the pattern
                if let urlPattern {
                    guard urlRequest.url?.absoluteString.contains(urlPattern) == true else {
                        return false
                    }
                }
                guard let queryItems = urlRequest.queryItems else {
                    return false
=======
    private func stubClientAttributionMetadata(base: String? = nil,
                                               shouldContainClientAttributionMetadata: Bool = true,
                                               clientAttributionMetadata: STPClientAttributionMetadata = STPClientAttributionMetadata()) {
        stub { urlRequest in
            guard let queryItems = urlRequest.queryItems else {
                return false
            }
            XCTAssertEqual(queryItems.contains(where: { item in
                if let base {
                    return item.name == "\(base)[client_attribution_metadata][client_session_id]" && item.value == AnalyticsHelper.shared.sessionID
>>>>>>> e5c6c830
                }
                return item.name == "client_attribution_metadata[client_session_id]" && item.value == AnalyticsHelper.shared.sessionID
            }), shouldContainClientAttributionMetadata)
            XCTAssertEqual(queryItems.contains(where: { item in
                if let base {
                    return item.name == "\(base)[client_attribution_metadata][merchant_integration_source]" && item.value == "elements"
                }
                return item.name == "client_attribution_metadata[merchant_integration_source]" && item.value == "elements"
            }), shouldContainClientAttributionMetadata)
            XCTAssertEqual(queryItems.contains(where: { item in
                if let base {
                    return item.name == "\(base)[client_attribution_metadata][merchant_integration_subtype]" && item.value == "mobile"
                }
                return item.name == "client_attribution_metadata[merchant_integration_subtype]" && item.value == "mobile"
            }), shouldContainClientAttributionMetadata)
            XCTAssertEqual(queryItems.contains(where: { item in
                if let base {
                    return item.name == "\(base)[client_attribution_metadata][merchant_integration_version]" && item.value == "stripe-ios/\(StripeAPIConfiguration.STPSDKVersion)"
                }
                return item.name == "client_attribution_metadata[merchant_integration_version]" && item.value == "stripe-ios/\(StripeAPIConfiguration.STPSDKVersion)"
            }), shouldContainClientAttributionMetadata)
            if let elementsSessionConfigId = clientAttributionMetadata.elementsSessionConfigId {
                XCTAssertEqual(queryItems.contains(where: { item in
                    if let base {
                        return item.name == "\(base)[client_attribution_metadata][elements_session_config_id]" && item.value == elementsSessionConfigId
                    }
                    return item.name == "client_attribution_metadata[elements_session_config_id]" && item.value == elementsSessionConfigId
                }), shouldContainClientAttributionMetadata)
            }
            if let intentCreationFlow = clientAttributionMetadata.paymentIntentCreationFlow {
                XCTAssertEqual(queryItems.contains(where: { item in
                    if let base {
                        return item.name == "\(base)[client_attribution_metadata][payment_intent_creation_flow]" && item.value == intentCreationFlow
                    }
                    return item.name == "client_attribution_metadata[payment_intent_creation_flow]" && item.value == intentCreationFlow
                }), shouldContainClientAttributionMetadata)
            }
            if let paymentMethodSelectionFlow = clientAttributionMetadata.paymentMethodSelectionFlow {
                XCTAssertEqual(queryItems.contains(where: { item in
                    if let base {
                        return item.name == "\(base)[client_attribution_metadata][payment_method_selection_flow]" && item.value == paymentMethodSelectionFlow
                    }
                    return item.name == "client_attribution_metadata[payment_method_selection_flow]" && item.value == paymentMethodSelectionFlow
                }), shouldContainClientAttributionMetadata)
<<<<<<< HEAD
                additionalClientAttributionMetadata.forEach { key, value in
                    XCTAssertEqual(queryItems.contains(where: { item in
                        if let base {
                            return item.name == "\(base)[client_attribution_metadata][\(key)]" && item.value == value
                        }
                        return item.name == "client_attribution_metadata[\(key)]" && item.value == value
                    }), shouldContainClientAttributionMetadata)
                }
                return true
            } response: { _ in
                return .init()
=======
>>>>>>> e5c6c830
            }
            return true
        } response: { _ in
            return .init()
        }
    }

    func testCreatePaymentMethodWithClientAttributionMetadata() {
        let sut = stubbedAPIClient()
        AnalyticsHelper.shared.generateSessionID()
<<<<<<< HEAD
        let additionalClientAttributionMetadata = ["elements_session_config_id": "elements_session_config_id", "payment_intent_creation_flow": "deferred", "payment_method_selection_flow": "automatic"]
        stubClientAttributionMetadata(additionalClientAttributionMetadata: additionalClientAttributionMetadata)
        let e = expectation(description: "")
        sut.createPaymentMethod(with: ._testValidCardValue(), additionalClientAttributionMetadata: additionalClientAttributionMetadata) { _, _ in
=======
        let clientAttributionMetadata: STPClientAttributionMetadata = STPClientAttributionMetadata(elementsSessionConfigId: "elements_session_config_id", paymentIntentCreationFlow: .deferred, paymentMethodSelectionFlow: .automatic)
        let paymentMethodParams: STPPaymentMethodParams = ._testValidCardValue()
        paymentMethodParams.clientAttributionMetadata = clientAttributionMetadata
        stubClientAttributionMetadata(clientAttributionMetadata: clientAttributionMetadata)
        let e = expectation(description: "")
        sut.createPaymentMethod(with: paymentMethodParams) { _, _ in
>>>>>>> e5c6c830
            e.fulfill()
        }
        waitForExpectations(timeout: 10)
    }

    func testCreateApplePayPaymentMethodWithClientAttributionMetadata() {
        let sut = stubbedAPIClient()
        AnalyticsHelper.shared.generateSessionID()
        let additionalClientAttributionMetadata = ["elements_session_config_id": "elements_session_config_id", "payment_intent_creation_flow": "deferred", "payment_method_selection_flow": "automatic"]

        // Stub token creation call
        stub { urlRequest in
            return urlRequest.url?.absoluteString.contains("/tokens") ?? false
        } response: { _ in
            let tokenResponse = """
                {
                    "id": "tok_test_123",
                    "object": "token",
                    "used": false,
                    "livemode": false,
                    "created": 1234567890,
                    "type": "card"
                }
                """
            return HTTPStubsResponse(
                data: Data(tokenResponse.utf8),
                statusCode: 200,
                headers: ["Content-Type": "application/json"]
            )
        }

        // Stub payment method creation call
        stubClientAttributionMetadata(additionalClientAttributionMetadata: additionalClientAttributionMetadata, urlPattern: "/payment_methods")
        let e = expectation(description: "")
        StripeAPI.PaymentMethod.create(apiClient: sut, payment: .init(), additionalClientAttributionMetadata: additionalClientAttributionMetadata) { _ in
            e.fulfill()
        }
        waitForExpectations(timeout: 10)
    }

    func testConfirmPaymentIntentWithClientAttributionMetadata() {
        let sut = stubbedAPIClient()
        AnalyticsHelper.shared.generateSessionID()
<<<<<<< HEAD
        let additionalClientAttributionMetadata = ["elements_session_config_id": "elements_session_config_id", "payment_intent_creation_flow": "deferred", "payment_method_selection_flow": "automatic"]
        stubClientAttributionMetadata(base: "payment_method_data", additionalClientAttributionMetadata: additionalClientAttributionMetadata)
=======
        let clientAttributionMetadata: STPClientAttributionMetadata = STPClientAttributionMetadata(elementsSessionConfigId: "elements_session_config_id", paymentIntentCreationFlow: .deferred, paymentMethodSelectionFlow: .automatic)
        stubClientAttributionMetadata(base: "payment_method_data", clientAttributionMetadata: clientAttributionMetadata)
>>>>>>> e5c6c830
        let e = expectation(description: "")
        let paymentMethodParams = STPPaymentMethodParams()
        paymentMethodParams.clientAttributionMetadata = clientAttributionMetadata
        let paymentIntentParams = STPPaymentIntentParams(clientSecret: "pi_123456_secret_654321")
        paymentIntentParams.paymentMethodParams = paymentMethodParams
        sut.confirmPaymentIntent(with: paymentIntentParams, expand: nil, additionalClientAttributionMetadata: additionalClientAttributionMetadata) { _, _ in
            e.fulfill()
        }
        waitForExpectations(timeout: 10)
    }

    func testConfirmPaymentIntentWithoutClientAttributionMetadata() {
        let sut = stubbedAPIClient()
        AnalyticsHelper.shared.generateSessionID()
        // We only want to include client_attribution_metadata on tokenization with payment method params
        stubClientAttributionMetadata(base: "payment_method_data", shouldContainClientAttributionMetadata: false)
        let e = expectation(description: "")
        let paymentIntentParams = STPPaymentIntentParams(clientSecret: "pi_123456_secret_654321")
        sut.confirmPaymentIntent(with: paymentIntentParams) { _, _ in
            e.fulfill()
        }
        waitForExpectations(timeout: 10)
    }

    func testConfirmSetupIntentWithClientAttributionMetadata() {
        let sut = stubbedAPIClient()
        AnalyticsHelper.shared.generateSessionID()
<<<<<<< HEAD
        let additionalClientAttributionMetadata = ["elements_session_config_id": "elements_session_config_id", "payment_intent_creation_flow": "deferred", "payment_method_selection_flow": "automatic"]
        stubClientAttributionMetadata(base: "payment_method_data", shouldContainClientAttributionMetadata: true, additionalClientAttributionMetadata: additionalClientAttributionMetadata)
=======
        let clientAttributionMetadata: STPClientAttributionMetadata = STPClientAttributionMetadata(elementsSessionConfigId: "elements_session_config_id", paymentIntentCreationFlow: .deferred, paymentMethodSelectionFlow: .automatic)
        stubClientAttributionMetadata(base: "payment_method_data", shouldContainClientAttributionMetadata: true, clientAttributionMetadata: clientAttributionMetadata)
>>>>>>> e5c6c830
        let e = expectation(description: "")
        let paymentMethodParams = STPPaymentMethodParams()
        paymentMethodParams.clientAttributionMetadata = clientAttributionMetadata
        let setupIntentParams = STPSetupIntentConfirmParams(clientSecret: "seti_123456_secret_654321")
        setupIntentParams.paymentMethodParams = paymentMethodParams
        sut.confirmSetupIntent(with: setupIntentParams, expand: nil, additionalClientAttributionMetadata: additionalClientAttributionMetadata) { _, _ in
            e.fulfill()
        }
        waitForExpectations(timeout: 10)
    }

    func testConfirmSetupIntentWithoutClientAttributionMetadata() {
        let sut = stubbedAPIClient()
        AnalyticsHelper.shared.generateSessionID()
        // We only want to include client_attribution_metadata on tokenization with payment method params
        stubClientAttributionMetadata(base: "payment_method_data", shouldContainClientAttributionMetadata: false)
        let e = expectation(description: "")
        let setupIntentParams = STPSetupIntentConfirmParams(clientSecret: "seti_123456_secret_654321")
        sut.confirmSetupIntent(with: setupIntentParams) { _, _ in
            e.fulfill()
        }
        waitForExpectations(timeout: 10)
    }

    func testSharePaymentDetailsWithClientAttributionMetadata() {
        let sut = stubbedAPIClient()
        AnalyticsHelper.shared.generateSessionID()
        stubClientAttributionMetadata(base: "payment_method_options")
        let e = expectation(description: "")
        sut.sharePaymentDetails(for: "consumer_session_client_secret", id: "id", consumerAccountPublishableKey: nil, allowRedisplay: nil, cvc: nil, expectedPaymentMethodType: nil, billingPhoneNumber: nil) { _ in
            e.fulfill()
        }
        waitForExpectations(timeout: 10)
    }

    func testSetupIntent_LinkAccountSessionForUSBankAccount() {
        let sut = stubbedAPIClient()
        stub { urlRequest in
            return urlRequest.url?.absoluteString.contains(
                "/setup_intents/seti_12345/link_account_sessions"
            ) ?? false
        } response: { urlRequest in
            guard let data = urlRequest.httpBodyOrBodyStream,
                let body = String(data: data, encoding: .utf8)
            else {
                return HTTPStubsResponse(
                    data: Data("".utf8),
                    statusCode: 400,
                    headers: nil
                )
            }
            XCTAssert(body.contains("client_secret=si_client_secret_123"))
            XCTAssert(
                body.contains(
                    "payment_method_data%5Bbilling_details%5D%5Bemail%5D=test%40example.com"
                )
            )
            XCTAssert(
                body.contains("payment_method_data%5Bbilling_details%5D%5Bname%5D=Test%20Tester")
            )
            XCTAssert(body.contains("payment_method_data%5Btype%5D=us_bank_account"))

            let jsonText = """
                {
                  "id": "xxxxx",
                  "object": "link_account_session",
                  "client_secret": "las_client_secret_123456",
                  "linked_accounts": {
                    "object": "list",
                    "data": [],
                    "has_more": false,
                    "total_count": 0,
                    "url": "/v1/linked_accounts"
                  },
                  "livemode": false
                }
                """
            return HTTPStubsResponse(
                data: jsonText.data(using: .utf8)!,
                statusCode: 200,
                headers: nil
            )
        }

        let expectCallback = expectation(description: "bindings serialize/deserialize")
        sut.createLinkAccountSession(
            setupIntentID: "seti_12345",
            clientSecret: "si_client_secret_123",
            paymentMethodType: .USBankAccount,
            customerName: "Test Tester",
            customerEmailAddress: "test@example.com",
            linkMode: nil
        ) { intent, _ in
            guard let intent = intent else {
                XCTFail("Intent was null")
                return
            }
            XCTAssertEqual(intent.clientSecret, "las_client_secret_123456")
            expectCallback.fulfill()
        }

        wait(for: [expectCallback], timeout: 2.0)
    }

    func testPaymentIntent_LinkAccountSessionForUSBankAccount() {
        let sut = stubbedAPIClient()
        stub { urlRequest in
            return urlRequest.url?.absoluteString.contains(
                "/payment_intents/pi_12345/link_account_sessions"
            ) ?? false
        } response: { urlRequest in
            guard let data = urlRequest.httpBodyOrBodyStream,
                let body = String(data: data, encoding: .utf8)
            else {
                return HTTPStubsResponse(
                    data: Data("".utf8),
                    statusCode: 400,
                    headers: nil
                )
            }
            XCTAssert(body.contains("client_secret=si_client_secret_123"))
            XCTAssert(
                body.contains(
                    "payment_method_data%5Bbilling_details%5D%5Bemail%5D=test%40example.com"
                )
            )
            XCTAssert(
                body.contains("payment_method_data%5Bbilling_details%5D%5Bname%5D=Test%20Tester")
            )
            XCTAssert(body.contains("payment_method_data%5Btype%5D=us_bank_account"))

            let jsonText = """
                {
                  "id": "las_12345",
                  "object": "link_account_session",
                  "client_secret": "las_client_secret_654321",
                  "linked_accounts": {
                    "object": "list",
                    "data": [

                    ],
                    "has_more": false,
                    "total_count": 0,
                    "url": "/v1/linked_accounts"
                  },
                  "livemode": false
                }
                """
            return HTTPStubsResponse(
                data: Data(jsonText.utf8),
                statusCode: 200,
                headers: nil
            )
        }

        let expectCallback = expectation(description: "bindings serialize/deserialize")
        sut.createLinkAccountSession(
            paymentIntentID: "pi_12345",
            clientSecret: "si_client_secret_123",
            paymentMethodType: .USBankAccount,
            customerName: "Test Tester",
            customerEmailAddress: "test@example.com",
            linkMode: nil
        ) { intent, _ in
            guard let intent = intent else {
                XCTFail("Intent was null")
                return
            }
            XCTAssertEqual(intent.clientSecret, "las_client_secret_654321")
            expectCallback.fulfill()
        }

        wait(for: [expectCallback], timeout: 2.0)
    }

    func testSetupIntent_LinkAccountSessionAttach() {
        let sut = stubbedAPIClient()
        stub { urlRequest in
            return urlRequest.url?.absoluteString.contains(
                "/setup_intents/seti_12345/link_account_sessions/las_123456/attach"
            ) ?? false
        } response: { urlRequest in
            guard let data = urlRequest.httpBodyOrBodyStream,
                let body = String(data: data, encoding: .utf8)
            else {
                return HTTPStubsResponse(
                    data: Data("".utf8),
                    statusCode: 400,
                    headers: nil
                )
            }
            XCTAssert(body.contains("client_secret=si_client_secret_123"))

            let jsonText = """
                {
                  "id": "seti_12345",
                  "object": "setup_intent",
                  "cancellation_reason": null,
                  "client_secret": "seti_abc_secret_def",
                  "created": 1647000000,
                  "description": null,
                  "last_setup_error": null,
                  "livemode": false,
                  "next_action": null,
                  "payment_method": "pm_abcdefg",
                  "payment_method_options": {
                    "us_bank_account": {
                      "verification_method": "instant"
                    }
                  },
                  "payment_method_types": [
                    "us_bank_account"
                  ],
                  "status": "requires_confirmation",
                  "usage": "off_session"
                }
                """
            return HTTPStubsResponse(
                data: Data(jsonText.utf8),
                statusCode: 200,
                headers: nil
            )
        }

        let expectCallback = expectation(description: "bindings serialize/deserialize")
        sut.attachLinkAccountSession(
            setupIntentID: "seti_12345",
            linkAccountSessionID: "las_123456",
            clientSecret: "si_client_secret_123"
        ) { intent, _ in
            guard let intent = intent else {
                XCTFail("Intent was null")
                return
            }
            XCTAssertEqual(intent.paymentMethodID, "pm_abcdefg")
            expectCallback.fulfill()
        }

        wait(for: [expectCallback], timeout: 2.0)
    }

    func testPaymentIntent_LinkAccountSessionAttach() {
        let sut = stubbedAPIClient()
        stub { urlRequest in
            return urlRequest.url?.absoluteString.contains(
                "/payment_intents/pi_12345/link_account_sessions/las_123456/attach"
            ) ?? false
        } response: { urlRequest in
            guard let data = urlRequest.httpBodyOrBodyStream,
                let body = String(data: data, encoding: .utf8)
            else {
                return HTTPStubsResponse(
                    data: Data("".utf8),
                    statusCode: 400,
                    headers: nil
                )
            }
            XCTAssert(body.contains("client_secret=pi_client_secret_123"))

            let jsonText = """
                {
                  "id": "pi_12345",
                  "object": "payment_intent",
                  "amount": 100,
                  "currency": "usd",
                  "cancellation_reason": null,
                  "client_secret": "seti_abc_secret_def",
                  "created": 1647000000,
                  "description": null,
                  "last_setup_error": null,
                  "livemode": false,
                  "next_action": null,
                  "payment_method": "pm_abcdefg",
                  "payment_method_options": {
                    "us_bank_account": {
                      "verification_method": "instant"
                    }
                  },
                  "payment_method_types": [
                    "us_bank_account"
                  ],
                  "status": "requires_payment_method"
                }
                """
            return HTTPStubsResponse(
                data: Data(jsonText.utf8),
                statusCode: 200,
                headers: nil
            )
        }

        let expectCallback = expectation(description: "bindings serialize/deserialize")
        sut.attachLinkAccountSession(
            paymentIntentID: "pi_12345",
            linkAccountSessionID: "las_123456",
            clientSecret: "pi_client_secret_123"
        ) { intent, _ in
            guard let intent = intent else {
                XCTFail("Intent was null")
                return
            }
            XCTAssertEqual(intent.paymentMethodId, "pm_abcdefg")
            expectCallback.fulfill()
        }

        wait(for: [expectCallback], timeout: 2.0)
    }
}<|MERGE_RESOLUTION|>--- conflicted
+++ resolved
@@ -38,29 +38,23 @@
         waitForExpectations(timeout: 10)
     }
 
-<<<<<<< HEAD
-    private func stubClientAttributionMetadata(base: String? = nil, shouldContainClientAttributionMetadata: Bool = true, additionalClientAttributionMetadata: [String: String] = [:], urlPattern: String? = nil) {
-            stub { urlRequest in
-                // If urlPattern is specified, only validate requests that match the pattern
-                if let urlPattern {
-                    guard urlRequest.url?.absoluteString.contains(urlPattern) == true else {
-                        return false
-                    }
-                }
-                guard let queryItems = urlRequest.queryItems else {
-                    return false
-=======
     private func stubClientAttributionMetadata(base: String? = nil,
                                                shouldContainClientAttributionMetadata: Bool = true,
-                                               clientAttributionMetadata: STPClientAttributionMetadata = STPClientAttributionMetadata()) {
-        stub { urlRequest in
+                                               clientAttributionMetadata: STPClientAttributionMetadata = STPClientAttributionMetadata(),
+                                               urlPattern: String? = nil) {
+        stub { urlRequest in
+            // If urlPattern is specified, only validate requests that match the pattern
+            if let urlPattern {
+                guard urlRequest.url?.absoluteString.contains(urlPattern) == true else {
+                    return false
+                }
+            }
             guard let queryItems = urlRequest.queryItems else {
                 return false
             }
             XCTAssertEqual(queryItems.contains(where: { item in
                 if let base {
                     return item.name == "\(base)[client_attribution_metadata][client_session_id]" && item.value == AnalyticsHelper.shared.sessionID
->>>>>>> e5c6c830
                 }
                 return item.name == "client_attribution_metadata[client_session_id]" && item.value == AnalyticsHelper.shared.sessionID
             }), shouldContainClientAttributionMetadata)
@@ -105,20 +99,6 @@
                     }
                     return item.name == "client_attribution_metadata[payment_method_selection_flow]" && item.value == paymentMethodSelectionFlow
                 }), shouldContainClientAttributionMetadata)
-<<<<<<< HEAD
-                additionalClientAttributionMetadata.forEach { key, value in
-                    XCTAssertEqual(queryItems.contains(where: { item in
-                        if let base {
-                            return item.name == "\(base)[client_attribution_metadata][\(key)]" && item.value == value
-                        }
-                        return item.name == "client_attribution_metadata[\(key)]" && item.value == value
-                    }), shouldContainClientAttributionMetadata)
-                }
-                return true
-            } response: { _ in
-                return .init()
-=======
->>>>>>> e5c6c830
             }
             return true
         } response: { _ in
@@ -129,19 +109,12 @@
     func testCreatePaymentMethodWithClientAttributionMetadata() {
         let sut = stubbedAPIClient()
         AnalyticsHelper.shared.generateSessionID()
-<<<<<<< HEAD
-        let additionalClientAttributionMetadata = ["elements_session_config_id": "elements_session_config_id", "payment_intent_creation_flow": "deferred", "payment_method_selection_flow": "automatic"]
-        stubClientAttributionMetadata(additionalClientAttributionMetadata: additionalClientAttributionMetadata)
-        let e = expectation(description: "")
-        sut.createPaymentMethod(with: ._testValidCardValue(), additionalClientAttributionMetadata: additionalClientAttributionMetadata) { _, _ in
-=======
         let clientAttributionMetadata: STPClientAttributionMetadata = STPClientAttributionMetadata(elementsSessionConfigId: "elements_session_config_id", paymentIntentCreationFlow: .deferred, paymentMethodSelectionFlow: .automatic)
         let paymentMethodParams: STPPaymentMethodParams = ._testValidCardValue()
         paymentMethodParams.clientAttributionMetadata = clientAttributionMetadata
         stubClientAttributionMetadata(clientAttributionMetadata: clientAttributionMetadata)
         let e = expectation(description: "")
         sut.createPaymentMethod(with: paymentMethodParams) { _, _ in
->>>>>>> e5c6c830
             e.fulfill()
         }
         waitForExpectations(timeout: 10)
@@ -150,8 +123,6 @@
     func testCreateApplePayPaymentMethodWithClientAttributionMetadata() {
         let sut = stubbedAPIClient()
         AnalyticsHelper.shared.generateSessionID()
-        let additionalClientAttributionMetadata = ["elements_session_config_id": "elements_session_config_id", "payment_intent_creation_flow": "deferred", "payment_method_selection_flow": "automatic"]
-
         // Stub token creation call
         stub { urlRequest in
             return urlRequest.url?.absoluteString.contains("/tokens") ?? false
@@ -172,11 +143,13 @@
                 headers: ["Content-Type": "application/json"]
             )
         }
-
+        let clientAttributionMetadata: STPClientAttributionMetadata = STPClientAttributionMetadata(elementsSessionConfigId: "elements_session_config_id", paymentIntentCreationFlow: .deferred, paymentMethodSelectionFlow: .automatic)
+        let paymentMethodParams: STPPaymentMethodParams = ._testValidCardValue()
+        paymentMethodParams.clientAttributionMetadata = clientAttributionMetadata
         // Stub payment method creation call
-        stubClientAttributionMetadata(additionalClientAttributionMetadata: additionalClientAttributionMetadata, urlPattern: "/payment_methods")
-        let e = expectation(description: "")
-        StripeAPI.PaymentMethod.create(apiClient: sut, payment: .init(), additionalClientAttributionMetadata: additionalClientAttributionMetadata) { _ in
+        stubClientAttributionMetadata(clientAttributionMetadata: clientAttributionMetadata, urlPattern: "/payment_methods")
+        let e = expectation(description: "")
+        StripeAPI.PaymentMethod.create(apiClient: sut, params: paymentMethodParams) { _ in
             e.fulfill()
         }
         waitForExpectations(timeout: 10)
@@ -185,13 +158,8 @@
     func testConfirmPaymentIntentWithClientAttributionMetadata() {
         let sut = stubbedAPIClient()
         AnalyticsHelper.shared.generateSessionID()
-<<<<<<< HEAD
-        let additionalClientAttributionMetadata = ["elements_session_config_id": "elements_session_config_id", "payment_intent_creation_flow": "deferred", "payment_method_selection_flow": "automatic"]
-        stubClientAttributionMetadata(base: "payment_method_data", additionalClientAttributionMetadata: additionalClientAttributionMetadata)
-=======
         let clientAttributionMetadata: STPClientAttributionMetadata = STPClientAttributionMetadata(elementsSessionConfigId: "elements_session_config_id", paymentIntentCreationFlow: .deferred, paymentMethodSelectionFlow: .automatic)
         stubClientAttributionMetadata(base: "payment_method_data", clientAttributionMetadata: clientAttributionMetadata)
->>>>>>> e5c6c830
         let e = expectation(description: "")
         let paymentMethodParams = STPPaymentMethodParams()
         paymentMethodParams.clientAttributionMetadata = clientAttributionMetadata
@@ -219,13 +187,8 @@
     func testConfirmSetupIntentWithClientAttributionMetadata() {
         let sut = stubbedAPIClient()
         AnalyticsHelper.shared.generateSessionID()
-<<<<<<< HEAD
-        let additionalClientAttributionMetadata = ["elements_session_config_id": "elements_session_config_id", "payment_intent_creation_flow": "deferred", "payment_method_selection_flow": "automatic"]
-        stubClientAttributionMetadata(base: "payment_method_data", shouldContainClientAttributionMetadata: true, additionalClientAttributionMetadata: additionalClientAttributionMetadata)
-=======
         let clientAttributionMetadata: STPClientAttributionMetadata = STPClientAttributionMetadata(elementsSessionConfigId: "elements_session_config_id", paymentIntentCreationFlow: .deferred, paymentMethodSelectionFlow: .automatic)
         stubClientAttributionMetadata(base: "payment_method_data", shouldContainClientAttributionMetadata: true, clientAttributionMetadata: clientAttributionMetadata)
->>>>>>> e5c6c830
         let e = expectation(description: "")
         let paymentMethodParams = STPPaymentMethodParams()
         paymentMethodParams.clientAttributionMetadata = clientAttributionMetadata
