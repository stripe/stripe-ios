--- conflicted
+++ resolved
@@ -221,40 +221,6 @@
             paymentMethod: ["id": "pm_test", "type": "card"]
         )
 
-<<<<<<< HEAD
-        let paymentIntentParams = STPPaymentIntentConfirmParams(clientSecret: clientSecret)
-        paymentIntentParams.paymentMethodParams = paymentMethodParams
-
-        // STPTestingDefaultPublishableKey
-        STPAPIClient.shared.publishableKey = "pk_test_ErsyMEOTudSjQR8hh0VrQr5X008sBXGOu6"
-
-        let paymentHandlerExpectation = expectation(description: "paymentHandlerExpectation")
-        STPPaymentHandler.shared().checkCanPresentInTest = true
-        let analyticsClient = STPAnalyticsClient()
-        STPPaymentHandler.sharedHandler.analyticsClient = analyticsClient
-        STPPaymentHandler.shared().confirmPayment(paymentIntentParams, with: self) {
-            (status, paymentIntent, error) in
-            let firstAnalytic = analyticsClient._testLogHistory.first
-            XCTAssertEqual(firstAnalytic?["event"] as? String, STPAnalyticEvent.paymentHandlerConfirmStarted.rawValue)
-            XCTAssertEqual(firstAnalytic?["intent_id"] as? String, paymentIntentParams.stripeId)
-            XCTAssertEqual(firstAnalytic?["payment_method_type"] as? String, "card")
-            let lastAnalytic = analyticsClient._testLogHistory.last
-            XCTAssertEqual(lastAnalytic?["event"] as? String, STPAnalyticEvent.paymentHandlerConfirmFinished.rawValue)
-            XCTAssertEqual(lastAnalytic?["intent_id"] as? String, paymentIntentParams.stripeId)
-            XCTAssertEqual(lastAnalytic?["status"] as? String, "failed")
-            XCTAssertEqual(lastAnalytic?["payment_method_type"] as? String, "card")
-            XCTAssertEqual(lastAnalytic?["error_type"] as? String, "STPPaymentHandlerErrorDomain")
-            XCTAssertEqual(lastAnalytic?["error_code"] as? String, "requiresAuthenticationContextErrorCode")
-            XCTAssertEqual(lastAnalytic?[jsonDict: "error_details"]?["com.stripe.lib:ErrorMessageKey"] as? String, "authenticationPresentingViewController is not in the window hierarchy. You should probably return the top-most view controller instead.")
-            XCTAssertTrue(status == .failed)
-            XCTAssertNotNil(paymentIntent)
-            XCTAssertNotNil(error)
-            XCTAssertEqual(
-                error?.userInfo[STPError.errorMessageKey] as? String,
-                "authenticationPresentingViewController is not in the window hierarchy. You should probably return the top-most view controller instead."
-            )
-            paymentHandlerExpectation.fulfill()
-=======
         mockAPIClient.retrieveSetupIntentHandler = { _, _, completion in
             callTimes.append(Date())
             let status: STPSetupIntentStatus = callTimes.count >= 2 ? .succeeded : .processing
@@ -273,7 +239,6 @@
                     expectation.fulfill()
                 }
             }
->>>>>>> c75ddd6b
         }
 
         let currentAction = STPPaymentHandlerSetupIntentActionParams(
