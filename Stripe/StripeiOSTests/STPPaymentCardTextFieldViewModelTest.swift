--- conflicted
+++ resolved
@@ -41,24 +41,15 @@
         // swiftlint:disable:next large_tuple
         let tests: [(String, String, String, String, STPCardValidationState)] = [
             ("", "", "", "", .incomplete),
-<<<<<<< HEAD
-            ("12/30", "12/30", "12", "30", .valid),
-            ("1230", "12/30", "12", "30", .valid),
-=======
             ("12/25", "12/25", "12", "25", .valid),
             ("1225", "12/25", "12", "25", .valid),
->>>>>>> d44c40ac
             ("1", "1", "1", "", .incomplete),
             ("2", "02/", "02", "", .incomplete),
             ("12", "12/", "12", "", .incomplete),
             ("12/2", "12/2", "12", "2", .incomplete),
             ("99/30", "99", "99", "30", .invalid),
             ("10/12", "10/12", "10", "12", .invalid),
-<<<<<<< HEAD
-            ("12*30", "12/30", "12", "30", .valid),
-=======
             ("12*25", "12/25", "12", "25", .valid),
->>>>>>> d44c40ac
             ("12/*", "12/", "12", "", .incomplete),
             ("*", "", "", "", .incomplete),
         ]
