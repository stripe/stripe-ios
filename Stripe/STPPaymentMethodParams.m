--- conflicted
+++ resolved
@@ -136,28 +136,28 @@
     return params;
 }
 
-<<<<<<< HEAD
 + (nullable STPPaymentMethodParams *)paramsWithOXXO:(STPPaymentMethodOXXOParams *)oxxo
                                      billingDetails:(STPPaymentMethodBillingDetails *)billingDetails
                                            metadata:(NSDictionary<NSString *,NSString *> *)metadata {
     STPPaymentMethodParams *params = [self new];
     params.type = STPPaymentMethodTypeOXXO;
     params.oxxo = oxxo;
-=======
+    params.billingDetails = billingDetails;
+    params.metadata = metadata;
+    return params;
+}
+
 + (nullable STPPaymentMethodParams *)paramsWithSofort:(STPPaymentMethodSofortParams *)sofort
                                        billingDetails:(nullable STPPaymentMethodBillingDetails *)billingDetails
                                              metadata:(nullable NSDictionary<NSString *, NSString *> *)metadata {
     STPPaymentMethodParams *params = [self new];
     params.type = STPPaymentMethodTypeSofort;
     params.sofort = sofort;
->>>>>>> 96e2df26
-    params.billingDetails = billingDetails;
-    params.metadata = metadata;
-    return params;
-}
-
-<<<<<<< HEAD
-=======
+    params.billingDetails = billingDetails;
+    params.metadata = metadata;
+    return params;
+}
+
 + (STPPaymentMethodParams *)paramsWithAlipay:(STPPaymentMethodAlipayParams *)alipay billingDetails:(STPPaymentMethodBillingDetails *)billingDetails metadata:(NSDictionary<NSString *,NSString *> *)metadata {
     STPPaymentMethodParams *params = [self new];
     params.type = STPPaymentMethodTypeAlipay;
@@ -176,7 +176,6 @@
     return params;
 }
 
->>>>>>> 96e2df26
 + (nullable STPPaymentMethodParams *)paramsWithSingleUsePaymentMethod:(STPPaymentMethod *)paymentMethod {
     STPPaymentMethodParams *params = [self new];
     switch ([paymentMethod type]) {
@@ -230,17 +229,14 @@
             params.billingDetails = paymentMethod.billingDetails;
             break;
         }
-<<<<<<< HEAD
         case STPPaymentMethodTypeOXXO:
         {
             params.type = STPPaymentMethodTypeOXXO;
             STPPaymentMethodOXXOParams *oxxo = [[STPPaymentMethodOXXOParams alloc] init];
             params.oxxo = oxxo;
             params.billingDetails = paymentMethod.billingDetails;
-            params.metadata = paymentMethod.metadata;
-            break;
-        }
-=======
+            break;
+        }
         case STPPaymentMethodTypeAlipay:
         {
             // Careful! In the future, when we add recurring Alipay, we'll need to look at this!
@@ -264,7 +260,6 @@
             params.billingDetails = paymentMethod.billingDetails;
         }
         // All reusable PaymentMethods go below:
->>>>>>> 96e2df26
         case STPPaymentMethodTypeSEPADebit:
         case STPPaymentMethodTypeBacsDebit:
         case STPPaymentMethodTypeCard:
@@ -308,11 +303,8 @@
              NSStringFromSelector(@selector(grabPay)): @"grabpay",
              NSStringFromSelector(@selector(przelewy24)): @"p24",
              NSStringFromSelector(@selector(bancontact)): @"bancontact",
-<<<<<<< HEAD
              NSStringFromSelector(@selector(oxxo)): @"oxxo",
-=======
              NSStringFromSelector(@selector(sofort)): @"sofort",
->>>>>>> 96e2df26
              NSStringFromSelector(@selector(metadata)): @"metadata",
              };
 }
@@ -372,15 +364,12 @@
             return @"EPS";
         case STPPaymentMethodTypeBancontact:
             return @"Bancontact";
-<<<<<<< HEAD
         case STPPaymentMethodTypeOXXO:
             return @"OXXO";
-=======
         case STPPaymentMethodTypeSofort:
             return @"Sofort";
         case STPPaymentMethodTypeGrabPay:
             return @"GrabPay";
->>>>>>> 96e2df26
         case STPPaymentMethodTypeCardPresent:
         case STPPaymentMethodTypeUnknown:
             return STPLocalizedString(@"Unknown", @"Default missing source type label");
@@ -404,11 +393,8 @@
         case STPPaymentMethodTypeEPS:
         case STPPaymentMethodTypePrzelewy24:
         case STPPaymentMethodTypeBancontact:
-<<<<<<< HEAD
         case STPPaymentMethodTypeOXXO:
-=======
         case STPPaymentMethodTypeSofort:
->>>>>>> 96e2df26
             // fall through
         case STPPaymentMethodTypeUnknown:
             return NO;
