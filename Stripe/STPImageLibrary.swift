--- conflicted
+++ resolved
@@ -172,9 +172,46 @@
         }
         assert(image != nil, "Failed to find an image named \(imageName)")
 
+        // Look for a dark variant if available
+        if #available(iOS 13.0, *) {
+          if let image = image,
+             let imageAsset = image.imageAsset,
+             let darkImage = STPImageLibrary.imageNamed(imageName + "_dark", templateIfAvailable: templateIfAvailable) {
+              let lightTraitCollection = UITraitCollection(traitsFrom: [
+                UITraitCollection(displayScale: 3.0), // we ship all images as @3x
+                UITraitCollection(userInterfaceStyle: .light)
+              ])
+              let darkTraitCollection = UITraitCollection(traitsFrom: [
+                UITraitCollection(displayScale: 3.0),
+                UITraitCollection(userInterfaceStyle: .dark)
+              ])
+              imageAsset.register(image, with: lightTraitCollection)
+              imageAsset.register(darkImage, with: darkTraitCollection)
+            }
+        }
+        
         return image ?? UIImage()
     }
 
+    class func imageNamed(
+      _ imageName: String,
+      templateIfAvailable: Bool
+    ) -> UIImage? {
+
+      var image = UIImage(
+        named: imageName, in: STPBundleLocator.stripeResourcesBundle, compatibleWith: nil)
+
+      if image == nil {
+        image = UIImage(named: imageName)
+      }
+        
+      if templateIfAvailable {
+        image = image?.withRenderingMode(.alwaysTemplate)
+      }
+
+      return image
+    }
+    
     class func brandImage(
         for brand: STPCardBrand,
         template isTemplate: Bool
@@ -214,80 +251,6 @@
             templateIfAvailable: shouldUseTemplate)
         return image
     }
-<<<<<<< HEAD
-    assert(image != nil, "Failed to find an image named \(imageName)")
-  
-    // Look for a dark variant if available
-    if #available(iOS 13.0, *) {
-      if let image = image,
-         let imageAsset = image.imageAsset,
-         let darkImage = STPImageLibrary.imageNamed(imageName + "_dark", templateIfAvailable: templateIfAvailable) {
-          let lightTraitCollection = UITraitCollection(traitsFrom: [
-            UITraitCollection(displayScale: 3.0), // we ship all images as @3x
-            UITraitCollection(userInterfaceStyle: .light)
-          ])
-          let darkTraitCollection = UITraitCollection(traitsFrom: [
-            UITraitCollection(displayScale: 3.0),
-            UITraitCollection(userInterfaceStyle: .dark)
-          ])
-          imageAsset.register(image, with: lightTraitCollection)
-          imageAsset.register(darkImage, with: darkTraitCollection)
-        }
-    }
-    
-    return image ?? UIImage()
-  }
-  
-  class func imageNamed(
-    _ imageName: String,
-    templateIfAvailable: Bool
-  ) -> UIImage? {
-
-    var image = UIImage(
-      named: imageName, in: STPBundleLocator.stripeResourcesBundle, compatibleWith: nil)
-
-    if image == nil {
-      image = UIImage(named: imageName)
-    }
-    if templateIfAvailable {
-      image = image?.withRenderingMode(.alwaysTemplate)
-    }
-    
-    return image
-  }
-
-  class func brandImage(
-    for brand: STPCardBrand,
-    template isTemplate: Bool
-  ) -> UIImage {
-    var shouldUseTemplate = isTemplate
-    var imageName: String?
-    switch brand {
-    case .amex:
-      imageName = shouldUseTemplate ? "stp_card_amex_template" : "stp_card_amex"
-    case .dinersClub:
-      imageName = shouldUseTemplate ? "stp_card_diners_template" : "stp_card_diners"
-    case .discover:
-      imageName = shouldUseTemplate ? "stp_card_discover_template" : "stp_card_discover"
-    case .JCB:
-      imageName = shouldUseTemplate ? "stp_card_jcb_template" : "stp_card_jcb"
-    case .mastercard:
-      imageName = shouldUseTemplate ? "stp_card_mastercard_template" : "stp_card_mastercard"
-    case .unionPay:
-      if Locale.current.identifier.lowercased().hasPrefix("zh") {
-        imageName = shouldUseTemplate ? "stp_card_unionpay_template_zh" : "stp_card_unionpay_zh"
-      } else {
-        imageName = shouldUseTemplate ? "stp_card_unionpay_template_en" : "stp_card_unionpay_en"
-      }
-    case .unknown:
-      shouldUseTemplate = true
-      imageName = "stp_card_unknown"
-    case .visa:
-      imageName = shouldUseTemplate ? "stp_card_visa_template" : "stp_card_visa"
-    @unknown default:
-      shouldUseTemplate = true
-      imageName = "stp_card_unknown"
-=======
 
     class func image(
         withTintColor color: UIColor,
@@ -303,7 +266,6 @@
         newImage = UIGraphicsGetImageFromCurrentImageContext()
         UIGraphicsEndImageContext()
         return newImage!
->>>>>>> d6a96be0
     }
 }
 
