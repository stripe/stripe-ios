--- conflicted
+++ resolved
@@ -223,19 +223,13 @@
     }]];
 }
 
-<<<<<<< HEAD
+// sPendingRequests contains the completion blocks for a given metadata request that we have not yet gotten a response for
 static NSMutableDictionary<NSString *, NSArray<STPRetrieveBINRangesCompletionBlock> *> *sPendingRequests = nil;
+// sRetrievedRanges tracks the bin prefixes for which we've already received metadata responses
 static NSMutableDictionary<NSString *, NSArray<STPBINRange *> *> *sRetrievedRanges = nil;
 
+// _retrievalQueue protects access to the two above dictionaries, sSpendingRequests and sRetrievedRanges
 + (dispatch_queue_t)_retrievalQueue {
-=======
-+ (void)retrieveBINRangesForPrefix:(NSString *)binPrefix completion:(STPRetrieveBINRangesCompletionBlock)completion {
-    // sPendingRequests contains the completion blocks for a given metadata request that we have not yet gotten a response for
-    static NSMutableDictionary<NSString *, NSArray<STPRetrieveBINRangesCompletionBlock> *> *sPendingRequests = nil;
-    // sRetrievedRanges tracks the bin prefixes for which we've already received metadata responses
-    static NSMutableDictionary<NSString *, NSArray<STPBINRange *> *> *sRetrievedRanges = nil;
-    // sRetrievalQueue protects access to the two above dictionaries, sSpendingRequests and sRetrievedRanges
->>>>>>> 44edcbef
     static dispatch_queue_t sRetrievalQueue = nil;
     
     static dispatch_once_t onceToken;
@@ -245,7 +239,6 @@
         sRetrievedRanges = [NSMutableDictionary new];
     });
     
-<<<<<<< HEAD
     return sRetrievalQueue;
 }
 
@@ -271,13 +264,9 @@
     dispatch_async([self _retrievalQueue], ^{
         NSString *binPrefixKey = [binPrefix stp_safeSubstringToIndex:kPrefixLengthForMetadataRequest];
         if (sRetrievedRanges[binPrefixKey] != nil || binPrefixKey.length < kPrefixLengthForMetadataRequest || [self isInvalidBINPrefix:binPrefixKey]) {
-=======
-    dispatch_async(sRetrievalQueue, ^{
-        NSString *binPrefixKey = [binPrefix stp_safeSubstringToIndex:6];
-        if (sRetrievedRanges[binPrefixKey] != nil || binPrefixKey.length < 6) {
             // if we already have a metadata response or the binPrefix isn't long enough to make a request,
+            // or we know that this is not a valid BIN prefix
             // return the bin ranges we already have on device
->>>>>>> 44edcbef
             dispatch_async(dispatch_get_main_queue(), ^{
                 completion([self binRangesForNumber:binPrefix], nil);
             });
