--- conflicted
+++ resolved
@@ -142,26 +142,23 @@
 		045A62C71B8E73AB000165CE /* stp_card_visa.png in Resources */ = {isa = PBXBuildFile; fileRef = 0438EFA11B741C2800D506CC /* stp_card_visa.png */; };
 		045A62C81B8E73AB000165CE /* stp_card_visa@2x.png in Resources */ = {isa = PBXBuildFile; fileRef = 0438EFA21B741C2800D506CC /* stp_card_visa@2x.png */; };
 		045A62C91B8E73AB000165CE /* stp_card_visa@3x.png in Resources */ = {isa = PBXBuildFile; fileRef = 0438EFA31B741C2800D506CC /* stp_card_visa@3x.png */; };
-<<<<<<< HEAD
+		045D712C1CF4ED7600F6CD65 /* STPBINRange.h in Headers */ = {isa = PBXBuildFile; fileRef = 045D712A1CF4ED7600F6CD65 /* STPBINRange.h */; };
+		045D712D1CF4ED7600F6CD65 /* STPBINRange.h in Headers */ = {isa = PBXBuildFile; fileRef = 045D712A1CF4ED7600F6CD65 /* STPBINRange.h */; };
+		045D712E1CF4ED7600F6CD65 /* STPBINRange.m in Sources */ = {isa = PBXBuildFile; fileRef = 045D712B1CF4ED7600F6CD65 /* STPBINRange.m */; };
+		045D712F1CF4ED7600F6CD65 /* STPBINRange.m in Sources */ = {isa = PBXBuildFile; fileRef = 045D712B1CF4ED7600F6CD65 /* STPBINRange.m */; };
 		045D71071CEED3AA00F6CD65 /* STPRememberMeEmailCell.h in Headers */ = {isa = PBXBuildFile; fileRef = 045D71051CEED3AA00F6CD65 /* STPRememberMeEmailCell.h */; };
 		045D71081CEED3AA00F6CD65 /* STPRememberMeEmailCell.h in Headers */ = {isa = PBXBuildFile; fileRef = 045D71051CEED3AA00F6CD65 /* STPRememberMeEmailCell.h */; };
 		045D71091CEED3AA00F6CD65 /* STPRememberMeEmailCell.m in Sources */ = {isa = PBXBuildFile; fileRef = 045D71061CEED3AA00F6CD65 /* STPRememberMeEmailCell.m */; };
 		045D710A1CEED3AA00F6CD65 /* STPRememberMeEmailCell.m in Sources */ = {isa = PBXBuildFile; fileRef = 045D71061CEED3AA00F6CD65 /* STPRememberMeEmailCell.m */; };
 		045D710E1CEEE30500F6CD65 /* STPAspects.h in Headers */ = {isa = PBXBuildFile; fileRef = 045D710C1CEEE30500F6CD65 /* STPAspects.h */; };
 		045D710F1CEEE30500F6CD65 /* STPAspects.h in Headers */ = {isa = PBXBuildFile; fileRef = 045D710C1CEEE30500F6CD65 /* STPAspects.h */; };
+		045D71311CF514BB00F6CD65 /* STPBinRangeTest.m in Sources */ = {isa = PBXBuildFile; fileRef = 045D71301CF514BB00F6CD65 /* STPBinRangeTest.m */; };
 		045D71101CEEE30500F6CD65 /* STPAspects.m in Sources */ = {isa = PBXBuildFile; fileRef = 045D710D1CEEE30500F6CD65 /* STPAspects.m */; };
 		045D71111CEEE30500F6CD65 /* STPAspects.m in Sources */ = {isa = PBXBuildFile; fileRef = 045D710D1CEEE30500F6CD65 /* STPAspects.m */; };
 		045D71201CEFA57000F6CD65 /* UIViewController+Stripe_Promises.h in Headers */ = {isa = PBXBuildFile; fileRef = 045D711E1CEFA57000F6CD65 /* UIViewController+Stripe_Promises.h */; };
 		045D71211CEFA57000F6CD65 /* UIViewController+Stripe_Promises.h in Headers */ = {isa = PBXBuildFile; fileRef = 045D711E1CEFA57000F6CD65 /* UIViewController+Stripe_Promises.h */; };
 		045D71221CEFA57000F6CD65 /* UIViewController+Stripe_Promises.m in Sources */ = {isa = PBXBuildFile; fileRef = 045D711F1CEFA57000F6CD65 /* UIViewController+Stripe_Promises.m */; };
 		045D71231CEFA57000F6CD65 /* UIViewController+Stripe_Promises.m in Sources */ = {isa = PBXBuildFile; fileRef = 045D711F1CEFA57000F6CD65 /* UIViewController+Stripe_Promises.m */; };
-=======
-		045D712C1CF4ED7600F6CD65 /* STPBINRange.h in Headers */ = {isa = PBXBuildFile; fileRef = 045D712A1CF4ED7600F6CD65 /* STPBINRange.h */; };
-		045D712D1CF4ED7600F6CD65 /* STPBINRange.h in Headers */ = {isa = PBXBuildFile; fileRef = 045D712A1CF4ED7600F6CD65 /* STPBINRange.h */; };
-		045D712E1CF4ED7600F6CD65 /* STPBINRange.m in Sources */ = {isa = PBXBuildFile; fileRef = 045D712B1CF4ED7600F6CD65 /* STPBINRange.m */; };
-		045D712F1CF4ED7600F6CD65 /* STPBINRange.m in Sources */ = {isa = PBXBuildFile; fileRef = 045D712B1CF4ED7600F6CD65 /* STPBINRange.m */; };
-		045D71311CF514BB00F6CD65 /* STPBinRangeTest.m in Sources */ = {isa = PBXBuildFile; fileRef = 045D71301CF514BB00F6CD65 /* STPBinRangeTest.m */; };
->>>>>>> fb00b093
 		045E7C091A5F41DE004751EF /* Stripe.framework in Frameworks */ = {isa = PBXBuildFile; fileRef = 04CDB4421A5F2E1800B854EE /* Stripe.framework */; };
 		04633AFB1CD1299B009D4FB5 /* NSString+Stripe.h in Headers */ = {isa = PBXBuildFile; fileRef = 04695AD11C77F9DB00E08063 /* NSString+Stripe.h */; };
 		04633AFD1CD129AF009D4FB5 /* STPPhoneNumberValidator.h in Headers */ = {isa = PBXBuildFile; fileRef = 04695AD71C77F9EF00E08063 /* STPPhoneNumberValidator.h */; };
@@ -375,13 +372,10 @@
 		04F213331BCEAB61001D6F22 /* STPFormEncodable.h in Headers */ = {isa = PBXBuildFile; fileRef = 04F213301BCEAB61001D6F22 /* STPFormEncodable.h */; settings = {ATTRIBUTES = (Public, ); }; };
 		04F213351BCECB1C001D6F22 /* STPAPIResponseDecodable.h in Headers */ = {isa = PBXBuildFile; fileRef = 04F213341BCECB1C001D6F22 /* STPAPIResponseDecodable.h */; settings = {ATTRIBUTES = (Public, ); }; };
 		04F213371BCECB1C001D6F22 /* STPAPIResponseDecodable.h in Headers */ = {isa = PBXBuildFile; fileRef = 04F213341BCECB1C001D6F22 /* STPAPIResponseDecodable.h */; settings = {ATTRIBUTES = (Public, ); }; };
-<<<<<<< HEAD
+		04F94D701D21CB20004FC826 /* StripeiOSResources.xcconfig in Resources */ = {isa = PBXBuildFile; fileRef = 04F94D6F1D21CB20004FC826 /* StripeiOSResources.xcconfig */; };
 		04F3BB3E1BA89B1200DE235E /* PKPayment+Stripe.h in Headers */ = {isa = PBXBuildFile; fileRef = 04F3BB3B1BA89B1200DE235E /* PKPayment+Stripe.h */; };
 		04F416261CA3639500486FB5 /* STPAddCardViewController.h in Headers */ = {isa = PBXBuildFile; fileRef = 04F416241CA3639500486FB5 /* STPAddCardViewController.h */; settings = {ATTRIBUTES = (Public, ); }; };
 		04F416271CA3639500486FB5 /* STPAddCardViewController.m in Sources */ = {isa = PBXBuildFile; fileRef = 04F416251CA3639500486FB5 /* STPAddCardViewController.m */; };
-=======
-		04F94D701D21CB20004FC826 /* StripeiOSResources.xcconfig in Resources */ = {isa = PBXBuildFile; fileRef = 04F94D6F1D21CB20004FC826 /* StripeiOSResources.xcconfig */; };
->>>>>>> fb00b093
 		04FCFA191BD59A8C00297732 /* STPCategoryLoader.h in Headers */ = {isa = PBXBuildFile; fileRef = 04FCFA171BD59A8C00297732 /* STPCategoryLoader.h */; };
 		C1080F491CBECF7B007B2D89 /* STPAddress.h in Headers */ = {isa = PBXBuildFile; fileRef = C1080F471CBECF7B007B2D89 /* STPAddress.h */; settings = {ATTRIBUTES = (Public, ); }; };
 		C1080F4A1CBECF7B007B2D89 /* STPAddress.m in Sources */ = {isa = PBXBuildFile; fileRef = C1080F481CBECF7B007B2D89 /* STPAddress.m */; };
@@ -566,18 +560,15 @@
 		0451CC421C49AE1C003B2CA6 /* STPPaymentResult.h */ = {isa = PBXFileReference; fileEncoding = 4; lastKnownFileType = sourcecode.c.h; name = STPPaymentResult.h; path = PublicHeaders/STPPaymentResult.h; sourceTree = "<group>"; };
 		0451CC431C49AE1C003B2CA6 /* STPPaymentResult.m */ = {isa = PBXFileReference; fileEncoding = 4; lastKnownFileType = sourcecode.c.objc; path = STPPaymentResult.m; sourceTree = "<group>"; };
 		045A62AA1B8E7259000165CE /* STPPaymentCardTextFieldTest.m */ = {isa = PBXFileReference; fileEncoding = 4; lastKnownFileType = sourcecode.c.objc; path = STPPaymentCardTextFieldTest.m; sourceTree = "<group>"; };
-<<<<<<< HEAD
+		045D712A1CF4ED7600F6CD65 /* STPBINRange.h */ = {isa = PBXFileReference; fileEncoding = 4; lastKnownFileType = sourcecode.c.h; path = STPBINRange.h; sourceTree = "<group>"; };
+		045D712B1CF4ED7600F6CD65 /* STPBINRange.m */ = {isa = PBXFileReference; fileEncoding = 4; lastKnownFileType = sourcecode.c.objc; path = STPBINRange.m; sourceTree = "<group>"; };
+		045D71301CF514BB00F6CD65 /* STPBinRangeTest.m */ = {isa = PBXFileReference; fileEncoding = 4; lastKnownFileType = sourcecode.c.objc; path = STPBinRangeTest.m; sourceTree = "<group>"; };
 		045D71051CEED3AA00F6CD65 /* STPRememberMeEmailCell.h */ = {isa = PBXFileReference; fileEncoding = 4; lastKnownFileType = sourcecode.c.h; path = STPRememberMeEmailCell.h; sourceTree = "<group>"; };
 		045D71061CEED3AA00F6CD65 /* STPRememberMeEmailCell.m */ = {isa = PBXFileReference; fileEncoding = 4; lastKnownFileType = sourcecode.c.objc; path = STPRememberMeEmailCell.m; sourceTree = "<group>"; };
 		045D710C1CEEE30500F6CD65 /* STPAspects.h */ = {isa = PBXFileReference; fileEncoding = 4; lastKnownFileType = sourcecode.c.h; path = STPAspects.h; sourceTree = "<group>"; };
 		045D710D1CEEE30500F6CD65 /* STPAspects.m */ = {isa = PBXFileReference; fileEncoding = 4; lastKnownFileType = sourcecode.c.objc; path = STPAspects.m; sourceTree = "<group>"; };
 		045D711E1CEFA57000F6CD65 /* UIViewController+Stripe_Promises.h */ = {isa = PBXFileReference; fileEncoding = 4; lastKnownFileType = sourcecode.c.h; path = "UIViewController+Stripe_Promises.h"; sourceTree = "<group>"; };
 		045D711F1CEFA57000F6CD65 /* UIViewController+Stripe_Promises.m */ = {isa = PBXFileReference; fileEncoding = 4; lastKnownFileType = sourcecode.c.objc; path = "UIViewController+Stripe_Promises.m"; sourceTree = "<group>"; };
-=======
-		045D712A1CF4ED7600F6CD65 /* STPBINRange.h */ = {isa = PBXFileReference; fileEncoding = 4; lastKnownFileType = sourcecode.c.h; path = STPBINRange.h; sourceTree = "<group>"; };
-		045D712B1CF4ED7600F6CD65 /* STPBINRange.m */ = {isa = PBXFileReference; fileEncoding = 4; lastKnownFileType = sourcecode.c.objc; path = STPBINRange.m; sourceTree = "<group>"; };
-		045D71301CF514BB00F6CD65 /* STPBinRangeTest.m */ = {isa = PBXFileReference; fileEncoding = 4; lastKnownFileType = sourcecode.c.objc; path = STPBinRangeTest.m; sourceTree = "<group>"; };
->>>>>>> fb00b093
 		045E7C031A5F41DE004751EF /* StripeiOS Tests.xctest */ = {isa = PBXFileReference; explicitFileType = wrapper.cfbundle; includeInIndex = 0; path = "StripeiOS Tests.xctest"; sourceTree = BUILT_PRODUCTS_DIR; };
 		04633B041CD44F1C009D4FB5 /* STPAPIClient+ApplePay.m */ = {isa = PBXFileReference; fileEncoding = 4; lastKnownFileType = sourcecode.c.objc; path = "STPAPIClient+ApplePay.m"; sourceTree = "<group>"; };
 		04633B061CD44F47009D4FB5 /* STPAPIClient+ApplePay.h */ = {isa = PBXFileReference; fileEncoding = 4; lastKnownFileType = sourcecode.c.h; name = "STPAPIClient+ApplePay.h"; path = "PublicHeaders/STPAPIClient+ApplePay.h"; sourceTree = "<group>"; };
@@ -743,13 +734,10 @@
 		04F39F121AEF2AFE005B926E /* StripeiOS-Shared.xcconfig */ = {isa = PBXFileReference; lastKnownFileType = text.xcconfig; path = "StripeiOS-Shared.xcconfig"; sourceTree = "<group>"; };
 		04F39F151AEF2AFE005B926E /* StripeiOSStatic.xcconfig */ = {isa = PBXFileReference; lastKnownFileType = text.xcconfig; path = StripeiOSStatic.xcconfig; sourceTree = "<group>"; };
 		04F39F181AEF2AFE005B926E /* StripeiOSStaticFramework.xcconfig */ = {isa = PBXFileReference; lastKnownFileType = text.xcconfig; path = StripeiOSStaticFramework.xcconfig; sourceTree = "<group>"; };
-<<<<<<< HEAD
+		04F94D6F1D21CB20004FC826 /* StripeiOSResources.xcconfig */ = {isa = PBXFileReference; fileEncoding = 4; lastKnownFileType = text.xcconfig; path = StripeiOSResources.xcconfig; sourceTree = "<group>"; };
 		04F3BB3B1BA89B1200DE235E /* PKPayment+Stripe.h */ = {isa = PBXFileReference; fileEncoding = 4; lastKnownFileType = sourcecode.c.h; path = "PKPayment+Stripe.h"; sourceTree = "<group>"; };
 		04F416241CA3639500486FB5 /* STPAddCardViewController.h */ = {isa = PBXFileReference; fileEncoding = 4; lastKnownFileType = sourcecode.c.h; lineEnding = 0; name = STPAddCardViewController.h; path = PublicHeaders/STPAddCardViewController.h; sourceTree = "<group>"; xcLanguageSpecificationIdentifier = xcode.lang.objcpp; };
 		04F416251CA3639500486FB5 /* STPAddCardViewController.m */ = {isa = PBXFileReference; fileEncoding = 4; lastKnownFileType = sourcecode.c.objc; lineEnding = 0; path = STPAddCardViewController.m; sourceTree = "<group>"; xcLanguageSpecificationIdentifier = xcode.lang.objc; };
-=======
-		04F94D6F1D21CB20004FC826 /* StripeiOSResources.xcconfig */ = {isa = PBXFileReference; fileEncoding = 4; lastKnownFileType = text.xcconfig; path = StripeiOSResources.xcconfig; sourceTree = "<group>"; };
->>>>>>> fb00b093
 		04FCFA171BD59A8C00297732 /* STPCategoryLoader.h */ = {isa = PBXFileReference; fileEncoding = 4; lastKnownFileType = sourcecode.c.h; path = STPCategoryLoader.h; sourceTree = "<group>"; };
 		11C74B9B164043050071C2CA /* Foundation.framework */ = {isa = PBXFileReference; lastKnownFileType = wrapper.framework; name = Foundation.framework; path = System/Library/Frameworks/Foundation.framework; sourceTree = SDKROOT; };
 		4A0D74F918F6106100966D7B /* Security.framework */ = {isa = PBXFileReference; lastKnownFileType = wrapper.framework; name = Security.framework; path = System/Library/Frameworks/Security.framework; sourceTree = SDKROOT; };
@@ -779,13 +767,10 @@
 		C1718D541C3B2E5B002A7CB3 /* UIImage+Stripe.h */ = {isa = PBXFileReference; fileEncoding = 4; lastKnownFileType = sourcecode.c.h; name = "UIImage+Stripe.h"; path = "PublicHeaders/UIImage+Stripe.h"; sourceTree = "<group>"; };
 		C1718D551C3B2E5B002A7CB3 /* UIImage+Stripe.m */ = {isa = PBXFileReference; fileEncoding = 4; lastKnownFileType = sourcecode.c.objc; path = "UIImage+Stripe.m"; sourceTree = "<group>"; };
 		C178CD441C45607D00851C69 /* UIImage+StripeTest.m */ = {isa = PBXFileReference; fileEncoding = 4; lastKnownFileType = sourcecode.c.objc; path = "UIImage+StripeTest.m"; sourceTree = "<group>"; };
-<<<<<<< HEAD
+		C1B630B31D1D817900A05285 /* Stripe.bundle */ = {isa = PBXFileReference; explicitFileType = wrapper.cfbundle; includeInIndex = 0; path = Stripe.bundle; sourceTree = BUILT_PRODUCTS_DIR; };
+		C1B630B51D1D817900A05285 /* Info.plist */ = {isa = PBXFileReference; lastKnownFileType = text.plist.xml; path = Info.plist; sourceTree = "<group>"; };
 		C17A030B1CBEE7A2006C819F /* STPAddressFieldTableViewCell.h */ = {isa = PBXFileReference; fileEncoding = 4; lastKnownFileType = sourcecode.c.h; path = STPAddressFieldTableViewCell.h; sourceTree = "<group>"; };
 		C17A030C1CBEE7A2006C819F /* STPAddressFieldTableViewCell.m */ = {isa = PBXFileReference; fileEncoding = 4; lastKnownFileType = sourcecode.c.objc; path = STPAddressFieldTableViewCell.m; sourceTree = "<group>"; };
-=======
-		C1B630B31D1D817900A05285 /* Stripe.bundle */ = {isa = PBXFileReference; explicitFileType = wrapper.cfbundle; includeInIndex = 0; path = Stripe.bundle; sourceTree = BUILT_PRODUCTS_DIR; };
-		C1B630B51D1D817900A05285 /* Info.plist */ = {isa = PBXFileReference; lastKnownFileType = text.plist.xml; path = Info.plist; sourceTree = "<group>"; };
->>>>>>> fb00b093
 		C1EEDCC51CA2126000A54582 /* STPDelegateProxyTest.m */ = {isa = PBXFileReference; fileEncoding = 4; lastKnownFileType = sourcecode.c.objc; path = STPDelegateProxyTest.m; sourceTree = "<group>"; };
 		C1EEDCC71CA2172700A54582 /* NSString+StripeTest.m */ = {isa = PBXFileReference; fileEncoding = 4; lastKnownFileType = sourcecode.c.objc; path = "NSString+StripeTest.m"; sourceTree = "<group>"; };
 		C1EEDCC91CA2186300A54582 /* STPPhoneNumberValidatorTest.m */ = {isa = PBXFileReference; fileEncoding = 4; lastKnownFileType = sourcecode.c.objc; path = STPPhoneNumberValidatorTest.m; sourceTree = "<group>"; };
@@ -1638,8 +1623,6 @@
 				0438EFBC1B741C2800D506CC /* stp_card_discover.png in Resources */,
 				0438EFA61B741C2800D506CC /* stp_card_amex@2x.png in Resources */,
 				0438EFD41B741C2800D506CC /* stp_card_visa.png in Resources */,
-				04E39F651CED3B0100AF3B96 /* stp_icon_chevron_right_small.png in Resources */,
-				C11810BE1CC7DA290022FB55 /* stp_card_form_back.png in Resources */,
 			);
 			runOnlyForDeploymentPostprocessing = 0;
 		};
@@ -1677,6 +1660,8 @@
 				C1B630D61D1D860100A05285 /* stp_card_visa.png in Resources */,
 				C1B630D71D1D860100A05285 /* stp_card_visa@2x.png in Resources */,
 				C1B630D81D1D860100A05285 /* stp_card_visa@3x.png in Resources */,
+				04E39F651CED3B0100AF3B96 /* stp_icon_chevron_right_small.png in Resources */,
+				C11810BE1CC7DA290022FB55 /* stp_card_form_back.png in Resources */,
 			);
 			runOnlyForDeploymentPostprocessing = 0;
 		};
@@ -1793,11 +1778,8 @@
 				04633B151CD4521F009D4FB5 /* STPAPIClient+ApplePay.m in Sources */,
 				0433EB4E1BD06313003912B4 /* NSDictionary+Stripe.m in Sources */,
 				0438EF3D1B7416BB00D506CC /* STPPaymentCardTextFieldViewModel.m in Sources */,
-<<<<<<< HEAD
+				045D712F1CF4ED7600F6CD65 /* STPBINRange.m in Sources */,
 				045D71111CEEE30500F6CD65 /* STPAspects.m in Sources */,
-=======
-				045D712F1CF4ED7600F6CD65 /* STPBINRange.m in Sources */,
->>>>>>> fb00b093
 				04CDE5BA1BC1F1F100548833 /* STPCardParams.m in Sources */,
 				0451CC471C49AE1C003B2CA6 /* STPPaymentResult.m in Sources */,
 				049E84D11A605DE0000B66CD /* STPToken.m in Sources */,
@@ -1872,12 +1854,8 @@
 				C124A17E1CCAA0C2007D42EE /* NSMutableURLRequest+Stripe.m in Sources */,
 				04695ADA1C77F9EF00E08063 /* STPDelegateProxy.m in Sources */,
 				04633B0E1CD44F6C009D4FB5 /* STPCategoryLoader.m in Sources */,
-<<<<<<< HEAD
+				045D712E1CF4ED7600F6CD65 /* STPBINRange.m in Sources */,
 				049A3FB31CC9FEFC00F57DE7 /* UIToolbar+Stripe_InputAccessory.m in Sources */,
-=======
-				045D712E1CF4ED7600F6CD65 /* STPBINRange.m in Sources */,
-				04633B0F1CD44F6C009D4FB5 /* Stripe+ApplePay.m in Sources */,
->>>>>>> fb00b093
 				0438EF3B1B7416BB00D506CC /* STPPaymentCardTextFieldViewModel.m in Sources */,
 				04CDE5B81BC1F1F100548833 /* STPCardParams.m in Sources */,
 				0451CC461C49AE1C003B2CA6 /* STPPaymentResult.m in Sources */,
