// !$*UTF8*$!
{
	archiveVersion = 1;
	classes = {
	};
	objectVersion = 46;
	objects = {

/* Begin PBXAggregateTarget section */
		049E85221A607FFD000B66CD /* StripeiOSStaticFramework */ = {
			isa = PBXAggregateTarget;
			buildConfigurationList = 049E85231A607FFD000B66CD /* Build configuration list for PBXAggregateTarget "StripeiOSStaticFramework" */;
			buildPhases = (
				049E85281A608030000B66CD /* MultiPlatform Build */,
				04B33F321BC744D100DD8120 /* Copy Files */,
			);
			dependencies = (
				049E85271A608027000B66CD /* PBXTargetDependency */,
			);
			name = StripeiOSStaticFramework;
			productName = Framework;
		};
/* End PBXAggregateTarget section */

/* Begin PBXBuildFile section */
		0426B96E1CEADC98006AC8DD /* STPColorUtils.h in Headers */ = {isa = PBXBuildFile; fileRef = 0426B96C1CEADC98006AC8DD /* STPColorUtils.h */; };
		0426B96F1CEADC98006AC8DD /* STPColorUtils.m in Sources */ = {isa = PBXBuildFile; fileRef = 0426B96D1CEADC98006AC8DD /* STPColorUtils.m */; };
		0426B9721CEAE3EB006AC8DD /* UITableViewCell+Stripe_Borders.h in Headers */ = {isa = PBXBuildFile; fileRef = 0426B9701CEAE3EB006AC8DD /* UITableViewCell+Stripe_Borders.h */; };
		0426B9731CEAE3EB006AC8DD /* UITableViewCell+Stripe_Borders.m in Sources */ = {isa = PBXBuildFile; fileRef = 0426B9711CEAE3EB006AC8DD /* UITableViewCell+Stripe_Borders.m */; };
		0426B9761CEBD001006AC8DD /* UINavigationBar+Stripe_Theme.h in Headers */ = {isa = PBXBuildFile; fileRef = 0426B9741CEBD001006AC8DD /* UINavigationBar+Stripe_Theme.h */; settings = {ATTRIBUTES = (Public, ); }; };
		0426B9771CEBD001006AC8DD /* UINavigationBar+Stripe_Theme.h in Headers */ = {isa = PBXBuildFile; fileRef = 0426B9741CEBD001006AC8DD /* UINavigationBar+Stripe_Theme.h */; settings = {ATTRIBUTES = (Public, ); }; };
		0426B9781CEBD001006AC8DD /* UINavigationBar+Stripe_Theme.m in Sources */ = {isa = PBXBuildFile; fileRef = 0426B9751CEBD001006AC8DD /* UINavigationBar+Stripe_Theme.m */; };
		0426B9791CEBD001006AC8DD /* UINavigationBar+Stripe_Theme.m in Sources */ = {isa = PBXBuildFile; fileRef = 0426B9751CEBD001006AC8DD /* UINavigationBar+Stripe_Theme.m */; };
		0433EB491BD06313003912B4 /* NSDictionary+Stripe.h in Headers */ = {isa = PBXBuildFile; fileRef = 0433EB471BD06313003912B4 /* NSDictionary+Stripe.h */; };
		0433EB4B1BD06313003912B4 /* NSDictionary+Stripe.h in Headers */ = {isa = PBXBuildFile; fileRef = 0433EB471BD06313003912B4 /* NSDictionary+Stripe.h */; };
		0433EB4C1BD06313003912B4 /* NSDictionary+Stripe.m in Sources */ = {isa = PBXBuildFile; fileRef = 0433EB481BD06313003912B4 /* NSDictionary+Stripe.m */; };
		0433EB4E1BD06313003912B4 /* NSDictionary+Stripe.m in Sources */ = {isa = PBXBuildFile; fileRef = 0433EB481BD06313003912B4 /* NSDictionary+Stripe.m */; };
		0438EF2C1B7416BB00D506CC /* STPFormTextField.h in Headers */ = {isa = PBXBuildFile; fileRef = 0438EF261B7416BB00D506CC /* STPFormTextField.h */; };
		0438EF2E1B7416BB00D506CC /* STPFormTextField.h in Headers */ = {isa = PBXBuildFile; fileRef = 0438EF261B7416BB00D506CC /* STPFormTextField.h */; };
		0438EF2F1B7416BB00D506CC /* STPFormTextField.m in Sources */ = {isa = PBXBuildFile; fileRef = 0438EF271B7416BB00D506CC /* STPFormTextField.m */; };
		0438EF311B7416BB00D506CC /* STPFormTextField.m in Sources */ = {isa = PBXBuildFile; fileRef = 0438EF271B7416BB00D506CC /* STPFormTextField.m */; };
		0438EF351B7416BB00D506CC /* STPPaymentCardTextField.m in Sources */ = {isa = PBXBuildFile; fileRef = 0438EF291B7416BB00D506CC /* STPPaymentCardTextField.m */; };
		0438EF371B7416BB00D506CC /* STPPaymentCardTextField.m in Sources */ = {isa = PBXBuildFile; fileRef = 0438EF291B7416BB00D506CC /* STPPaymentCardTextField.m */; };
		0438EF381B7416BB00D506CC /* STPPaymentCardTextFieldViewModel.h in Headers */ = {isa = PBXBuildFile; fileRef = 0438EF2A1B7416BB00D506CC /* STPPaymentCardTextFieldViewModel.h */; };
		0438EF3A1B7416BB00D506CC /* STPPaymentCardTextFieldViewModel.h in Headers */ = {isa = PBXBuildFile; fileRef = 0438EF2A1B7416BB00D506CC /* STPPaymentCardTextFieldViewModel.h */; };
		0438EF3B1B7416BB00D506CC /* STPPaymentCardTextFieldViewModel.m in Sources */ = {isa = PBXBuildFile; fileRef = 0438EF2B1B7416BB00D506CC /* STPPaymentCardTextFieldViewModel.m */; };
		0438EF3D1B7416BB00D506CC /* STPPaymentCardTextFieldViewModel.m in Sources */ = {isa = PBXBuildFile; fileRef = 0438EF2B1B7416BB00D506CC /* STPPaymentCardTextFieldViewModel.m */; };
		0438EF431B74170D00D506CC /* STPCardValidator.m in Sources */ = {isa = PBXBuildFile; fileRef = 0438EF3F1B74170D00D506CC /* STPCardValidator.m */; };
		0438EF451B74170D00D506CC /* STPCardValidator.m in Sources */ = {isa = PBXBuildFile; fileRef = 0438EF3F1B74170D00D506CC /* STPCardValidator.m */; };
		0438EF471B74183100D506CC /* STPCardBrand.h in Headers */ = {isa = PBXBuildFile; fileRef = 0438EF461B74183100D506CC /* STPCardBrand.h */; settings = {ATTRIBUTES = (Public, ); }; };
		0438EF491B74183100D506CC /* STPCardBrand.h in Headers */ = {isa = PBXBuildFile; fileRef = 0438EF461B74183100D506CC /* STPCardBrand.h */; settings = {ATTRIBUTES = (Public, ); }; };
		0438EF4C1B741B0100D506CC /* STPCardValidatorTest.m in Sources */ = {isa = PBXBuildFile; fileRef = 0438EF4A1B741B0100D506CC /* STPCardValidatorTest.m */; };
		0438EF4D1B741B0100D506CC /* STPPaymentCardTextFieldViewModelTest.m in Sources */ = {isa = PBXBuildFile; fileRef = 0438EF4B1B741B0100D506CC /* STPPaymentCardTextFieldViewModelTest.m */; };
		0438EFA41B741C2800D506CC /* stp_card_amex.png in Resources */ = {isa = PBXBuildFile; fileRef = 0438EF891B741C2800D506CC /* stp_card_amex.png */; };
		0438EFA61B741C2800D506CC /* stp_card_amex@2x.png in Resources */ = {isa = PBXBuildFile; fileRef = 0438EF8A1B741C2800D506CC /* stp_card_amex@2x.png */; };
		0438EFA81B741C2800D506CC /* stp_card_amex@3x.png in Resources */ = {isa = PBXBuildFile; fileRef = 0438EF8B1B741C2800D506CC /* stp_card_amex@3x.png */; };
		0438EFAA1B741C2800D506CC /* stp_card_cvc.png in Resources */ = {isa = PBXBuildFile; fileRef = 0438EF8C1B741C2800D506CC /* stp_card_cvc.png */; };
		0438EFAC1B741C2800D506CC /* stp_card_cvc@2x.png in Resources */ = {isa = PBXBuildFile; fileRef = 0438EF8D1B741C2800D506CC /* stp_card_cvc@2x.png */; };
		0438EFAE1B741C2800D506CC /* stp_card_cvc@3x.png in Resources */ = {isa = PBXBuildFile; fileRef = 0438EF8E1B741C2800D506CC /* stp_card_cvc@3x.png */; };
		0438EFB01B741C2800D506CC /* stp_card_cvc_amex.png in Resources */ = {isa = PBXBuildFile; fileRef = 0438EF8F1B741C2800D506CC /* stp_card_cvc_amex.png */; };
		0438EFB21B741C2800D506CC /* stp_card_cvc_amex@2x.png in Resources */ = {isa = PBXBuildFile; fileRef = 0438EF901B741C2800D506CC /* stp_card_cvc_amex@2x.png */; };
		0438EFB41B741C2800D506CC /* stp_card_cvc_amex@3x.png in Resources */ = {isa = PBXBuildFile; fileRef = 0438EF911B741C2800D506CC /* stp_card_cvc_amex@3x.png */; };
		0438EFB61B741C2800D506CC /* stp_card_diners.png in Resources */ = {isa = PBXBuildFile; fileRef = 0438EF921B741C2800D506CC /* stp_card_diners.png */; };
		0438EFB81B741C2800D506CC /* stp_card_diners@2x.png in Resources */ = {isa = PBXBuildFile; fileRef = 0438EF931B741C2800D506CC /* stp_card_diners@2x.png */; };
		0438EFBA1B741C2800D506CC /* stp_card_diners@3x.png in Resources */ = {isa = PBXBuildFile; fileRef = 0438EF941B741C2800D506CC /* stp_card_diners@3x.png */; };
		0438EFBC1B741C2800D506CC /* stp_card_discover.png in Resources */ = {isa = PBXBuildFile; fileRef = 0438EF951B741C2800D506CC /* stp_card_discover.png */; };
		0438EFBE1B741C2800D506CC /* stp_card_discover@2x.png in Resources */ = {isa = PBXBuildFile; fileRef = 0438EF961B741C2800D506CC /* stp_card_discover@2x.png */; };
		0438EFC01B741C2800D506CC /* stp_card_discover@3x.png in Resources */ = {isa = PBXBuildFile; fileRef = 0438EF971B741C2800D506CC /* stp_card_discover@3x.png */; };
		0438EFC21B741C2800D506CC /* stp_card_jcb.png in Resources */ = {isa = PBXBuildFile; fileRef = 0438EF981B741C2800D506CC /* stp_card_jcb.png */; };
		0438EFC41B741C2800D506CC /* stp_card_jcb@2x.png in Resources */ = {isa = PBXBuildFile; fileRef = 0438EF991B741C2800D506CC /* stp_card_jcb@2x.png */; };
		0438EFC61B741C2800D506CC /* stp_card_jcb@3x.png in Resources */ = {isa = PBXBuildFile; fileRef = 0438EF9A1B741C2800D506CC /* stp_card_jcb@3x.png */; };
		0438EFC81B741C2800D506CC /* stp_card_mastercard.png in Resources */ = {isa = PBXBuildFile; fileRef = 0438EF9B1B741C2800D506CC /* stp_card_mastercard.png */; };
		0438EFCA1B741C2800D506CC /* stp_card_mastercard@2x.png in Resources */ = {isa = PBXBuildFile; fileRef = 0438EF9C1B741C2800D506CC /* stp_card_mastercard@2x.png */; };
		0438EFCC1B741C2800D506CC /* stp_card_mastercard@3x.png in Resources */ = {isa = PBXBuildFile; fileRef = 0438EF9D1B741C2800D506CC /* stp_card_mastercard@3x.png */; };
		0438EFD41B741C2800D506CC /* stp_card_visa.png in Resources */ = {isa = PBXBuildFile; fileRef = 0438EFA11B741C2800D506CC /* stp_card_visa.png */; };
		0438EFD61B741C2800D506CC /* stp_card_visa@2x.png in Resources */ = {isa = PBXBuildFile; fileRef = 0438EFA21B741C2800D506CC /* stp_card_visa@2x.png */; };
		0438EFD81B741C2800D506CC /* stp_card_visa@3x.png in Resources */ = {isa = PBXBuildFile; fileRef = 0438EFA31B741C2800D506CC /* stp_card_visa@3x.png */; };
		0439B9871C454F97005A1ED5 /* STPPaymentMethodsViewController.h in Headers */ = {isa = PBXBuildFile; fileRef = 0439B9851C454F97005A1ED5 /* STPPaymentMethodsViewController.h */; settings = {ATTRIBUTES = (Public, ); }; };
		0439B9881C454F97005A1ED5 /* STPPaymentMethodsViewController.h in Headers */ = {isa = PBXBuildFile; fileRef = 0439B9851C454F97005A1ED5 /* STPPaymentMethodsViewController.h */; settings = {ATTRIBUTES = (Public, ); }; };
		0439B9891C454F97005A1ED5 /* STPPaymentMethodsViewController.m in Sources */ = {isa = PBXBuildFile; fileRef = 0439B9861C454F97005A1ED5 /* STPPaymentMethodsViewController.m */; };
		0439B98A1C454F97005A1ED5 /* STPPaymentMethodsViewController.m in Sources */ = {isa = PBXBuildFile; fileRef = 0439B9861C454F97005A1ED5 /* STPPaymentMethodsViewController.m */; };
		04415C671A6605B5001225ED /* STPAPIClientTest.m in Sources */ = {isa = PBXBuildFile; fileRef = 04CDB51E1A5F3A9300B854EE /* STPAPIClientTest.m */; };
		04415C681A6605B5001225ED /* STPFormEncoderTest.m in Sources */ = {isa = PBXBuildFile; fileRef = 04CDB51F1A5F3A9300B854EE /* STPFormEncoderTest.m */; };
		04415C6A1A6605B5001225ED /* STPApplePayFunctionalTest.m in Sources */ = {isa = PBXBuildFile; fileRef = 04CDB5211A5F3A9300B854EE /* STPApplePayFunctionalTest.m */; };
		04415C6B1A6605B5001225ED /* STPBankAccountFunctionalTest.m in Sources */ = {isa = PBXBuildFile; fileRef = 04CDB5221A5F3A9300B854EE /* STPBankAccountFunctionalTest.m */; };
		04415C6C1A6605B5001225ED /* STPBankAccountTest.m in Sources */ = {isa = PBXBuildFile; fileRef = 04CDB5231A5F3A9300B854EE /* STPBankAccountTest.m */; };
		04415C6D1A6605B5001225ED /* STPCardFunctionalTest.m in Sources */ = {isa = PBXBuildFile; fileRef = 04CDB5241A5F3A9300B854EE /* STPCardFunctionalTest.m */; };
		04415C6E1A6605B5001225ED /* STPCardTest.m in Sources */ = {isa = PBXBuildFile; fileRef = 04CDB5251A5F3A9300B854EE /* STPCardTest.m */; };
		04415C6F1A6605B5001225ED /* STPCertTest.m in Sources */ = {isa = PBXBuildFile; fileRef = 04CDB5261A5F3A9300B854EE /* STPCertTest.m */; };
		04415C701A6605B5001225ED /* STPTokenTest.m in Sources */ = {isa = PBXBuildFile; fileRef = 04CDB5271A5F3A9300B854EE /* STPTokenTest.m */; };
		0451CC441C49AE1C003B2CA6 /* STPPaymentResult.h in Headers */ = {isa = PBXBuildFile; fileRef = 0451CC421C49AE1C003B2CA6 /* STPPaymentResult.h */; settings = {ATTRIBUTES = (Public, ); }; };
		0451CC451C49AE1C003B2CA6 /* STPPaymentResult.h in Headers */ = {isa = PBXBuildFile; fileRef = 0451CC421C49AE1C003B2CA6 /* STPPaymentResult.h */; settings = {ATTRIBUTES = (Public, ); }; };
		0451CC461C49AE1C003B2CA6 /* STPPaymentResult.m in Sources */ = {isa = PBXBuildFile; fileRef = 0451CC431C49AE1C003B2CA6 /* STPPaymentResult.m */; };
		0451CC471C49AE1C003B2CA6 /* STPPaymentResult.m in Sources */ = {isa = PBXBuildFile; fileRef = 0451CC431C49AE1C003B2CA6 /* STPPaymentResult.m */; };
		04533E7D1A6877F400C7E52E /* PassKit.framework in Frameworks */ = {isa = PBXBuildFile; fileRef = 04D5BF9019BF958F009521A5 /* PassKit.framework */; settings = {ATTRIBUTES = (Required, ); }; };
		045A62AB1B8E7259000165CE /* STPPaymentCardTextFieldTest.m in Sources */ = {isa = PBXBuildFile; fileRef = 045A62AA1B8E7259000165CE /* STPPaymentCardTextFieldTest.m */; };
		045D710E1CEEE30500F6CD65 /* STPAspects.h in Headers */ = {isa = PBXBuildFile; fileRef = 045D710C1CEEE30500F6CD65 /* STPAspects.h */; };
		045D710F1CEEE30500F6CD65 /* STPAspects.h in Headers */ = {isa = PBXBuildFile; fileRef = 045D710C1CEEE30500F6CD65 /* STPAspects.h */; };
		045D71101CEEE30500F6CD65 /* STPAspects.m in Sources */ = {isa = PBXBuildFile; fileRef = 045D710D1CEEE30500F6CD65 /* STPAspects.m */; };
		045D71111CEEE30500F6CD65 /* STPAspects.m in Sources */ = {isa = PBXBuildFile; fileRef = 045D710D1CEEE30500F6CD65 /* STPAspects.m */; };
		045D71201CEFA57000F6CD65 /* UIViewController+Stripe_Promises.h in Headers */ = {isa = PBXBuildFile; fileRef = 045D711E1CEFA57000F6CD65 /* UIViewController+Stripe_Promises.h */; };
		045D71211CEFA57000F6CD65 /* UIViewController+Stripe_Promises.h in Headers */ = {isa = PBXBuildFile; fileRef = 045D711E1CEFA57000F6CD65 /* UIViewController+Stripe_Promises.h */; };
		045D71221CEFA57000F6CD65 /* UIViewController+Stripe_Promises.m in Sources */ = {isa = PBXBuildFile; fileRef = 045D711F1CEFA57000F6CD65 /* UIViewController+Stripe_Promises.m */; };
		045D71231CEFA57000F6CD65 /* UIViewController+Stripe_Promises.m in Sources */ = {isa = PBXBuildFile; fileRef = 045D711F1CEFA57000F6CD65 /* UIViewController+Stripe_Promises.m */; };
		045D712C1CF4ED7600F6CD65 /* STPBINRange.h in Headers */ = {isa = PBXBuildFile; fileRef = 045D712A1CF4ED7600F6CD65 /* STPBINRange.h */; };
		045D712D1CF4ED7600F6CD65 /* STPBINRange.h in Headers */ = {isa = PBXBuildFile; fileRef = 045D712A1CF4ED7600F6CD65 /* STPBINRange.h */; };
		045D712E1CF4ED7600F6CD65 /* STPBINRange.m in Sources */ = {isa = PBXBuildFile; fileRef = 045D712B1CF4ED7600F6CD65 /* STPBINRange.m */; };
		045D712F1CF4ED7600F6CD65 /* STPBINRange.m in Sources */ = {isa = PBXBuildFile; fileRef = 045D712B1CF4ED7600F6CD65 /* STPBINRange.m */; };
		045D71311CF514BB00F6CD65 /* STPBinRangeTest.m in Sources */ = {isa = PBXBuildFile; fileRef = 045D71301CF514BB00F6CD65 /* STPBinRangeTest.m */; };
		045E7C091A5F41DE004751EF /* Stripe.framework in Frameworks */ = {isa = PBXBuildFile; fileRef = 04CDB4421A5F2E1800B854EE /* Stripe.framework */; };
		04633AFB1CD1299B009D4FB5 /* NSString+Stripe.h in Headers */ = {isa = PBXBuildFile; fileRef = 04695AD11C77F9DB00E08063 /* NSString+Stripe.h */; };
		04633AFD1CD129AF009D4FB5 /* STPPhoneNumberValidator.h in Headers */ = {isa = PBXBuildFile; fileRef = 04695AD71C77F9EF00E08063 /* STPPhoneNumberValidator.h */; };
		04633AFE1CD129B4009D4FB5 /* STPDelegateProxy.h in Headers */ = {isa = PBXBuildFile; fileRef = 04695AD51C77F9EF00E08063 /* STPDelegateProxy.h */; };
		04633AFF1CD129C0009D4FB5 /* NSString+Stripe.m in Sources */ = {isa = PBXBuildFile; fileRef = 04695AD21C77F9DB00E08063 /* NSString+Stripe.m */; };
		04633B011CD129CB009D4FB5 /* STPPhoneNumberValidator.m in Sources */ = {isa = PBXBuildFile; fileRef = 04695AD81C77F9EF00E08063 /* STPPhoneNumberValidator.m */; };
		04633B021CD129D0009D4FB5 /* STPDelegateProxy.m in Sources */ = {isa = PBXBuildFile; fileRef = 04695AD61C77F9EF00E08063 /* STPDelegateProxy.m */; };
		04633B051CD44F1C009D4FB5 /* STPAPIClient+ApplePay.m in Sources */ = {isa = PBXBuildFile; fileRef = 04633B041CD44F1C009D4FB5 /* STPAPIClient+ApplePay.m */; };
		04633B071CD44F47009D4FB5 /* STPAPIClient+ApplePay.h in Headers */ = {isa = PBXBuildFile; fileRef = 04633B061CD44F47009D4FB5 /* STPAPIClient+ApplePay.h */; settings = {ATTRIBUTES = (Public, ); }; };
		04633B0C1CD44F6C009D4FB5 /* PKPayment+Stripe.h in Headers */ = {isa = PBXBuildFile; fileRef = 04633B081CD44F6C009D4FB5 /* PKPayment+Stripe.h */; };
		04633B0D1CD44F6C009D4FB5 /* PKPayment+Stripe.m in Sources */ = {isa = PBXBuildFile; fileRef = 04633B091CD44F6C009D4FB5 /* PKPayment+Stripe.m */; };
		04633B141CD45215009D4FB5 /* PKPayment+Stripe.m in Sources */ = {isa = PBXBuildFile; fileRef = 04633B091CD44F6C009D4FB5 /* PKPayment+Stripe.m */; };
		04633B151CD4521F009D4FB5 /* STPAPIClient+ApplePay.m in Sources */ = {isa = PBXBuildFile; fileRef = 04633B041CD44F1C009D4FB5 /* STPAPIClient+ApplePay.m */; };
		04633B161CD45222009D4FB5 /* STPAPIClient+ApplePay.h in Headers */ = {isa = PBXBuildFile; fileRef = 04633B061CD44F47009D4FB5 /* STPAPIClient+ApplePay.h */; settings = {ATTRIBUTES = (Public, ); }; };
		04633B171CD45437009D4FB5 /* STPCategoryLoader.m in Sources */ = {isa = PBXBuildFile; fileRef = 04633B0A1CD44F6C009D4FB5 /* STPCategoryLoader.m */; };
		04633B1A1CD7BF29009D4FB5 /* integrate-dynamic-framework.sh in Resources */ = {isa = PBXBuildFile; fileRef = 04633B191CD7BF29009D4FB5 /* integrate-dynamic-framework.sh */; };
		04695AD31C77F9DB00E08063 /* NSString+Stripe.h in Headers */ = {isa = PBXBuildFile; fileRef = 04695AD11C77F9DB00E08063 /* NSString+Stripe.h */; };
		04695AD41C77F9DB00E08063 /* NSString+Stripe.m in Sources */ = {isa = PBXBuildFile; fileRef = 04695AD21C77F9DB00E08063 /* NSString+Stripe.m */; };
		04695AD91C77F9EF00E08063 /* STPDelegateProxy.h in Headers */ = {isa = PBXBuildFile; fileRef = 04695AD51C77F9EF00E08063 /* STPDelegateProxy.h */; };
		04695ADA1C77F9EF00E08063 /* STPDelegateProxy.m in Sources */ = {isa = PBXBuildFile; fileRef = 04695AD61C77F9EF00E08063 /* STPDelegateProxy.m */; };
		04695ADB1C77F9EF00E08063 /* STPPhoneNumberValidator.h in Headers */ = {isa = PBXBuildFile; fileRef = 04695AD71C77F9EF00E08063 /* STPPhoneNumberValidator.h */; };
		04695ADC1C77F9EF00E08063 /* STPPhoneNumberValidator.m in Sources */ = {isa = PBXBuildFile; fileRef = 04695AD81C77F9EF00E08063 /* STPPhoneNumberValidator.m */; };
		046FE9A11CE55D1D00DA6A7B /* STPPaymentActivityIndicatorView.h in Headers */ = {isa = PBXBuildFile; fileRef = 046FE99F1CE55D1D00DA6A7B /* STPPaymentActivityIndicatorView.h */; settings = {ATTRIBUTES = (Public, ); }; };
		046FE9A21CE55D1D00DA6A7B /* STPPaymentActivityIndicatorView.m in Sources */ = {isa = PBXBuildFile; fileRef = 046FE9A01CE55D1D00DA6A7B /* STPPaymentActivityIndicatorView.m */; };
		046FE9A31CE5608000DA6A7B /* STPPaymentActivityIndicatorView.h in Headers */ = {isa = PBXBuildFile; fileRef = 046FE99F1CE55D1D00DA6A7B /* STPPaymentActivityIndicatorView.h */; settings = {ATTRIBUTES = (Public, ); }; };
		04793F561D1D8DDD00B3C551 /* STPSourceProtocol.h in Headers */ = {isa = PBXBuildFile; fileRef = 04793F551D1D8DDD00B3C551 /* STPSourceProtocol.h */; settings = {ATTRIBUTES = (Public, ); }; };
		04793F571D1D9C0200B3C551 /* STPSourceProtocol.h in Headers */ = {isa = PBXBuildFile; fileRef = 04793F551D1D8DDD00B3C551 /* STPSourceProtocol.h */; settings = {ATTRIBUTES = (Public, ); }; };
		04827D101D2575C6002DB3E8 /* STPImageLibrary.h in Headers */ = {isa = PBXBuildFile; fileRef = 04827D0E1D2575C6002DB3E8 /* STPImageLibrary.h */; settings = {ATTRIBUTES = (Public, ); }; };
		04827D111D2575C6002DB3E8 /* STPImageLibrary.h in Headers */ = {isa = PBXBuildFile; fileRef = 04827D0E1D2575C6002DB3E8 /* STPImageLibrary.h */; settings = {ATTRIBUTES = (Public, ); }; };
		04827D121D2575C6002DB3E8 /* STPImageLibrary.m in Sources */ = {isa = PBXBuildFile; fileRef = 04827D0F1D2575C6002DB3E8 /* STPImageLibrary.m */; };
		04827D131D2575C6002DB3E8 /* STPImageLibrary.m in Sources */ = {isa = PBXBuildFile; fileRef = 04827D0F1D2575C6002DB3E8 /* STPImageLibrary.m */; };
		04827D151D257764002DB3E8 /* STPImageLibrary+Private.h in Headers */ = {isa = PBXBuildFile; fileRef = 04827D141D257764002DB3E8 /* STPImageLibrary+Private.h */; };
		04827D161D257764002DB3E8 /* STPImageLibrary+Private.h in Headers */ = {isa = PBXBuildFile; fileRef = 04827D141D257764002DB3E8 /* STPImageLibrary+Private.h */; };
		04827D181D257A6C002DB3E8 /* STPImageLibraryTest.m in Sources */ = {isa = PBXBuildFile; fileRef = 04827D171D257A6C002DB3E8 /* STPImageLibraryTest.m */; };
		049880FC1CED5A2300EA4FFD /* STPPaymentConfiguration.h in Headers */ = {isa = PBXBuildFile; fileRef = 049880FA1CED5A2300EA4FFD /* STPPaymentConfiguration.h */; settings = {ATTRIBUTES = (Public, ); }; };
		049880FD1CED5A2300EA4FFD /* STPPaymentConfiguration.h in Headers */ = {isa = PBXBuildFile; fileRef = 049880FA1CED5A2300EA4FFD /* STPPaymentConfiguration.h */; settings = {ATTRIBUTES = (Public, ); }; };
		049880FE1CED5A2300EA4FFD /* STPPaymentConfiguration.m in Sources */ = {isa = PBXBuildFile; fileRef = 049880FB1CED5A2300EA4FFD /* STPPaymentConfiguration.m */; };
		049880FF1CED5A2300EA4FFD /* STPPaymentConfiguration.m in Sources */ = {isa = PBXBuildFile; fileRef = 049880FB1CED5A2300EA4FFD /* STPPaymentConfiguration.m */; };
		049952CF1BCF13510088C703 /* STPAPIRequest.h in Headers */ = {isa = PBXBuildFile; fileRef = 049952CD1BCF13510088C703 /* STPAPIRequest.h */; };
		049952D01BCF13510088C703 /* STPAPIRequest.m in Sources */ = {isa = PBXBuildFile; fileRef = 049952CE1BCF13510088C703 /* STPAPIRequest.m */; };
		049952D21BCF13DD0088C703 /* STPAPIClient+Private.h in Headers */ = {isa = PBXBuildFile; fileRef = 049952D11BCF13DD0088C703 /* STPAPIClient+Private.h */; };
		049952D41BCF13DD0088C703 /* STPAPIClient+Private.h in Headers */ = {isa = PBXBuildFile; fileRef = 049952D11BCF13DD0088C703 /* STPAPIClient+Private.h */; };
		049952D61BCF14930088C703 /* STPAPIRequest.h in Headers */ = {isa = PBXBuildFile; fileRef = 049952CD1BCF13510088C703 /* STPAPIRequest.h */; };
		049952D81BCF14990088C703 /* STPAPIRequest.m in Sources */ = {isa = PBXBuildFile; fileRef = 049952CE1BCF13510088C703 /* STPAPIRequest.m */; };
		049A3F7A1CC18D5300F57DE7 /* UIView+Stripe_FirstResponder.h in Headers */ = {isa = PBXBuildFile; fileRef = 049A3F781CC18D5300F57DE7 /* UIView+Stripe_FirstResponder.h */; };
		049A3F7B1CC18D5300F57DE7 /* UIView+Stripe_FirstResponder.m in Sources */ = {isa = PBXBuildFile; fileRef = 049A3F791CC18D5300F57DE7 /* UIView+Stripe_FirstResponder.m */; };
		049A3F7E1CC1920A00F57DE7 /* UIViewController+Stripe_KeyboardAvoiding.h in Headers */ = {isa = PBXBuildFile; fileRef = 049A3F7C1CC1920A00F57DE7 /* UIViewController+Stripe_KeyboardAvoiding.h */; };
		049A3F7F1CC1920A00F57DE7 /* UIViewController+Stripe_KeyboardAvoiding.m in Sources */ = {isa = PBXBuildFile; fileRef = 049A3F7D1CC1920A00F57DE7 /* UIViewController+Stripe_KeyboardAvoiding.m */; };
		049A3F891CC73C7100F57DE7 /* STPPaymentContext.h in Headers */ = {isa = PBXBuildFile; fileRef = 049A3F871CC73C7100F57DE7 /* STPPaymentContext.h */; settings = {ATTRIBUTES = (Public, ); }; };
		049A3F8A1CC73C7100F57DE7 /* STPPaymentContext.m in Sources */ = {isa = PBXBuildFile; fileRef = 049A3F881CC73C7100F57DE7 /* STPPaymentContext.m */; };
		049A3F911CC740FF00F57DE7 /* NSDecimalNumber+Stripe_Currency.h in Headers */ = {isa = PBXBuildFile; fileRef = 049A3F8F1CC740FF00F57DE7 /* NSDecimalNumber+Stripe_Currency.h */; };
		049A3F921CC740FF00F57DE7 /* NSDecimalNumber+Stripe_Currency.m in Sources */ = {isa = PBXBuildFile; fileRef = 049A3F901CC740FF00F57DE7 /* NSDecimalNumber+Stripe_Currency.m */; };
		049A3F951CC75B2E00F57DE7 /* STPPromise.h in Headers */ = {isa = PBXBuildFile; fileRef = 049A3F931CC75B2E00F57DE7 /* STPPromise.h */; };
		049A3F961CC75B2E00F57DE7 /* STPPromise.m in Sources */ = {isa = PBXBuildFile; fileRef = 049A3F941CC75B2E00F57DE7 /* STPPromise.m */; };
		049A3F991CC76A2400F57DE7 /* NSBundle+Stripe_AppName.h in Headers */ = {isa = PBXBuildFile; fileRef = 049A3F971CC76A2400F57DE7 /* NSBundle+Stripe_AppName.h */; };
		049A3F9A1CC76A2400F57DE7 /* NSBundle+Stripe_AppName.m in Sources */ = {isa = PBXBuildFile; fileRef = 049A3F981CC76A2400F57DE7 /* NSBundle+Stripe_AppName.m */; };
		049A3F9B1CC7DBCC00F57DE7 /* STPPaymentContext.h in Headers */ = {isa = PBXBuildFile; fileRef = 049A3F871CC73C7100F57DE7 /* STPPaymentContext.h */; settings = {ATTRIBUTES = (Public, ); }; };
		049A3F9F1CC8006800F57DE7 /* stp_icon_add.png in Resources */ = {isa = PBXBuildFile; fileRef = 049A3F9C1CC8006800F57DE7 /* stp_icon_add.png */; };
		049A3FA01CC8006800F57DE7 /* stp_icon_add@2x.png in Resources */ = {isa = PBXBuildFile; fileRef = 049A3F9D1CC8006800F57DE7 /* stp_icon_add@2x.png */; };
		049A3FA11CC8006800F57DE7 /* stp_icon_add@3x.png in Resources */ = {isa = PBXBuildFile; fileRef = 049A3F9E1CC8006800F57DE7 /* stp_icon_add@3x.png */; };
		049A3FA61CC8071100F57DE7 /* stp_card_applepay@2x.png in Resources */ = {isa = PBXBuildFile; fileRef = 049A3FA31CC8071100F57DE7 /* stp_card_applepay@2x.png */; };
		049A3FA71CC8071100F57DE7 /* stp_card_applepay@3x.png in Resources */ = {isa = PBXBuildFile; fileRef = 049A3FA41CC8071100F57DE7 /* stp_card_applepay@3x.png */; };
		049A3FA81CC963EB00F57DE7 /* STPPaymentMethod.h in Headers */ = {isa = PBXBuildFile; fileRef = C11810851CC6AF4C0022FB55 /* STPPaymentMethod.h */; settings = {ATTRIBUTES = (Public, ); }; };
		049A3FA91CC96B3B00F57DE7 /* STPBackendAPIAdapter.h in Headers */ = {isa = PBXBuildFile; fileRef = C11810A61CC6E2160022FB55 /* STPBackendAPIAdapter.h */; settings = {ATTRIBUTES = (Public, ); }; };
		049A3FAA1CC96B7C00F57DE7 /* STPApplePayPaymentMethod.h in Headers */ = {isa = PBXBuildFile; fileRef = C11810871CC6B00D0022FB55 /* STPApplePayPaymentMethod.h */; settings = {ATTRIBUTES = (Public, ); }; };
		049A3FAE1CC9AA9900F57DE7 /* STPAddressViewModel.h in Headers */ = {isa = PBXBuildFile; fileRef = 049A3FAC1CC9AA9900F57DE7 /* STPAddressViewModel.h */; };
		049A3FAF1CC9AA9900F57DE7 /* STPAddressViewModel.m in Sources */ = {isa = PBXBuildFile; fileRef = 049A3FAD1CC9AA9900F57DE7 /* STPAddressViewModel.m */; };
		049A3FB21CC9FEFC00F57DE7 /* UIToolbar+Stripe_InputAccessory.h in Headers */ = {isa = PBXBuildFile; fileRef = 049A3FB01CC9FEFC00F57DE7 /* UIToolbar+Stripe_InputAccessory.h */; };
		049A3FB31CC9FEFC00F57DE7 /* UIToolbar+Stripe_InputAccessory.m in Sources */ = {isa = PBXBuildFile; fileRef = 049A3FB11CC9FEFC00F57DE7 /* UIToolbar+Stripe_InputAccessory.m */; };
		049A3FB41CC9FF0500F57DE7 /* UIToolbar+Stripe_InputAccessory.h in Headers */ = {isa = PBXBuildFile; fileRef = 049A3FB01CC9FEFC00F57DE7 /* UIToolbar+Stripe_InputAccessory.h */; };
		049A3FB71CCA6B8900F57DE7 /* STPAddress.m in Sources */ = {isa = PBXBuildFile; fileRef = C1080F481CBECF7B007B2D89 /* STPAddress.m */; };
		049E84CC1A605DE0000B66CD /* STPAPIClient.m in Sources */ = {isa = PBXBuildFile; fileRef = 04CDB4C31A5F30A700B854EE /* STPAPIClient.m */; };
		049E84CD1A605DE0000B66CD /* STPFormEncoder.m in Sources */ = {isa = PBXBuildFile; fileRef = 04CDB4C51A5F30A700B854EE /* STPFormEncoder.m */; };
		049E84CF1A605DE0000B66CD /* STPBankAccount.m in Sources */ = {isa = PBXBuildFile; fileRef = 04CDB4C91A5F30A700B854EE /* STPBankAccount.m */; };
		049E84D01A605DE0000B66CD /* STPCard.m in Sources */ = {isa = PBXBuildFile; fileRef = 04CDB4CB1A5F30A700B854EE /* STPCard.m */; };
		049E84D11A605DE0000B66CD /* STPToken.m in Sources */ = {isa = PBXBuildFile; fileRef = 04CDB4CD1A5F30A700B854EE /* STPToken.m */; };
		049E84D21A605DE0000B66CD /* StripeError.m in Sources */ = {isa = PBXBuildFile; fileRef = 04CDB4CF1A5F30A700B854EE /* StripeError.m */; };
		049E84D31A605E6A000B66CD /* UIKit.framework in Frameworks */ = {isa = PBXBuildFile; fileRef = FAFC12C516E5767F0066297F /* UIKit.framework */; };
		049E84D41A605E7C000B66CD /* Foundation.framework in Frameworks */ = {isa = PBXBuildFile; fileRef = 11C74B9B164043050071C2CA /* Foundation.framework */; };
		049E84D51A605E82000B66CD /* Security.framework in Frameworks */ = {isa = PBXBuildFile; fileRef = 4A0D74F918F6106100966D7B /* Security.framework */; };
		049E84D61A605E8F000B66CD /* PassKit.framework in Frameworks */ = {isa = PBXBuildFile; fileRef = 04D5BF9019BF958F009521A5 /* PassKit.framework */; settings = {ATTRIBUTES = (Weak, ); }; };
		049E84D71A605E99000B66CD /* AddressBook.framework in Frameworks */ = {isa = PBXBuildFile; fileRef = 04B94BC71A47B78A00092C46 /* AddressBook.framework */; };
		049E84D91A605EF0000B66CD /* Stripe.h in Headers */ = {isa = PBXBuildFile; fileRef = 04CDB4A91A5F30A700B854EE /* Stripe.h */; settings = {ATTRIBUTES = (Public, ); }; };
		049E84E61A605EF0000B66CD /* STPAPIClient.h in Headers */ = {isa = PBXBuildFile; fileRef = 04CDB4C21A5F30A700B854EE /* STPAPIClient.h */; settings = {ATTRIBUTES = (Public, ); }; };
		049E84E71A605EF0000B66CD /* STPFormEncoder.h in Headers */ = {isa = PBXBuildFile; fileRef = 04CDB4C41A5F30A700B854EE /* STPFormEncoder.h */; };
		049E84E91A605EF0000B66CD /* STPBankAccount.h in Headers */ = {isa = PBXBuildFile; fileRef = 04CDB4C81A5F30A700B854EE /* STPBankAccount.h */; settings = {ATTRIBUTES = (Public, ); }; };
		049E84EA1A605EF0000B66CD /* STPCard.h in Headers */ = {isa = PBXBuildFile; fileRef = 04CDB4CA1A5F30A700B854EE /* STPCard.h */; settings = {ATTRIBUTES = (Public, ); }; };
		049E84EB1A605EF0000B66CD /* STPToken.h in Headers */ = {isa = PBXBuildFile; fileRef = 04CDB4CC1A5F30A700B854EE /* STPToken.h */; settings = {ATTRIBUTES = (Public, ); }; };
		049E84EC1A605EF0000B66CD /* StripeError.h in Headers */ = {isa = PBXBuildFile; fileRef = 04CDB4CE1A5F30A700B854EE /* StripeError.h */; settings = {ATTRIBUTES = (Public, ); }; };
		04A488331CA34D3000506E53 /* STPEmailAddressValidator.h in Headers */ = {isa = PBXBuildFile; fileRef = 04A488311CA34D3000506E53 /* STPEmailAddressValidator.h */; };
		04A488341CA34D3000506E53 /* STPEmailAddressValidator.m in Sources */ = {isa = PBXBuildFile; fileRef = 04A488321CA34D3000506E53 /* STPEmailAddressValidator.m */; };
		04A488361CA34DC600506E53 /* STPEmailAddressValidatorTest.m in Sources */ = {isa = PBXBuildFile; fileRef = 04A488351CA34DC600506E53 /* STPEmailAddressValidatorTest.m */; };
		04A4883C1CA3568800506E53 /* STPBlocks.h in Headers */ = {isa = PBXBuildFile; fileRef = 04A4883B1CA3568800506E53 /* STPBlocks.h */; settings = {ATTRIBUTES = (Public, ); }; };
		04A4883E1CA3568800506E53 /* STPBlocks.h in Headers */ = {isa = PBXBuildFile; fileRef = 04A4883B1CA3568800506E53 /* STPBlocks.h */; settings = {ATTRIBUTES = (Public, ); }; };
		04A488421CA3580700506E53 /* UINavigationController+Stripe_Completion.h in Headers */ = {isa = PBXBuildFile; fileRef = 04A488401CA3580700506E53 /* UINavigationController+Stripe_Completion.h */; };
		04A488431CA3580700506E53 /* UINavigationController+Stripe_Completion.h in Headers */ = {isa = PBXBuildFile; fileRef = 04A488401CA3580700506E53 /* UINavigationController+Stripe_Completion.h */; };
		04A488441CA3580700506E53 /* UINavigationController+Stripe_Completion.m in Sources */ = {isa = PBXBuildFile; fileRef = 04A488411CA3580700506E53 /* UINavigationController+Stripe_Completion.m */; };
		04A488451CA3580700506E53 /* UINavigationController+Stripe_Completion.m in Sources */ = {isa = PBXBuildFile; fileRef = 04A488411CA3580700506E53 /* UINavigationController+Stripe_Completion.m */; };
		04A4C3891C4F25F900B3B290 /* NSArray+Stripe.h in Headers */ = {isa = PBXBuildFile; fileRef = 04A4C3851C4F25F900B3B290 /* NSArray+Stripe.h */; };
		04A4C38A1C4F25F900B3B290 /* NSArray+Stripe.h in Headers */ = {isa = PBXBuildFile; fileRef = 04A4C3851C4F25F900B3B290 /* NSArray+Stripe.h */; };
		04A4C38B1C4F25F900B3B290 /* NSArray+Stripe.m in Sources */ = {isa = PBXBuildFile; fileRef = 04A4C3861C4F25F900B3B290 /* NSArray+Stripe.m */; };
		04A4C38C1C4F25F900B3B290 /* NSArray+Stripe.m in Sources */ = {isa = PBXBuildFile; fileRef = 04A4C3861C4F25F900B3B290 /* NSArray+Stripe.m */; };
		04A4C38D1C4F25F900B3B290 /* UIViewController+Stripe_ParentViewController.h in Headers */ = {isa = PBXBuildFile; fileRef = 04A4C3871C4F25F900B3B290 /* UIViewController+Stripe_ParentViewController.h */; };
		04A4C38E1C4F25F900B3B290 /* UIViewController+Stripe_ParentViewController.h in Headers */ = {isa = PBXBuildFile; fileRef = 04A4C3871C4F25F900B3B290 /* UIViewController+Stripe_ParentViewController.h */; };
		04A4C38F1C4F25F900B3B290 /* UIViewController+Stripe_ParentViewController.m in Sources */ = {isa = PBXBuildFile; fileRef = 04A4C3881C4F25F900B3B290 /* UIViewController+Stripe_ParentViewController.m */; };
		04A4C3901C4F25F900B3B290 /* UIViewController+Stripe_ParentViewController.m in Sources */ = {isa = PBXBuildFile; fileRef = 04A4C3881C4F25F900B3B290 /* UIViewController+Stripe_ParentViewController.m */; };
		04A4C3921C4F263300B3B290 /* NSArray+StripeTest.m in Sources */ = {isa = PBXBuildFile; fileRef = 04A4C3911C4F263300B3B290 /* NSArray+StripeTest.m */; };
		04A4C3941C4F276100B3B290 /* STPUIVCStripeParentViewControllerTests.m in Sources */ = {isa = PBXBuildFile; fileRef = 04A4C3931C4F276100B3B290 /* STPUIVCStripeParentViewControllerTests.m */; };
		04B31DD41D08E6E200EF1631 /* STPCustomer.h in Headers */ = {isa = PBXBuildFile; fileRef = 04B31DD21D08E6E200EF1631 /* STPCustomer.h */; settings = {ATTRIBUTES = (Public, ); }; };
		04B31DD51D08E6E200EF1631 /* STPCustomer.h in Headers */ = {isa = PBXBuildFile; fileRef = 04B31DD21D08E6E200EF1631 /* STPCustomer.h */; settings = {ATTRIBUTES = (Public, ); }; };
		04B31DD61D08E6E200EF1631 /* STPCustomer.m in Sources */ = {isa = PBXBuildFile; fileRef = 04B31DD31D08E6E200EF1631 /* STPCustomer.m */; };
		04B31DD71D08E6E200EF1631 /* STPCustomer.m in Sources */ = {isa = PBXBuildFile; fileRef = 04B31DD31D08E6E200EF1631 /* STPCustomer.m */; };
		04B31DDA1D09A4DC00EF1631 /* STPPaymentConfiguration+Private.h in Headers */ = {isa = PBXBuildFile; fileRef = 04B31DD81D09A4DC00EF1631 /* STPPaymentConfiguration+Private.h */; };
		04B31DDB1D09A4DC00EF1631 /* STPPaymentConfiguration+Private.h in Headers */ = {isa = PBXBuildFile; fileRef = 04B31DD81D09A4DC00EF1631 /* STPPaymentConfiguration+Private.h */; };
		04B31DE61D09D25F00EF1631 /* STPPaymentMethodsInternalViewController.h in Headers */ = {isa = PBXBuildFile; fileRef = 04B31DE41D09D25F00EF1631 /* STPPaymentMethodsInternalViewController.h */; };
		04B31DE71D09D25F00EF1631 /* STPPaymentMethodsInternalViewController.h in Headers */ = {isa = PBXBuildFile; fileRef = 04B31DE41D09D25F00EF1631 /* STPPaymentMethodsInternalViewController.h */; };
		04B31DE81D09D25F00EF1631 /* STPPaymentMethodsInternalViewController.m in Sources */ = {isa = PBXBuildFile; fileRef = 04B31DE51D09D25F00EF1631 /* STPPaymentMethodsInternalViewController.m */; };
		04B31DE91D09D25F00EF1631 /* STPPaymentMethodsInternalViewController.m in Sources */ = {isa = PBXBuildFile; fileRef = 04B31DE51D09D25F00EF1631 /* STPPaymentMethodsInternalViewController.m */; };
		04B31DF21D09F0A800EF1631 /* UIViewController+Stripe_NavigationItemProxy.h in Headers */ = {isa = PBXBuildFile; fileRef = 04B31DF01D09F0A800EF1631 /* UIViewController+Stripe_NavigationItemProxy.h */; };
		04B31DF31D09F0A800EF1631 /* UIViewController+Stripe_NavigationItemProxy.h in Headers */ = {isa = PBXBuildFile; fileRef = 04B31DF01D09F0A800EF1631 /* UIViewController+Stripe_NavigationItemProxy.h */; };
		04B31DF41D09F0A800EF1631 /* UIViewController+Stripe_NavigationItemProxy.m in Sources */ = {isa = PBXBuildFile; fileRef = 04B31DF11D09F0A800EF1631 /* UIViewController+Stripe_NavigationItemProxy.m */; };
		04B31DF51D09F0A800EF1631 /* UIViewController+Stripe_NavigationItemProxy.m in Sources */ = {isa = PBXBuildFile; fileRef = 04B31DF11D09F0A800EF1631 /* UIViewController+Stripe_NavigationItemProxy.m */; };
		04B31DF91D11AC6400EF1631 /* STPUserInformation.h in Headers */ = {isa = PBXBuildFile; fileRef = 04B31DF71D11AC6400EF1631 /* STPUserInformation.h */; settings = {ATTRIBUTES = (Public, ); }; };
		04B31DFA1D11AC6400EF1631 /* STPUserInformation.h in Headers */ = {isa = PBXBuildFile; fileRef = 04B31DF71D11AC6400EF1631 /* STPUserInformation.h */; settings = {ATTRIBUTES = (Public, ); }; };
		04B31DFB1D11AC6400EF1631 /* STPUserInformation.m in Sources */ = {isa = PBXBuildFile; fileRef = 04B31DF81D11AC6400EF1631 /* STPUserInformation.m */; };
		04B31DFC1D11AC6400EF1631 /* STPUserInformation.m in Sources */ = {isa = PBXBuildFile; fileRef = 04B31DF81D11AC6400EF1631 /* STPUserInformation.m */; };
		04B31DFF1D131D9000EF1631 /* STPPaymentCardTextFieldCell.h in Headers */ = {isa = PBXBuildFile; fileRef = 04B31DFD1D131D9000EF1631 /* STPPaymentCardTextFieldCell.h */; };
		04B31E001D131D9000EF1631 /* STPPaymentCardTextFieldCell.h in Headers */ = {isa = PBXBuildFile; fileRef = 04B31DFD1D131D9000EF1631 /* STPPaymentCardTextFieldCell.h */; };
		04B31E011D131D9000EF1631 /* STPPaymentCardTextFieldCell.m in Sources */ = {isa = PBXBuildFile; fileRef = 04B31DFE1D131D9000EF1631 /* STPPaymentCardTextFieldCell.m */; };
		04B31E021D131D9000EF1631 /* STPPaymentCardTextFieldCell.m in Sources */ = {isa = PBXBuildFile; fileRef = 04B31DFE1D131D9000EF1631 /* STPPaymentCardTextFieldCell.m */; };
		04B33F361BC7488D00DD8120 /* Info.plist in Copy Files */ = {isa = PBXBuildFile; fileRef = 04B33F301BC7417B00DD8120 /* Info.plist */; };
		04BC29A11CD8412000318357 /* STPPaymentContext.m in Sources */ = {isa = PBXBuildFile; fileRef = 049A3F881CC73C7100F57DE7 /* STPPaymentContext.m */; };
		04BC29A41CD8697900318357 /* STPTheme.h in Headers */ = {isa = PBXBuildFile; fileRef = 04BC29A21CD8697900318357 /* STPTheme.h */; settings = {ATTRIBUTES = (Public, ); }; };
		04BC29A51CD8697900318357 /* STPTheme.m in Sources */ = {isa = PBXBuildFile; fileRef = 04BC29A31CD8697900318357 /* STPTheme.m */; };
		04BC29BD1CDD535700318357 /* STPSwitchTableViewCell.h in Headers */ = {isa = PBXBuildFile; fileRef = 04BC29BB1CDD535700318357 /* STPSwitchTableViewCell.h */; };
		04BC29BE1CDD535700318357 /* STPSwitchTableViewCell.m in Sources */ = {isa = PBXBuildFile; fileRef = 04BC29BC1CDD535700318357 /* STPSwitchTableViewCell.m */; };
		04BFFFD91D240B13005F2340 /* STPAddCardViewController+Private.h in Headers */ = {isa = PBXBuildFile; fileRef = 04BFFFD81D240B13005F2340 /* STPAddCardViewController+Private.h */; };
		04BFFFDA1D240B13005F2340 /* STPAddCardViewController+Private.h in Headers */ = {isa = PBXBuildFile; fileRef = 04BFFFD81D240B13005F2340 /* STPAddCardViewController+Private.h */; };
		04CB86BA1BA89CE100E4F61E /* PKPayment+StripeTest.m in Sources */ = {isa = PBXBuildFile; fileRef = 04CB86B81BA89CD400E4F61E /* PKPayment+StripeTest.m */; };
		04CDB4D31A5F30A700B854EE /* Stripe.h in Headers */ = {isa = PBXBuildFile; fileRef = 04CDB4A91A5F30A700B854EE /* Stripe.h */; settings = {ATTRIBUTES = (Public, ); }; };
		04CDB4FE1A5F30A700B854EE /* STPAPIClient.h in Headers */ = {isa = PBXBuildFile; fileRef = 04CDB4C21A5F30A700B854EE /* STPAPIClient.h */; settings = {ATTRIBUTES = (Public, ); }; };
		04CDB5001A5F30A700B854EE /* STPAPIClient.m in Sources */ = {isa = PBXBuildFile; fileRef = 04CDB4C31A5F30A700B854EE /* STPAPIClient.m */; };
		04CDB5021A5F30A700B854EE /* STPFormEncoder.h in Headers */ = {isa = PBXBuildFile; fileRef = 04CDB4C41A5F30A700B854EE /* STPFormEncoder.h */; };
		04CDB5041A5F30A700B854EE /* STPFormEncoder.m in Sources */ = {isa = PBXBuildFile; fileRef = 04CDB4C51A5F30A700B854EE /* STPFormEncoder.m */; };
		04CDB50A1A5F30A700B854EE /* STPBankAccount.h in Headers */ = {isa = PBXBuildFile; fileRef = 04CDB4C81A5F30A700B854EE /* STPBankAccount.h */; settings = {ATTRIBUTES = (Public, ); }; };
		04CDB50C1A5F30A700B854EE /* STPBankAccount.m in Sources */ = {isa = PBXBuildFile; fileRef = 04CDB4C91A5F30A700B854EE /* STPBankAccount.m */; };
		04CDB50E1A5F30A700B854EE /* STPCard.h in Headers */ = {isa = PBXBuildFile; fileRef = 04CDB4CA1A5F30A700B854EE /* STPCard.h */; settings = {ATTRIBUTES = (Public, ); }; };
		04CDB5101A5F30A700B854EE /* STPCard.m in Sources */ = {isa = PBXBuildFile; fileRef = 04CDB4CB1A5F30A700B854EE /* STPCard.m */; };
		04CDB5121A5F30A700B854EE /* STPToken.h in Headers */ = {isa = PBXBuildFile; fileRef = 04CDB4CC1A5F30A700B854EE /* STPToken.h */; settings = {ATTRIBUTES = (Public, ); }; };
		04CDB5141A5F30A700B854EE /* STPToken.m in Sources */ = {isa = PBXBuildFile; fileRef = 04CDB4CD1A5F30A700B854EE /* STPToken.m */; };
		04CDB5161A5F30A700B854EE /* StripeError.h in Headers */ = {isa = PBXBuildFile; fileRef = 04CDB4CE1A5F30A700B854EE /* StripeError.h */; settings = {ATTRIBUTES = (Public, ); }; };
		04CDB5181A5F30A700B854EE /* StripeError.m in Sources */ = {isa = PBXBuildFile; fileRef = 04CDB4CF1A5F30A700B854EE /* StripeError.m */; };
		04CDE5B81BC1F1F100548833 /* STPCardParams.m in Sources */ = {isa = PBXBuildFile; fileRef = 04CDE5B41BC1F1F100548833 /* STPCardParams.m */; };
		04CDE5BA1BC1F1F100548833 /* STPCardParams.m in Sources */ = {isa = PBXBuildFile; fileRef = 04CDE5B41BC1F1F100548833 /* STPCardParams.m */; };
		04CDE5BC1BC1F21500548833 /* STPCardParams.h in Headers */ = {isa = PBXBuildFile; fileRef = 04CDE5BB1BC1F21500548833 /* STPCardParams.h */; settings = {ATTRIBUTES = (Public, ); }; };
		04CDE5BE1BC1F21500548833 /* STPCardParams.h in Headers */ = {isa = PBXBuildFile; fileRef = 04CDE5BB1BC1F21500548833 /* STPCardParams.h */; settings = {ATTRIBUTES = (Public, ); }; };
		04CDE5C51BC20AF800548833 /* STPBankAccountParams.m in Sources */ = {isa = PBXBuildFile; fileRef = 04CDE5C11BC20AF800548833 /* STPBankAccountParams.m */; };
		04CDE5C71BC20AF800548833 /* STPBankAccountParams.m in Sources */ = {isa = PBXBuildFile; fileRef = 04CDE5C11BC20AF800548833 /* STPBankAccountParams.m */; };
		04CDE5C91BC20B1D00548833 /* STPBankAccountParams.h in Headers */ = {isa = PBXBuildFile; fileRef = 04CDE5C81BC20B1D00548833 /* STPBankAccountParams.h */; settings = {ATTRIBUTES = (Public, ); }; };
		04CDE5CB1BC20B1D00548833 /* STPBankAccountParams.h in Headers */ = {isa = PBXBuildFile; fileRef = 04CDE5C81BC20B1D00548833 /* STPBankAccountParams.h */; settings = {ATTRIBUTES = (Public, ); }; };
		04E32A9D1B7A9490009C9E35 /* STPPaymentCardTextField.h in Headers */ = {isa = PBXBuildFile; fileRef = 04E32A9C1B7A9490009C9E35 /* STPPaymentCardTextField.h */; settings = {ATTRIBUTES = (Public, ); }; };
		04E32AA01B7A9490009C9E35 /* STPPaymentCardTextField.h in Headers */ = {isa = PBXBuildFile; fileRef = 04E32A9C1B7A9490009C9E35 /* STPPaymentCardTextField.h */; settings = {ATTRIBUTES = (Public, ); }; };
		04E39F541CECF7A100AF3B96 /* STPPaymentMethodTuple.h in Headers */ = {isa = PBXBuildFile; fileRef = 04E39F501CECF7A100AF3B96 /* STPPaymentMethodTuple.h */; };
		04E39F551CECF7A100AF3B96 /* STPPaymentMethodTuple.m in Sources */ = {isa = PBXBuildFile; fileRef = 04E39F511CECF7A100AF3B96 /* STPPaymentMethodTuple.m */; };
		04E39F581CECF9A800AF3B96 /* STPPaymentMethodsViewController+Private.h in Headers */ = {isa = PBXBuildFile; fileRef = 04E39F561CECF9A800AF3B96 /* STPPaymentMethodsViewController+Private.h */; };
		04E39F5C1CECFAFD00AF3B96 /* STPPaymentContext+Private.h in Headers */ = {isa = PBXBuildFile; fileRef = 04E39F5A1CECFAFD00AF3B96 /* STPPaymentContext+Private.h */; };
		04E39F6A1CED48D500AF3B96 /* UIBarButtonItem+Stripe.h in Headers */ = {isa = PBXBuildFile; fileRef = 04E39F681CED48D500AF3B96 /* UIBarButtonItem+Stripe.h */; };
		04E39F6B1CED48D500AF3B96 /* UIBarButtonItem+Stripe.m in Sources */ = {isa = PBXBuildFile; fileRef = 04E39F691CED48D500AF3B96 /* UIBarButtonItem+Stripe.m */; };
		04EBC7531B7533C300A0E6AE /* STPCardValidationState.h in Headers */ = {isa = PBXBuildFile; fileRef = 04EBC7511B7533C300A0E6AE /* STPCardValidationState.h */; settings = {ATTRIBUTES = (Public, ); }; };
		04EBC7561B7533C300A0E6AE /* STPCardValidationState.h in Headers */ = {isa = PBXBuildFile; fileRef = 04EBC7511B7533C300A0E6AE /* STPCardValidationState.h */; settings = {ATTRIBUTES = (Public, ); }; };
		04EBC7571B7533C300A0E6AE /* STPCardValidator.h in Headers */ = {isa = PBXBuildFile; fileRef = 04EBC7521B7533C300A0E6AE /* STPCardValidator.h */; settings = {ATTRIBUTES = (Public, ); }; };
		04EBC75A1B7533C300A0E6AE /* STPCardValidator.h in Headers */ = {isa = PBXBuildFile; fileRef = 04EBC7521B7533C300A0E6AE /* STPCardValidator.h */; settings = {ATTRIBUTES = (Public, ); }; };
		04F213311BCEAB61001D6F22 /* STPFormEncodable.h in Headers */ = {isa = PBXBuildFile; fileRef = 04F213301BCEAB61001D6F22 /* STPFormEncodable.h */; settings = {ATTRIBUTES = (Public, ); }; };
		04F213331BCEAB61001D6F22 /* STPFormEncodable.h in Headers */ = {isa = PBXBuildFile; fileRef = 04F213301BCEAB61001D6F22 /* STPFormEncodable.h */; settings = {ATTRIBUTES = (Public, ); }; };
		04F213351BCECB1C001D6F22 /* STPAPIResponseDecodable.h in Headers */ = {isa = PBXBuildFile; fileRef = 04F213341BCECB1C001D6F22 /* STPAPIResponseDecodable.h */; settings = {ATTRIBUTES = (Public, ); }; };
		04F213371BCECB1C001D6F22 /* STPAPIResponseDecodable.h in Headers */ = {isa = PBXBuildFile; fileRef = 04F213341BCECB1C001D6F22 /* STPAPIResponseDecodable.h */; settings = {ATTRIBUTES = (Public, ); }; };
		04F416261CA3639500486FB5 /* STPAddCardViewController.h in Headers */ = {isa = PBXBuildFile; fileRef = 04F416241CA3639500486FB5 /* STPAddCardViewController.h */; settings = {ATTRIBUTES = (Public, ); }; };
		04F416271CA3639500486FB5 /* STPAddCardViewController.m in Sources */ = {isa = PBXBuildFile; fileRef = 04F416251CA3639500486FB5 /* STPAddCardViewController.m */; };
		04F94D9B1D229E76004FC826 /* STPTheme.h in Headers */ = {isa = PBXBuildFile; fileRef = 04BC29A21CD8697900318357 /* STPTheme.h */; settings = {ATTRIBUTES = (Public, ); }; };
		04F94D9C1D229EAA004FC826 /* PKPayment+Stripe.h in Headers */ = {isa = PBXBuildFile; fileRef = 04633B081CD44F6C009D4FB5 /* PKPayment+Stripe.h */; };
		04F94D9D1D229EFF004FC826 /* STPEmailAddressValidator.h in Headers */ = {isa = PBXBuildFile; fileRef = 04A488311CA34D3000506E53 /* STPEmailAddressValidator.h */; };
		04F94D9E1D229F05004FC826 /* STPEmailAddressValidator.m in Sources */ = {isa = PBXBuildFile; fileRef = 04A488321CA34D3000506E53 /* STPEmailAddressValidator.m */; };
		04F94D9F1D229F09004FC826 /* STPPostalCodeValidator.h in Headers */ = {isa = PBXBuildFile; fileRef = C1FEE5941CBFF11400A7632B /* STPPostalCodeValidator.h */; };
		04F94DA01D229F0B004FC826 /* STPPostalCodeValidator.m in Sources */ = {isa = PBXBuildFile; fileRef = C1FEE5951CBFF11400A7632B /* STPPostalCodeValidator.m */; };
		04F94DA11D229F12004FC826 /* STPAddressFieldTableViewCell.h in Headers */ = {isa = PBXBuildFile; fileRef = C17A030B1CBEE7A2006C819F /* STPAddressFieldTableViewCell.h */; };
		04F94DA21D229F14004FC826 /* STPAddressFieldTableViewCell.m in Sources */ = {isa = PBXBuildFile; fileRef = C17A030C1CBEE7A2006C819F /* STPAddressFieldTableViewCell.m */; };
		04F94DA31D229F18004FC826 /* STPAddressViewModel.h in Headers */ = {isa = PBXBuildFile; fileRef = 049A3FAC1CC9AA9900F57DE7 /* STPAddressViewModel.h */; };
		04F94DA41D229F1C004FC826 /* STPAddressViewModel.m in Sources */ = {isa = PBXBuildFile; fileRef = 049A3FAD1CC9AA9900F57DE7 /* STPAddressViewModel.m */; };
		04F94DA51D229F21004FC826 /* STPPaymentContext+Private.h in Headers */ = {isa = PBXBuildFile; fileRef = 04E39F5A1CECFAFD00AF3B96 /* STPPaymentContext+Private.h */; };
		04F94DA81D229F2F004FC826 /* STPPaymentMethodTuple.h in Headers */ = {isa = PBXBuildFile; fileRef = 04E39F501CECF7A100AF3B96 /* STPPaymentMethodTuple.h */; };
		04F94DA91D229F32004FC826 /* STPPaymentMethodTuple.m in Sources */ = {isa = PBXBuildFile; fileRef = 04E39F511CECF7A100AF3B96 /* STPPaymentMethodTuple.m */; };
		04F94DAA1D229F36004FC826 /* STPTheme.m in Sources */ = {isa = PBXBuildFile; fileRef = 04BC29A31CD8697900318357 /* STPTheme.m */; };
		04F94DAB1D229F3F004FC826 /* UIBarButtonItem+Stripe.h in Headers */ = {isa = PBXBuildFile; fileRef = 04E39F681CED48D500AF3B96 /* UIBarButtonItem+Stripe.h */; };
		04F94DAC1D229F42004FC826 /* UIBarButtonItem+Stripe.m in Sources */ = {isa = PBXBuildFile; fileRef = 04E39F691CED48D500AF3B96 /* UIBarButtonItem+Stripe.m */; };
		04F94DAD1D229F4E004FC826 /* STPColorUtils.h in Headers */ = {isa = PBXBuildFile; fileRef = 0426B96C1CEADC98006AC8DD /* STPColorUtils.h */; };
		04F94DAE1D229F54004FC826 /* STPColorUtils.m in Sources */ = {isa = PBXBuildFile; fileRef = 0426B96D1CEADC98006AC8DD /* STPColorUtils.m */; };
		04F94DAF1D229F59004FC826 /* STPPaymentMethodsViewController+Private.h in Headers */ = {isa = PBXBuildFile; fileRef = 04E39F561CECF9A800AF3B96 /* STPPaymentMethodsViewController+Private.h */; };
		04F94DB41D229F71004FC826 /* STPPaymentActivityIndicatorView.m in Sources */ = {isa = PBXBuildFile; fileRef = 046FE9A01CE55D1D00DA6A7B /* STPPaymentActivityIndicatorView.m */; };
		04F94DB91D229F86004FC826 /* STPApplePayPaymentMethod.m in Sources */ = {isa = PBXBuildFile; fileRef = C11810881CC6B00D0022FB55 /* STPApplePayPaymentMethod.m */; };
		04F94DBA1D229F8A004FC826 /* PKPaymentAuthorizationViewController+Stripe_Blocks.h in Headers */ = {isa = PBXBuildFile; fileRef = C11810931CC6C4700022FB55 /* PKPaymentAuthorizationViewController+Stripe_Blocks.h */; };
		04F94DBB1D229F8D004FC826 /* PKPaymentAuthorizationViewController+Stripe_Blocks.m in Sources */ = {isa = PBXBuildFile; fileRef = C11810941CC6C4700022FB55 /* PKPaymentAuthorizationViewController+Stripe_Blocks.m */; };
		04F94DBC1D229F92004FC826 /* UIToolbar+Stripe_InputAccessory.m in Sources */ = {isa = PBXBuildFile; fileRef = 049A3FB11CC9FEFC00F57DE7 /* UIToolbar+Stripe_InputAccessory.m */; };
		04F94DBD1D229F95004FC826 /* UITableViewCell+Stripe_Borders.h in Headers */ = {isa = PBXBuildFile; fileRef = 0426B9701CEAE3EB006AC8DD /* UITableViewCell+Stripe_Borders.h */; };
		04F94DBE1D229F98004FC826 /* UITableViewCell+Stripe_Borders.m in Sources */ = {isa = PBXBuildFile; fileRef = 0426B9711CEAE3EB006AC8DD /* UITableViewCell+Stripe_Borders.m */; };
		04F94DC91D22A20A004FC826 /* STPSwitchTableViewCell.h in Headers */ = {isa = PBXBuildFile; fileRef = 04BC29BB1CDD535700318357 /* STPSwitchTableViewCell.h */; };
		04F94DCA1D22A20D004FC826 /* STPSwitchTableViewCell.m in Sources */ = {isa = PBXBuildFile; fileRef = 04BC29BC1CDD535700318357 /* STPSwitchTableViewCell.m */; };
		04F94DCB1D22A229004FC826 /* UIView+Stripe_FirstResponder.h in Headers */ = {isa = PBXBuildFile; fileRef = 049A3F781CC18D5300F57DE7 /* UIView+Stripe_FirstResponder.h */; };
		04F94DCC1D22A22C004FC826 /* UIView+Stripe_FirstResponder.m in Sources */ = {isa = PBXBuildFile; fileRef = 049A3F791CC18D5300F57DE7 /* UIView+Stripe_FirstResponder.m */; };
		04F94DCD1D22A22F004FC826 /* UIViewController+Stripe_KeyboardAvoiding.h in Headers */ = {isa = PBXBuildFile; fileRef = 049A3F7C1CC1920A00F57DE7 /* UIViewController+Stripe_KeyboardAvoiding.h */; };
		04F94DCE1D22A232004FC826 /* UIViewController+Stripe_KeyboardAvoiding.m in Sources */ = {isa = PBXBuildFile; fileRef = 049A3F7D1CC1920A00F57DE7 /* UIViewController+Stripe_KeyboardAvoiding.m */; };
		04F94DCF1D22A234004FC826 /* NSDecimalNumber+Stripe_Currency.h in Headers */ = {isa = PBXBuildFile; fileRef = 049A3F8F1CC740FF00F57DE7 /* NSDecimalNumber+Stripe_Currency.h */; };
		04F94DD01D22A236004FC826 /* NSDecimalNumber+Stripe_Currency.m in Sources */ = {isa = PBXBuildFile; fileRef = 049A3F901CC740FF00F57DE7 /* NSDecimalNumber+Stripe_Currency.m */; };
		04F94DD11D22A239004FC826 /* STPPromise.h in Headers */ = {isa = PBXBuildFile; fileRef = 049A3F931CC75B2E00F57DE7 /* STPPromise.h */; };
		04F94DD21D22A23C004FC826 /* STPPromise.m in Sources */ = {isa = PBXBuildFile; fileRef = 049A3F941CC75B2E00F57DE7 /* STPPromise.m */; };
		04F94DD31D22A23F004FC826 /* NSBundle+Stripe_AppName.h in Headers */ = {isa = PBXBuildFile; fileRef = 049A3F971CC76A2400F57DE7 /* NSBundle+Stripe_AppName.h */; };
		04F94DD41D22A242004FC826 /* NSBundle+Stripe_AppName.m in Sources */ = {isa = PBXBuildFile; fileRef = 049A3F981CC76A2400F57DE7 /* NSBundle+Stripe_AppName.m */; };
		04FCFA191BD59A8C00297732 /* STPCategoryLoader.h in Headers */ = {isa = PBXBuildFile; fileRef = 04FCFA171BD59A8C00297732 /* STPCategoryLoader.h */; };
		8B013C891F1E784A00DD831B /* STPPaymentConfigurationTest.m in Sources */ = {isa = PBXBuildFile; fileRef = 8B013C881F1E784A00DD831B /* STPPaymentConfigurationTest.m */; };
		8B429AD81EF9D4B400F95F34 /* STPBankAccountParams+Private.h in Headers */ = {isa = PBXBuildFile; fileRef = 8B429AD71EF9D4A300F95F34 /* STPBankAccountParams+Private.h */; };
		8B429AD91EF9D4B500F95F34 /* STPBankAccountParams+Private.h in Headers */ = {isa = PBXBuildFile; fileRef = 8B429AD71EF9D4A300F95F34 /* STPBankAccountParams+Private.h */; };
		8B429ADE1EF9EFF900F95F34 /* STPFile+Private.h in Headers */ = {isa = PBXBuildFile; fileRef = 8B429ADD1EF9EFF600F95F34 /* STPFile+Private.h */; };
		8B429ADF1EF9EFFA00F95F34 /* STPFile+Private.h in Headers */ = {isa = PBXBuildFile; fileRef = 8B429ADD1EF9EFF600F95F34 /* STPFile+Private.h */; };
		8B5B4B441EFDD925005CF475 /* STPSourceOwnerTest.m in Sources */ = {isa = PBXBuildFile; fileRef = 8B5B4B431EFDD925005CF475 /* STPSourceOwnerTest.m */; };
		8B6DC9751F0171D20025E811 /* STPSourceReceiverTest.m in Sources */ = {isa = PBXBuildFile; fileRef = 8B6DC9741F0171D20025E811 /* STPSourceReceiverTest.m */; };
		8B6DC9771F0172640025E811 /* STPSourceSEPADebitDetailsTest.m in Sources */ = {isa = PBXBuildFile; fileRef = 8B6DC9761F0172640025E811 /* STPSourceSEPADebitDetailsTest.m */; };
		8B82C5CA1F2BC78F009639F7 /* STPApplePayPaymentMethodTest.m in Sources */ = {isa = PBXBuildFile; fileRef = 8B82C5C91F2BC78F009639F7 /* STPApplePayPaymentMethodTest.m */; };
		8B8DDBB31EF887A4004B141F /* STPBankAccountParamsTest.m in Sources */ = {isa = PBXBuildFile; fileRef = 8B8DDBB21EF887A4004B141F /* STPBankAccountParamsTest.m */; };
		8BB890322056E55B00EB51AB /* stp_card_unionpay_template_en.png in Resources */ = {isa = PBXBuildFile; fileRef = 8BCB6E4A2053389600629978 /* stp_card_unionpay_template_en.png */; };
		8BB890332056E55F00EB51AB /* stp_card_unionpay_template_en@2x.png in Resources */ = {isa = PBXBuildFile; fileRef = 8BCB6E4E2053389700629978 /* stp_card_unionpay_template_en@2x.png */; };
		8BB890342056E56200EB51AB /* stp_card_unionpay_template_en@3x.png in Resources */ = {isa = PBXBuildFile; fileRef = 8BCB6E4D2053389600629978 /* stp_card_unionpay_template_en@3x.png */; };
		8BB890352056E56500EB51AB /* stp_card_unionpay_template_zh.png in Resources */ = {isa = PBXBuildFile; fileRef = 8BCB6E4B2053389600629978 /* stp_card_unionpay_template_zh.png */; };
		8BB890362056E56700EB51AB /* stp_card_unionpay_template_zh@2x.png in Resources */ = {isa = PBXBuildFile; fileRef = 8BCB6E532053389700629978 /* stp_card_unionpay_template_zh@2x.png */; };
		8BB890372056E56A00EB51AB /* stp_card_unionpay_template_zh@3x.png in Resources */ = {isa = PBXBuildFile; fileRef = 8BCB6E4C2053389600629978 /* stp_card_unionpay_template_zh@3x.png */; };
		8BB890382056E57200EB51AB /* stp_card_unionpay_zh.png in Resources */ = {isa = PBXBuildFile; fileRef = 8BCB6E512053389700629978 /* stp_card_unionpay_zh.png */; };
		8BB890392056E57200EB51AB /* stp_card_unionpay_zh@2x.png in Resources */ = {isa = PBXBuildFile; fileRef = 8BCB6E542053389700629978 /* stp_card_unionpay_zh@2x.png */; };
		8BB8903A2056E57200EB51AB /* stp_card_unionpay_zh@3x.png in Resources */ = {isa = PBXBuildFile; fileRef = 8BCB6E522053389700629978 /* stp_card_unionpay_zh@3x.png */; };
		8BB8903B2056E58400EB51AB /* stp_card_unionpay_en.png in Resources */ = {isa = PBXBuildFile; fileRef = 8BCB6E4F2053389700629978 /* stp_card_unionpay_en.png */; };
		8BB8903C2056E58400EB51AB /* stp_card_unionpay_en@2x.png in Resources */ = {isa = PBXBuildFile; fileRef = 8BCB6E502053389700629978 /* stp_card_unionpay_en@2x.png */; };
		8BB8903D2056E58400EB51AB /* stp_card_unionpay_en@3x.png in Resources */ = {isa = PBXBuildFile; fileRef = 8BCB6E552053389800629978 /* stp_card_unionpay_en@3x.png */; };
		8BB97F081F26645B0095122A /* NSDictionary+StripeTest.m in Sources */ = {isa = PBXBuildFile; fileRef = 8BB97F071F26645B0095122A /* NSDictionary+StripeTest.m */; };
		8BCB6E562053389800629978 /* stp_card_unionpay_template_en.png in Resources */ = {isa = PBXBuildFile; fileRef = 8BCB6E4A2053389600629978 /* stp_card_unionpay_template_en.png */; };
		8BCB6E572053389800629978 /* stp_card_unionpay_template_zh.png in Resources */ = {isa = PBXBuildFile; fileRef = 8BCB6E4B2053389600629978 /* stp_card_unionpay_template_zh.png */; };
		8BCB6E582053389800629978 /* stp_card_unionpay_template_zh@3x.png in Resources */ = {isa = PBXBuildFile; fileRef = 8BCB6E4C2053389600629978 /* stp_card_unionpay_template_zh@3x.png */; };
		8BCB6E592053389800629978 /* stp_card_unionpay_template_en@3x.png in Resources */ = {isa = PBXBuildFile; fileRef = 8BCB6E4D2053389600629978 /* stp_card_unionpay_template_en@3x.png */; };
		8BCB6E5A2053389800629978 /* stp_card_unionpay_template_en@2x.png in Resources */ = {isa = PBXBuildFile; fileRef = 8BCB6E4E2053389700629978 /* stp_card_unionpay_template_en@2x.png */; };
		8BCB6E5B2053389800629978 /* stp_card_unionpay_en.png in Resources */ = {isa = PBXBuildFile; fileRef = 8BCB6E4F2053389700629978 /* stp_card_unionpay_en.png */; };
		8BCB6E5C2053389800629978 /* stp_card_unionpay_en@2x.png in Resources */ = {isa = PBXBuildFile; fileRef = 8BCB6E502053389700629978 /* stp_card_unionpay_en@2x.png */; };
		8BCB6E5D2053389800629978 /* stp_card_unionpay_zh.png in Resources */ = {isa = PBXBuildFile; fileRef = 8BCB6E512053389700629978 /* stp_card_unionpay_zh.png */; };
		8BCB6E5E2053389800629978 /* stp_card_unionpay_zh@3x.png in Resources */ = {isa = PBXBuildFile; fileRef = 8BCB6E522053389700629978 /* stp_card_unionpay_zh@3x.png */; };
		8BCB6E5F2053389800629978 /* stp_card_unionpay_template_zh@2x.png in Resources */ = {isa = PBXBuildFile; fileRef = 8BCB6E532053389700629978 /* stp_card_unionpay_template_zh@2x.png */; };
		8BCB6E602053389800629978 /* stp_card_unionpay_zh@2x.png in Resources */ = {isa = PBXBuildFile; fileRef = 8BCB6E542053389700629978 /* stp_card_unionpay_zh@2x.png */; };
		8BCB6E612053389800629978 /* stp_card_unionpay_en@3x.png in Resources */ = {isa = PBXBuildFile; fileRef = 8BCB6E552053389800629978 /* stp_card_unionpay_en@3x.png */; };
		8BD213371F044B57007F6FD1 /* BankAccount.json in Resources */ = {isa = PBXBuildFile; fileRef = 8BD213361F044B57007F6FD1 /* BankAccount.json */; };
		8BD213391F0457A1007F6FD1 /* FileUpload.json in Resources */ = {isa = PBXBuildFile; fileRef = 8BD213381F0457A1007F6FD1 /* FileUpload.json */; };
		8BD2133E1F045D31007F6FD1 /* SEPADebitSource.json in Resources */ = {isa = PBXBuildFile; fileRef = 8BD2133D1F045D31007F6FD1 /* SEPADebitSource.json */; };
		8BD87B881EFB131700269C2B /* STPSourceCardDetails+Private.h in Headers */ = {isa = PBXBuildFile; fileRef = 8BD87B871EFB131400269C2B /* STPSourceCardDetails+Private.h */; };
		8BD87B891EFB131800269C2B /* STPSourceCardDetails+Private.h in Headers */ = {isa = PBXBuildFile; fileRef = 8BD87B871EFB131400269C2B /* STPSourceCardDetails+Private.h */; };
		8BD87B8B1EFB136F00269C2B /* STPSourceCardDetailsTest.m in Sources */ = {isa = PBXBuildFile; fileRef = 8BD87B8A1EFB136F00269C2B /* STPSourceCardDetailsTest.m */; };
		8BD87B8D1EFB152B00269C2B /* STPSourceRedirect+Private.h in Headers */ = {isa = PBXBuildFile; fileRef = 8BD87B8C1EFB152800269C2B /* STPSourceRedirect+Private.h */; };
		8BD87B8E1EFB152B00269C2B /* STPSourceRedirect+Private.h in Headers */ = {isa = PBXBuildFile; fileRef = 8BD87B8C1EFB152800269C2B /* STPSourceRedirect+Private.h */; };
		8BD87B901EFB17AA00269C2B /* STPSourceRedirectTest.m in Sources */ = {isa = PBXBuildFile; fileRef = 8BD87B8F1EFB17AA00269C2B /* STPSourceRedirectTest.m */; };
		8BD87B921EFB1C1E00269C2B /* STPSourceVerification+Private.h in Headers */ = {isa = PBXBuildFile; fileRef = 8BD87B911EFB1C1E00269C2B /* STPSourceVerification+Private.h */; };
		8BD87B931EFB1C1E00269C2B /* STPSourceVerification+Private.h in Headers */ = {isa = PBXBuildFile; fileRef = 8BD87B911EFB1C1E00269C2B /* STPSourceVerification+Private.h */; };
		8BD87B951EFB1CB100269C2B /* STPSourceVerificationTest.m in Sources */ = {isa = PBXBuildFile; fileRef = 8BD87B941EFB1CB100269C2B /* STPSourceVerificationTest.m */; };
		8BE5AE8B1EF8905B0081A33C /* STPCardParamsTest.m in Sources */ = {isa = PBXBuildFile; fileRef = 8BE5AE8A1EF8905B0081A33C /* STPCardParamsTest.m */; };
		B318518320BE011700EE8C0F /* STPColorUtilsTest.m in Sources */ = {isa = PBXBuildFile; fileRef = B318518220BE011700EE8C0F /* STPColorUtilsTest.m */; };
		B3302F462006FBA7005DDBE9 /* STPConnectAccountParamsTest.m in Sources */ = {isa = PBXBuildFile; fileRef = B3302F452006FBA7005DDBE9 /* STPConnectAccountParamsTest.m */; };
		B3302F4C200700AB005DDBE9 /* STPLegalEntityParamsTest.m in Sources */ = {isa = PBXBuildFile; fileRef = B3302F4B200700AB005DDBE9 /* STPLegalEntityParamsTest.m */; };
		B347DD481FE35423006B3BAC /* STPValidatedTextField.h in Headers */ = {isa = PBXBuildFile; fileRef = B347DD461FE35423006B3BAC /* STPValidatedTextField.h */; };
		B347DD491FE35423006B3BAC /* STPValidatedTextField.m in Sources */ = {isa = PBXBuildFile; fileRef = B347DD471FE35423006B3BAC /* STPValidatedTextField.m */; };
		B382D6611FE8BEA0009B56AB /* STPValidatedTextField.m in Sources */ = {isa = PBXBuildFile; fileRef = B347DD471FE35423006B3BAC /* STPValidatedTextField.m */; };
		B3A241391FFEB57400A2F00D /* STPConnectAccountParams.h in Headers */ = {isa = PBXBuildFile; fileRef = B3A241371FFEB57400A2F00D /* STPConnectAccountParams.h */; settings = {ATTRIBUTES = (Public, ); }; };
		B3A2413A1FFEB57400A2F00D /* STPConnectAccountParams.h in Headers */ = {isa = PBXBuildFile; fileRef = B3A241371FFEB57400A2F00D /* STPConnectAccountParams.h */; settings = {ATTRIBUTES = (Public, ); }; };
		B3A2413B1FFEB57400A2F00D /* STPConnectAccountParams.m in Sources */ = {isa = PBXBuildFile; fileRef = B3A241381FFEB57400A2F00D /* STPConnectAccountParams.m */; };
		B3A2413C1FFEB57400A2F00D /* STPConnectAccountParams.m in Sources */ = {isa = PBXBuildFile; fileRef = B3A241381FFEB57400A2F00D /* STPConnectAccountParams.m */; };
		B3A99BC31FEAF2CA003F6ED3 /* STPLegalEntityParams.h in Headers */ = {isa = PBXBuildFile; fileRef = B3A99BC11FEAF2CA003F6ED3 /* STPLegalEntityParams.h */; settings = {ATTRIBUTES = (Public, ); }; };
		B3A99BC41FEAF2CA003F6ED3 /* STPLegalEntityParams.h in Headers */ = {isa = PBXBuildFile; fileRef = B3A99BC11FEAF2CA003F6ED3 /* STPLegalEntityParams.h */; settings = {ATTRIBUTES = (Public, ); }; };
		B3A99BC51FEAF2CA003F6ED3 /* STPLegalEntityParams.m in Sources */ = {isa = PBXBuildFile; fileRef = B3A99BC21FEAF2CA003F6ED3 /* STPLegalEntityParams.m */; };
		B3A99BC61FEAF2CA003F6ED3 /* STPLegalEntityParams.m in Sources */ = {isa = PBXBuildFile; fileRef = B3A99BC21FEAF2CA003F6ED3 /* STPLegalEntityParams.m */; };
		B3BDCAC220EEF2150034F7F5 /* STPPaymentIntent.m in Sources */ = {isa = PBXBuildFile; fileRef = B3BDCAC020EEF2150034F7F5 /* STPPaymentIntent.m */; };
		B3BDCAC320EEF2150034F7F5 /* STPPaymentIntent.m in Sources */ = {isa = PBXBuildFile; fileRef = B3BDCAC020EEF2150034F7F5 /* STPPaymentIntent.m */; };
		B3BDCAC420EEF2150034F7F5 /* STPPaymentIntent+Private.h in Headers */ = {isa = PBXBuildFile; fileRef = B3BDCAC120EEF2150034F7F5 /* STPPaymentIntent+Private.h */; };
		B3BDCAC520EEF2150034F7F5 /* STPPaymentIntent+Private.h in Headers */ = {isa = PBXBuildFile; fileRef = B3BDCAC120EEF2150034F7F5 /* STPPaymentIntent+Private.h */; };
		B3BDCAC820EEF22D0034F7F5 /* STPPaymentIntent.h in Headers */ = {isa = PBXBuildFile; fileRef = B3BDCAC620EEF22D0034F7F5 /* STPPaymentIntent.h */; settings = {ATTRIBUTES = (Public, ); }; };
		B3BDCAC920EEF22D0034F7F5 /* STPPaymentIntent.h in Headers */ = {isa = PBXBuildFile; fileRef = B3BDCAC620EEF22D0034F7F5 /* STPPaymentIntent.h */; settings = {ATTRIBUTES = (Public, ); }; };
		B3BDCACA20EEF22D0034F7F5 /* STPPaymentIntentEnums.h in Headers */ = {isa = PBXBuildFile; fileRef = B3BDCAC720EEF22D0034F7F5 /* STPPaymentIntentEnums.h */; settings = {ATTRIBUTES = (Public, ); }; };
		B3BDCACB20EEF22D0034F7F5 /* STPPaymentIntentEnums.h in Headers */ = {isa = PBXBuildFile; fileRef = B3BDCAC720EEF22D0034F7F5 /* STPPaymentIntentEnums.h */; settings = {ATTRIBUTES = (Public, ); }; };
		B3BDCACD20EEF4540034F7F5 /* STPPaymentIntentTest.m in Sources */ = {isa = PBXBuildFile; fileRef = B3BDCACC20EEF4540034F7F5 /* STPPaymentIntentTest.m */; };
		B3BDCACF20EEF4640034F7F5 /* STPPaymentIntentFunctionalTest.m in Sources */ = {isa = PBXBuildFile; fileRef = B3BDCACE20EEF4640034F7F5 /* STPPaymentIntentFunctionalTest.m */; };
<<<<<<< HEAD
		B3BDCAD120EEF5BA0034F7F5 /* STPPaymentIntentParamsTest.m in Sources */ = {isa = PBXBuildFile; fileRef = B3BDCAD020EEF5B90034F7F5 /* STPPaymentIntentParamsTest.m */; };
		B3BDCAD320EEF5E10034F7F5 /* STPPaymentIntentParams.m in Sources */ = {isa = PBXBuildFile; fileRef = B3BDCAD220EEF5E00034F7F5 /* STPPaymentIntentParams.m */; };
		B3BDCAD420EEF5E10034F7F5 /* STPPaymentIntentParams.m in Sources */ = {isa = PBXBuildFile; fileRef = B3BDCAD220EEF5E00034F7F5 /* STPPaymentIntentParams.m */; };
		B3BDCAD620EEF5EC0034F7F5 /* STPPaymentIntentParams.h in Headers */ = {isa = PBXBuildFile; fileRef = B3BDCAD520EEF5EC0034F7F5 /* STPPaymentIntentParams.h */; settings = {ATTRIBUTES = (Public, ); }; };
		B3BDCAD720EEF5EC0034F7F5 /* STPPaymentIntentParams.h in Headers */ = {isa = PBXBuildFile; fileRef = B3BDCAD520EEF5EC0034F7F5 /* STPPaymentIntentParams.h */; settings = {ATTRIBUTES = (Public, ); }; };
=======
>>>>>>> 73a6f75c
		B3BDCADF20F0142C0034F7F5 /* PaymentIntent.json in Resources */ = {isa = PBXBuildFile; fileRef = B3BDCADE20F0142C0034F7F5 /* PaymentIntent.json */; };
		B3C9CF2D2004595A005502ED /* STPConnectAccountFunctionalTest.m in Sources */ = {isa = PBXBuildFile; fileRef = B3C9CF2C2004595A005502ED /* STPConnectAccountFunctionalTest.m */; };
		C1054F911FE197AE0033C87E /* STPPaymentContextSnapshotTests.m in Sources */ = {isa = PBXBuildFile; fileRef = C1054F901FE197AE0033C87E /* STPPaymentContextSnapshotTests.m */; };
		C1080F491CBECF7B007B2D89 /* STPAddress.h in Headers */ = {isa = PBXBuildFile; fileRef = C1080F471CBECF7B007B2D89 /* STPAddress.h */; settings = {ATTRIBUTES = (Public, ); }; };
		C1080F4A1CBECF7B007B2D89 /* STPAddress.m in Sources */ = {isa = PBXBuildFile; fileRef = C1080F481CBECF7B007B2D89 /* STPAddress.m */; };
		C1080F4C1CBED48A007B2D89 /* STPAddressTests.m in Sources */ = {isa = PBXBuildFile; fileRef = C1080F4B1CBED48A007B2D89 /* STPAddressTests.m */; };
		C113D2191EBB9A36006FACC2 /* STPEphemeralKey.h in Headers */ = {isa = PBXBuildFile; fileRef = C113D2171EBB9A36006FACC2 /* STPEphemeralKey.h */; };
		C113D21A1EBB9A36006FACC2 /* STPEphemeralKey.h in Headers */ = {isa = PBXBuildFile; fileRef = C113D2171EBB9A36006FACC2 /* STPEphemeralKey.h */; };
		C113D21B1EBB9A36006FACC2 /* STPEphemeralKey.m in Sources */ = {isa = PBXBuildFile; fileRef = C113D2181EBB9A36006FACC2 /* STPEphemeralKey.m */; };
		C113D21C1EBB9A36006FACC2 /* STPEphemeralKey.m in Sources */ = {isa = PBXBuildFile; fileRef = C113D2181EBB9A36006FACC2 /* STPEphemeralKey.m */; };
		C11810861CC6AF4C0022FB55 /* STPPaymentMethod.h in Headers */ = {isa = PBXBuildFile; fileRef = C11810851CC6AF4C0022FB55 /* STPPaymentMethod.h */; settings = {ATTRIBUTES = (Public, ); }; };
		C11810891CC6B00D0022FB55 /* STPApplePayPaymentMethod.h in Headers */ = {isa = PBXBuildFile; fileRef = C11810871CC6B00D0022FB55 /* STPApplePayPaymentMethod.h */; settings = {ATTRIBUTES = (Public, ); }; };
		C118108A1CC6B00D0022FB55 /* STPApplePayPaymentMethod.m in Sources */ = {isa = PBXBuildFile; fileRef = C11810881CC6B00D0022FB55 /* STPApplePayPaymentMethod.m */; };
		C11810951CC6C4700022FB55 /* PKPaymentAuthorizationViewController+Stripe_Blocks.h in Headers */ = {isa = PBXBuildFile; fileRef = C11810931CC6C4700022FB55 /* PKPaymentAuthorizationViewController+Stripe_Blocks.h */; };
		C11810961CC6C4700022FB55 /* PKPaymentAuthorizationViewController+Stripe_Blocks.m in Sources */ = {isa = PBXBuildFile; fileRef = C11810941CC6C4700022FB55 /* PKPaymentAuthorizationViewController+Stripe_Blocks.m */; };
		C11810991CC6D46D0022FB55 /* NSDecimalNumber+StripeTest.m in Sources */ = {isa = PBXBuildFile; fileRef = C11810981CC6D46D0022FB55 /* NSDecimalNumber+StripeTest.m */; };
		C11810A71CC6EE840022FB55 /* STPBackendAPIAdapter.h in Headers */ = {isa = PBXBuildFile; fileRef = C11810A61CC6E2160022FB55 /* STPBackendAPIAdapter.h */; settings = {ATTRIBUTES = (Public, ); }; };
		C11810BF1CC7DA290022FB55 /* stp_card_form_back@2x.png in Resources */ = {isa = PBXBuildFile; fileRef = C11810B91CC7DA290022FB55 /* stp_card_form_back@2x.png */; };
		C11810C01CC7DA290022FB55 /* stp_card_form_back@3x.png in Resources */ = {isa = PBXBuildFile; fileRef = C11810BA1CC7DA290022FB55 /* stp_card_form_back@3x.png */; };
		C11810C11CC7DA290022FB55 /* stp_card_form_front.png in Resources */ = {isa = PBXBuildFile; fileRef = C11810BB1CC7DA290022FB55 /* stp_card_form_front.png */; };
		C11810C21CC7DA290022FB55 /* stp_card_form_front@2x.png in Resources */ = {isa = PBXBuildFile; fileRef = C11810BC1CC7DA290022FB55 /* stp_card_form_front@2x.png */; };
		C11810C31CC7DA290022FB55 /* stp_card_form_front@3x.png in Resources */ = {isa = PBXBuildFile; fileRef = C11810BD1CC7DA290022FB55 /* stp_card_form_front@3x.png */; };
		C11B14971E8AE316000F760C /* OCMock.framework in Frameworks */ = {isa = PBXBuildFile; fileRef = C11B14961E8AE316000F760C /* OCMock.framework */; };
		C12057491D676DD400CFBCB8 /* stp_card_applepay.png in Resources */ = {isa = PBXBuildFile; fileRef = F1C578F01D651AB200912EAE /* stp_card_applepay.png */; };
		C120574A1D676DD400CFBCB8 /* stp_card_diners_template.png in Resources */ = {isa = PBXBuildFile; fileRef = F1510BA41D5A77F6000731AD /* stp_card_diners_template.png */; };
		C120574B1D676DD400CFBCB8 /* stp_card_diners_template@2x.png in Resources */ = {isa = PBXBuildFile; fileRef = F1510BA51D5A77F6000731AD /* stp_card_diners_template@2x.png */; };
		C120574C1D676DD400CFBCB8 /* stp_card_diners_template@3x.png in Resources */ = {isa = PBXBuildFile; fileRef = F1510BA61D5A77F6000731AD /* stp_card_diners_template@3x.png */; };
		C12057501D676DD400CFBCB8 /* stp_card_jcb_template.png in Resources */ = {isa = PBXBuildFile; fileRef = F1510BBC1D5A8146000731AD /* stp_card_jcb_template.png */; };
		C12057511D676DD400CFBCB8 /* stp_card_jcb_template@2x.png in Resources */ = {isa = PBXBuildFile; fileRef = F1510BBD1D5A8146000731AD /* stp_card_jcb_template@2x.png */; };
		C12057521D676DD400CFBCB8 /* stp_card_jcb_template@3x.png in Resources */ = {isa = PBXBuildFile; fileRef = F1510BBE1D5A8146000731AD /* stp_card_jcb_template@3x.png */; };
		C124A1701CCA968B007D42EE /* STPAnalyticsClient.h in Headers */ = {isa = PBXBuildFile; fileRef = C124A16E1CCA968B007D42EE /* STPAnalyticsClient.h */; };
		C124A1711CCA968B007D42EE /* STPAnalyticsClient.h in Headers */ = {isa = PBXBuildFile; fileRef = C124A16E1CCA968B007D42EE /* STPAnalyticsClient.h */; };
		C124A1721CCA968B007D42EE /* STPAnalyticsClient.m in Sources */ = {isa = PBXBuildFile; fileRef = C124A16F1CCA968B007D42EE /* STPAnalyticsClient.m */; };
		C124A1731CCA968B007D42EE /* STPAnalyticsClient.m in Sources */ = {isa = PBXBuildFile; fileRef = C124A16F1CCA968B007D42EE /* STPAnalyticsClient.m */; };
		C124A17C1CCAA0C2007D42EE /* NSMutableURLRequest+Stripe.h in Headers */ = {isa = PBXBuildFile; fileRef = C124A17A1CCAA0C2007D42EE /* NSMutableURLRequest+Stripe.h */; };
		C124A17D1CCAA0C2007D42EE /* NSMutableURLRequest+Stripe.h in Headers */ = {isa = PBXBuildFile; fileRef = C124A17A1CCAA0C2007D42EE /* NSMutableURLRequest+Stripe.h */; };
		C124A17E1CCAA0C2007D42EE /* NSMutableURLRequest+Stripe.m in Sources */ = {isa = PBXBuildFile; fileRef = C124A17B1CCAA0C2007D42EE /* NSMutableURLRequest+Stripe.m */; };
		C124A17F1CCAA0C2007D42EE /* NSMutableURLRequest+Stripe.m in Sources */ = {isa = PBXBuildFile; fileRef = C124A17B1CCAA0C2007D42EE /* NSMutableURLRequest+Stripe.m */; };
		C124A1811CCAA1BF007D42EE /* NSMutableURLRequest+StripeTest.m in Sources */ = {isa = PBXBuildFile; fileRef = C124A1801CCAA1BF007D42EE /* NSMutableURLRequest+StripeTest.m */; };
		C124A1851CCAB750007D42EE /* STPAnalyticsClientTest.m in Sources */ = {isa = PBXBuildFile; fileRef = C124A1841CCAB750007D42EE /* STPAnalyticsClientTest.m */; };
		C12655391CAA238E006F7265 /* STPAddCardViewController.h in Headers */ = {isa = PBXBuildFile; fileRef = 04F416241CA3639500486FB5 /* STPAddCardViewController.h */; settings = {ATTRIBUTES = (Public, ); }; };
		C126553A1CAA2392006F7265 /* STPAddCardViewController.m in Sources */ = {isa = PBXBuildFile; fileRef = 04F416251CA3639500486FB5 /* STPAddCardViewController.m */; };
		C127110A1DBA7E490087840D /* STPAddressViewModelTest.m in Sources */ = {isa = PBXBuildFile; fileRef = C12711091DBA7E490087840D /* STPAddressViewModelTest.m */; };
		C1271A3E1E3FA4E800F25DFE /* STPSectionHeaderView.m in Sources */ = {isa = PBXBuildFile; fileRef = C158AB3E1E1EE98900348D01 /* STPSectionHeaderView.m */; };
		C1271A3F1E3FA4EB00F25DFE /* STPSectionHeaderView.h in Headers */ = {isa = PBXBuildFile; fileRef = C158AB3D1E1EE98900348D01 /* STPSectionHeaderView.h */; };
		C1300D201EB8D38A0080AF7B /* stp_card_unknown.png in Resources */ = {isa = PBXBuildFile; fileRef = C1300D1D1EB8D38A0080AF7B /* stp_card_unknown.png */; };
		C1300D211EB8D38A0080AF7B /* stp_card_unknown@2x.png in Resources */ = {isa = PBXBuildFile; fileRef = C1300D1E1EB8D38A0080AF7B /* stp_card_unknown@2x.png */; };
		C1300D221EB8D38A0080AF7B /* stp_card_unknown@3x.png in Resources */ = {isa = PBXBuildFile; fileRef = C1300D1F1EB8D38A0080AF7B /* stp_card_unknown@3x.png */; };
		C1300D291EB8D3AB0080AF7B /* stp_card_error_amex.png in Resources */ = {isa = PBXBuildFile; fileRef = C1300D231EB8D3AB0080AF7B /* stp_card_error_amex.png */; };
		C1300D2A1EB8D3AB0080AF7B /* stp_card_error_amex@2x.png in Resources */ = {isa = PBXBuildFile; fileRef = C1300D241EB8D3AB0080AF7B /* stp_card_error_amex@2x.png */; };
		C1300D2B1EB8D3AB0080AF7B /* stp_card_error_amex@3x.png in Resources */ = {isa = PBXBuildFile; fileRef = C1300D251EB8D3AB0080AF7B /* stp_card_error_amex@3x.png */; };
		C1300D2C1EB8D3AB0080AF7B /* stp_card_error.png in Resources */ = {isa = PBXBuildFile; fileRef = C1300D261EB8D3AB0080AF7B /* stp_card_error.png */; };
		C1300D2D1EB8D3AB0080AF7B /* stp_card_error@2x.png in Resources */ = {isa = PBXBuildFile; fileRef = C1300D271EB8D3AB0080AF7B /* stp_card_error@2x.png */; };
		C1300D2E1EB8D3AB0080AF7B /* stp_card_error@3x.png in Resources */ = {isa = PBXBuildFile; fileRef = C1300D281EB8D3AB0080AF7B /* stp_card_error@3x.png */; };
		C1300D2F1EB8F16B0080AF7B /* stp_card_error_amex.png in Resources */ = {isa = PBXBuildFile; fileRef = C1300D231EB8D3AB0080AF7B /* stp_card_error_amex.png */; };
		C1300D301EB8F16B0080AF7B /* stp_card_error_amex@2x.png in Resources */ = {isa = PBXBuildFile; fileRef = C1300D241EB8D3AB0080AF7B /* stp_card_error_amex@2x.png */; };
		C1300D311EB8F16B0080AF7B /* stp_card_error_amex@3x.png in Resources */ = {isa = PBXBuildFile; fileRef = C1300D251EB8D3AB0080AF7B /* stp_card_error_amex@3x.png */; };
		C1300D321EB8F16B0080AF7B /* stp_card_error.png in Resources */ = {isa = PBXBuildFile; fileRef = C1300D261EB8D3AB0080AF7B /* stp_card_error.png */; };
		C1300D331EB8F16B0080AF7B /* stp_card_error@2x.png in Resources */ = {isa = PBXBuildFile; fileRef = C1300D271EB8D3AB0080AF7B /* stp_card_error@2x.png */; };
		C1300D341EB8F16B0080AF7B /* stp_card_error@3x.png in Resources */ = {isa = PBXBuildFile; fileRef = C1300D281EB8D3AB0080AF7B /* stp_card_error@3x.png */; };
		C1300D351EB8F1780080AF7B /* stp_card_unknown.png in Resources */ = {isa = PBXBuildFile; fileRef = C1300D1D1EB8D38A0080AF7B /* stp_card_unknown.png */; };
		C1300D361EB8F1780080AF7B /* stp_card_unknown@2x.png in Resources */ = {isa = PBXBuildFile; fileRef = C1300D1E1EB8D38A0080AF7B /* stp_card_unknown@2x.png */; };
		C1300D371EB8F1780080AF7B /* stp_card_unknown@3x.png in Resources */ = {isa = PBXBuildFile; fileRef = C1300D1F1EB8D38A0080AF7B /* stp_card_unknown@3x.png */; };
		C13538081D2C2186003F6157 /* STPAddCardViewControllerTest.m in Sources */ = {isa = PBXBuildFile; fileRef = C13538071D2C2186003F6157 /* STPAddCardViewControllerTest.m */; };
		C1363BAF1D76337400EB82B4 /* stp_icon_checkmark.png in Resources */ = {isa = PBXBuildFile; fileRef = C1363BAC1D76337400EB82B4 /* stp_icon_checkmark.png */; };
		C1363BB01D76337400EB82B4 /* stp_icon_checkmark@2x.png in Resources */ = {isa = PBXBuildFile; fileRef = C1363BAD1D76337400EB82B4 /* stp_icon_checkmark@2x.png */; };
		C1363BB11D76337400EB82B4 /* stp_icon_checkmark@3x.png in Resources */ = {isa = PBXBuildFile; fileRef = C1363BAE1D76337400EB82B4 /* stp_icon_checkmark@3x.png */; };
		C1363BB21D76337900EB82B4 /* stp_icon_checkmark.png in Resources */ = {isa = PBXBuildFile; fileRef = C1363BAC1D76337400EB82B4 /* stp_icon_checkmark.png */; };
		C1363BB31D76337900EB82B4 /* stp_icon_checkmark@2x.png in Resources */ = {isa = PBXBuildFile; fileRef = C1363BAD1D76337400EB82B4 /* stp_icon_checkmark@2x.png */; };
		C1363BB41D76337900EB82B4 /* stp_icon_checkmark@3x.png in Resources */ = {isa = PBXBuildFile; fileRef = C1363BAE1D76337400EB82B4 /* stp_icon_checkmark@3x.png */; };
		C1363BB71D7633D800EB82B4 /* STPPaymentMethodTableViewCell.h in Headers */ = {isa = PBXBuildFile; fileRef = C1363BB51D7633D800EB82B4 /* STPPaymentMethodTableViewCell.h */; };
		C1363BB81D7633D800EB82B4 /* STPPaymentMethodTableViewCell.h in Headers */ = {isa = PBXBuildFile; fileRef = C1363BB51D7633D800EB82B4 /* STPPaymentMethodTableViewCell.h */; };
		C1363BB91D7633D800EB82B4 /* STPPaymentMethodTableViewCell.m in Sources */ = {isa = PBXBuildFile; fileRef = C1363BB61D7633D800EB82B4 /* STPPaymentMethodTableViewCell.m */; };
		C1363BBA1D7633D800EB82B4 /* STPPaymentMethodTableViewCell.m in Sources */ = {isa = PBXBuildFile; fileRef = C1363BB61D7633D800EB82B4 /* STPPaymentMethodTableViewCell.m */; };
		C14C4DB11EC3B34500C2FDF6 /* STPAPIRequestTest.m in Sources */ = {isa = PBXBuildFile; fileRef = C14C4DB01EC3B34500C2FDF6 /* STPAPIRequestTest.m */; };
		C15608DD1FE08F2E0032AE66 /* UIView+Stripe_SafeAreaBounds.h in Headers */ = {isa = PBXBuildFile; fileRef = C15608DB1FE08F2E0032AE66 /* UIView+Stripe_SafeAreaBounds.h */; };
		C15608DE1FE08F2E0032AE66 /* UIView+Stripe_SafeAreaBounds.h in Headers */ = {isa = PBXBuildFile; fileRef = C15608DB1FE08F2E0032AE66 /* UIView+Stripe_SafeAreaBounds.h */; };
		C15608DF1FE08F2E0032AE66 /* UIView+Stripe_SafeAreaBounds.m in Sources */ = {isa = PBXBuildFile; fileRef = C15608DC1FE08F2E0032AE66 /* UIView+Stripe_SafeAreaBounds.m */; };
		C15608E01FE08F2E0032AE66 /* UIView+Stripe_SafeAreaBounds.m in Sources */ = {isa = PBXBuildFile; fileRef = C15608DC1FE08F2E0032AE66 /* UIView+Stripe_SafeAreaBounds.m */; };
		C158AB3F1E1EE98900348D01 /* STPSectionHeaderView.h in Headers */ = {isa = PBXBuildFile; fileRef = C158AB3D1E1EE98900348D01 /* STPSectionHeaderView.h */; };
		C158AB401E1EE98900348D01 /* STPSectionHeaderView.m in Sources */ = {isa = PBXBuildFile; fileRef = C158AB3E1E1EE98900348D01 /* STPSectionHeaderView.m */; };
		C15993231D8807930047950D /* stp_shipping_form.png in Resources */ = {isa = PBXBuildFile; fileRef = C15993201D8807930047950D /* stp_shipping_form.png */; };
		C15993241D8807930047950D /* stp_shipping_form@2x.png in Resources */ = {isa = PBXBuildFile; fileRef = C15993211D8807930047950D /* stp_shipping_form@2x.png */; };
		C15993251D8807930047950D /* stp_shipping_form@3x.png in Resources */ = {isa = PBXBuildFile; fileRef = C15993221D8807930047950D /* stp_shipping_form@3x.png */; };
		C15993281D8808490047950D /* STPShippingAddressViewController.h in Headers */ = {isa = PBXBuildFile; fileRef = C15993261D8808490047950D /* STPShippingAddressViewController.h */; settings = {ATTRIBUTES = (Public, ); }; };
		C159932A1D88084D0047950D /* STPShippingAddressViewController.h in Headers */ = {isa = PBXBuildFile; fileRef = C15993261D8808490047950D /* STPShippingAddressViewController.h */; settings = {ATTRIBUTES = (Public, ); }; };
		C15993331D8808680047950D /* STPShippingAddressViewController.m in Sources */ = {isa = PBXBuildFile; fileRef = C159932C1D8808680047950D /* STPShippingAddressViewController.m */; };
		C15993361D8808680047950D /* STPShippingMethodsViewController.h in Headers */ = {isa = PBXBuildFile; fileRef = C159932F1D8808680047950D /* STPShippingMethodsViewController.h */; };
		C15993371D8808680047950D /* STPShippingMethodsViewController.m in Sources */ = {isa = PBXBuildFile; fileRef = C15993301D8808680047950D /* STPShippingMethodsViewController.m */; };
		C15993381D8808680047950D /* STPShippingMethodTableViewCell.h in Headers */ = {isa = PBXBuildFile; fileRef = C15993311D8808680047950D /* STPShippingMethodTableViewCell.h */; };
		C15993391D8808680047950D /* STPShippingMethodTableViewCell.m in Sources */ = {isa = PBXBuildFile; fileRef = C15993321D8808680047950D /* STPShippingMethodTableViewCell.m */; };
		C159933A1D8808880047950D /* STPShippingAddressViewController.m in Sources */ = {isa = PBXBuildFile; fileRef = C159932C1D8808680047950D /* STPShippingAddressViewController.m */; };
		C159933D1D8808970047950D /* STPShippingMethodsViewController.h in Headers */ = {isa = PBXBuildFile; fileRef = C159932F1D8808680047950D /* STPShippingMethodsViewController.h */; };
		C159933F1D88089B0047950D /* STPShippingMethodsViewController.m in Sources */ = {isa = PBXBuildFile; fileRef = C15993301D8808680047950D /* STPShippingMethodsViewController.m */; };
		C15993401D88089E0047950D /* STPShippingMethodTableViewCell.h in Headers */ = {isa = PBXBuildFile; fileRef = C15993311D8808680047950D /* STPShippingMethodTableViewCell.h */; };
		C15993411D8808A10047950D /* STPShippingMethodTableViewCell.m in Sources */ = {isa = PBXBuildFile; fileRef = C15993321D8808680047950D /* STPShippingMethodTableViewCell.m */; };
		C15993451D8829C00047950D /* stp_shipping_form.png in Resources */ = {isa = PBXBuildFile; fileRef = C15993201D8807930047950D /* stp_shipping_form.png */; };
		C15993461D8829C00047950D /* stp_shipping_form@2x.png in Resources */ = {isa = PBXBuildFile; fileRef = C15993211D8807930047950D /* stp_shipping_form@2x.png */; };
		C15993471D8829C00047950D /* stp_shipping_form@3x.png in Resources */ = {isa = PBXBuildFile; fileRef = C15993221D8807930047950D /* stp_shipping_form@3x.png */; };
		C15B02731EA176090026E606 /* StripeErrorTest.m in Sources */ = {isa = PBXBuildFile; fileRef = C15B02721EA176090026E606 /* StripeErrorTest.m */; };
		C16F66AB1CA21BAC006A21B5 /* STPFormTextFieldTest.m in Sources */ = {isa = PBXBuildFile; fileRef = C16F66AA1CA21BAC006A21B5 /* STPFormTextFieldTest.m */; };
		C1717DB11CC00ED60009CF4A /* STPAddress.h in Headers */ = {isa = PBXBuildFile; fileRef = C1080F471CBECF7B007B2D89 /* STPAddress.h */; settings = {ATTRIBUTES = (Public, ); }; };
		C175B7941FE834A3009F5A0E /* STPCustomer+Private.h in Headers */ = {isa = PBXBuildFile; fileRef = C175B7931FE834A3009F5A0E /* STPCustomer+Private.h */; };
		C175B7951FE834A3009F5A0E /* STPCustomer+Private.h in Headers */ = {isa = PBXBuildFile; fileRef = C175B7931FE834A3009F5A0E /* STPCustomer+Private.h */; };
		C1785F5C1EC60B5E00E9CFAC /* STPCardIOProxy.h in Headers */ = {isa = PBXBuildFile; fileRef = C1785F5A1EC60B5E00E9CFAC /* STPCardIOProxy.h */; };
		C1785F5D1EC60B5E00E9CFAC /* STPCardIOProxy.h in Headers */ = {isa = PBXBuildFile; fileRef = C1785F5A1EC60B5E00E9CFAC /* STPCardIOProxy.h */; };
		C1785F5E1EC60B5E00E9CFAC /* STPCardIOProxy.m in Sources */ = {isa = PBXBuildFile; fileRef = C1785F5B1EC60B5E00E9CFAC /* STPCardIOProxy.m */; };
		C1785F5F1EC60B5E00E9CFAC /* STPCardIOProxy.m in Sources */ = {isa = PBXBuildFile; fileRef = C1785F5B1EC60B5E00E9CFAC /* STPCardIOProxy.m */; };
		C17A030D1CBEE7A2006C819F /* STPAddressFieldTableViewCell.h in Headers */ = {isa = PBXBuildFile; fileRef = C17A030B1CBEE7A2006C819F /* STPAddressFieldTableViewCell.h */; };
		C17A030E1CBEE7A2006C819F /* STPAddressFieldTableViewCell.m in Sources */ = {isa = PBXBuildFile; fileRef = C17A030C1CBEE7A2006C819F /* STPAddressFieldTableViewCell.m */; };
		C17D24EE1E37DBAC005CB188 /* STPSourceTest.m in Sources */ = {isa = PBXBuildFile; fileRef = C17D24ED1E37DBAC005CB188 /* STPSourceTest.m */; };
		C180211A1E3A58710089D712 /* STPSourcePoller.h in Headers */ = {isa = PBXBuildFile; fileRef = C18021181E3A58710089D712 /* STPSourcePoller.h */; };
		C180211B1E3A58710089D712 /* STPSourcePoller.h in Headers */ = {isa = PBXBuildFile; fileRef = C18021181E3A58710089D712 /* STPSourcePoller.h */; };
		C180211C1E3A58710089D712 /* STPSourcePoller.m in Sources */ = {isa = PBXBuildFile; fileRef = C18021191E3A58710089D712 /* STPSourcePoller.m */; };
		C180211D1E3A58710089D712 /* STPSourcePoller.m in Sources */ = {isa = PBXBuildFile; fileRef = C18021191E3A58710089D712 /* STPSourcePoller.m */; };
		C18410761EC2529400178149 /* STPEphemeralKeyManager.h in Headers */ = {isa = PBXBuildFile; fileRef = C18410741EC2529400178149 /* STPEphemeralKeyManager.h */; };
		C18410771EC2529400178149 /* STPEphemeralKeyManager.h in Headers */ = {isa = PBXBuildFile; fileRef = C18410741EC2529400178149 /* STPEphemeralKeyManager.h */; };
		C18410781EC2529400178149 /* STPEphemeralKeyManager.m in Sources */ = {isa = PBXBuildFile; fileRef = C18410751EC2529400178149 /* STPEphemeralKeyManager.m */; };
		C18410791EC2529400178149 /* STPEphemeralKeyManager.m in Sources */ = {isa = PBXBuildFile; fileRef = C18410751EC2529400178149 /* STPEphemeralKeyManager.m */; };
		C184107B1EC2539F00178149 /* STPEphemeralKeyProvider.h in Headers */ = {isa = PBXBuildFile; fileRef = C184107A1EC2539F00178149 /* STPEphemeralKeyProvider.h */; settings = {ATTRIBUTES = (Public, ); }; };
		C184107C1EC2539F00178149 /* STPEphemeralKeyProvider.h in Headers */ = {isa = PBXBuildFile; fileRef = C184107A1EC2539F00178149 /* STPEphemeralKeyProvider.h */; settings = {ATTRIBUTES = (Public, ); }; };
		C184107E1EC2704700178149 /* STPEphemeralKeyManagerTest.m in Sources */ = {isa = PBXBuildFile; fileRef = C184107D1EC2704700178149 /* STPEphemeralKeyManagerTest.m */; };
		C18867D41E8AF8F300A77634 /* OCMock.framework in CopyFiles */ = {isa = PBXBuildFile; fileRef = C11B14961E8AE316000F760C /* OCMock.framework */; settings = {ATTRIBUTES = (CodeSignOnCopy, RemoveHeadersOnCopy, ); }; };
		C18867DB1E8B0C4100A77634 /* STPFixtures.h in Headers */ = {isa = PBXBuildFile; fileRef = C18867D91E8B0C4100A77634 /* STPFixtures.h */; };
		C18867DC1E8B0C4100A77634 /* STPFixtures.m in Sources */ = {isa = PBXBuildFile; fileRef = C18867DA1E8B0C4100A77634 /* STPFixtures.m */; };
		C192268A1EBA228900BED563 /* STPTelemetryClient.m in Sources */ = {isa = PBXBuildFile; fileRef = C19D098E1EAEAE4000A4AB3E /* STPTelemetryClient.m */; };
		C192268B1EBA228C00BED563 /* STPTelemetryClient.h in Headers */ = {isa = PBXBuildFile; fileRef = C19D098D1EAEAE4000A4AB3E /* STPTelemetryClient.h */; };
		C192269C1EBA99F900BED563 /* STPCustomerContext.h in Headers */ = {isa = PBXBuildFile; fileRef = C192269B1EBA99F900BED563 /* STPCustomerContext.h */; settings = {ATTRIBUTES = (Public, ); }; };
		C192269D1EBA99FD00BED563 /* STPCustomerContext.h in Headers */ = {isa = PBXBuildFile; fileRef = C192269B1EBA99F900BED563 /* STPCustomerContext.h */; settings = {ATTRIBUTES = (Public, ); }; };
		C192269F1EBA9A0800BED563 /* STPCustomerContext.m in Sources */ = {isa = PBXBuildFile; fileRef = C192269E1EBA9A0800BED563 /* STPCustomerContext.m */; };
		C19226A01EBA9A0B00BED563 /* STPCustomerContext.m in Sources */ = {isa = PBXBuildFile; fileRef = C192269E1EBA9A0800BED563 /* STPCustomerContext.m */; };
		C19D098F1EAEAE4000A4AB3E /* STPTelemetryClient.h in Headers */ = {isa = PBXBuildFile; fileRef = C19D098D1EAEAE4000A4AB3E /* STPTelemetryClient.h */; };
		C19D09901EAEAE4000A4AB3E /* STPTelemetryClient.m in Sources */ = {isa = PBXBuildFile; fileRef = C19D098E1EAEAE4000A4AB3E /* STPTelemetryClient.m */; };
		C19D09931EAEAE5E00A4AB3E /* STPTelemetryClientTest.m in Sources */ = {isa = PBXBuildFile; fileRef = C19D09911EAEAE5200A4AB3E /* STPTelemetryClientTest.m */; };
		C1A06F101E1D8A7F004DCA06 /* STPCard+Private.h in Headers */ = {isa = PBXBuildFile; fileRef = C1A06F0F1E1D8A6E004DCA06 /* STPCard+Private.h */; };
		C1A06F111E1D8A7F004DCA06 /* STPCard+Private.h in Headers */ = {isa = PBXBuildFile; fileRef = C1A06F0F1E1D8A6E004DCA06 /* STPCard+Private.h */; };
		C1AED1561EE0C8C6008BEFBF /* STPApplePayTest.m in Sources */ = {isa = PBXBuildFile; fileRef = C1AED1551EE0C8C6008BEFBF /* STPApplePayTest.m */; };
		C1B630BB1D1D860100A05285 /* stp_card_amex.png in Resources */ = {isa = PBXBuildFile; fileRef = 0438EF891B741C2800D506CC /* stp_card_amex.png */; };
		C1B630BC1D1D860100A05285 /* stp_card_amex@2x.png in Resources */ = {isa = PBXBuildFile; fileRef = 0438EF8A1B741C2800D506CC /* stp_card_amex@2x.png */; };
		C1B630BD1D1D860100A05285 /* stp_card_amex@3x.png in Resources */ = {isa = PBXBuildFile; fileRef = 0438EF8B1B741C2800D506CC /* stp_card_amex@3x.png */; };
		C1B630BE1D1D860100A05285 /* stp_card_cvc.png in Resources */ = {isa = PBXBuildFile; fileRef = 0438EF8C1B741C2800D506CC /* stp_card_cvc.png */; };
		C1B630BF1D1D860100A05285 /* stp_card_cvc@2x.png in Resources */ = {isa = PBXBuildFile; fileRef = 0438EF8D1B741C2800D506CC /* stp_card_cvc@2x.png */; };
		C1B630C01D1D860100A05285 /* stp_card_cvc@3x.png in Resources */ = {isa = PBXBuildFile; fileRef = 0438EF8E1B741C2800D506CC /* stp_card_cvc@3x.png */; };
		C1B630C11D1D860100A05285 /* stp_card_cvc_amex.png in Resources */ = {isa = PBXBuildFile; fileRef = 0438EF8F1B741C2800D506CC /* stp_card_cvc_amex.png */; };
		C1B630C21D1D860100A05285 /* stp_card_cvc_amex@2x.png in Resources */ = {isa = PBXBuildFile; fileRef = 0438EF901B741C2800D506CC /* stp_card_cvc_amex@2x.png */; };
		C1B630C31D1D860100A05285 /* stp_card_cvc_amex@3x.png in Resources */ = {isa = PBXBuildFile; fileRef = 0438EF911B741C2800D506CC /* stp_card_cvc_amex@3x.png */; };
		C1B630C41D1D860100A05285 /* stp_card_diners.png in Resources */ = {isa = PBXBuildFile; fileRef = 0438EF921B741C2800D506CC /* stp_card_diners.png */; };
		C1B630C51D1D860100A05285 /* stp_card_diners@2x.png in Resources */ = {isa = PBXBuildFile; fileRef = 0438EF931B741C2800D506CC /* stp_card_diners@2x.png */; };
		C1B630C61D1D860100A05285 /* stp_card_diners@3x.png in Resources */ = {isa = PBXBuildFile; fileRef = 0438EF941B741C2800D506CC /* stp_card_diners@3x.png */; };
		C1B630C71D1D860100A05285 /* stp_card_discover.png in Resources */ = {isa = PBXBuildFile; fileRef = 0438EF951B741C2800D506CC /* stp_card_discover.png */; };
		C1B630C81D1D860100A05285 /* stp_card_discover@2x.png in Resources */ = {isa = PBXBuildFile; fileRef = 0438EF961B741C2800D506CC /* stp_card_discover@2x.png */; };
		C1B630C91D1D860100A05285 /* stp_card_discover@3x.png in Resources */ = {isa = PBXBuildFile; fileRef = 0438EF971B741C2800D506CC /* stp_card_discover@3x.png */; };
		C1B630CA1D1D860100A05285 /* stp_card_jcb.png in Resources */ = {isa = PBXBuildFile; fileRef = 0438EF981B741C2800D506CC /* stp_card_jcb.png */; };
		C1B630CB1D1D860100A05285 /* stp_card_jcb@2x.png in Resources */ = {isa = PBXBuildFile; fileRef = 0438EF991B741C2800D506CC /* stp_card_jcb@2x.png */; };
		C1B630CC1D1D860100A05285 /* stp_card_jcb@3x.png in Resources */ = {isa = PBXBuildFile; fileRef = 0438EF9A1B741C2800D506CC /* stp_card_jcb@3x.png */; };
		C1B630CD1D1D860100A05285 /* stp_card_mastercard.png in Resources */ = {isa = PBXBuildFile; fileRef = 0438EF9B1B741C2800D506CC /* stp_card_mastercard.png */; };
		C1B630CE1D1D860100A05285 /* stp_card_mastercard@2x.png in Resources */ = {isa = PBXBuildFile; fileRef = 0438EF9C1B741C2800D506CC /* stp_card_mastercard@2x.png */; };
		C1B630CF1D1D860100A05285 /* stp_card_mastercard@3x.png in Resources */ = {isa = PBXBuildFile; fileRef = 0438EF9D1B741C2800D506CC /* stp_card_mastercard@3x.png */; };
		C1B630D61D1D860100A05285 /* stp_card_visa.png in Resources */ = {isa = PBXBuildFile; fileRef = 0438EFA11B741C2800D506CC /* stp_card_visa.png */; };
		C1B630D71D1D860100A05285 /* stp_card_visa@2x.png in Resources */ = {isa = PBXBuildFile; fileRef = 0438EFA21B741C2800D506CC /* stp_card_visa@2x.png */; };
		C1B630D81D1D860100A05285 /* stp_card_visa@3x.png in Resources */ = {isa = PBXBuildFile; fileRef = 0438EFA31B741C2800D506CC /* stp_card_visa@3x.png */; };
		C1BD9B1F1E390A2700CEE925 /* STPSourceParamsTest.m in Sources */ = {isa = PBXBuildFile; fileRef = C1BD9B1E1E390A2700CEE925 /* STPSourceParamsTest.m */; };
		C1BD9B221E393FFE00CEE925 /* STPSourceReceiver.h in Headers */ = {isa = PBXBuildFile; fileRef = C1BD9B201E393FFE00CEE925 /* STPSourceReceiver.h */; settings = {ATTRIBUTES = (Public, ); }; };
		C1BD9B231E393FFE00CEE925 /* STPSourceReceiver.h in Headers */ = {isa = PBXBuildFile; fileRef = C1BD9B201E393FFE00CEE925 /* STPSourceReceiver.h */; settings = {ATTRIBUTES = (Public, ); }; };
		C1BD9B241E393FFE00CEE925 /* STPSourceReceiver.m in Sources */ = {isa = PBXBuildFile; fileRef = C1BD9B211E393FFE00CEE925 /* STPSourceReceiver.m */; };
		C1BD9B251E393FFE00CEE925 /* STPSourceReceiver.m in Sources */ = {isa = PBXBuildFile; fileRef = C1BD9B211E393FFE00CEE925 /* STPSourceReceiver.m */; };
		C1BD9B2A1E39406C00CEE925 /* STPSourceOwner.m in Sources */ = {isa = PBXBuildFile; fileRef = C1BD9B271E39406C00CEE925 /* STPSourceOwner.m */; };
		C1BD9B2B1E39406C00CEE925 /* STPSourceOwner.m in Sources */ = {isa = PBXBuildFile; fileRef = C1BD9B271E39406C00CEE925 /* STPSourceOwner.m */; };
		C1BD9B2E1E3940A200CEE925 /* STPSourceRedirect.h in Headers */ = {isa = PBXBuildFile; fileRef = C1BD9B2C1E3940A200CEE925 /* STPSourceRedirect.h */; settings = {ATTRIBUTES = (Public, ); }; };
		C1BD9B2F1E3940A200CEE925 /* STPSourceRedirect.h in Headers */ = {isa = PBXBuildFile; fileRef = C1BD9B2C1E3940A200CEE925 /* STPSourceRedirect.h */; settings = {ATTRIBUTES = (Public, ); }; };
		C1BD9B301E3940A200CEE925 /* STPSourceRedirect.m in Sources */ = {isa = PBXBuildFile; fileRef = C1BD9B2D1E3940A200CEE925 /* STPSourceRedirect.m */; };
		C1BD9B311E3940A200CEE925 /* STPSourceRedirect.m in Sources */ = {isa = PBXBuildFile; fileRef = C1BD9B2D1E3940A200CEE925 /* STPSourceRedirect.m */; };
		C1BD9B341E3940C400CEE925 /* STPSourceVerification.h in Headers */ = {isa = PBXBuildFile; fileRef = C1BD9B321E3940C400CEE925 /* STPSourceVerification.h */; settings = {ATTRIBUTES = (Public, ); }; };
		C1BD9B351E3940C400CEE925 /* STPSourceVerification.h in Headers */ = {isa = PBXBuildFile; fileRef = C1BD9B321E3940C400CEE925 /* STPSourceVerification.h */; settings = {ATTRIBUTES = (Public, ); }; };
		C1BD9B361E3940C400CEE925 /* STPSourceVerification.m in Sources */ = {isa = PBXBuildFile; fileRef = C1BD9B331E3940C400CEE925 /* STPSourceVerification.m */; };
		C1BD9B371E3940C400CEE925 /* STPSourceVerification.m in Sources */ = {isa = PBXBuildFile; fileRef = C1BD9B331E3940C400CEE925 /* STPSourceVerification.m */; };
		C1BD9B391E39416700CEE925 /* STPSourceOwner.h in Headers */ = {isa = PBXBuildFile; fileRef = C1BD9B381E39416700CEE925 /* STPSourceOwner.h */; settings = {ATTRIBUTES = (Public, ); }; };
		C1BD9B3A1E39416700CEE925 /* STPSourceOwner.h in Headers */ = {isa = PBXBuildFile; fileRef = C1BD9B381E39416700CEE925 /* STPSourceOwner.h */; settings = {ATTRIBUTES = (Public, ); }; };
		C1C02CCC1ECCD0ED00DF5643 /* EphemeralKey.json in Resources */ = {isa = PBXBuildFile; fileRef = C1C02CCA1ECCD0E500DF5643 /* EphemeralKey.json */; };
		C1C02CCE1ECCE92900DF5643 /* STPEphemeralKeyTest.m in Sources */ = {isa = PBXBuildFile; fileRef = C1C02CCD1ECCE92900DF5643 /* STPEphemeralKeyTest.m */; };
		C1C1012D1E57A26F00C7BFAE /* STPSource+Private.h in Headers */ = {isa = PBXBuildFile; fileRef = C1C1012C1E57A26F00C7BFAE /* STPSource+Private.h */; };
		C1C1012E1E57A26F00C7BFAE /* STPSource+Private.h in Headers */ = {isa = PBXBuildFile; fileRef = C1C1012C1E57A26F00C7BFAE /* STPSource+Private.h */; };
		C1CFCB671ED4E38900BE45DF /* STPInternalAPIResponseDecodable.h in Headers */ = {isa = PBXBuildFile; fileRef = C1CFCB661ED4E38900BE45DF /* STPInternalAPIResponseDecodable.h */; };
		C1CFCB681ED4E38900BE45DF /* STPInternalAPIResponseDecodable.h in Headers */ = {isa = PBXBuildFile; fileRef = C1CFCB661ED4E38900BE45DF /* STPInternalAPIResponseDecodable.h */; };
		C1CFCB6D1ED5E0F800BE45DF /* STPMocks.h in Headers */ = {isa = PBXBuildFile; fileRef = C1CFCB691ED5E0F400BE45DF /* STPMocks.h */; };
		C1CFCB6E1ED5E0F800BE45DF /* STPMocks.m in Sources */ = {isa = PBXBuildFile; fileRef = C1CFCB6A1ED5E0F400BE45DF /* STPMocks.m */; };
		C1CFCB751ED5E12400BE45DF /* STPFileTest.m in Sources */ = {isa = PBXBuildFile; fileRef = C1CFCB701ED5E11500BE45DF /* STPFileTest.m */; };
		C1CFCB761ED5E12400BE45DF /* STPFileFunctionalTest.m in Sources */ = {isa = PBXBuildFile; fileRef = C1CFCB6F1ED5E11500BE45DF /* STPFileFunctionalTest.m */; };
		C1CFCB771ED5E12400BE45DF /* STPPIIFunctionalTest.m in Sources */ = {isa = PBXBuildFile; fileRef = C1CFCB711ED5E11500BE45DF /* STPPIIFunctionalTest.m */; };
		C1CFCB7A1ED5F88D00BE45DF /* stp_test_upload_image.jpeg in Resources */ = {isa = PBXBuildFile; fileRef = C1CFCB781ED5F85A00BE45DF /* stp_test_upload_image.jpeg */; };
		C1D23FAD1D37F81F002FD83C /* STPCustomerTest.m in Sources */ = {isa = PBXBuildFile; fileRef = C1D23FAC1D37F81F002FD83C /* STPCustomerTest.m */; };
		C1D7B51A1E36B8B9002181F5 /* STPSourceParams.h in Headers */ = {isa = PBXBuildFile; fileRef = C1D7B5181E36B8B9002181F5 /* STPSourceParams.h */; settings = {ATTRIBUTES = (Public, ); }; };
		C1D7B51B1E36B8B9002181F5 /* STPSourceParams.h in Headers */ = {isa = PBXBuildFile; fileRef = C1D7B5181E36B8B9002181F5 /* STPSourceParams.h */; settings = {ATTRIBUTES = (Public, ); }; };
		C1D7B51C1E36B8B9002181F5 /* STPSourceParams.m in Sources */ = {isa = PBXBuildFile; fileRef = C1D7B5191E36B8B9002181F5 /* STPSourceParams.m */; };
		C1D7B51D1E36B8B9002181F5 /* STPSourceParams.m in Sources */ = {isa = PBXBuildFile; fileRef = C1D7B5191E36B8B9002181F5 /* STPSourceParams.m */; };
		C1D7B5201E36C32F002181F5 /* STPSource.h in Headers */ = {isa = PBXBuildFile; fileRef = C1D7B51E1E36C32F002181F5 /* STPSource.h */; settings = {ATTRIBUTES = (Public, ); }; };
		C1D7B5211E36C32F002181F5 /* STPSource.h in Headers */ = {isa = PBXBuildFile; fileRef = C1D7B51E1E36C32F002181F5 /* STPSource.h */; settings = {ATTRIBUTES = (Public, ); }; };
		C1D7B5221E36C32F002181F5 /* STPSource.m in Sources */ = {isa = PBXBuildFile; fileRef = C1D7B51F1E36C32F002181F5 /* STPSource.m */; };
		C1D7B5231E36C32F002181F5 /* STPSource.m in Sources */ = {isa = PBXBuildFile; fileRef = C1D7B51F1E36C32F002181F5 /* STPSource.m */; };
		C1D7B5251E36C70D002181F5 /* STPSourceFunctionalTest.m in Sources */ = {isa = PBXBuildFile; fileRef = C1D7B5241E36C70D002181F5 /* STPSourceFunctionalTest.m */; };
		C1E4F8061EBBEB0F00E611F5 /* STPCustomerContextTest.m in Sources */ = {isa = PBXBuildFile; fileRef = C1E4F8051EBBEB0F00E611F5 /* STPCustomerContextTest.m */; };
		C1EEDCC61CA2126000A54582 /* STPDelegateProxyTest.m in Sources */ = {isa = PBXBuildFile; fileRef = C1EEDCC51CA2126000A54582 /* STPDelegateProxyTest.m */; };
		C1EEDCC81CA2172700A54582 /* NSString+StripeTest.m in Sources */ = {isa = PBXBuildFile; fileRef = C1EEDCC71CA2172700A54582 /* NSString+StripeTest.m */; };
		C1EEDCCA1CA2186300A54582 /* STPPhoneNumberValidatorTest.m in Sources */ = {isa = PBXBuildFile; fileRef = C1EEDCC91CA2186300A54582 /* STPPhoneNumberValidatorTest.m */; };
		C1EF044D1DD2397500FBF452 /* STPShippingAddressViewControllerLocalizationTests.m in Sources */ = {isa = PBXBuildFile; fileRef = C1EF04491DD2396200FBF452 /* STPShippingAddressViewControllerLocalizationTests.m */; };
		C1EF044E1DD2397C00FBF452 /* STPShippingMethodsViewControllerLocalizationTests.m in Sources */ = {isa = PBXBuildFile; fileRef = C1EF044A1DD2396200FBF452 /* STPShippingMethodsViewControllerLocalizationTests.m */; };
		C1FEE5961CBFF11400A7632B /* STPPostalCodeValidator.h in Headers */ = {isa = PBXBuildFile; fileRef = C1FEE5941CBFF11400A7632B /* STPPostalCodeValidator.h */; };
		C1FEE5971CBFF11400A7632B /* STPPostalCodeValidator.m in Sources */ = {isa = PBXBuildFile; fileRef = C1FEE5951CBFF11400A7632B /* STPPostalCodeValidator.m */; };
		C1FEE5991CBFF24000A7632B /* STPPostalCodeValidatorTest.m in Sources */ = {isa = PBXBuildFile; fileRef = C1FEE5981CBFF24000A7632B /* STPPostalCodeValidatorTest.m */; };
		F1122A7E1DFB84E000A8B1AF /* UINavigationBar+StripeTest.m in Sources */ = {isa = PBXBuildFile; fileRef = F1122A7D1DFB84E000A8B1AF /* UINavigationBar+StripeTest.m */; };
		F116E94C1D83405E0026A52A /* Foundation.framework in Frameworks */ = {isa = PBXBuildFile; fileRef = 11C74B9B164043050071C2CA /* Foundation.framework */; };
		F116E94D1D8340640026A52A /* Security.framework in Frameworks */ = {isa = PBXBuildFile; fileRef = 4A0D74F918F6106100966D7B /* Security.framework */; };
		F12829DA1D7747E4008B10D6 /* STPBundleLocator.h in Headers */ = {isa = PBXBuildFile; fileRef = F12829D81D7747E4008B10D6 /* STPBundleLocator.h */; };
		F12829DB1D7747E4008B10D6 /* STPBundleLocator.h in Headers */ = {isa = PBXBuildFile; fileRef = F12829D81D7747E4008B10D6 /* STPBundleLocator.h */; };
		F12829DC1D7747E4008B10D6 /* STPBundleLocator.m in Sources */ = {isa = PBXBuildFile; fileRef = F12829D91D7747E4008B10D6 /* STPBundleLocator.m */; };
		F12829DD1D7747E4008B10D6 /* STPBundleLocator.m in Sources */ = {isa = PBXBuildFile; fileRef = F12829D91D7747E4008B10D6 /* STPBundleLocator.m */; };
		F12C8DC01D63DE9F00ADA0D7 /* STPPaymentContextAmountModel.h in Headers */ = {isa = PBXBuildFile; fileRef = F12C8DBE1D63DE9F00ADA0D7 /* STPPaymentContextAmountModel.h */; };
		F12C8DC21D63DE9F00ADA0D7 /* STPPaymentContextAmountModel.h in Headers */ = {isa = PBXBuildFile; fileRef = F12C8DBE1D63DE9F00ADA0D7 /* STPPaymentContextAmountModel.h */; };
		F12C8DC31D63DE9F00ADA0D7 /* STPPaymentContextAmountModel.m in Sources */ = {isa = PBXBuildFile; fileRef = F12C8DBF1D63DE9F00ADA0D7 /* STPPaymentContextAmountModel.m */; };
		F12C8DC51D63DE9F00ADA0D7 /* STPPaymentContextAmountModel.m in Sources */ = {isa = PBXBuildFile; fileRef = F12C8DBF1D63DE9F00ADA0D7 /* STPPaymentContextAmountModel.m */; };
		F1303E1B1F90000700E670AE /* STPCustomerSourceTupleTest.m in Sources */ = {isa = PBXBuildFile; fileRef = F1303E1A1F90000700E670AE /* STPCustomerSourceTupleTest.m */; };
		F1343BE91D652CAB00F102D8 /* Card.json in Resources */ = {isa = PBXBuildFile; fileRef = C1D23FB31D37FE0B002FD83C /* Card.json */; };
		F1343BEA1D652CAD00F102D8 /* Customer.json in Resources */ = {isa = PBXBuildFile; fileRef = C1D23FB41D37FE0B002FD83C /* Customer.json */; };
		F1343BEB1D652CE100F102D8 /* stp_card_form_back.png in Resources */ = {isa = PBXBuildFile; fileRef = C11810B81CC7DA290022FB55 /* stp_card_form_back.png */; };
		F13FCA591F8BFFCC00EB69B2 /* STPCustomer+SourceTuple.h in Headers */ = {isa = PBXBuildFile; fileRef = F13FCA571F8BFFCC00EB69B2 /* STPCustomer+SourceTuple.h */; };
		F13FCA5A1F8BFFCC00EB69B2 /* STPCustomer+SourceTuple.h in Headers */ = {isa = PBXBuildFile; fileRef = F13FCA571F8BFFCC00EB69B2 /* STPCustomer+SourceTuple.h */; };
		F13FCA5B1F8BFFCC00EB69B2 /* STPCustomer+SourceTuple.m in Sources */ = {isa = PBXBuildFile; fileRef = F13FCA581F8BFFCC00EB69B2 /* STPCustomer+SourceTuple.m */; };
		F13FCA5C1F8BFFCC00EB69B2 /* STPCustomer+SourceTuple.m in Sources */ = {isa = PBXBuildFile; fileRef = F13FCA581F8BFFCC00EB69B2 /* STPCustomer+SourceTuple.m */; };
		F148ABC81D5D334B0014FD92 /* STPLocalizationUtils.m in Sources */ = {isa = PBXBuildFile; fileRef = F148ABC31D5D334B0014FD92 /* STPLocalizationUtils.m */; };
		F148ABCA1D5D334B0014FD92 /* STPLocalizationUtils.m in Sources */ = {isa = PBXBuildFile; fileRef = F148ABC31D5D334B0014FD92 /* STPLocalizationUtils.m */; };
		F148ABE81D5E805A0014FD92 /* Localizable.strings in Resources */ = {isa = PBXBuildFile; fileRef = F148ABE61D5E805A0014FD92 /* Localizable.strings */; };
		F148ABE91D5E805A0014FD92 /* Localizable.strings in Resources */ = {isa = PBXBuildFile; fileRef = F148ABE61D5E805A0014FD92 /* Localizable.strings */; };
		F148ABFA1D5E88C40014FD92 /* STPTestUtils.h in Headers */ = {isa = PBXBuildFile; fileRef = C1D23FAF1D37FC90002FD83C /* STPTestUtils.h */; };
		F148ABFB1D5E88C70014FD92 /* STPTestUtils.m in Sources */ = {isa = PBXBuildFile; fileRef = C1D23FB01D37FC90002FD83C /* STPTestUtils.m */; };
		F148ABFD1D5E8DF20014FD92 /* stp_card_form_back.png in Resources */ = {isa = PBXBuildFile; fileRef = C11810B81CC7DA290022FB55 /* stp_card_form_back.png */; };
		F148AC031D5E8DF30014FD92 /* stp_card_form_front@3x.png in Resources */ = {isa = PBXBuildFile; fileRef = C11810BD1CC7DA290022FB55 /* stp_card_form_front@3x.png */; };
		F148AC0A1D5E8DF30014FD92 /* stp_icon_add.png in Resources */ = {isa = PBXBuildFile; fileRef = 049A3F9C1CC8006800F57DE7 /* stp_icon_add.png */; };
		F14C872F1D4FCDBA00C7CC6A /* STPPaymentContextApplePayTest.m in Sources */ = {isa = PBXBuildFile; fileRef = F14C872E1D4FCDBA00C7CC6A /* STPPaymentContextApplePayTest.m */; };
		F1510B0B1D5A4C93000731AD /* stp_card_amex_template.png in Resources */ = {isa = PBXBuildFile; fileRef = F1510AFC1D5A4C93000731AD /* stp_card_amex_template.png */; };
		F1510B0C1D5A4C93000731AD /* stp_card_amex_template.png in Resources */ = {isa = PBXBuildFile; fileRef = F1510AFC1D5A4C93000731AD /* stp_card_amex_template.png */; };
		F1510B0D1D5A4C93000731AD /* stp_card_amex_template@2x.png in Resources */ = {isa = PBXBuildFile; fileRef = F1510AFD1D5A4C93000731AD /* stp_card_amex_template@2x.png */; };
		F1510B0E1D5A4C93000731AD /* stp_card_amex_template@2x.png in Resources */ = {isa = PBXBuildFile; fileRef = F1510AFD1D5A4C93000731AD /* stp_card_amex_template@2x.png */; };
		F1510B0F1D5A4C93000731AD /* stp_card_amex_template@3x.png in Resources */ = {isa = PBXBuildFile; fileRef = F1510AFE1D5A4C93000731AD /* stp_card_amex_template@3x.png */; };
		F1510B101D5A4C93000731AD /* stp_card_amex_template@3x.png in Resources */ = {isa = PBXBuildFile; fileRef = F1510AFE1D5A4C93000731AD /* stp_card_amex_template@3x.png */; };
		F1510B171D5A4C93000731AD /* stp_card_discover_template.png in Resources */ = {isa = PBXBuildFile; fileRef = F1510B021D5A4C93000731AD /* stp_card_discover_template.png */; };
		F1510B181D5A4C93000731AD /* stp_card_discover_template.png in Resources */ = {isa = PBXBuildFile; fileRef = F1510B021D5A4C93000731AD /* stp_card_discover_template.png */; };
		F1510B191D5A4C93000731AD /* stp_card_discover_template@2x.png in Resources */ = {isa = PBXBuildFile; fileRef = F1510B031D5A4C93000731AD /* stp_card_discover_template@2x.png */; };
		F1510B1A1D5A4C93000731AD /* stp_card_discover_template@2x.png in Resources */ = {isa = PBXBuildFile; fileRef = F1510B031D5A4C93000731AD /* stp_card_discover_template@2x.png */; };
		F1510B1B1D5A4C93000731AD /* stp_card_discover_template@3x.png in Resources */ = {isa = PBXBuildFile; fileRef = F1510B041D5A4C93000731AD /* stp_card_discover_template@3x.png */; };
		F1510B1C1D5A4C93000731AD /* stp_card_discover_template@3x.png in Resources */ = {isa = PBXBuildFile; fileRef = F1510B041D5A4C93000731AD /* stp_card_discover_template@3x.png */; };
		F1510B1D1D5A4C93000731AD /* stp_card_mastercard_template.png in Resources */ = {isa = PBXBuildFile; fileRef = F1510B051D5A4C93000731AD /* stp_card_mastercard_template.png */; };
		F1510B1E1D5A4C93000731AD /* stp_card_mastercard_template.png in Resources */ = {isa = PBXBuildFile; fileRef = F1510B051D5A4C93000731AD /* stp_card_mastercard_template.png */; };
		F1510B1F1D5A4C93000731AD /* stp_card_mastercard_template@2x.png in Resources */ = {isa = PBXBuildFile; fileRef = F1510B061D5A4C93000731AD /* stp_card_mastercard_template@2x.png */; };
		F1510B201D5A4C93000731AD /* stp_card_mastercard_template@2x.png in Resources */ = {isa = PBXBuildFile; fileRef = F1510B061D5A4C93000731AD /* stp_card_mastercard_template@2x.png */; };
		F1510B211D5A4C93000731AD /* stp_card_mastercard_template@3x.png in Resources */ = {isa = PBXBuildFile; fileRef = F1510B071D5A4C93000731AD /* stp_card_mastercard_template@3x.png */; };
		F1510B221D5A4C93000731AD /* stp_card_mastercard_template@3x.png in Resources */ = {isa = PBXBuildFile; fileRef = F1510B071D5A4C93000731AD /* stp_card_mastercard_template@3x.png */; };
		F1510B231D5A4C93000731AD /* stp_card_visa_template.png in Resources */ = {isa = PBXBuildFile; fileRef = F1510B081D5A4C93000731AD /* stp_card_visa_template.png */; };
		F1510B241D5A4C93000731AD /* stp_card_visa_template.png in Resources */ = {isa = PBXBuildFile; fileRef = F1510B081D5A4C93000731AD /* stp_card_visa_template.png */; };
		F1510B251D5A4C93000731AD /* stp_card_visa_template@2x.png in Resources */ = {isa = PBXBuildFile; fileRef = F1510B091D5A4C93000731AD /* stp_card_visa_template@2x.png */; };
		F1510B261D5A4C93000731AD /* stp_card_visa_template@2x.png in Resources */ = {isa = PBXBuildFile; fileRef = F1510B091D5A4C93000731AD /* stp_card_visa_template@2x.png */; };
		F1510B271D5A4C93000731AD /* stp_card_visa_template@3x.png in Resources */ = {isa = PBXBuildFile; fileRef = F1510B0A1D5A4C93000731AD /* stp_card_visa_template@3x.png */; };
		F1510B281D5A4C93000731AD /* stp_card_visa_template@3x.png in Resources */ = {isa = PBXBuildFile; fileRef = F1510B0A1D5A4C93000731AD /* stp_card_visa_template@3x.png */; };
		F1510B4F1D5A4CC4000731AD /* stp_card_form_back@2x.png in Resources */ = {isa = PBXBuildFile; fileRef = C11810B91CC7DA290022FB55 /* stp_card_form_back@2x.png */; };
		F1510B501D5A4CC4000731AD /* stp_card_form_back@3x.png in Resources */ = {isa = PBXBuildFile; fileRef = C11810BA1CC7DA290022FB55 /* stp_card_form_back@3x.png */; };
		F1510B511D5A4CC4000731AD /* stp_card_form_front.png in Resources */ = {isa = PBXBuildFile; fileRef = C11810BB1CC7DA290022FB55 /* stp_card_form_front.png */; };
		F1510B521D5A4CC4000731AD /* stp_card_form_front@2x.png in Resources */ = {isa = PBXBuildFile; fileRef = C11810BC1CC7DA290022FB55 /* stp_card_form_front@2x.png */; };
		F1510B581D5A4CC4000731AD /* stp_card_applepay@2x.png in Resources */ = {isa = PBXBuildFile; fileRef = 049A3FA31CC8071100F57DE7 /* stp_card_applepay@2x.png */; };
		F1510B591D5A4CC4000731AD /* stp_card_applepay@3x.png in Resources */ = {isa = PBXBuildFile; fileRef = 049A3FA41CC8071100F57DE7 /* stp_card_applepay@3x.png */; };
		F1510B5B1D5A4CC4000731AD /* stp_icon_add@2x.png in Resources */ = {isa = PBXBuildFile; fileRef = 049A3F9D1CC8006800F57DE7 /* stp_icon_add@2x.png */; };
		F1510B5C1D5A4CC4000731AD /* stp_icon_add@3x.png in Resources */ = {isa = PBXBuildFile; fileRef = 049A3F9E1CC8006800F57DE7 /* stp_icon_add@3x.png */; };
		F1510BA71D5A77F6000731AD /* stp_card_diners_template.png in Resources */ = {isa = PBXBuildFile; fileRef = F1510BA41D5A77F6000731AD /* stp_card_diners_template.png */; };
		F1510BAA1D5A77F6000731AD /* stp_card_diners_template@2x.png in Resources */ = {isa = PBXBuildFile; fileRef = F1510BA51D5A77F6000731AD /* stp_card_diners_template@2x.png */; };
		F1510BAD1D5A77F6000731AD /* stp_card_diners_template@3x.png in Resources */ = {isa = PBXBuildFile; fileRef = F1510BA61D5A77F6000731AD /* stp_card_diners_template@3x.png */; };
		F1510BBF1D5A8146000731AD /* stp_card_jcb_template.png in Resources */ = {isa = PBXBuildFile; fileRef = F1510BBC1D5A8146000731AD /* stp_card_jcb_template.png */; };
		F1510BC21D5A8146000731AD /* stp_card_jcb_template@2x.png in Resources */ = {isa = PBXBuildFile; fileRef = F1510BBD1D5A8146000731AD /* stp_card_jcb_template@2x.png */; };
		F1510BC51D5A8146000731AD /* stp_card_jcb_template@3x.png in Resources */ = {isa = PBXBuildFile; fileRef = F1510BBE1D5A8146000731AD /* stp_card_jcb_template@3x.png */; };
		F152321B1EA92F9D00D65C67 /* STPRedirectContextTest.m in Sources */ = {isa = PBXBuildFile; fileRef = F152321A1EA92F9D00D65C67 /* STPRedirectContextTest.m */; };
		F152321D1EA92FC100D65C67 /* STPRedirectContext.m in Sources */ = {isa = PBXBuildFile; fileRef = F152321C1EA92FC100D65C67 /* STPRedirectContext.m */; };
		F152321E1EA92FC100D65C67 /* STPRedirectContext.m in Sources */ = {isa = PBXBuildFile; fileRef = F152321C1EA92FC100D65C67 /* STPRedirectContext.m */; };
		F15232201EA92FCF00D65C67 /* STPRedirectContext.h in Headers */ = {isa = PBXBuildFile; fileRef = F152321F1EA92FCF00D65C67 /* STPRedirectContext.h */; settings = {ATTRIBUTES = (Public, ); }; };
		F15232211EA92FCF00D65C67 /* STPRedirectContext.h in Headers */ = {isa = PBXBuildFile; fileRef = F152321F1EA92FCF00D65C67 /* STPRedirectContext.h */; settings = {ATTRIBUTES = (Public, ); }; };
		F15232241EA9303800D65C67 /* STPURLCallbackHandler.h in Headers */ = {isa = PBXBuildFile; fileRef = F15232221EA9303800D65C67 /* STPURLCallbackHandler.h */; };
		F15232251EA9303800D65C67 /* STPURLCallbackHandler.h in Headers */ = {isa = PBXBuildFile; fileRef = F15232221EA9303800D65C67 /* STPURLCallbackHandler.h */; };
		F15232261EA9303800D65C67 /* STPURLCallbackHandler.m in Sources */ = {isa = PBXBuildFile; fileRef = F15232231EA9303800D65C67 /* STPURLCallbackHandler.m */; };
		F15232271EA9303800D65C67 /* STPURLCallbackHandler.m in Sources */ = {isa = PBXBuildFile; fileRef = F15232231EA9303800D65C67 /* STPURLCallbackHandler.m */; };
		F152322A1EA9306100D65C67 /* NSURLComponents+Stripe.h in Headers */ = {isa = PBXBuildFile; fileRef = F15232281EA9306100D65C67 /* NSURLComponents+Stripe.h */; };
		F152322B1EA9306100D65C67 /* NSURLComponents+Stripe.h in Headers */ = {isa = PBXBuildFile; fileRef = F15232281EA9306100D65C67 /* NSURLComponents+Stripe.h */; };
		F152322C1EA9306100D65C67 /* NSURLComponents+Stripe.m in Sources */ = {isa = PBXBuildFile; fileRef = F15232291EA9306100D65C67 /* NSURLComponents+Stripe.m */; };
		F152322D1EA9306100D65C67 /* NSURLComponents+Stripe.m in Sources */ = {isa = PBXBuildFile; fileRef = F15232291EA9306100D65C67 /* NSURLComponents+Stripe.m */; };
		F152322F1EA9344600D65C67 /* iDEALSource.json in Resources */ = {isa = PBXBuildFile; fileRef = F152322E1EA9344000D65C67 /* iDEALSource.json */; };
		F15232311EA93E6800D65C67 /* Contacts.framework in Frameworks */ = {isa = PBXBuildFile; fileRef = F15232301EA93E6800D65C67 /* Contacts.framework */; settings = {ATTRIBUTES = (Required, ); }; };
		F15675401DB544D3004468E3 /* STPAddCardViewControllerLocalizationTests.m in Sources */ = {isa = PBXBuildFile; fileRef = F156753F1DB544D3004468E3 /* STPAddCardViewControllerLocalizationTests.m */; };
		F15AC18E1DBA9CA90009EADE /* FBSnapshotTestCase.framework in Frameworks */ = {isa = PBXBuildFile; fileRef = F15AC18D1DBA9CA90009EADE /* FBSnapshotTestCase.framework */; };
		F15AC1901DBA9CC60009EADE /* FBSnapshotTestCase.framework in CopyFiles */ = {isa = PBXBuildFile; fileRef = F15AC18D1DBA9CA90009EADE /* FBSnapshotTestCase.framework */; settings = {ATTRIBUTES = (CodeSignOnCopy, RemoveHeadersOnCopy, ); }; };
		F16AA26F1F5A0F1700207FFF /* AlipaySource.json in Resources */ = {isa = PBXBuildFile; fileRef = F16AA26D1F5A05A100207FFF /* AlipaySource.json */; };
		F1852F931D80B6EC00367C86 /* STPStringUtils.h in Headers */ = {isa = PBXBuildFile; fileRef = F1852F911D80B6EC00367C86 /* STPStringUtils.h */; };
		F1852F941D80B6EC00367C86 /* STPStringUtils.h in Headers */ = {isa = PBXBuildFile; fileRef = F1852F911D80B6EC00367C86 /* STPStringUtils.h */; };
		F1852F951D80B6EC00367C86 /* STPStringUtils.m in Sources */ = {isa = PBXBuildFile; fileRef = F1852F921D80B6EC00367C86 /* STPStringUtils.m */; };
		F1852F961D80B6EC00367C86 /* STPStringUtils.m in Sources */ = {isa = PBXBuildFile; fileRef = F1852F921D80B6EC00367C86 /* STPStringUtils.m */; };
		F19491DB1E5F606F001E1FC2 /* STPSourceCardDetails.m in Sources */ = {isa = PBXBuildFile; fileRef = F19491D81E5F606F001E1FC2 /* STPSourceCardDetails.m */; };
		F19491DC1E5F606F001E1FC2 /* STPSourceCardDetails.m in Sources */ = {isa = PBXBuildFile; fileRef = F19491D81E5F606F001E1FC2 /* STPSourceCardDetails.m */; };
		F19491DE1E5F6B8C001E1FC2 /* STPSourceCardDetails.h in Headers */ = {isa = PBXBuildFile; fileRef = F19491DD1E5F6B8C001E1FC2 /* STPSourceCardDetails.h */; settings = {ATTRIBUTES = (Public, ); }; };
		F19491DF1E5F6B8C001E1FC2 /* STPSourceCardDetails.h in Headers */ = {isa = PBXBuildFile; fileRef = F19491DD1E5F6B8C001E1FC2 /* STPSourceCardDetails.h */; settings = {ATTRIBUTES = (Public, ); }; };
		F19491E41E60DD72001E1FC2 /* STPSourceSEPADebitDetails.m in Sources */ = {isa = PBXBuildFile; fileRef = F19491E11E60DD72001E1FC2 /* STPSourceSEPADebitDetails.m */; };
		F19491E51E60DD72001E1FC2 /* STPSourceSEPADebitDetails.m in Sources */ = {isa = PBXBuildFile; fileRef = F19491E11E60DD72001E1FC2 /* STPSourceSEPADebitDetails.m */; };
		F19491E71E60DD9C001E1FC2 /* STPSourceSEPADebitDetails.h in Headers */ = {isa = PBXBuildFile; fileRef = F19491E61E60DD9C001E1FC2 /* STPSourceSEPADebitDetails.h */; settings = {ATTRIBUTES = (Public, ); }; };
		F19491E81E60DD9C001E1FC2 /* STPSourceSEPADebitDetails.h in Headers */ = {isa = PBXBuildFile; fileRef = F19491E61E60DD9C001E1FC2 /* STPSourceSEPADebitDetails.h */; settings = {ATTRIBUTES = (Public, ); }; };
		F1A0197C1EA5733200354301 /* STPSourceParams+Private.h in Headers */ = {isa = PBXBuildFile; fileRef = F1A0197A1EA5733200354301 /* STPSourceParams+Private.h */; };
		F1A0197D1EA5733200354301 /* STPSourceParams+Private.h in Headers */ = {isa = PBXBuildFile; fileRef = F1A0197A1EA5733200354301 /* STPSourceParams+Private.h */; };
		F1A2F92C1EEB6A70006B0456 /* NSCharacterSet+Stripe.h in Headers */ = {isa = PBXBuildFile; fileRef = F1A2F92A1EEB6A70006B0456 /* NSCharacterSet+Stripe.h */; };
		F1A2F92D1EEB6A70006B0456 /* NSCharacterSet+Stripe.h in Headers */ = {isa = PBXBuildFile; fileRef = F1A2F92A1EEB6A70006B0456 /* NSCharacterSet+Stripe.h */; };
		F1A2F92E1EEB6A70006B0456 /* NSCharacterSet+Stripe.m in Sources */ = {isa = PBXBuildFile; fileRef = F1A2F92B1EEB6A70006B0456 /* NSCharacterSet+Stripe.m */; };
		F1A2F92F1EEB6A70006B0456 /* NSCharacterSet+Stripe.m in Sources */ = {isa = PBXBuildFile; fileRef = F1A2F92B1EEB6A70006B0456 /* NSCharacterSet+Stripe.m */; };
		F1A7A0531FE053CE00B47D4A /* FauxPasAnnotations.h in Headers */ = {isa = PBXBuildFile; fileRef = F10239381FDF4144006273B5 /* FauxPasAnnotations.h */; settings = {ATTRIBUTES = (Public, ); }; };
		F1A7A0541FE053D900B47D4A /* FauxPasAnnotations.h in Headers */ = {isa = PBXBuildFile; fileRef = F10239381FDF4144006273B5 /* FauxPasAnnotations.h */; settings = {ATTRIBUTES = (Public, ); }; };
		F1B8534F1FDF544B0065A49E /* FBSnapshotTestCase+STPViewControllerLoading.h in Headers */ = {isa = PBXBuildFile; fileRef = F1B8534D1FDF544B0065A49E /* FBSnapshotTestCase+STPViewControllerLoading.h */; };
		F1B853501FDF544B0065A49E /* FBSnapshotTestCase+STPViewControllerLoading.m in Sources */ = {isa = PBXBuildFile; fileRef = F1B8534E1FDF544B0065A49E /* FBSnapshotTestCase+STPViewControllerLoading.m */; };
		F1B980941DB550E60075332E /* STPPaymentMethodsViewControllerLocalizationTests.m in Sources */ = {isa = PBXBuildFile; fileRef = F1B980931DB550E60075332E /* STPPaymentMethodsViewControllerLocalizationTests.m */; };
		F1BA241E1E57BE5E00E4A1CF /* CardSource.json in Resources */ = {isa = PBXBuildFile; fileRef = F1BA241C1E57BE5700E4A1CF /* CardSource.json */; };
		F1BA24211E57BECA00E4A1CF /* 3DSSource.json in Resources */ = {isa = PBXBuildFile; fileRef = F1BA241F1E57BEC600E4A1CF /* 3DSSource.json */; };
		F1BEB2F91F34F2250043F48C /* STPSourceEnums.h in Headers */ = {isa = PBXBuildFile; fileRef = F1BEB2F81F34F2250043F48C /* STPSourceEnums.h */; settings = {ATTRIBUTES = (Public, ); }; };
		F1BEB2FA1F34F2250043F48C /* STPSourceEnums.h in Headers */ = {isa = PBXBuildFile; fileRef = F1BEB2F81F34F2250043F48C /* STPSourceEnums.h */; settings = {ATTRIBUTES = (Public, ); }; };
		F1BEB2FD1F3508BB0043F48C /* NSError+Stripe.h in Headers */ = {isa = PBXBuildFile; fileRef = F1BEB2FB1F3508BB0043F48C /* NSError+Stripe.h */; };
		F1BEB2FE1F3508BB0043F48C /* NSError+Stripe.h in Headers */ = {isa = PBXBuildFile; fileRef = F1BEB2FB1F3508BB0043F48C /* NSError+Stripe.h */; };
		F1BEB2FF1F3508BB0043F48C /* NSError+Stripe.m in Sources */ = {isa = PBXBuildFile; fileRef = F1BEB2FC1F3508BB0043F48C /* NSError+Stripe.m */; };
		F1BEB3001F3508BB0043F48C /* NSError+Stripe.m in Sources */ = {isa = PBXBuildFile; fileRef = F1BEB2FC1F3508BB0043F48C /* NSError+Stripe.m */; };
		F1C578F11D651AB200912EAE /* stp_card_applepay.png in Resources */ = {isa = PBXBuildFile; fileRef = F1C578F01D651AB200912EAE /* stp_card_applepay.png */; };
		F1C7B8D31DBECF2400D9F6F0 /* STPDispatchFunctions.m in Sources */ = {isa = PBXBuildFile; fileRef = F1C7B8D11DBECF2400D9F6F0 /* STPDispatchFunctions.m */; };
		F1C7B8D41DBECF2400D9F6F0 /* STPDispatchFunctions.m in Sources */ = {isa = PBXBuildFile; fileRef = F1C7B8D11DBECF2400D9F6F0 /* STPDispatchFunctions.m */; };
		F1C7B8D51DBECF2400D9F6F0 /* STPDispatchFunctions.h in Headers */ = {isa = PBXBuildFile; fileRef = F1C7B8D21DBECF2400D9F6F0 /* STPDispatchFunctions.h */; };
		F1C7B8D61DBECF2400D9F6F0 /* STPDispatchFunctions.h in Headers */ = {isa = PBXBuildFile; fileRef = F1C7B8D21DBECF2400D9F6F0 /* STPDispatchFunctions.h */; };
		F1D3A24B1EB012010095BFA9 /* STPFile.m in Sources */ = {isa = PBXBuildFile; fileRef = F1D3A2461EB012010095BFA9 /* STPFile.m */; };
		F1D3A24C1EB012010095BFA9 /* STPMultipartFormDataEncoder.h in Headers */ = {isa = PBXBuildFile; fileRef = F1D3A2471EB012010095BFA9 /* STPMultipartFormDataEncoder.h */; };
		F1D3A24D1EB012010095BFA9 /* STPMultipartFormDataEncoder.m in Sources */ = {isa = PBXBuildFile; fileRef = F1D3A2481EB012010095BFA9 /* STPMultipartFormDataEncoder.m */; };
		F1D3A24E1EB012010095BFA9 /* STPMultipartFormDataPart.h in Headers */ = {isa = PBXBuildFile; fileRef = F1D3A2491EB012010095BFA9 /* STPMultipartFormDataPart.h */; };
		F1D3A24F1EB012010095BFA9 /* STPMultipartFormDataPart.m in Sources */ = {isa = PBXBuildFile; fileRef = F1D3A24A1EB012010095BFA9 /* STPMultipartFormDataPart.m */; };
		F1D3A2511EB0120F0095BFA9 /* STPFile.h in Headers */ = {isa = PBXBuildFile; fileRef = F1D3A2501EB0120F0095BFA9 /* STPFile.h */; settings = {ATTRIBUTES = (Public, ); }; };
		F1D3A2521EB012220095BFA9 /* STPFile.h in Headers */ = {isa = PBXBuildFile; fileRef = F1D3A2501EB0120F0095BFA9 /* STPFile.h */; settings = {ATTRIBUTES = (Public, ); }; };
		F1D3A2531EB012220095BFA9 /* STPFile.m in Sources */ = {isa = PBXBuildFile; fileRef = F1D3A2461EB012010095BFA9 /* STPFile.m */; };
		F1D3A2541EB012350095BFA9 /* STPMultipartFormDataEncoder.h in Headers */ = {isa = PBXBuildFile; fileRef = F1D3A2471EB012010095BFA9 /* STPMultipartFormDataEncoder.h */; };
		F1D3A2551EB012350095BFA9 /* STPMultipartFormDataEncoder.m in Sources */ = {isa = PBXBuildFile; fileRef = F1D3A2481EB012010095BFA9 /* STPMultipartFormDataEncoder.m */; };
		F1D3A2561EB012350095BFA9 /* STPMultipartFormDataPart.h in Headers */ = {isa = PBXBuildFile; fileRef = F1D3A2491EB012010095BFA9 /* STPMultipartFormDataPart.h */; };
		F1D3A2571EB012350095BFA9 /* STPMultipartFormDataPart.m in Sources */ = {isa = PBXBuildFile; fileRef = F1D3A24A1EB012010095BFA9 /* STPMultipartFormDataPart.m */; };
		F1D3A25A1EB014BD0095BFA9 /* UIImage+Stripe.h in Headers */ = {isa = PBXBuildFile; fileRef = F1D3A2581EB014BD0095BFA9 /* UIImage+Stripe.h */; };
		F1D3A25B1EB014BD0095BFA9 /* UIImage+Stripe.h in Headers */ = {isa = PBXBuildFile; fileRef = F1D3A2581EB014BD0095BFA9 /* UIImage+Stripe.h */; };
		F1D3A25C1EB014BD0095BFA9 /* UIImage+Stripe.m in Sources */ = {isa = PBXBuildFile; fileRef = F1D3A2591EB014BD0095BFA9 /* UIImage+Stripe.m */; };
		F1D3A25D1EB014BD0095BFA9 /* UIImage+Stripe.m in Sources */ = {isa = PBXBuildFile; fileRef = F1D3A2591EB014BD0095BFA9 /* UIImage+Stripe.m */; };
		F1D3A25F1EB015B30095BFA9 /* UIImage+StripeTests.m in Sources */ = {isa = PBXBuildFile; fileRef = F1D3A25E1EB015B30095BFA9 /* UIImage+StripeTests.m */; };
		F1D3A2651EBA5BAE0095BFA9 /* STPPaymentCardTextField+Private.h in Headers */ = {isa = PBXBuildFile; fileRef = F1D3A2631EBA5BAE0095BFA9 /* STPPaymentCardTextField+Private.h */; };
		F1D3A2661EBA5BAE0095BFA9 /* STPPaymentCardTextField+Private.h in Headers */ = {isa = PBXBuildFile; fileRef = F1D3A2631EBA5BAE0095BFA9 /* STPPaymentCardTextField+Private.h */; };
		F1D64B2E1D87686E001CDB7C /* WebKit.framework in Frameworks */ = {isa = PBXBuildFile; fileRef = F1D64B2D1D87686E001CDB7C /* WebKit.framework */; };
		F1D765CE1EDE331500F37005 /* CoreLocation.framework in Frameworks */ = {isa = PBXBuildFile; fileRef = F1D765CD1EDE331500F37005 /* CoreLocation.framework */; settings = {ATTRIBUTES = (Required, ); }; };
		F1D777C01D81DD520076FA19 /* STPStringUtilsTest.m in Sources */ = {isa = PBXBuildFile; fileRef = F1D777BF1D81DD520076FA19 /* STPStringUtilsTest.m */; };
		F1D96F961DC7D82400477E64 /* STPLocalizationUtils.h in Headers */ = {isa = PBXBuildFile; fileRef = F1D96F951DC7D82400477E64 /* STPLocalizationUtils.h */; };
		F1D96F971DC7D82400477E64 /* STPLocalizationUtils.h in Headers */ = {isa = PBXBuildFile; fileRef = F1D96F951DC7D82400477E64 /* STPLocalizationUtils.h */; };
		F1D96F9A1DC7DCDE00477E64 /* STPLocalizationUtils+STPTestAdditions.h in Headers */ = {isa = PBXBuildFile; fileRef = F1D96F981DC7DCDE00477E64 /* STPLocalizationUtils+STPTestAdditions.h */; };
		F1D96F9B1DC7DCDE00477E64 /* STPLocalizationUtils+STPTestAdditions.m in Sources */ = {isa = PBXBuildFile; fileRef = F1D96F991DC7DCDE00477E64 /* STPLocalizationUtils+STPTestAdditions.m */; };
		F1DE88011F8D410D00602F4C /* STPPaymentMethodsViewControllerTest.m in Sources */ = {isa = PBXBuildFile; fileRef = F1DE87FF1F8D410D00602F4C /* STPPaymentMethodsViewControllerTest.m */; };
		F1DEB88A1E2047CA0066B8E8 /* STPCoreTableViewController.h in Headers */ = {isa = PBXBuildFile; fileRef = F1DEB8881E2047CA0066B8E8 /* STPCoreTableViewController.h */; settings = {ATTRIBUTES = (Public, ); }; };
		F1DEB88B1E2047CA0066B8E8 /* STPCoreTableViewController.h in Headers */ = {isa = PBXBuildFile; fileRef = F1DEB8881E2047CA0066B8E8 /* STPCoreTableViewController.h */; settings = {ATTRIBUTES = (Public, ); }; };
		F1DEB88C1E2047CA0066B8E8 /* STPCoreTableViewController.m in Sources */ = {isa = PBXBuildFile; fileRef = F1DEB8891E2047CA0066B8E8 /* STPCoreTableViewController.m */; };
		F1DEB88D1E2047CA0066B8E8 /* STPCoreTableViewController.m in Sources */ = {isa = PBXBuildFile; fileRef = F1DEB8891E2047CA0066B8E8 /* STPCoreTableViewController.m */; };
		F1DEB8901E2052150066B8E8 /* STPCoreScrollViewController.h in Headers */ = {isa = PBXBuildFile; fileRef = F1DEB88E1E2052150066B8E8 /* STPCoreScrollViewController.h */; settings = {ATTRIBUTES = (Public, ); }; };
		F1DEB8911E2052150066B8E8 /* STPCoreScrollViewController.h in Headers */ = {isa = PBXBuildFile; fileRef = F1DEB88E1E2052150066B8E8 /* STPCoreScrollViewController.h */; settings = {ATTRIBUTES = (Public, ); }; };
		F1DEB8921E2052150066B8E8 /* STPCoreScrollViewController.m in Sources */ = {isa = PBXBuildFile; fileRef = F1DEB88F1E2052150066B8E8 /* STPCoreScrollViewController.m */; };
		F1DEB8931E2052150066B8E8 /* STPCoreScrollViewController.m in Sources */ = {isa = PBXBuildFile; fileRef = F1DEB88F1E2052150066B8E8 /* STPCoreScrollViewController.m */; };
		F1DEB8991E2074480066B8E8 /* STPCoreViewController.h in Headers */ = {isa = PBXBuildFile; fileRef = F1DEB8971E2074480066B8E8 /* STPCoreViewController.h */; settings = {ATTRIBUTES = (Public, ); }; };
		F1DEB89A1E2074480066B8E8 /* STPCoreViewController.h in Headers */ = {isa = PBXBuildFile; fileRef = F1DEB8971E2074480066B8E8 /* STPCoreViewController.h */; settings = {ATTRIBUTES = (Public, ); }; };
		F1DEB89B1E2074480066B8E8 /* STPCoreViewController.m in Sources */ = {isa = PBXBuildFile; fileRef = F1DEB8981E2074480066B8E8 /* STPCoreViewController.m */; };
		F1DEB89C1E2074480066B8E8 /* STPCoreViewController.m in Sources */ = {isa = PBXBuildFile; fileRef = F1DEB8981E2074480066B8E8 /* STPCoreViewController.m */; };
		F1FA6F921E258F6800EB444D /* STPCoreViewController+Private.h in Headers */ = {isa = PBXBuildFile; fileRef = F1FA6F911E258F6800EB444D /* STPCoreViewController+Private.h */; };
		F1FA6F931E258F6800EB444D /* STPCoreViewController+Private.h in Headers */ = {isa = PBXBuildFile; fileRef = F1FA6F911E258F6800EB444D /* STPCoreViewController+Private.h */; };
		F1FA6F951E25960500EB444D /* STPCoreScrollViewController+Private.h in Headers */ = {isa = PBXBuildFile; fileRef = F1FA6F941E25960500EB444D /* STPCoreScrollViewController+Private.h */; };
		F1FA6F961E25960500EB444D /* STPCoreScrollViewController+Private.h in Headers */ = {isa = PBXBuildFile; fileRef = F1FA6F941E25960500EB444D /* STPCoreScrollViewController+Private.h */; };
		F1FA6F981E25970F00EB444D /* STPCoreTableViewController+Private.h in Headers */ = {isa = PBXBuildFile; fileRef = F1FA6F971E25970F00EB444D /* STPCoreTableViewController+Private.h */; };
		F1FA6F991E25970F00EB444D /* STPCoreTableViewController+Private.h in Headers */ = {isa = PBXBuildFile; fileRef = F1FA6F971E25970F00EB444D /* STPCoreTableViewController+Private.h */; };
/* End PBXBuildFile section */

/* Begin PBXContainerItemProxy section */
		045E7C0A1A5F41DE004751EF /* PBXContainerItemProxy */ = {
			isa = PBXContainerItemProxy;
			containerPortal = 11C74B8F164043050071C2CA /* Project object */;
			proxyType = 1;
			remoteGlobalIDString = 04CDB4411A5F2E1800B854EE;
			remoteInfo = StripeiOS;
		};
		049E85261A608027000B66CD /* PBXContainerItemProxy */ = {
			isa = PBXContainerItemProxy;
			containerPortal = 11C74B8F164043050071C2CA /* Project object */;
			proxyType = 1;
			remoteGlobalIDString = 049E84AA1A605D93000B66CD;
			remoteInfo = StripeiOSStatic;
		};
		C1B630D91D1D86E100A05285 /* PBXContainerItemProxy */ = {
			isa = PBXContainerItemProxy;
			containerPortal = 11C74B8F164043050071C2CA /* Project object */;
			proxyType = 1;
			remoteGlobalIDString = C1B630B21D1D817900A05285;
			remoteInfo = StripeiOSResources;
		};
/* End PBXContainerItemProxy section */

/* Begin PBXCopyFilesBuildPhase section */
		049E84A91A605D93000B66CD /* Copy Files */ = {
			isa = PBXCopyFilesBuildPhase;
			buildActionMask = 2147483647;
			dstPath = "include/$(PRODUCT_NAME)";
			dstSubfolderSpec = 16;
			files = (
			);
			name = "Copy Files";
			runOnlyForDeploymentPostprocessing = 0;
		};
		04B33F321BC744D100DD8120 /* Copy Files */ = {
			isa = PBXCopyFilesBuildPhase;
			buildActionMask = 2147483647;
			dstPath = Stripe.framework;
			dstSubfolderSpec = 16;
			files = (
				04B33F361BC7488D00DD8120 /* Info.plist in Copy Files */,
			);
			name = "Copy Files";
			runOnlyForDeploymentPostprocessing = 0;
		};
		F15AC18F1DBA9CC10009EADE /* CopyFiles */ = {
			isa = PBXCopyFilesBuildPhase;
			buildActionMask = 2147483647;
			dstPath = "";
			dstSubfolderSpec = 10;
			files = (
				C18867D41E8AF8F300A77634 /* OCMock.framework in CopyFiles */,
				F15AC1901DBA9CC60009EADE /* FBSnapshotTestCase.framework in CopyFiles */,
			);
			runOnlyForDeploymentPostprocessing = 0;
		};
/* End PBXCopyFilesBuildPhase section */

/* Begin PBXFileReference section */
		0426B96C1CEADC98006AC8DD /* STPColorUtils.h */ = {isa = PBXFileReference; fileEncoding = 4; lastKnownFileType = sourcecode.c.h; path = STPColorUtils.h; sourceTree = "<group>"; };
		0426B96D1CEADC98006AC8DD /* STPColorUtils.m */ = {isa = PBXFileReference; fileEncoding = 4; lastKnownFileType = sourcecode.c.objc; path = STPColorUtils.m; sourceTree = "<group>"; };
		0426B9701CEAE3EB006AC8DD /* UITableViewCell+Stripe_Borders.h */ = {isa = PBXFileReference; fileEncoding = 4; lastKnownFileType = sourcecode.c.h; path = "UITableViewCell+Stripe_Borders.h"; sourceTree = "<group>"; };
		0426B9711CEAE3EB006AC8DD /* UITableViewCell+Stripe_Borders.m */ = {isa = PBXFileReference; fileEncoding = 4; lastKnownFileType = sourcecode.c.objc; path = "UITableViewCell+Stripe_Borders.m"; sourceTree = "<group>"; };
		0426B9741CEBD001006AC8DD /* UINavigationBar+Stripe_Theme.h */ = {isa = PBXFileReference; fileEncoding = 4; lastKnownFileType = sourcecode.c.h; name = "UINavigationBar+Stripe_Theme.h"; path = "PublicHeaders/UINavigationBar+Stripe_Theme.h"; sourceTree = "<group>"; };
		0426B9751CEBD001006AC8DD /* UINavigationBar+Stripe_Theme.m */ = {isa = PBXFileReference; fileEncoding = 4; lastKnownFileType = sourcecode.c.objc; path = "UINavigationBar+Stripe_Theme.m"; sourceTree = "<group>"; };
		0433EB471BD06313003912B4 /* NSDictionary+Stripe.h */ = {isa = PBXFileReference; fileEncoding = 4; lastKnownFileType = sourcecode.c.h; path = "NSDictionary+Stripe.h"; sourceTree = "<group>"; };
		0433EB481BD06313003912B4 /* NSDictionary+Stripe.m */ = {isa = PBXFileReference; fileEncoding = 4; lastKnownFileType = sourcecode.c.objc; path = "NSDictionary+Stripe.m"; sourceTree = "<group>"; };
		04365D2C1A4CF86C00A3E1D4 /* CoreGraphics.framework */ = {isa = PBXFileReference; lastKnownFileType = wrapper.framework; name = CoreGraphics.framework; path = System/Library/Frameworks/CoreGraphics.framework; sourceTree = SDKROOT; };
		0438EF261B7416BB00D506CC /* STPFormTextField.h */ = {isa = PBXFileReference; fileEncoding = 4; lastKnownFileType = sourcecode.c.h; path = STPFormTextField.h; sourceTree = "<group>"; };
		0438EF271B7416BB00D506CC /* STPFormTextField.m */ = {isa = PBXFileReference; fileEncoding = 4; lastKnownFileType = sourcecode.c.objc; path = STPFormTextField.m; sourceTree = "<group>"; };
		0438EF291B7416BB00D506CC /* STPPaymentCardTextField.m */ = {isa = PBXFileReference; fileEncoding = 4; lastKnownFileType = sourcecode.c.objc; path = STPPaymentCardTextField.m; sourceTree = "<group>"; };
		0438EF2A1B7416BB00D506CC /* STPPaymentCardTextFieldViewModel.h */ = {isa = PBXFileReference; fileEncoding = 4; lastKnownFileType = sourcecode.c.h; path = STPPaymentCardTextFieldViewModel.h; sourceTree = "<group>"; };
		0438EF2B1B7416BB00D506CC /* STPPaymentCardTextFieldViewModel.m */ = {isa = PBXFileReference; fileEncoding = 4; lastKnownFileType = sourcecode.c.objc; path = STPPaymentCardTextFieldViewModel.m; sourceTree = "<group>"; };
		0438EF3F1B74170D00D506CC /* STPCardValidator.m */ = {isa = PBXFileReference; fileEncoding = 4; lastKnownFileType = sourcecode.c.objc; path = STPCardValidator.m; sourceTree = "<group>"; };
		0438EF461B74183100D506CC /* STPCardBrand.h */ = {isa = PBXFileReference; fileEncoding = 4; lastKnownFileType = sourcecode.c.h; name = STPCardBrand.h; path = PublicHeaders/STPCardBrand.h; sourceTree = "<group>"; };
		0438EF4A1B741B0100D506CC /* STPCardValidatorTest.m */ = {isa = PBXFileReference; fileEncoding = 4; lastKnownFileType = sourcecode.c.objc; path = STPCardValidatorTest.m; sourceTree = "<group>"; };
		0438EF4B1B741B0100D506CC /* STPPaymentCardTextFieldViewModelTest.m */ = {isa = PBXFileReference; fileEncoding = 4; lastKnownFileType = sourcecode.c.objc; path = STPPaymentCardTextFieldViewModelTest.m; sourceTree = "<group>"; };
		0438EF891B741C2800D506CC /* stp_card_amex.png */ = {isa = PBXFileReference; lastKnownFileType = image.png; path = stp_card_amex.png; sourceTree = "<group>"; };
		0438EF8A1B741C2800D506CC /* stp_card_amex@2x.png */ = {isa = PBXFileReference; lastKnownFileType = image.png; path = "stp_card_amex@2x.png"; sourceTree = "<group>"; };
		0438EF8B1B741C2800D506CC /* stp_card_amex@3x.png */ = {isa = PBXFileReference; lastKnownFileType = image.png; path = "stp_card_amex@3x.png"; sourceTree = "<group>"; };
		0438EF8C1B741C2800D506CC /* stp_card_cvc.png */ = {isa = PBXFileReference; lastKnownFileType = image.png; path = stp_card_cvc.png; sourceTree = "<group>"; };
		0438EF8D1B741C2800D506CC /* stp_card_cvc@2x.png */ = {isa = PBXFileReference; lastKnownFileType = image.png; path = "stp_card_cvc@2x.png"; sourceTree = "<group>"; };
		0438EF8E1B741C2800D506CC /* stp_card_cvc@3x.png */ = {isa = PBXFileReference; lastKnownFileType = image.png; path = "stp_card_cvc@3x.png"; sourceTree = "<group>"; };
		0438EF8F1B741C2800D506CC /* stp_card_cvc_amex.png */ = {isa = PBXFileReference; lastKnownFileType = image.png; path = stp_card_cvc_amex.png; sourceTree = "<group>"; };
		0438EF901B741C2800D506CC /* stp_card_cvc_amex@2x.png */ = {isa = PBXFileReference; lastKnownFileType = image.png; path = "stp_card_cvc_amex@2x.png"; sourceTree = "<group>"; };
		0438EF911B741C2800D506CC /* stp_card_cvc_amex@3x.png */ = {isa = PBXFileReference; lastKnownFileType = image.png; path = "stp_card_cvc_amex@3x.png"; sourceTree = "<group>"; };
		0438EF921B741C2800D506CC /* stp_card_diners.png */ = {isa = PBXFileReference; lastKnownFileType = image.png; path = stp_card_diners.png; sourceTree = "<group>"; };
		0438EF931B741C2800D506CC /* stp_card_diners@2x.png */ = {isa = PBXFileReference; lastKnownFileType = image.png; path = "stp_card_diners@2x.png"; sourceTree = "<group>"; };
		0438EF941B741C2800D506CC /* stp_card_diners@3x.png */ = {isa = PBXFileReference; lastKnownFileType = image.png; path = "stp_card_diners@3x.png"; sourceTree = "<group>"; };
		0438EF951B741C2800D506CC /* stp_card_discover.png */ = {isa = PBXFileReference; lastKnownFileType = image.png; path = stp_card_discover.png; sourceTree = "<group>"; };
		0438EF961B741C2800D506CC /* stp_card_discover@2x.png */ = {isa = PBXFileReference; lastKnownFileType = image.png; path = "stp_card_discover@2x.png"; sourceTree = "<group>"; };
		0438EF971B741C2800D506CC /* stp_card_discover@3x.png */ = {isa = PBXFileReference; lastKnownFileType = image.png; path = "stp_card_discover@3x.png"; sourceTree = "<group>"; };
		0438EF981B741C2800D506CC /* stp_card_jcb.png */ = {isa = PBXFileReference; lastKnownFileType = image.png; path = stp_card_jcb.png; sourceTree = "<group>"; };
		0438EF991B741C2800D506CC /* stp_card_jcb@2x.png */ = {isa = PBXFileReference; lastKnownFileType = image.png; path = "stp_card_jcb@2x.png"; sourceTree = "<group>"; };
		0438EF9A1B741C2800D506CC /* stp_card_jcb@3x.png */ = {isa = PBXFileReference; lastKnownFileType = image.png; path = "stp_card_jcb@3x.png"; sourceTree = "<group>"; };
		0438EF9B1B741C2800D506CC /* stp_card_mastercard.png */ = {isa = PBXFileReference; lastKnownFileType = image.png; path = stp_card_mastercard.png; sourceTree = "<group>"; };
		0438EF9C1B741C2800D506CC /* stp_card_mastercard@2x.png */ = {isa = PBXFileReference; lastKnownFileType = image.png; path = "stp_card_mastercard@2x.png"; sourceTree = "<group>"; };
		0438EF9D1B741C2800D506CC /* stp_card_mastercard@3x.png */ = {isa = PBXFileReference; lastKnownFileType = image.png; path = "stp_card_mastercard@3x.png"; sourceTree = "<group>"; };
		0438EFA11B741C2800D506CC /* stp_card_visa.png */ = {isa = PBXFileReference; lastKnownFileType = image.png; path = stp_card_visa.png; sourceTree = "<group>"; };
		0438EFA21B741C2800D506CC /* stp_card_visa@2x.png */ = {isa = PBXFileReference; lastKnownFileType = image.png; path = "stp_card_visa@2x.png"; sourceTree = "<group>"; };
		0438EFA31B741C2800D506CC /* stp_card_visa@3x.png */ = {isa = PBXFileReference; lastKnownFileType = image.png; path = "stp_card_visa@3x.png"; sourceTree = "<group>"; };
		0439B9851C454F97005A1ED5 /* STPPaymentMethodsViewController.h */ = {isa = PBXFileReference; fileEncoding = 4; lastKnownFileType = sourcecode.c.h; lineEnding = 0; name = STPPaymentMethodsViewController.h; path = PublicHeaders/STPPaymentMethodsViewController.h; sourceTree = "<group>"; xcLanguageSpecificationIdentifier = xcode.lang.objcpp; };
		0439B9861C454F97005A1ED5 /* STPPaymentMethodsViewController.m */ = {isa = PBXFileReference; fileEncoding = 4; lastKnownFileType = sourcecode.c.objc; lineEnding = 0; path = STPPaymentMethodsViewController.m; sourceTree = "<group>"; xcLanguageSpecificationIdentifier = xcode.lang.objc; };
		0451CC421C49AE1C003B2CA6 /* STPPaymentResult.h */ = {isa = PBXFileReference; fileEncoding = 4; lastKnownFileType = sourcecode.c.h; name = STPPaymentResult.h; path = PublicHeaders/STPPaymentResult.h; sourceTree = "<group>"; };
		0451CC431C49AE1C003B2CA6 /* STPPaymentResult.m */ = {isa = PBXFileReference; fileEncoding = 4; lastKnownFileType = sourcecode.c.objc; path = STPPaymentResult.m; sourceTree = "<group>"; };
		045A62AA1B8E7259000165CE /* STPPaymentCardTextFieldTest.m */ = {isa = PBXFileReference; fileEncoding = 4; lastKnownFileType = sourcecode.c.objc; path = STPPaymentCardTextFieldTest.m; sourceTree = "<group>"; };
		045D710C1CEEE30500F6CD65 /* STPAspects.h */ = {isa = PBXFileReference; fileEncoding = 4; lastKnownFileType = sourcecode.c.h; path = STPAspects.h; sourceTree = "<group>"; };
		045D710D1CEEE30500F6CD65 /* STPAspects.m */ = {isa = PBXFileReference; fileEncoding = 4; lastKnownFileType = sourcecode.c.objc; path = STPAspects.m; sourceTree = "<group>"; };
		045D711E1CEFA57000F6CD65 /* UIViewController+Stripe_Promises.h */ = {isa = PBXFileReference; fileEncoding = 4; lastKnownFileType = sourcecode.c.h; path = "UIViewController+Stripe_Promises.h"; sourceTree = "<group>"; };
		045D711F1CEFA57000F6CD65 /* UIViewController+Stripe_Promises.m */ = {isa = PBXFileReference; fileEncoding = 4; lastKnownFileType = sourcecode.c.objc; path = "UIViewController+Stripe_Promises.m"; sourceTree = "<group>"; };
		045D712A1CF4ED7600F6CD65 /* STPBINRange.h */ = {isa = PBXFileReference; fileEncoding = 4; lastKnownFileType = sourcecode.c.h; path = STPBINRange.h; sourceTree = "<group>"; };
		045D712B1CF4ED7600F6CD65 /* STPBINRange.m */ = {isa = PBXFileReference; fileEncoding = 4; lastKnownFileType = sourcecode.c.objc; path = STPBINRange.m; sourceTree = "<group>"; };
		045D71301CF514BB00F6CD65 /* STPBinRangeTest.m */ = {isa = PBXFileReference; fileEncoding = 4; lastKnownFileType = sourcecode.c.objc; path = STPBinRangeTest.m; sourceTree = "<group>"; };
		045E7C031A5F41DE004751EF /* StripeiOS Tests.xctest */ = {isa = PBXFileReference; explicitFileType = wrapper.cfbundle; includeInIndex = 0; path = "StripeiOS Tests.xctest"; sourceTree = BUILT_PRODUCTS_DIR; };
		04633B041CD44F1C009D4FB5 /* STPAPIClient+ApplePay.m */ = {isa = PBXFileReference; fileEncoding = 4; lastKnownFileType = sourcecode.c.objc; path = "STPAPIClient+ApplePay.m"; sourceTree = "<group>"; };
		04633B061CD44F47009D4FB5 /* STPAPIClient+ApplePay.h */ = {isa = PBXFileReference; fileEncoding = 4; lastKnownFileType = sourcecode.c.h; name = "STPAPIClient+ApplePay.h"; path = "PublicHeaders/STPAPIClient+ApplePay.h"; sourceTree = "<group>"; };
		04633B081CD44F6C009D4FB5 /* PKPayment+Stripe.h */ = {isa = PBXFileReference; fileEncoding = 4; lastKnownFileType = sourcecode.c.h; path = "PKPayment+Stripe.h"; sourceTree = "<group>"; };
		04633B091CD44F6C009D4FB5 /* PKPayment+Stripe.m */ = {isa = PBXFileReference; fileEncoding = 4; lastKnownFileType = sourcecode.c.objc; path = "PKPayment+Stripe.m"; sourceTree = "<group>"; };
		04633B0A1CD44F6C009D4FB5 /* STPCategoryLoader.m */ = {isa = PBXFileReference; fileEncoding = 4; lastKnownFileType = sourcecode.c.objc; path = STPCategoryLoader.m; sourceTree = "<group>"; };
		04633B191CD7BF29009D4FB5 /* integrate-dynamic-framework.sh */ = {isa = PBXFileReference; fileEncoding = 4; lastKnownFileType = text.script.sh; path = "integrate-dynamic-framework.sh"; sourceTree = "<group>"; };
		04695AD11C77F9DB00E08063 /* NSString+Stripe.h */ = {isa = PBXFileReference; fileEncoding = 4; lastKnownFileType = sourcecode.c.h; path = "NSString+Stripe.h"; sourceTree = "<group>"; };
		04695AD21C77F9DB00E08063 /* NSString+Stripe.m */ = {isa = PBXFileReference; fileEncoding = 4; lastKnownFileType = sourcecode.c.objc; path = "NSString+Stripe.m"; sourceTree = "<group>"; };
		04695AD51C77F9EF00E08063 /* STPDelegateProxy.h */ = {isa = PBXFileReference; fileEncoding = 4; lastKnownFileType = sourcecode.c.h; path = STPDelegateProxy.h; sourceTree = "<group>"; };
		04695AD61C77F9EF00E08063 /* STPDelegateProxy.m */ = {isa = PBXFileReference; fileEncoding = 4; lastKnownFileType = sourcecode.c.objc; path = STPDelegateProxy.m; sourceTree = "<group>"; };
		04695AD71C77F9EF00E08063 /* STPPhoneNumberValidator.h */ = {isa = PBXFileReference; fileEncoding = 4; lastKnownFileType = sourcecode.c.h; path = STPPhoneNumberValidator.h; sourceTree = "<group>"; };
		04695AD81C77F9EF00E08063 /* STPPhoneNumberValidator.m */ = {isa = PBXFileReference; fileEncoding = 4; lastKnownFileType = sourcecode.c.objc; path = STPPhoneNumberValidator.m; sourceTree = "<group>"; };
		046FE99F1CE55D1D00DA6A7B /* STPPaymentActivityIndicatorView.h */ = {isa = PBXFileReference; fileEncoding = 4; lastKnownFileType = sourcecode.c.h; name = STPPaymentActivityIndicatorView.h; path = PublicHeaders/STPPaymentActivityIndicatorView.h; sourceTree = "<group>"; };
		046FE9A01CE55D1D00DA6A7B /* STPPaymentActivityIndicatorView.m */ = {isa = PBXFileReference; fileEncoding = 4; lastKnownFileType = sourcecode.c.objc; path = STPPaymentActivityIndicatorView.m; sourceTree = "<group>"; };
		04793F551D1D8DDD00B3C551 /* STPSourceProtocol.h */ = {isa = PBXFileReference; fileEncoding = 4; lastKnownFileType = sourcecode.c.h; name = STPSourceProtocol.h; path = PublicHeaders/STPSourceProtocol.h; sourceTree = "<group>"; };
		04827D0E1D2575C6002DB3E8 /* STPImageLibrary.h */ = {isa = PBXFileReference; fileEncoding = 4; lastKnownFileType = sourcecode.c.h; name = STPImageLibrary.h; path = PublicHeaders/STPImageLibrary.h; sourceTree = "<group>"; };
		04827D0F1D2575C6002DB3E8 /* STPImageLibrary.m */ = {isa = PBXFileReference; fileEncoding = 4; lastKnownFileType = sourcecode.c.objc; path = STPImageLibrary.m; sourceTree = "<group>"; };
		04827D141D257764002DB3E8 /* STPImageLibrary+Private.h */ = {isa = PBXFileReference; fileEncoding = 4; lastKnownFileType = sourcecode.c.h; path = "STPImageLibrary+Private.h"; sourceTree = "<group>"; };
		04827D171D257A6C002DB3E8 /* STPImageLibraryTest.m */ = {isa = PBXFileReference; fileEncoding = 4; lastKnownFileType = sourcecode.c.objc; path = STPImageLibraryTest.m; sourceTree = "<group>"; };
		049880FA1CED5A2300EA4FFD /* STPPaymentConfiguration.h */ = {isa = PBXFileReference; fileEncoding = 4; lastKnownFileType = sourcecode.c.h; name = STPPaymentConfiguration.h; path = PublicHeaders/STPPaymentConfiguration.h; sourceTree = "<group>"; };
		049880FB1CED5A2300EA4FFD /* STPPaymentConfiguration.m */ = {isa = PBXFileReference; fileEncoding = 4; lastKnownFileType = sourcecode.c.objc; path = STPPaymentConfiguration.m; sourceTree = "<group>"; };
		049952CD1BCF13510088C703 /* STPAPIRequest.h */ = {isa = PBXFileReference; fileEncoding = 4; lastKnownFileType = sourcecode.c.h; path = STPAPIRequest.h; sourceTree = "<group>"; };
		049952CE1BCF13510088C703 /* STPAPIRequest.m */ = {isa = PBXFileReference; fileEncoding = 4; lastKnownFileType = sourcecode.c.objc; path = STPAPIRequest.m; sourceTree = "<group>"; };
		049952D11BCF13DD0088C703 /* STPAPIClient+Private.h */ = {isa = PBXFileReference; fileEncoding = 4; lastKnownFileType = sourcecode.c.h; path = "STPAPIClient+Private.h"; sourceTree = "<group>"; };
		049A3F781CC18D5300F57DE7 /* UIView+Stripe_FirstResponder.h */ = {isa = PBXFileReference; fileEncoding = 4; lastKnownFileType = sourcecode.c.h; path = "UIView+Stripe_FirstResponder.h"; sourceTree = "<group>"; };
		049A3F791CC18D5300F57DE7 /* UIView+Stripe_FirstResponder.m */ = {isa = PBXFileReference; fileEncoding = 4; lastKnownFileType = sourcecode.c.objc; path = "UIView+Stripe_FirstResponder.m"; sourceTree = "<group>"; };
		049A3F7C1CC1920A00F57DE7 /* UIViewController+Stripe_KeyboardAvoiding.h */ = {isa = PBXFileReference; fileEncoding = 4; lastKnownFileType = sourcecode.c.h; path = "UIViewController+Stripe_KeyboardAvoiding.h"; sourceTree = "<group>"; };
		049A3F7D1CC1920A00F57DE7 /* UIViewController+Stripe_KeyboardAvoiding.m */ = {isa = PBXFileReference; fileEncoding = 4; lastKnownFileType = sourcecode.c.objc; path = "UIViewController+Stripe_KeyboardAvoiding.m"; sourceTree = "<group>"; };
		049A3F871CC73C7100F57DE7 /* STPPaymentContext.h */ = {isa = PBXFileReference; fileEncoding = 4; lastKnownFileType = sourcecode.c.h; name = STPPaymentContext.h; path = PublicHeaders/STPPaymentContext.h; sourceTree = "<group>"; };
		049A3F881CC73C7100F57DE7 /* STPPaymentContext.m */ = {isa = PBXFileReference; fileEncoding = 4; lastKnownFileType = sourcecode.c.objc; path = STPPaymentContext.m; sourceTree = "<group>"; };
		049A3F8F1CC740FF00F57DE7 /* NSDecimalNumber+Stripe_Currency.h */ = {isa = PBXFileReference; fileEncoding = 4; lastKnownFileType = sourcecode.c.h; path = "NSDecimalNumber+Stripe_Currency.h"; sourceTree = "<group>"; };
		049A3F901CC740FF00F57DE7 /* NSDecimalNumber+Stripe_Currency.m */ = {isa = PBXFileReference; fileEncoding = 4; lastKnownFileType = sourcecode.c.objc; path = "NSDecimalNumber+Stripe_Currency.m"; sourceTree = "<group>"; };
		049A3F931CC75B2E00F57DE7 /* STPPromise.h */ = {isa = PBXFileReference; fileEncoding = 4; lastKnownFileType = sourcecode.c.h; path = STPPromise.h; sourceTree = "<group>"; };
		049A3F941CC75B2E00F57DE7 /* STPPromise.m */ = {isa = PBXFileReference; fileEncoding = 4; lastKnownFileType = sourcecode.c.objc; path = STPPromise.m; sourceTree = "<group>"; };
		049A3F971CC76A2400F57DE7 /* NSBundle+Stripe_AppName.h */ = {isa = PBXFileReference; fileEncoding = 4; lastKnownFileType = sourcecode.c.h; path = "NSBundle+Stripe_AppName.h"; sourceTree = "<group>"; };
		049A3F981CC76A2400F57DE7 /* NSBundle+Stripe_AppName.m */ = {isa = PBXFileReference; fileEncoding = 4; lastKnownFileType = sourcecode.c.objc; path = "NSBundle+Stripe_AppName.m"; sourceTree = "<group>"; };
		049A3F9C1CC8006800F57DE7 /* stp_icon_add.png */ = {isa = PBXFileReference; lastKnownFileType = image.png; path = stp_icon_add.png; sourceTree = "<group>"; };
		049A3F9D1CC8006800F57DE7 /* stp_icon_add@2x.png */ = {isa = PBXFileReference; lastKnownFileType = image.png; path = "stp_icon_add@2x.png"; sourceTree = "<group>"; };
		049A3F9E1CC8006800F57DE7 /* stp_icon_add@3x.png */ = {isa = PBXFileReference; lastKnownFileType = image.png; path = "stp_icon_add@3x.png"; sourceTree = "<group>"; };
		049A3FA31CC8071100F57DE7 /* stp_card_applepay@2x.png */ = {isa = PBXFileReference; lastKnownFileType = image.png; path = "stp_card_applepay@2x.png"; sourceTree = "<group>"; };
		049A3FA41CC8071100F57DE7 /* stp_card_applepay@3x.png */ = {isa = PBXFileReference; lastKnownFileType = image.png; path = "stp_card_applepay@3x.png"; sourceTree = "<group>"; };
		049A3FAC1CC9AA9900F57DE7 /* STPAddressViewModel.h */ = {isa = PBXFileReference; fileEncoding = 4; lastKnownFileType = sourcecode.c.h; path = STPAddressViewModel.h; sourceTree = "<group>"; };
		049A3FAD1CC9AA9900F57DE7 /* STPAddressViewModel.m */ = {isa = PBXFileReference; fileEncoding = 4; lastKnownFileType = sourcecode.c.objc; path = STPAddressViewModel.m; sourceTree = "<group>"; };
		049A3FB01CC9FEFC00F57DE7 /* UIToolbar+Stripe_InputAccessory.h */ = {isa = PBXFileReference; fileEncoding = 4; lastKnownFileType = sourcecode.c.h; path = "UIToolbar+Stripe_InputAccessory.h"; sourceTree = "<group>"; };
		049A3FB11CC9FEFC00F57DE7 /* UIToolbar+Stripe_InputAccessory.m */ = {isa = PBXFileReference; fileEncoding = 4; lastKnownFileType = sourcecode.c.objc; path = "UIToolbar+Stripe_InputAccessory.m"; sourceTree = "<group>"; };
		049E84AB1A605D93000B66CD /* libStripe.a */ = {isa = PBXFileReference; explicitFileType = archive.ar; includeInIndex = 0; path = libStripe.a; sourceTree = BUILT_PRODUCTS_DIR; };
		04A488311CA34D3000506E53 /* STPEmailAddressValidator.h */ = {isa = PBXFileReference; fileEncoding = 4; lastKnownFileType = sourcecode.c.h; path = STPEmailAddressValidator.h; sourceTree = "<group>"; };
		04A488321CA34D3000506E53 /* STPEmailAddressValidator.m */ = {isa = PBXFileReference; fileEncoding = 4; lastKnownFileType = sourcecode.c.objc; path = STPEmailAddressValidator.m; sourceTree = "<group>"; };
		04A488351CA34DC600506E53 /* STPEmailAddressValidatorTest.m */ = {isa = PBXFileReference; fileEncoding = 4; lastKnownFileType = sourcecode.c.objc; path = STPEmailAddressValidatorTest.m; sourceTree = "<group>"; };
		04A4883B1CA3568800506E53 /* STPBlocks.h */ = {isa = PBXFileReference; fileEncoding = 4; lastKnownFileType = sourcecode.c.h; name = STPBlocks.h; path = PublicHeaders/STPBlocks.h; sourceTree = "<group>"; };
		04A488401CA3580700506E53 /* UINavigationController+Stripe_Completion.h */ = {isa = PBXFileReference; fileEncoding = 4; lastKnownFileType = sourcecode.c.h; path = "UINavigationController+Stripe_Completion.h"; sourceTree = "<group>"; };
		04A488411CA3580700506E53 /* UINavigationController+Stripe_Completion.m */ = {isa = PBXFileReference; fileEncoding = 4; lastKnownFileType = sourcecode.c.objc; path = "UINavigationController+Stripe_Completion.m"; sourceTree = "<group>"; };
		04A4C3851C4F25F900B3B290 /* NSArray+Stripe.h */ = {isa = PBXFileReference; fileEncoding = 4; lastKnownFileType = sourcecode.c.h; path = "NSArray+Stripe.h"; sourceTree = "<group>"; };
		04A4C3861C4F25F900B3B290 /* NSArray+Stripe.m */ = {isa = PBXFileReference; fileEncoding = 4; lastKnownFileType = sourcecode.c.objc; path = "NSArray+Stripe.m"; sourceTree = "<group>"; };
		04A4C3871C4F25F900B3B290 /* UIViewController+Stripe_ParentViewController.h */ = {isa = PBXFileReference; fileEncoding = 4; lastKnownFileType = sourcecode.c.h; path = "UIViewController+Stripe_ParentViewController.h"; sourceTree = "<group>"; };
		04A4C3881C4F25F900B3B290 /* UIViewController+Stripe_ParentViewController.m */ = {isa = PBXFileReference; fileEncoding = 4; lastKnownFileType = sourcecode.c.objc; path = "UIViewController+Stripe_ParentViewController.m"; sourceTree = "<group>"; };
		04A4C3911C4F263300B3B290 /* NSArray+StripeTest.m */ = {isa = PBXFileReference; fileEncoding = 4; lastKnownFileType = sourcecode.c.objc; path = "NSArray+StripeTest.m"; sourceTree = "<group>"; };
		04A4C3931C4F276100B3B290 /* STPUIVCStripeParentViewControllerTests.m */ = {isa = PBXFileReference; fileEncoding = 4; lastKnownFileType = sourcecode.c.objc; path = STPUIVCStripeParentViewControllerTests.m; sourceTree = "<group>"; };
		04A58A461BC603BB004E7BC2 /* FABKitProtocol.h */ = {isa = PBXFileReference; fileEncoding = 4; lastKnownFileType = sourcecode.c.h; path = FABKitProtocol.h; sourceTree = "<group>"; };
		04A58A471BC603BB004E7BC2 /* Fabric+FABKits.h */ = {isa = PBXFileReference; fileEncoding = 4; lastKnownFileType = sourcecode.c.h; path = "Fabric+FABKits.h"; sourceTree = "<group>"; };
		04A58A481BC603BB004E7BC2 /* Fabric.h */ = {isa = PBXFileReference; fileEncoding = 4; lastKnownFileType = sourcecode.c.h; name = Fabric.h; path = Stripe/Fabric.h; sourceTree = "<group>"; };
		04B31DD21D08E6E200EF1631 /* STPCustomer.h */ = {isa = PBXFileReference; fileEncoding = 4; lastKnownFileType = sourcecode.c.h; name = STPCustomer.h; path = PublicHeaders/STPCustomer.h; sourceTree = "<group>"; };
		04B31DD31D08E6E200EF1631 /* STPCustomer.m */ = {isa = PBXFileReference; fileEncoding = 4; lastKnownFileType = sourcecode.c.objc; path = STPCustomer.m; sourceTree = "<group>"; };
		04B31DD81D09A4DC00EF1631 /* STPPaymentConfiguration+Private.h */ = {isa = PBXFileReference; fileEncoding = 4; lastKnownFileType = sourcecode.c.h; path = "STPPaymentConfiguration+Private.h"; sourceTree = "<group>"; };
		04B31DE41D09D25F00EF1631 /* STPPaymentMethodsInternalViewController.h */ = {isa = PBXFileReference; fileEncoding = 4; lastKnownFileType = sourcecode.c.h; path = STPPaymentMethodsInternalViewController.h; sourceTree = "<group>"; };
		04B31DE51D09D25F00EF1631 /* STPPaymentMethodsInternalViewController.m */ = {isa = PBXFileReference; fileEncoding = 4; lastKnownFileType = sourcecode.c.objc; path = STPPaymentMethodsInternalViewController.m; sourceTree = "<group>"; };
		04B31DF01D09F0A800EF1631 /* UIViewController+Stripe_NavigationItemProxy.h */ = {isa = PBXFileReference; fileEncoding = 4; lastKnownFileType = sourcecode.c.h; path = "UIViewController+Stripe_NavigationItemProxy.h"; sourceTree = "<group>"; };
		04B31DF11D09F0A800EF1631 /* UIViewController+Stripe_NavigationItemProxy.m */ = {isa = PBXFileReference; fileEncoding = 4; lastKnownFileType = sourcecode.c.objc; path = "UIViewController+Stripe_NavigationItemProxy.m"; sourceTree = "<group>"; };
		04B31DF71D11AC6400EF1631 /* STPUserInformation.h */ = {isa = PBXFileReference; fileEncoding = 4; lastKnownFileType = sourcecode.c.h; name = STPUserInformation.h; path = PublicHeaders/STPUserInformation.h; sourceTree = "<group>"; };
		04B31DF81D11AC6400EF1631 /* STPUserInformation.m */ = {isa = PBXFileReference; fileEncoding = 4; lastKnownFileType = sourcecode.c.objc; path = STPUserInformation.m; sourceTree = "<group>"; };
		04B31DFD1D131D9000EF1631 /* STPPaymentCardTextFieldCell.h */ = {isa = PBXFileReference; fileEncoding = 4; lastKnownFileType = sourcecode.c.h; path = STPPaymentCardTextFieldCell.h; sourceTree = "<group>"; };
		04B31DFE1D131D9000EF1631 /* STPPaymentCardTextFieldCell.m */ = {isa = PBXFileReference; fileEncoding = 4; lastKnownFileType = sourcecode.c.objc; path = STPPaymentCardTextFieldCell.m; sourceTree = "<group>"; };
		04B33F301BC7417B00DD8120 /* Info.plist */ = {isa = PBXFileReference; fileEncoding = 4; lastKnownFileType = text.plist.xml; path = Info.plist; sourceTree = "<group>"; };
		04B94BC71A47B78A00092C46 /* AddressBook.framework */ = {isa = PBXFileReference; lastKnownFileType = wrapper.framework; name = AddressBook.framework; path = System/Library/Frameworks/AddressBook.framework; sourceTree = SDKROOT; };
		04BC29A21CD8697900318357 /* STPTheme.h */ = {isa = PBXFileReference; fileEncoding = 4; lastKnownFileType = sourcecode.c.h; name = STPTheme.h; path = PublicHeaders/STPTheme.h; sourceTree = "<group>"; };
		04BC29A31CD8697900318357 /* STPTheme.m */ = {isa = PBXFileReference; fileEncoding = 4; lastKnownFileType = sourcecode.c.objc; path = STPTheme.m; sourceTree = "<group>"; };
		04BC29BB1CDD535700318357 /* STPSwitchTableViewCell.h */ = {isa = PBXFileReference; fileEncoding = 4; lastKnownFileType = sourcecode.c.h; path = STPSwitchTableViewCell.h; sourceTree = "<group>"; };
		04BC29BC1CDD535700318357 /* STPSwitchTableViewCell.m */ = {isa = PBXFileReference; fileEncoding = 4; lastKnownFileType = sourcecode.c.objc; path = STPSwitchTableViewCell.m; sourceTree = "<group>"; };
		04BFFFD81D240B13005F2340 /* STPAddCardViewController+Private.h */ = {isa = PBXFileReference; fileEncoding = 4; lastKnownFileType = sourcecode.c.h; path = "STPAddCardViewController+Private.h"; sourceTree = "<group>"; };
		04CB86B81BA89CD400E4F61E /* PKPayment+StripeTest.m */ = {isa = PBXFileReference; fileEncoding = 4; lastKnownFileType = sourcecode.c.objc; path = "PKPayment+StripeTest.m"; sourceTree = "<group>"; };
		04CDB4421A5F2E1800B854EE /* Stripe.framework */ = {isa = PBXFileReference; explicitFileType = wrapper.framework; includeInIndex = 0; path = Stripe.framework; sourceTree = BUILT_PRODUCTS_DIR; };
		04CDB4A91A5F30A700B854EE /* Stripe.h */ = {isa = PBXFileReference; fileEncoding = 4; lastKnownFileType = sourcecode.c.h; lineEnding = 0; name = Stripe.h; path = PublicHeaders/Stripe.h; sourceTree = "<group>"; xcLanguageSpecificationIdentifier = xcode.lang.objcpp; };
		04CDB4C21A5F30A700B854EE /* STPAPIClient.h */ = {isa = PBXFileReference; fileEncoding = 4; lastKnownFileType = sourcecode.c.h; lineEnding = 0; name = STPAPIClient.h; path = PublicHeaders/STPAPIClient.h; sourceTree = "<group>"; xcLanguageSpecificationIdentifier = xcode.lang.objcpp; };
		04CDB4C31A5F30A700B854EE /* STPAPIClient.m */ = {isa = PBXFileReference; fileEncoding = 4; lastKnownFileType = sourcecode.c.objc; path = STPAPIClient.m; sourceTree = "<group>"; };
		04CDB4C41A5F30A700B854EE /* STPFormEncoder.h */ = {isa = PBXFileReference; fileEncoding = 4; lastKnownFileType = sourcecode.c.h; path = STPFormEncoder.h; sourceTree = "<group>"; };
		04CDB4C51A5F30A700B854EE /* STPFormEncoder.m */ = {isa = PBXFileReference; fileEncoding = 4; lastKnownFileType = sourcecode.c.objc; path = STPFormEncoder.m; sourceTree = "<group>"; };
		04CDB4C81A5F30A700B854EE /* STPBankAccount.h */ = {isa = PBXFileReference; fileEncoding = 4; lastKnownFileType = sourcecode.c.h; name = STPBankAccount.h; path = PublicHeaders/STPBankAccount.h; sourceTree = "<group>"; };
		04CDB4C91A5F30A700B854EE /* STPBankAccount.m */ = {isa = PBXFileReference; fileEncoding = 4; lastKnownFileType = sourcecode.c.objc; path = STPBankAccount.m; sourceTree = "<group>"; };
		04CDB4CA1A5F30A700B854EE /* STPCard.h */ = {isa = PBXFileReference; fileEncoding = 4; lastKnownFileType = sourcecode.c.h; name = STPCard.h; path = PublicHeaders/STPCard.h; sourceTree = "<group>"; };
		04CDB4CB1A5F30A700B854EE /* STPCard.m */ = {isa = PBXFileReference; fileEncoding = 4; lastKnownFileType = sourcecode.c.objc; path = STPCard.m; sourceTree = "<group>"; };
		04CDB4CC1A5F30A700B854EE /* STPToken.h */ = {isa = PBXFileReference; fileEncoding = 4; lastKnownFileType = sourcecode.c.h; name = STPToken.h; path = PublicHeaders/STPToken.h; sourceTree = "<group>"; };
		04CDB4CD1A5F30A700B854EE /* STPToken.m */ = {isa = PBXFileReference; fileEncoding = 4; lastKnownFileType = sourcecode.c.objc; path = STPToken.m; sourceTree = "<group>"; };
		04CDB4CE1A5F30A700B854EE /* StripeError.h */ = {isa = PBXFileReference; fileEncoding = 4; lastKnownFileType = sourcecode.c.h; name = StripeError.h; path = PublicHeaders/StripeError.h; sourceTree = "<group>"; };
		04CDB4CF1A5F30A700B854EE /* StripeError.m */ = {isa = PBXFileReference; fileEncoding = 4; lastKnownFileType = sourcecode.c.objc; path = StripeError.m; sourceTree = "<group>"; };
		04CDB51E1A5F3A9300B854EE /* STPAPIClientTest.m */ = {isa = PBXFileReference; fileEncoding = 4; lastKnownFileType = sourcecode.c.objc; path = STPAPIClientTest.m; sourceTree = "<group>"; };
		04CDB51F1A5F3A9300B854EE /* STPFormEncoderTest.m */ = {isa = PBXFileReference; fileEncoding = 4; lastKnownFileType = sourcecode.c.objc; path = STPFormEncoderTest.m; sourceTree = "<group>"; };
		04CDB5211A5F3A9300B854EE /* STPApplePayFunctionalTest.m */ = {isa = PBXFileReference; fileEncoding = 4; lastKnownFileType = sourcecode.c.objc; path = STPApplePayFunctionalTest.m; sourceTree = "<group>"; };
		04CDB5221A5F3A9300B854EE /* STPBankAccountFunctionalTest.m */ = {isa = PBXFileReference; fileEncoding = 4; lastKnownFileType = sourcecode.c.objc; path = STPBankAccountFunctionalTest.m; sourceTree = "<group>"; };
		04CDB5231A5F3A9300B854EE /* STPBankAccountTest.m */ = {isa = PBXFileReference; fileEncoding = 4; lastKnownFileType = sourcecode.c.objc; path = STPBankAccountTest.m; sourceTree = "<group>"; };
		04CDB5241A5F3A9300B854EE /* STPCardFunctionalTest.m */ = {isa = PBXFileReference; fileEncoding = 4; lastKnownFileType = sourcecode.c.objc; path = STPCardFunctionalTest.m; sourceTree = "<group>"; };
		04CDB5251A5F3A9300B854EE /* STPCardTest.m */ = {isa = PBXFileReference; fileEncoding = 4; lastKnownFileType = sourcecode.c.objc; path = STPCardTest.m; sourceTree = "<group>"; };
		04CDB5261A5F3A9300B854EE /* STPCertTest.m */ = {isa = PBXFileReference; fileEncoding = 4; lastKnownFileType = sourcecode.c.objc; path = STPCertTest.m; sourceTree = "<group>"; };
		04CDB5271A5F3A9300B854EE /* STPTokenTest.m */ = {isa = PBXFileReference; fileEncoding = 4; lastKnownFileType = sourcecode.c.objc; path = STPTokenTest.m; sourceTree = "<group>"; };
		04CDE5B41BC1F1F100548833 /* STPCardParams.m */ = {isa = PBXFileReference; fileEncoding = 4; lastKnownFileType = sourcecode.c.objc; path = STPCardParams.m; sourceTree = "<group>"; };
		04CDE5BB1BC1F21500548833 /* STPCardParams.h */ = {isa = PBXFileReference; fileEncoding = 4; lastKnownFileType = sourcecode.c.h; name = STPCardParams.h; path = PublicHeaders/STPCardParams.h; sourceTree = "<group>"; };
		04CDE5C11BC20AF800548833 /* STPBankAccountParams.m */ = {isa = PBXFileReference; fileEncoding = 4; lastKnownFileType = sourcecode.c.objc; path = STPBankAccountParams.m; sourceTree = "<group>"; };
		04CDE5C81BC20B1D00548833 /* STPBankAccountParams.h */ = {isa = PBXFileReference; fileEncoding = 4; lastKnownFileType = sourcecode.c.h; name = STPBankAccountParams.h; path = PublicHeaders/STPBankAccountParams.h; sourceTree = "<group>"; };
		04D5BF9019BF958F009521A5 /* PassKit.framework */ = {isa = PBXFileReference; lastKnownFileType = wrapper.framework; name = PassKit.framework; path = System/Library/Frameworks/PassKit.framework; sourceTree = SDKROOT; };
		04E32A9C1B7A9490009C9E35 /* STPPaymentCardTextField.h */ = {isa = PBXFileReference; fileEncoding = 4; lastKnownFileType = sourcecode.c.h; name = STPPaymentCardTextField.h; path = PublicHeaders/STPPaymentCardTextField.h; sourceTree = "<group>"; };
		04E39F501CECF7A100AF3B96 /* STPPaymentMethodTuple.h */ = {isa = PBXFileReference; fileEncoding = 4; lastKnownFileType = sourcecode.c.h; path = STPPaymentMethodTuple.h; sourceTree = "<group>"; };
		04E39F511CECF7A100AF3B96 /* STPPaymentMethodTuple.m */ = {isa = PBXFileReference; fileEncoding = 4; lastKnownFileType = sourcecode.c.objc; path = STPPaymentMethodTuple.m; sourceTree = "<group>"; };
		04E39F561CECF9A800AF3B96 /* STPPaymentMethodsViewController+Private.h */ = {isa = PBXFileReference; fileEncoding = 4; lastKnownFileType = sourcecode.c.h; path = "STPPaymentMethodsViewController+Private.h"; sourceTree = "<group>"; };
		04E39F5A1CECFAFD00AF3B96 /* STPPaymentContext+Private.h */ = {isa = PBXFileReference; fileEncoding = 4; lastKnownFileType = sourcecode.c.h; path = "STPPaymentContext+Private.h"; sourceTree = "<group>"; };
		04E39F681CED48D500AF3B96 /* UIBarButtonItem+Stripe.h */ = {isa = PBXFileReference; fileEncoding = 4; lastKnownFileType = sourcecode.c.h; path = "UIBarButtonItem+Stripe.h"; sourceTree = "<group>"; };
		04E39F691CED48D500AF3B96 /* UIBarButtonItem+Stripe.m */ = {isa = PBXFileReference; fileEncoding = 4; lastKnownFileType = sourcecode.c.objc; path = "UIBarButtonItem+Stripe.m"; sourceTree = "<group>"; };
		04EBC7511B7533C300A0E6AE /* STPCardValidationState.h */ = {isa = PBXFileReference; fileEncoding = 4; lastKnownFileType = sourcecode.c.h; name = STPCardValidationState.h; path = PublicHeaders/STPCardValidationState.h; sourceTree = "<group>"; };
		04EBC7521B7533C300A0E6AE /* STPCardValidator.h */ = {isa = PBXFileReference; fileEncoding = 4; lastKnownFileType = sourcecode.c.h; name = STPCardValidator.h; path = PublicHeaders/STPCardValidator.h; sourceTree = "<group>"; };
		04F213301BCEAB61001D6F22 /* STPFormEncodable.h */ = {isa = PBXFileReference; fileEncoding = 4; lastKnownFileType = sourcecode.c.h; name = STPFormEncodable.h; path = PublicHeaders/STPFormEncodable.h; sourceTree = "<group>"; };
		04F213341BCECB1C001D6F22 /* STPAPIResponseDecodable.h */ = {isa = PBXFileReference; fileEncoding = 4; lastKnownFileType = sourcecode.c.h; name = STPAPIResponseDecodable.h; path = PublicHeaders/STPAPIResponseDecodable.h; sourceTree = "<group>"; };
		04F39F0A1AEF2AFE005B926E /* Project-Debug.xcconfig */ = {isa = PBXFileReference; lastKnownFileType = text.xcconfig; path = "Project-Debug.xcconfig"; sourceTree = "<group>"; };
		04F39F0B1AEF2AFE005B926E /* Project-Release.xcconfig */ = {isa = PBXFileReference; lastKnownFileType = text.xcconfig; path = "Project-Release.xcconfig"; sourceTree = "<group>"; };
		04F39F0C1AEF2AFE005B926E /* Project-Shared.xcconfig */ = {isa = PBXFileReference; lastKnownFileType = text.xcconfig; path = "Project-Shared.xcconfig"; sourceTree = "<group>"; };
		04F39F0D1AEF2AFE005B926E /* StripeiOS Tests-Debug.xcconfig */ = {isa = PBXFileReference; lastKnownFileType = text.xcconfig; path = "StripeiOS Tests-Debug.xcconfig"; sourceTree = "<group>"; };
		04F39F0E1AEF2AFE005B926E /* StripeiOS Tests-Release.xcconfig */ = {isa = PBXFileReference; lastKnownFileType = text.xcconfig; path = "StripeiOS Tests-Release.xcconfig"; sourceTree = "<group>"; };
		04F39F0F1AEF2AFE005B926E /* StripeiOS Tests-Shared.xcconfig */ = {isa = PBXFileReference; lastKnownFileType = text.xcconfig; path = "StripeiOS Tests-Shared.xcconfig"; sourceTree = "<group>"; };
		04F39F101AEF2AFE005B926E /* StripeiOS-Debug.xcconfig */ = {isa = PBXFileReference; lastKnownFileType = text.xcconfig; path = "StripeiOS-Debug.xcconfig"; sourceTree = "<group>"; };
		04F39F111AEF2AFE005B926E /* StripeiOS-Release.xcconfig */ = {isa = PBXFileReference; lastKnownFileType = text.xcconfig; path = "StripeiOS-Release.xcconfig"; sourceTree = "<group>"; };
		04F39F121AEF2AFE005B926E /* StripeiOS-Shared.xcconfig */ = {isa = PBXFileReference; lastKnownFileType = text.xcconfig; path = "StripeiOS-Shared.xcconfig"; sourceTree = "<group>"; };
		04F39F151AEF2AFE005B926E /* StripeiOSStatic.xcconfig */ = {isa = PBXFileReference; lastKnownFileType = text.xcconfig; path = StripeiOSStatic.xcconfig; sourceTree = "<group>"; };
		04F39F181AEF2AFE005B926E /* StripeiOSStaticFramework.xcconfig */ = {isa = PBXFileReference; lastKnownFileType = text.xcconfig; path = StripeiOSStaticFramework.xcconfig; sourceTree = "<group>"; };
		04F416241CA3639500486FB5 /* STPAddCardViewController.h */ = {isa = PBXFileReference; fileEncoding = 4; lastKnownFileType = sourcecode.c.h; lineEnding = 0; name = STPAddCardViewController.h; path = PublicHeaders/STPAddCardViewController.h; sourceTree = "<group>"; xcLanguageSpecificationIdentifier = xcode.lang.objcpp; };
		04F416251CA3639500486FB5 /* STPAddCardViewController.m */ = {isa = PBXFileReference; fileEncoding = 4; lastKnownFileType = sourcecode.c.objc; lineEnding = 0; path = STPAddCardViewController.m; sourceTree = "<group>"; xcLanguageSpecificationIdentifier = xcode.lang.objc; };
		04F94D6F1D21CB20004FC826 /* StripeiOSResources.xcconfig */ = {isa = PBXFileReference; fileEncoding = 4; lastKnownFileType = text.xcconfig; path = StripeiOSResources.xcconfig; sourceTree = "<group>"; };
		04FCFA171BD59A8C00297732 /* STPCategoryLoader.h */ = {isa = PBXFileReference; fileEncoding = 4; lastKnownFileType = sourcecode.c.h; path = STPCategoryLoader.h; sourceTree = "<group>"; };
		11C74B9B164043050071C2CA /* Foundation.framework */ = {isa = PBXFileReference; lastKnownFileType = wrapper.framework; name = Foundation.framework; path = System/Library/Frameworks/Foundation.framework; sourceTree = SDKROOT; };
		4A0D74F918F6106100966D7B /* Security.framework */ = {isa = PBXFileReference; lastKnownFileType = wrapper.framework; name = Security.framework; path = System/Library/Frameworks/Security.framework; sourceTree = SDKROOT; };
		7E0B1132203572FB00271AD3 /* fi */ = {isa = PBXFileReference; fileEncoding = 4; lastKnownFileType = text.plist.strings; name = fi; path = Localizations/fi.lproj/Localizable.strings; sourceTree = "<group>"; };
		8B013C881F1E784A00DD831B /* STPPaymentConfigurationTest.m */ = {isa = PBXFileReference; fileEncoding = 4; lastKnownFileType = sourcecode.c.objc; path = STPPaymentConfigurationTest.m; sourceTree = "<group>"; };
		8B429AD71EF9D4A300F95F34 /* STPBankAccountParams+Private.h */ = {isa = PBXFileReference; lastKnownFileType = sourcecode.c.h; path = "STPBankAccountParams+Private.h"; sourceTree = "<group>"; };
		8B429ADD1EF9EFF600F95F34 /* STPFile+Private.h */ = {isa = PBXFileReference; lastKnownFileType = sourcecode.c.h; path = "STPFile+Private.h"; sourceTree = "<group>"; };
		8B5B4B431EFDD925005CF475 /* STPSourceOwnerTest.m */ = {isa = PBXFileReference; fileEncoding = 4; lastKnownFileType = sourcecode.c.objc; path = STPSourceOwnerTest.m; sourceTree = "<group>"; };
		8B6DC9741F0171D20025E811 /* STPSourceReceiverTest.m */ = {isa = PBXFileReference; fileEncoding = 4; lastKnownFileType = sourcecode.c.objc; path = STPSourceReceiverTest.m; sourceTree = "<group>"; };
		8B6DC9761F0172640025E811 /* STPSourceSEPADebitDetailsTest.m */ = {isa = PBXFileReference; fileEncoding = 4; lastKnownFileType = sourcecode.c.objc; path = STPSourceSEPADebitDetailsTest.m; sourceTree = "<group>"; };
		8B82C5C91F2BC78F009639F7 /* STPApplePayPaymentMethodTest.m */ = {isa = PBXFileReference; fileEncoding = 4; lastKnownFileType = sourcecode.c.objc; path = STPApplePayPaymentMethodTest.m; sourceTree = "<group>"; };
		8B8DDBB21EF887A4004B141F /* STPBankAccountParamsTest.m */ = {isa = PBXFileReference; fileEncoding = 4; lastKnownFileType = sourcecode.c.objc; path = STPBankAccountParamsTest.m; sourceTree = "<group>"; };
		8BB97F071F26645B0095122A /* NSDictionary+StripeTest.m */ = {isa = PBXFileReference; fileEncoding = 4; lastKnownFileType = sourcecode.c.objc; path = "NSDictionary+StripeTest.m"; sourceTree = "<group>"; };
		8BCB6E4A2053389600629978 /* stp_card_unionpay_template_en.png */ = {isa = PBXFileReference; lastKnownFileType = image.png; path = stp_card_unionpay_template_en.png; sourceTree = "<group>"; };
		8BCB6E4B2053389600629978 /* stp_card_unionpay_template_zh.png */ = {isa = PBXFileReference; lastKnownFileType = image.png; path = stp_card_unionpay_template_zh.png; sourceTree = "<group>"; };
		8BCB6E4C2053389600629978 /* stp_card_unionpay_template_zh@3x.png */ = {isa = PBXFileReference; lastKnownFileType = image.png; path = "stp_card_unionpay_template_zh@3x.png"; sourceTree = "<group>"; };
		8BCB6E4D2053389600629978 /* stp_card_unionpay_template_en@3x.png */ = {isa = PBXFileReference; lastKnownFileType = image.png; path = "stp_card_unionpay_template_en@3x.png"; sourceTree = "<group>"; };
		8BCB6E4E2053389700629978 /* stp_card_unionpay_template_en@2x.png */ = {isa = PBXFileReference; lastKnownFileType = image.png; path = "stp_card_unionpay_template_en@2x.png"; sourceTree = "<group>"; };
		8BCB6E4F2053389700629978 /* stp_card_unionpay_en.png */ = {isa = PBXFileReference; lastKnownFileType = image.png; path = stp_card_unionpay_en.png; sourceTree = "<group>"; };
		8BCB6E502053389700629978 /* stp_card_unionpay_en@2x.png */ = {isa = PBXFileReference; lastKnownFileType = image.png; path = "stp_card_unionpay_en@2x.png"; sourceTree = "<group>"; };
		8BCB6E512053389700629978 /* stp_card_unionpay_zh.png */ = {isa = PBXFileReference; lastKnownFileType = image.png; path = stp_card_unionpay_zh.png; sourceTree = "<group>"; };
		8BCB6E522053389700629978 /* stp_card_unionpay_zh@3x.png */ = {isa = PBXFileReference; lastKnownFileType = image.png; path = "stp_card_unionpay_zh@3x.png"; sourceTree = "<group>"; };
		8BCB6E532053389700629978 /* stp_card_unionpay_template_zh@2x.png */ = {isa = PBXFileReference; lastKnownFileType = image.png; path = "stp_card_unionpay_template_zh@2x.png"; sourceTree = "<group>"; };
		8BCB6E542053389700629978 /* stp_card_unionpay_zh@2x.png */ = {isa = PBXFileReference; lastKnownFileType = image.png; path = "stp_card_unionpay_zh@2x.png"; sourceTree = "<group>"; };
		8BCB6E552053389800629978 /* stp_card_unionpay_en@3x.png */ = {isa = PBXFileReference; lastKnownFileType = image.png; path = "stp_card_unionpay_en@3x.png"; sourceTree = "<group>"; };
		8BD213361F044B57007F6FD1 /* BankAccount.json */ = {isa = PBXFileReference; fileEncoding = 4; lastKnownFileType = text.json; path = BankAccount.json; sourceTree = "<group>"; };
		8BD213381F0457A1007F6FD1 /* FileUpload.json */ = {isa = PBXFileReference; fileEncoding = 4; lastKnownFileType = text.json; path = FileUpload.json; sourceTree = "<group>"; };
		8BD2133D1F045D31007F6FD1 /* SEPADebitSource.json */ = {isa = PBXFileReference; fileEncoding = 4; lastKnownFileType = text.json; path = SEPADebitSource.json; sourceTree = "<group>"; };
		8BD87B871EFB131400269C2B /* STPSourceCardDetails+Private.h */ = {isa = PBXFileReference; lastKnownFileType = sourcecode.c.h; path = "STPSourceCardDetails+Private.h"; sourceTree = "<group>"; };
		8BD87B8A1EFB136F00269C2B /* STPSourceCardDetailsTest.m */ = {isa = PBXFileReference; fileEncoding = 4; lastKnownFileType = sourcecode.c.objc; path = STPSourceCardDetailsTest.m; sourceTree = "<group>"; };
		8BD87B8C1EFB152800269C2B /* STPSourceRedirect+Private.h */ = {isa = PBXFileReference; lastKnownFileType = sourcecode.c.h; path = "STPSourceRedirect+Private.h"; sourceTree = "<group>"; };
		8BD87B8F1EFB17AA00269C2B /* STPSourceRedirectTest.m */ = {isa = PBXFileReference; fileEncoding = 4; lastKnownFileType = sourcecode.c.objc; path = STPSourceRedirectTest.m; sourceTree = "<group>"; };
		8BD87B911EFB1C1E00269C2B /* STPSourceVerification+Private.h */ = {isa = PBXFileReference; fileEncoding = 4; lastKnownFileType = sourcecode.c.h; path = "STPSourceVerification+Private.h"; sourceTree = "<group>"; };
		8BD87B941EFB1CB100269C2B /* STPSourceVerificationTest.m */ = {isa = PBXFileReference; fileEncoding = 4; lastKnownFileType = sourcecode.c.objc; path = STPSourceVerificationTest.m; sourceTree = "<group>"; };
		8BE5AE8A1EF8905B0081A33C /* STPCardParamsTest.m */ = {isa = PBXFileReference; fileEncoding = 4; lastKnownFileType = sourcecode.c.objc; path = STPCardParamsTest.m; sourceTree = "<group>"; };
		B318518220BE011700EE8C0F /* STPColorUtilsTest.m */ = {isa = PBXFileReference; lastKnownFileType = sourcecode.c.objc; path = STPColorUtilsTest.m; sourceTree = "<group>"; };
		B3302F452006FBA7005DDBE9 /* STPConnectAccountParamsTest.m */ = {isa = PBXFileReference; lastKnownFileType = sourcecode.c.objc; path = STPConnectAccountParamsTest.m; sourceTree = "<group>"; };
		B3302F4B200700AB005DDBE9 /* STPLegalEntityParamsTest.m */ = {isa = PBXFileReference; lastKnownFileType = sourcecode.c.objc; path = STPLegalEntityParamsTest.m; sourceTree = "<group>"; };
		B347DD461FE35423006B3BAC /* STPValidatedTextField.h */ = {isa = PBXFileReference; lastKnownFileType = sourcecode.c.h; path = STPValidatedTextField.h; sourceTree = "<group>"; };
		B347DD471FE35423006B3BAC /* STPValidatedTextField.m */ = {isa = PBXFileReference; lastKnownFileType = sourcecode.c.objc; path = STPValidatedTextField.m; sourceTree = "<group>"; };
		B3A241371FFEB57400A2F00D /* STPConnectAccountParams.h */ = {isa = PBXFileReference; lastKnownFileType = sourcecode.c.h; name = STPConnectAccountParams.h; path = PublicHeaders/STPConnectAccountParams.h; sourceTree = "<group>"; };
		B3A241381FFEB57400A2F00D /* STPConnectAccountParams.m */ = {isa = PBXFileReference; lastKnownFileType = sourcecode.c.objc; path = STPConnectAccountParams.m; sourceTree = "<group>"; };
		B3A99BC11FEAF2CA003F6ED3 /* STPLegalEntityParams.h */ = {isa = PBXFileReference; lastKnownFileType = sourcecode.c.h; name = STPLegalEntityParams.h; path = PublicHeaders/STPLegalEntityParams.h; sourceTree = "<group>"; };
		B3A99BC21FEAF2CA003F6ED3 /* STPLegalEntityParams.m */ = {isa = PBXFileReference; lastKnownFileType = sourcecode.c.objc; path = STPLegalEntityParams.m; sourceTree = "<group>"; };
		B3BDCAC020EEF2150034F7F5 /* STPPaymentIntent.m */ = {isa = PBXFileReference; fileEncoding = 4; lastKnownFileType = sourcecode.c.objc; path = STPPaymentIntent.m; sourceTree = "<group>"; };
		B3BDCAC120EEF2150034F7F5 /* STPPaymentIntent+Private.h */ = {isa = PBXFileReference; fileEncoding = 4; lastKnownFileType = sourcecode.c.h; path = "STPPaymentIntent+Private.h"; sourceTree = "<group>"; };
		B3BDCAC620EEF22D0034F7F5 /* STPPaymentIntent.h */ = {isa = PBXFileReference; fileEncoding = 4; lastKnownFileType = sourcecode.c.h; name = STPPaymentIntent.h; path = PublicHeaders/STPPaymentIntent.h; sourceTree = "<group>"; };
		B3BDCAC720EEF22D0034F7F5 /* STPPaymentIntentEnums.h */ = {isa = PBXFileReference; fileEncoding = 4; lastKnownFileType = sourcecode.c.h; name = STPPaymentIntentEnums.h; path = PublicHeaders/STPPaymentIntentEnums.h; sourceTree = "<group>"; };
		B3BDCACC20EEF4540034F7F5 /* STPPaymentIntentTest.m */ = {isa = PBXFileReference; fileEncoding = 4; lastKnownFileType = sourcecode.c.objc; path = STPPaymentIntentTest.m; sourceTree = "<group>"; };
		B3BDCACE20EEF4640034F7F5 /* STPPaymentIntentFunctionalTest.m */ = {isa = PBXFileReference; fileEncoding = 4; lastKnownFileType = sourcecode.c.objc; path = STPPaymentIntentFunctionalTest.m; sourceTree = "<group>"; };
<<<<<<< HEAD
		B3BDCAD020EEF5B90034F7F5 /* STPPaymentIntentParamsTest.m */ = {isa = PBXFileReference; fileEncoding = 4; lastKnownFileType = sourcecode.c.objc; path = STPPaymentIntentParamsTest.m; sourceTree = "<group>"; };
		B3BDCAD220EEF5E00034F7F5 /* STPPaymentIntentParams.m */ = {isa = PBXFileReference; fileEncoding = 4; lastKnownFileType = sourcecode.c.objc; path = STPPaymentIntentParams.m; sourceTree = "<group>"; };
		B3BDCAD520EEF5EC0034F7F5 /* STPPaymentIntentParams.h */ = {isa = PBXFileReference; fileEncoding = 4; lastKnownFileType = sourcecode.c.h; name = STPPaymentIntentParams.h; path = PublicHeaders/STPPaymentIntentParams.h; sourceTree = "<group>"; };
=======
>>>>>>> 73a6f75c
		B3BDCADE20F0142C0034F7F5 /* PaymentIntent.json */ = {isa = PBXFileReference; fileEncoding = 4; lastKnownFileType = text.json; path = PaymentIntent.json; sourceTree = "<group>"; };
		B3C9CF2C2004595A005502ED /* STPConnectAccountFunctionalTest.m */ = {isa = PBXFileReference; lastKnownFileType = sourcecode.c.objc; path = STPConnectAccountFunctionalTest.m; sourceTree = "<group>"; };
		C1054F901FE197AE0033C87E /* STPPaymentContextSnapshotTests.m */ = {isa = PBXFileReference; lastKnownFileType = sourcecode.c.objc; path = STPPaymentContextSnapshotTests.m; sourceTree = "<group>"; };
		C1080F471CBECF7B007B2D89 /* STPAddress.h */ = {isa = PBXFileReference; fileEncoding = 4; lastKnownFileType = sourcecode.c.h; name = STPAddress.h; path = PublicHeaders/STPAddress.h; sourceTree = "<group>"; };
		C1080F481CBECF7B007B2D89 /* STPAddress.m */ = {isa = PBXFileReference; fileEncoding = 4; lastKnownFileType = sourcecode.c.objc; path = STPAddress.m; sourceTree = "<group>"; };
		C1080F4B1CBED48A007B2D89 /* STPAddressTests.m */ = {isa = PBXFileReference; fileEncoding = 4; lastKnownFileType = sourcecode.c.objc; path = STPAddressTests.m; sourceTree = "<group>"; };
		C113D2171EBB9A36006FACC2 /* STPEphemeralKey.h */ = {isa = PBXFileReference; fileEncoding = 4; lastKnownFileType = sourcecode.c.h; path = STPEphemeralKey.h; sourceTree = "<group>"; };
		C113D2181EBB9A36006FACC2 /* STPEphemeralKey.m */ = {isa = PBXFileReference; fileEncoding = 4; lastKnownFileType = sourcecode.c.objc; path = STPEphemeralKey.m; sourceTree = "<group>"; };
		C11810851CC6AF4C0022FB55 /* STPPaymentMethod.h */ = {isa = PBXFileReference; fileEncoding = 4; lastKnownFileType = sourcecode.c.h; name = STPPaymentMethod.h; path = PublicHeaders/STPPaymentMethod.h; sourceTree = "<group>"; };
		C11810871CC6B00D0022FB55 /* STPApplePayPaymentMethod.h */ = {isa = PBXFileReference; fileEncoding = 4; lastKnownFileType = sourcecode.c.h; name = STPApplePayPaymentMethod.h; path = PublicHeaders/STPApplePayPaymentMethod.h; sourceTree = "<group>"; };
		C11810881CC6B00D0022FB55 /* STPApplePayPaymentMethod.m */ = {isa = PBXFileReference; fileEncoding = 4; lastKnownFileType = sourcecode.c.objc; path = STPApplePayPaymentMethod.m; sourceTree = "<group>"; };
		C11810931CC6C4700022FB55 /* PKPaymentAuthorizationViewController+Stripe_Blocks.h */ = {isa = PBXFileReference; fileEncoding = 4; lastKnownFileType = sourcecode.c.h; path = "PKPaymentAuthorizationViewController+Stripe_Blocks.h"; sourceTree = "<group>"; };
		C11810941CC6C4700022FB55 /* PKPaymentAuthorizationViewController+Stripe_Blocks.m */ = {isa = PBXFileReference; fileEncoding = 4; lastKnownFileType = sourcecode.c.objc; path = "PKPaymentAuthorizationViewController+Stripe_Blocks.m"; sourceTree = "<group>"; };
		C11810981CC6D46D0022FB55 /* NSDecimalNumber+StripeTest.m */ = {isa = PBXFileReference; fileEncoding = 4; lastKnownFileType = sourcecode.c.objc; path = "NSDecimalNumber+StripeTest.m"; sourceTree = "<group>"; };
		C11810A61CC6E2160022FB55 /* STPBackendAPIAdapter.h */ = {isa = PBXFileReference; lastKnownFileType = sourcecode.c.h; name = STPBackendAPIAdapter.h; path = PublicHeaders/STPBackendAPIAdapter.h; sourceTree = "<group>"; };
		C11810B81CC7DA290022FB55 /* stp_card_form_back.png */ = {isa = PBXFileReference; lastKnownFileType = image.png; path = stp_card_form_back.png; sourceTree = "<group>"; };
		C11810B91CC7DA290022FB55 /* stp_card_form_back@2x.png */ = {isa = PBXFileReference; lastKnownFileType = image.png; path = "stp_card_form_back@2x.png"; sourceTree = "<group>"; };
		C11810BA1CC7DA290022FB55 /* stp_card_form_back@3x.png */ = {isa = PBXFileReference; lastKnownFileType = image.png; path = "stp_card_form_back@3x.png"; sourceTree = "<group>"; };
		C11810BB1CC7DA290022FB55 /* stp_card_form_front.png */ = {isa = PBXFileReference; lastKnownFileType = image.png; path = stp_card_form_front.png; sourceTree = "<group>"; };
		C11810BC1CC7DA290022FB55 /* stp_card_form_front@2x.png */ = {isa = PBXFileReference; lastKnownFileType = image.png; path = "stp_card_form_front@2x.png"; sourceTree = "<group>"; };
		C11810BD1CC7DA290022FB55 /* stp_card_form_front@3x.png */ = {isa = PBXFileReference; lastKnownFileType = image.png; path = "stp_card_form_front@3x.png"; sourceTree = "<group>"; };
		C11B14961E8AE316000F760C /* OCMock.framework */ = {isa = PBXFileReference; lastKnownFileType = wrapper.framework; name = OCMock.framework; path = Carthage/Build/iOS/OCMock.framework; sourceTree = "<group>"; };
		C124A16E1CCA968B007D42EE /* STPAnalyticsClient.h */ = {isa = PBXFileReference; fileEncoding = 4; lastKnownFileType = sourcecode.c.h; path = STPAnalyticsClient.h; sourceTree = "<group>"; };
		C124A16F1CCA968B007D42EE /* STPAnalyticsClient.m */ = {isa = PBXFileReference; fileEncoding = 4; lastKnownFileType = sourcecode.c.objc; path = STPAnalyticsClient.m; sourceTree = "<group>"; };
		C124A17A1CCAA0C2007D42EE /* NSMutableURLRequest+Stripe.h */ = {isa = PBXFileReference; fileEncoding = 4; lastKnownFileType = sourcecode.c.h; path = "NSMutableURLRequest+Stripe.h"; sourceTree = "<group>"; };
		C124A17B1CCAA0C2007D42EE /* NSMutableURLRequest+Stripe.m */ = {isa = PBXFileReference; fileEncoding = 4; lastKnownFileType = sourcecode.c.objc; path = "NSMutableURLRequest+Stripe.m"; sourceTree = "<group>"; };
		C124A1801CCAA1BF007D42EE /* NSMutableURLRequest+StripeTest.m */ = {isa = PBXFileReference; fileEncoding = 4; lastKnownFileType = sourcecode.c.objc; path = "NSMutableURLRequest+StripeTest.m"; sourceTree = "<group>"; };
		C124A1841CCAB750007D42EE /* STPAnalyticsClientTest.m */ = {isa = PBXFileReference; fileEncoding = 4; lastKnownFileType = sourcecode.c.objc; path = STPAnalyticsClientTest.m; sourceTree = "<group>"; };
		C12711091DBA7E490087840D /* STPAddressViewModelTest.m */ = {isa = PBXFileReference; fileEncoding = 4; lastKnownFileType = sourcecode.c.objc; path = STPAddressViewModelTest.m; sourceTree = "<group>"; };
		C1300D1D1EB8D38A0080AF7B /* stp_card_unknown.png */ = {isa = PBXFileReference; lastKnownFileType = image.png; path = stp_card_unknown.png; sourceTree = "<group>"; };
		C1300D1E1EB8D38A0080AF7B /* stp_card_unknown@2x.png */ = {isa = PBXFileReference; lastKnownFileType = image.png; path = "stp_card_unknown@2x.png"; sourceTree = "<group>"; };
		C1300D1F1EB8D38A0080AF7B /* stp_card_unknown@3x.png */ = {isa = PBXFileReference; lastKnownFileType = image.png; path = "stp_card_unknown@3x.png"; sourceTree = "<group>"; };
		C1300D231EB8D3AB0080AF7B /* stp_card_error_amex.png */ = {isa = PBXFileReference; lastKnownFileType = image.png; path = stp_card_error_amex.png; sourceTree = "<group>"; };
		C1300D241EB8D3AB0080AF7B /* stp_card_error_amex@2x.png */ = {isa = PBXFileReference; lastKnownFileType = image.png; path = "stp_card_error_amex@2x.png"; sourceTree = "<group>"; };
		C1300D251EB8D3AB0080AF7B /* stp_card_error_amex@3x.png */ = {isa = PBXFileReference; lastKnownFileType = image.png; path = "stp_card_error_amex@3x.png"; sourceTree = "<group>"; };
		C1300D261EB8D3AB0080AF7B /* stp_card_error.png */ = {isa = PBXFileReference; lastKnownFileType = image.png; path = stp_card_error.png; sourceTree = "<group>"; };
		C1300D271EB8D3AB0080AF7B /* stp_card_error@2x.png */ = {isa = PBXFileReference; lastKnownFileType = image.png; path = "stp_card_error@2x.png"; sourceTree = "<group>"; };
		C1300D281EB8D3AB0080AF7B /* stp_card_error@3x.png */ = {isa = PBXFileReference; lastKnownFileType = image.png; path = "stp_card_error@3x.png"; sourceTree = "<group>"; };
		C13538071D2C2186003F6157 /* STPAddCardViewControllerTest.m */ = {isa = PBXFileReference; fileEncoding = 4; lastKnownFileType = sourcecode.c.objc; path = STPAddCardViewControllerTest.m; sourceTree = "<group>"; };
		C1363BAC1D76337400EB82B4 /* stp_icon_checkmark.png */ = {isa = PBXFileReference; lastKnownFileType = image.png; path = stp_icon_checkmark.png; sourceTree = "<group>"; };
		C1363BAD1D76337400EB82B4 /* stp_icon_checkmark@2x.png */ = {isa = PBXFileReference; lastKnownFileType = image.png; path = "stp_icon_checkmark@2x.png"; sourceTree = "<group>"; };
		C1363BAE1D76337400EB82B4 /* stp_icon_checkmark@3x.png */ = {isa = PBXFileReference; lastKnownFileType = image.png; path = "stp_icon_checkmark@3x.png"; sourceTree = "<group>"; };
		C1363BB51D7633D800EB82B4 /* STPPaymentMethodTableViewCell.h */ = {isa = PBXFileReference; fileEncoding = 4; lastKnownFileType = sourcecode.c.h; path = STPPaymentMethodTableViewCell.h; sourceTree = "<group>"; };
		C1363BB61D7633D800EB82B4 /* STPPaymentMethodTableViewCell.m */ = {isa = PBXFileReference; fileEncoding = 4; lastKnownFileType = sourcecode.c.objc; path = STPPaymentMethodTableViewCell.m; sourceTree = "<group>"; };
		C14C4DB01EC3B34500C2FDF6 /* STPAPIRequestTest.m */ = {isa = PBXFileReference; fileEncoding = 4; lastKnownFileType = sourcecode.c.objc; path = STPAPIRequestTest.m; sourceTree = "<group>"; };
		C15608DB1FE08F2E0032AE66 /* UIView+Stripe_SafeAreaBounds.h */ = {isa = PBXFileReference; lastKnownFileType = sourcecode.c.h; path = "UIView+Stripe_SafeAreaBounds.h"; sourceTree = "<group>"; };
		C15608DC1FE08F2E0032AE66 /* UIView+Stripe_SafeAreaBounds.m */ = {isa = PBXFileReference; lastKnownFileType = sourcecode.c.objc; path = "UIView+Stripe_SafeAreaBounds.m"; sourceTree = "<group>"; };
		C158AB3D1E1EE98900348D01 /* STPSectionHeaderView.h */ = {isa = PBXFileReference; fileEncoding = 4; lastKnownFileType = sourcecode.c.h; path = STPSectionHeaderView.h; sourceTree = "<group>"; };
		C158AB3E1E1EE98900348D01 /* STPSectionHeaderView.m */ = {isa = PBXFileReference; fileEncoding = 4; lastKnownFileType = sourcecode.c.objc; path = STPSectionHeaderView.m; sourceTree = "<group>"; };
		C15993201D8807930047950D /* stp_shipping_form.png */ = {isa = PBXFileReference; lastKnownFileType = image.png; path = stp_shipping_form.png; sourceTree = "<group>"; };
		C15993211D8807930047950D /* stp_shipping_form@2x.png */ = {isa = PBXFileReference; lastKnownFileType = image.png; path = "stp_shipping_form@2x.png"; sourceTree = "<group>"; };
		C15993221D8807930047950D /* stp_shipping_form@3x.png */ = {isa = PBXFileReference; lastKnownFileType = image.png; path = "stp_shipping_form@3x.png"; sourceTree = "<group>"; };
		C15993261D8808490047950D /* STPShippingAddressViewController.h */ = {isa = PBXFileReference; fileEncoding = 4; lastKnownFileType = sourcecode.c.h; name = STPShippingAddressViewController.h; path = PublicHeaders/STPShippingAddressViewController.h; sourceTree = "<group>"; };
		C159932C1D8808680047950D /* STPShippingAddressViewController.m */ = {isa = PBXFileReference; fileEncoding = 4; lastKnownFileType = sourcecode.c.objc; path = STPShippingAddressViewController.m; sourceTree = "<group>"; };
		C159932F1D8808680047950D /* STPShippingMethodsViewController.h */ = {isa = PBXFileReference; fileEncoding = 4; lastKnownFileType = sourcecode.c.h; path = STPShippingMethodsViewController.h; sourceTree = "<group>"; };
		C15993301D8808680047950D /* STPShippingMethodsViewController.m */ = {isa = PBXFileReference; fileEncoding = 4; lastKnownFileType = sourcecode.c.objc; path = STPShippingMethodsViewController.m; sourceTree = "<group>"; };
		C15993311D8808680047950D /* STPShippingMethodTableViewCell.h */ = {isa = PBXFileReference; fileEncoding = 4; lastKnownFileType = sourcecode.c.h; path = STPShippingMethodTableViewCell.h; sourceTree = "<group>"; };
		C15993321D8808680047950D /* STPShippingMethodTableViewCell.m */ = {isa = PBXFileReference; fileEncoding = 4; lastKnownFileType = sourcecode.c.objc; path = STPShippingMethodTableViewCell.m; sourceTree = "<group>"; };
		C15B02721EA176090026E606 /* StripeErrorTest.m */ = {isa = PBXFileReference; fileEncoding = 4; lastKnownFileType = sourcecode.c.objc; path = StripeErrorTest.m; sourceTree = "<group>"; };
		C16F66AA1CA21BAC006A21B5 /* STPFormTextFieldTest.m */ = {isa = PBXFileReference; fileEncoding = 4; lastKnownFileType = sourcecode.c.objc; path = STPFormTextFieldTest.m; sourceTree = "<group>"; };
		C175B7931FE834A3009F5A0E /* STPCustomer+Private.h */ = {isa = PBXFileReference; lastKnownFileType = sourcecode.c.h; path = "STPCustomer+Private.h"; sourceTree = "<group>"; };
		C1785F5A1EC60B5E00E9CFAC /* STPCardIOProxy.h */ = {isa = PBXFileReference; fileEncoding = 4; lastKnownFileType = sourcecode.c.h; path = STPCardIOProxy.h; sourceTree = "<group>"; };
		C1785F5B1EC60B5E00E9CFAC /* STPCardIOProxy.m */ = {isa = PBXFileReference; fileEncoding = 4; lastKnownFileType = sourcecode.c.objc; path = STPCardIOProxy.m; sourceTree = "<group>"; };
		C17A030B1CBEE7A2006C819F /* STPAddressFieldTableViewCell.h */ = {isa = PBXFileReference; fileEncoding = 4; lastKnownFileType = sourcecode.c.h; path = STPAddressFieldTableViewCell.h; sourceTree = "<group>"; };
		C17A030C1CBEE7A2006C819F /* STPAddressFieldTableViewCell.m */ = {isa = PBXFileReference; fileEncoding = 4; lastKnownFileType = sourcecode.c.objc; path = STPAddressFieldTableViewCell.m; sourceTree = "<group>"; };
		C17D24ED1E37DBAC005CB188 /* STPSourceTest.m */ = {isa = PBXFileReference; fileEncoding = 4; lastKnownFileType = sourcecode.c.objc; path = STPSourceTest.m; sourceTree = "<group>"; };
		C18021181E3A58710089D712 /* STPSourcePoller.h */ = {isa = PBXFileReference; fileEncoding = 4; lastKnownFileType = sourcecode.c.h; path = STPSourcePoller.h; sourceTree = "<group>"; };
		C18021191E3A58710089D712 /* STPSourcePoller.m */ = {isa = PBXFileReference; fileEncoding = 4; lastKnownFileType = sourcecode.c.objc; path = STPSourcePoller.m; sourceTree = "<group>"; };
		C18410741EC2529400178149 /* STPEphemeralKeyManager.h */ = {isa = PBXFileReference; fileEncoding = 4; lastKnownFileType = sourcecode.c.h; path = STPEphemeralKeyManager.h; sourceTree = "<group>"; };
		C18410751EC2529400178149 /* STPEphemeralKeyManager.m */ = {isa = PBXFileReference; fileEncoding = 4; lastKnownFileType = sourcecode.c.objc; path = STPEphemeralKeyManager.m; sourceTree = "<group>"; };
		C184107A1EC2539F00178149 /* STPEphemeralKeyProvider.h */ = {isa = PBXFileReference; fileEncoding = 4; lastKnownFileType = sourcecode.c.h; name = STPEphemeralKeyProvider.h; path = PublicHeaders/STPEphemeralKeyProvider.h; sourceTree = "<group>"; };
		C184107D1EC2704700178149 /* STPEphemeralKeyManagerTest.m */ = {isa = PBXFileReference; fileEncoding = 4; lastKnownFileType = sourcecode.c.objc; path = STPEphemeralKeyManagerTest.m; sourceTree = "<group>"; };
		C18867D91E8B0C4100A77634 /* STPFixtures.h */ = {isa = PBXFileReference; fileEncoding = 4; lastKnownFileType = sourcecode.c.h; lineEnding = 0; path = STPFixtures.h; sourceTree = "<group>"; xcLanguageSpecificationIdentifier = xcode.lang.objcpp; };
		C18867DA1E8B0C4100A77634 /* STPFixtures.m */ = {isa = PBXFileReference; fileEncoding = 4; lastKnownFileType = sourcecode.c.objc; lineEnding = 0; path = STPFixtures.m; sourceTree = "<group>"; xcLanguageSpecificationIdentifier = xcode.lang.objc; };
		C192269B1EBA99F900BED563 /* STPCustomerContext.h */ = {isa = PBXFileReference; fileEncoding = 4; lastKnownFileType = sourcecode.c.h; name = STPCustomerContext.h; path = PublicHeaders/STPCustomerContext.h; sourceTree = "<group>"; };
		C192269E1EBA9A0800BED563 /* STPCustomerContext.m */ = {isa = PBXFileReference; fileEncoding = 4; lastKnownFileType = sourcecode.c.objc; path = STPCustomerContext.m; sourceTree = "<group>"; };
		C19D098D1EAEAE4000A4AB3E /* STPTelemetryClient.h */ = {isa = PBXFileReference; fileEncoding = 4; lastKnownFileType = sourcecode.c.h; path = STPTelemetryClient.h; sourceTree = "<group>"; };
		C19D098E1EAEAE4000A4AB3E /* STPTelemetryClient.m */ = {isa = PBXFileReference; fileEncoding = 4; lastKnownFileType = sourcecode.c.objc; path = STPTelemetryClient.m; sourceTree = "<group>"; };
		C19D09911EAEAE5200A4AB3E /* STPTelemetryClientTest.m */ = {isa = PBXFileReference; fileEncoding = 4; lastKnownFileType = sourcecode.c.objc; path = STPTelemetryClientTest.m; sourceTree = "<group>"; };
		C1A06F0F1E1D8A6E004DCA06 /* STPCard+Private.h */ = {isa = PBXFileReference; lastKnownFileType = sourcecode.c.h; path = "STPCard+Private.h"; sourceTree = "<group>"; };
		C1AED1551EE0C8C6008BEFBF /* STPApplePayTest.m */ = {isa = PBXFileReference; fileEncoding = 4; lastKnownFileType = sourcecode.c.objc; path = STPApplePayTest.m; sourceTree = "<group>"; };
		C1B630B31D1D817900A05285 /* Stripe.bundle */ = {isa = PBXFileReference; explicitFileType = wrapper.cfbundle; includeInIndex = 0; path = Stripe.bundle; sourceTree = BUILT_PRODUCTS_DIR; };
		C1B630B51D1D817900A05285 /* Info.plist */ = {isa = PBXFileReference; lastKnownFileType = text.plist.xml; path = Info.plist; sourceTree = "<group>"; };
		C1BD9B1E1E390A2700CEE925 /* STPSourceParamsTest.m */ = {isa = PBXFileReference; fileEncoding = 4; lastKnownFileType = sourcecode.c.objc; path = STPSourceParamsTest.m; sourceTree = "<group>"; };
		C1BD9B201E393FFE00CEE925 /* STPSourceReceiver.h */ = {isa = PBXFileReference; fileEncoding = 4; lastKnownFileType = sourcecode.c.h; name = STPSourceReceiver.h; path = PublicHeaders/STPSourceReceiver.h; sourceTree = "<group>"; };
		C1BD9B211E393FFE00CEE925 /* STPSourceReceiver.m */ = {isa = PBXFileReference; fileEncoding = 4; lastKnownFileType = sourcecode.c.objc; path = STPSourceReceiver.m; sourceTree = "<group>"; };
		C1BD9B271E39406C00CEE925 /* STPSourceOwner.m */ = {isa = PBXFileReference; fileEncoding = 4; lastKnownFileType = sourcecode.c.objc; path = STPSourceOwner.m; sourceTree = "<group>"; };
		C1BD9B2C1E3940A200CEE925 /* STPSourceRedirect.h */ = {isa = PBXFileReference; fileEncoding = 4; lastKnownFileType = sourcecode.c.h; name = STPSourceRedirect.h; path = PublicHeaders/STPSourceRedirect.h; sourceTree = "<group>"; };
		C1BD9B2D1E3940A200CEE925 /* STPSourceRedirect.m */ = {isa = PBXFileReference; fileEncoding = 4; lastKnownFileType = sourcecode.c.objc; path = STPSourceRedirect.m; sourceTree = "<group>"; };
		C1BD9B321E3940C400CEE925 /* STPSourceVerification.h */ = {isa = PBXFileReference; fileEncoding = 4; lastKnownFileType = sourcecode.c.h; name = STPSourceVerification.h; path = PublicHeaders/STPSourceVerification.h; sourceTree = "<group>"; };
		C1BD9B331E3940C400CEE925 /* STPSourceVerification.m */ = {isa = PBXFileReference; fileEncoding = 4; lastKnownFileType = sourcecode.c.objc; path = STPSourceVerification.m; sourceTree = "<group>"; };
		C1BD9B381E39416700CEE925 /* STPSourceOwner.h */ = {isa = PBXFileReference; fileEncoding = 4; lastKnownFileType = sourcecode.c.h; name = STPSourceOwner.h; path = PublicHeaders/STPSourceOwner.h; sourceTree = "<group>"; };
		C1C02CCA1ECCD0E500DF5643 /* EphemeralKey.json */ = {isa = PBXFileReference; fileEncoding = 4; lastKnownFileType = text.json; path = EphemeralKey.json; sourceTree = "<group>"; };
		C1C02CCD1ECCE92900DF5643 /* STPEphemeralKeyTest.m */ = {isa = PBXFileReference; fileEncoding = 4; lastKnownFileType = sourcecode.c.objc; path = STPEphemeralKeyTest.m; sourceTree = "<group>"; };
		C1C1012C1E57A26F00C7BFAE /* STPSource+Private.h */ = {isa = PBXFileReference; fileEncoding = 4; lastKnownFileType = sourcecode.c.h; path = "STPSource+Private.h"; sourceTree = "<group>"; };
		C1CFCB661ED4E38900BE45DF /* STPInternalAPIResponseDecodable.h */ = {isa = PBXFileReference; fileEncoding = 4; lastKnownFileType = sourcecode.c.h; path = STPInternalAPIResponseDecodable.h; sourceTree = "<group>"; };
		C1CFCB691ED5E0F400BE45DF /* STPMocks.h */ = {isa = PBXFileReference; fileEncoding = 4; lastKnownFileType = sourcecode.c.h; path = STPMocks.h; sourceTree = "<group>"; };
		C1CFCB6A1ED5E0F400BE45DF /* STPMocks.m */ = {isa = PBXFileReference; fileEncoding = 4; lastKnownFileType = sourcecode.c.objc; path = STPMocks.m; sourceTree = "<group>"; };
		C1CFCB6F1ED5E11500BE45DF /* STPFileFunctionalTest.m */ = {isa = PBXFileReference; fileEncoding = 4; lastKnownFileType = sourcecode.c.objc; path = STPFileFunctionalTest.m; sourceTree = "<group>"; };
		C1CFCB701ED5E11500BE45DF /* STPFileTest.m */ = {isa = PBXFileReference; fileEncoding = 4; lastKnownFileType = sourcecode.c.objc; path = STPFileTest.m; sourceTree = "<group>"; };
		C1CFCB711ED5E11500BE45DF /* STPPIIFunctionalTest.m */ = {isa = PBXFileReference; fileEncoding = 4; lastKnownFileType = sourcecode.c.objc; path = STPPIIFunctionalTest.m; sourceTree = "<group>"; };
		C1CFCB781ED5F85A00BE45DF /* stp_test_upload_image.jpeg */ = {isa = PBXFileReference; lastKnownFileType = image.jpeg; name = stp_test_upload_image.jpeg; path = Stripe/Resources/Images/stp_test_upload_image.jpeg; sourceTree = SOURCE_ROOT; };
		C1D23FAC1D37F81F002FD83C /* STPCustomerTest.m */ = {isa = PBXFileReference; fileEncoding = 4; lastKnownFileType = sourcecode.c.objc; path = STPCustomerTest.m; sourceTree = "<group>"; };
		C1D23FAF1D37FC90002FD83C /* STPTestUtils.h */ = {isa = PBXFileReference; fileEncoding = 4; lastKnownFileType = sourcecode.c.h; path = STPTestUtils.h; sourceTree = "<group>"; };
		C1D23FB01D37FC90002FD83C /* STPTestUtils.m */ = {isa = PBXFileReference; fileEncoding = 4; lastKnownFileType = sourcecode.c.objc; path = STPTestUtils.m; sourceTree = "<group>"; };
		C1D23FB31D37FE0B002FD83C /* Card.json */ = {isa = PBXFileReference; fileEncoding = 4; lastKnownFileType = text.json; path = Card.json; sourceTree = "<group>"; };
		C1D23FB41D37FE0B002FD83C /* Customer.json */ = {isa = PBXFileReference; fileEncoding = 4; lastKnownFileType = text.json; path = Customer.json; sourceTree = "<group>"; };
		C1D7B5181E36B8B9002181F5 /* STPSourceParams.h */ = {isa = PBXFileReference; fileEncoding = 4; lastKnownFileType = sourcecode.c.h; name = STPSourceParams.h; path = PublicHeaders/STPSourceParams.h; sourceTree = "<group>"; };
		C1D7B5191E36B8B9002181F5 /* STPSourceParams.m */ = {isa = PBXFileReference; fileEncoding = 4; lastKnownFileType = sourcecode.c.objc; path = STPSourceParams.m; sourceTree = "<group>"; };
		C1D7B51E1E36C32F002181F5 /* STPSource.h */ = {isa = PBXFileReference; fileEncoding = 4; lastKnownFileType = sourcecode.c.h; name = STPSource.h; path = PublicHeaders/STPSource.h; sourceTree = "<group>"; };
		C1D7B51F1E36C32F002181F5 /* STPSource.m */ = {isa = PBXFileReference; fileEncoding = 4; lastKnownFileType = sourcecode.c.objc; path = STPSource.m; sourceTree = "<group>"; };
		C1D7B5241E36C70D002181F5 /* STPSourceFunctionalTest.m */ = {isa = PBXFileReference; fileEncoding = 4; lastKnownFileType = sourcecode.c.objc; path = STPSourceFunctionalTest.m; sourceTree = "<group>"; };
		C1E4F8051EBBEB0F00E611F5 /* STPCustomerContextTest.m */ = {isa = PBXFileReference; fileEncoding = 4; lastKnownFileType = sourcecode.c.objc; path = STPCustomerContextTest.m; sourceTree = "<group>"; };
		C1EEDCC51CA2126000A54582 /* STPDelegateProxyTest.m */ = {isa = PBXFileReference; fileEncoding = 4; lastKnownFileType = sourcecode.c.objc; path = STPDelegateProxyTest.m; sourceTree = "<group>"; };
		C1EEDCC71CA2172700A54582 /* NSString+StripeTest.m */ = {isa = PBXFileReference; fileEncoding = 4; lastKnownFileType = sourcecode.c.objc; path = "NSString+StripeTest.m"; sourceTree = "<group>"; };
		C1EEDCC91CA2186300A54582 /* STPPhoneNumberValidatorTest.m */ = {isa = PBXFileReference; fileEncoding = 4; lastKnownFileType = sourcecode.c.objc; path = STPPhoneNumberValidatorTest.m; sourceTree = "<group>"; };
		C1EF04491DD2396200FBF452 /* STPShippingAddressViewControllerLocalizationTests.m */ = {isa = PBXFileReference; fileEncoding = 4; lastKnownFileType = sourcecode.c.objc; path = STPShippingAddressViewControllerLocalizationTests.m; sourceTree = "<group>"; };
		C1EF044A1DD2396200FBF452 /* STPShippingMethodsViewControllerLocalizationTests.m */ = {isa = PBXFileReference; fileEncoding = 4; lastKnownFileType = sourcecode.c.objc; path = STPShippingMethodsViewControllerLocalizationTests.m; sourceTree = "<group>"; };
		C1FEE5941CBFF11400A7632B /* STPPostalCodeValidator.h */ = {isa = PBXFileReference; fileEncoding = 4; lastKnownFileType = sourcecode.c.h; path = STPPostalCodeValidator.h; sourceTree = "<group>"; };
		C1FEE5951CBFF11400A7632B /* STPPostalCodeValidator.m */ = {isa = PBXFileReference; fileEncoding = 4; lastKnownFileType = sourcecode.c.objc; path = STPPostalCodeValidator.m; sourceTree = "<group>"; };
		C1FEE5981CBFF24000A7632B /* STPPostalCodeValidatorTest.m */ = {isa = PBXFileReference; fileEncoding = 4; lastKnownFileType = sourcecode.c.objc; path = STPPostalCodeValidatorTest.m; sourceTree = "<group>"; };
		ED627D57207EA348007EFC56 /* nb */ = {isa = PBXFileReference; fileEncoding = 4; lastKnownFileType = text.plist.strings; name = nb; path = Localizations/nb.lproj/Localizable.strings; sourceTree = "<group>"; };
		F10239381FDF4144006273B5 /* FauxPasAnnotations.h */ = {isa = PBXFileReference; lastKnownFileType = sourcecode.c.h; name = FauxPasAnnotations.h; path = PublicHeaders/FauxPasAnnotations.h; sourceTree = "<group>"; };
		F1122A7D1DFB84E000A8B1AF /* UINavigationBar+StripeTest.m */ = {isa = PBXFileReference; fileEncoding = 4; lastKnownFileType = sourcecode.c.objc; path = "UINavigationBar+StripeTest.m"; sourceTree = "<group>"; };
		F12829D81D7747E4008B10D6 /* STPBundleLocator.h */ = {isa = PBXFileReference; fileEncoding = 4; lastKnownFileType = sourcecode.c.h; path = STPBundleLocator.h; sourceTree = "<group>"; };
		F12829D91D7747E4008B10D6 /* STPBundleLocator.m */ = {isa = PBXFileReference; fileEncoding = 4; lastKnownFileType = sourcecode.c.objc; path = STPBundleLocator.m; sourceTree = "<group>"; };
		F12C8DBE1D63DE9F00ADA0D7 /* STPPaymentContextAmountModel.h */ = {isa = PBXFileReference; fileEncoding = 4; lastKnownFileType = sourcecode.c.h; path = STPPaymentContextAmountModel.h; sourceTree = "<group>"; };
		F12C8DBF1D63DE9F00ADA0D7 /* STPPaymentContextAmountModel.m */ = {isa = PBXFileReference; fileEncoding = 4; lastKnownFileType = sourcecode.c.objc; path = STPPaymentContextAmountModel.m; sourceTree = "<group>"; };
		F1303E1A1F90000700E670AE /* STPCustomerSourceTupleTest.m */ = {isa = PBXFileReference; fileEncoding = 4; lastKnownFileType = sourcecode.c.objc; lineEnding = 0; path = STPCustomerSourceTupleTest.m; sourceTree = "<group>"; xcLanguageSpecificationIdentifier = xcode.lang.objc; };
		F132DFE21D51372A002FF5B7 /* STPWeakStrongMacros.h */ = {isa = PBXFileReference; fileEncoding = 4; lastKnownFileType = sourcecode.c.h; path = STPWeakStrongMacros.h; sourceTree = "<group>"; };
		F13FCA571F8BFFCC00EB69B2 /* STPCustomer+SourceTuple.h */ = {isa = PBXFileReference; lastKnownFileType = sourcecode.c.h; path = "STPCustomer+SourceTuple.h"; sourceTree = "<group>"; };
		F13FCA581F8BFFCC00EB69B2 /* STPCustomer+SourceTuple.m */ = {isa = PBXFileReference; lastKnownFileType = sourcecode.c.objc; path = "STPCustomer+SourceTuple.m"; sourceTree = "<group>"; };
		F148ABC31D5D334B0014FD92 /* STPLocalizationUtils.m */ = {isa = PBXFileReference; fileEncoding = 4; lastKnownFileType = sourcecode.c.objc; path = STPLocalizationUtils.m; sourceTree = "<group>"; };
		F148ABE71D5E805A0014FD92 /* en */ = {isa = PBXFileReference; fileEncoding = 4; lastKnownFileType = text.plist.strings; name = en; path = Localizations/en.lproj/Localizable.strings; sourceTree = "<group>"; };
		F148ABEA1D5E80790014FD92 /* zh-Hans */ = {isa = PBXFileReference; fileEncoding = 4; lastKnownFileType = text.plist.strings; name = "zh-Hans"; path = "Localizations/zh-Hans.lproj/Localizable.strings"; sourceTree = "<group>"; };
		F148ABEC1D5E80860014FD92 /* de */ = {isa = PBXFileReference; fileEncoding = 4; lastKnownFileType = text.plist.strings; name = de; path = Localizations/de.lproj/Localizable.strings; sourceTree = "<group>"; };
		F148ABED1D5E808B0014FD92 /* es */ = {isa = PBXFileReference; fileEncoding = 4; lastKnownFileType = text.plist.strings; name = es; path = Localizations/es.lproj/Localizable.strings; sourceTree = "<group>"; };
		F148ABEE1D5E80990014FD92 /* it */ = {isa = PBXFileReference; fileEncoding = 4; lastKnownFileType = text.plist.strings; name = it; path = Localizations/it.lproj/Localizable.strings; sourceTree = "<group>"; };
		F148ABEF1D5E809D0014FD92 /* ja */ = {isa = PBXFileReference; fileEncoding = 4; lastKnownFileType = text.plist.strings; name = ja; path = Localizations/ja.lproj/Localizable.strings; sourceTree = "<group>"; };
		F148ABF01D5E80A00014FD92 /* nl */ = {isa = PBXFileReference; fileEncoding = 4; lastKnownFileType = text.plist.strings; name = nl; path = Localizations/nl.lproj/Localizable.strings; sourceTree = "<group>"; };
		F148ABF11D5E81EB0014FD92 /* fr */ = {isa = PBXFileReference; fileEncoding = 4; lastKnownFileType = text.plist.strings; name = fr; path = Localizations/fr.lproj/Localizable.strings; sourceTree = "<group>"; };
		F14C872E1D4FCDBA00C7CC6A /* STPPaymentContextApplePayTest.m */ = {isa = PBXFileReference; fileEncoding = 4; lastKnownFileType = sourcecode.c.objc; path = STPPaymentContextApplePayTest.m; sourceTree = "<group>"; };
		F1510AFC1D5A4C93000731AD /* stp_card_amex_template.png */ = {isa = PBXFileReference; lastKnownFileType = image.png; path = stp_card_amex_template.png; sourceTree = "<group>"; };
		F1510AFD1D5A4C93000731AD /* stp_card_amex_template@2x.png */ = {isa = PBXFileReference; lastKnownFileType = image.png; path = "stp_card_amex_template@2x.png"; sourceTree = "<group>"; };
		F1510AFE1D5A4C93000731AD /* stp_card_amex_template@3x.png */ = {isa = PBXFileReference; lastKnownFileType = image.png; path = "stp_card_amex_template@3x.png"; sourceTree = "<group>"; };
		F1510B021D5A4C93000731AD /* stp_card_discover_template.png */ = {isa = PBXFileReference; lastKnownFileType = image.png; path = stp_card_discover_template.png; sourceTree = "<group>"; };
		F1510B031D5A4C93000731AD /* stp_card_discover_template@2x.png */ = {isa = PBXFileReference; lastKnownFileType = image.png; path = "stp_card_discover_template@2x.png"; sourceTree = "<group>"; };
		F1510B041D5A4C93000731AD /* stp_card_discover_template@3x.png */ = {isa = PBXFileReference; lastKnownFileType = image.png; path = "stp_card_discover_template@3x.png"; sourceTree = "<group>"; };
		F1510B051D5A4C93000731AD /* stp_card_mastercard_template.png */ = {isa = PBXFileReference; lastKnownFileType = image.png; path = stp_card_mastercard_template.png; sourceTree = "<group>"; };
		F1510B061D5A4C93000731AD /* stp_card_mastercard_template@2x.png */ = {isa = PBXFileReference; lastKnownFileType = image.png; path = "stp_card_mastercard_template@2x.png"; sourceTree = "<group>"; };
		F1510B071D5A4C93000731AD /* stp_card_mastercard_template@3x.png */ = {isa = PBXFileReference; lastKnownFileType = image.png; path = "stp_card_mastercard_template@3x.png"; sourceTree = "<group>"; };
		F1510B081D5A4C93000731AD /* stp_card_visa_template.png */ = {isa = PBXFileReference; lastKnownFileType = image.png; path = stp_card_visa_template.png; sourceTree = "<group>"; };
		F1510B091D5A4C93000731AD /* stp_card_visa_template@2x.png */ = {isa = PBXFileReference; lastKnownFileType = image.png; path = "stp_card_visa_template@2x.png"; sourceTree = "<group>"; };
		F1510B0A1D5A4C93000731AD /* stp_card_visa_template@3x.png */ = {isa = PBXFileReference; lastKnownFileType = image.png; path = "stp_card_visa_template@3x.png"; sourceTree = "<group>"; };
		F1510BA41D5A77F6000731AD /* stp_card_diners_template.png */ = {isa = PBXFileReference; lastKnownFileType = image.png; path = stp_card_diners_template.png; sourceTree = "<group>"; };
		F1510BA51D5A77F6000731AD /* stp_card_diners_template@2x.png */ = {isa = PBXFileReference; lastKnownFileType = image.png; path = "stp_card_diners_template@2x.png"; sourceTree = "<group>"; };
		F1510BA61D5A77F6000731AD /* stp_card_diners_template@3x.png */ = {isa = PBXFileReference; lastKnownFileType = image.png; path = "stp_card_diners_template@3x.png"; sourceTree = "<group>"; };
		F1510BBC1D5A8146000731AD /* stp_card_jcb_template.png */ = {isa = PBXFileReference; lastKnownFileType = image.png; path = stp_card_jcb_template.png; sourceTree = "<group>"; };
		F1510BBD1D5A8146000731AD /* stp_card_jcb_template@2x.png */ = {isa = PBXFileReference; lastKnownFileType = image.png; path = "stp_card_jcb_template@2x.png"; sourceTree = "<group>"; };
		F1510BBE1D5A8146000731AD /* stp_card_jcb_template@3x.png */ = {isa = PBXFileReference; lastKnownFileType = image.png; path = "stp_card_jcb_template@3x.png"; sourceTree = "<group>"; };
		F152321A1EA92F9D00D65C67 /* STPRedirectContextTest.m */ = {isa = PBXFileReference; fileEncoding = 4; lastKnownFileType = sourcecode.c.objc; path = STPRedirectContextTest.m; sourceTree = "<group>"; };
		F152321C1EA92FC100D65C67 /* STPRedirectContext.m */ = {isa = PBXFileReference; fileEncoding = 4; lastKnownFileType = sourcecode.c.objc; path = STPRedirectContext.m; sourceTree = "<group>"; };
		F152321F1EA92FCF00D65C67 /* STPRedirectContext.h */ = {isa = PBXFileReference; fileEncoding = 4; lastKnownFileType = sourcecode.c.h; name = STPRedirectContext.h; path = PublicHeaders/STPRedirectContext.h; sourceTree = "<group>"; };
		F15232221EA9303800D65C67 /* STPURLCallbackHandler.h */ = {isa = PBXFileReference; fileEncoding = 4; lastKnownFileType = sourcecode.c.h; path = STPURLCallbackHandler.h; sourceTree = "<group>"; };
		F15232231EA9303800D65C67 /* STPURLCallbackHandler.m */ = {isa = PBXFileReference; fileEncoding = 4; lastKnownFileType = sourcecode.c.objc; path = STPURLCallbackHandler.m; sourceTree = "<group>"; };
		F15232281EA9306100D65C67 /* NSURLComponents+Stripe.h */ = {isa = PBXFileReference; fileEncoding = 4; lastKnownFileType = sourcecode.c.h; path = "NSURLComponents+Stripe.h"; sourceTree = "<group>"; };
		F15232291EA9306100D65C67 /* NSURLComponents+Stripe.m */ = {isa = PBXFileReference; fileEncoding = 4; lastKnownFileType = sourcecode.c.objc; path = "NSURLComponents+Stripe.m"; sourceTree = "<group>"; };
		F152322E1EA9344000D65C67 /* iDEALSource.json */ = {isa = PBXFileReference; lastKnownFileType = text.json; path = iDEALSource.json; sourceTree = "<group>"; };
		F15232301EA93E6800D65C67 /* Contacts.framework */ = {isa = PBXFileReference; lastKnownFileType = wrapper.framework; name = Contacts.framework; path = System/Library/Frameworks/Contacts.framework; sourceTree = SDKROOT; };
		F156753F1DB544D3004468E3 /* STPAddCardViewControllerLocalizationTests.m */ = {isa = PBXFileReference; fileEncoding = 4; lastKnownFileType = sourcecode.c.objc; path = STPAddCardViewControllerLocalizationTests.m; sourceTree = "<group>"; };
		F15AC18D1DBA9CA90009EADE /* FBSnapshotTestCase.framework */ = {isa = PBXFileReference; lastKnownFileType = wrapper.framework; name = FBSnapshotTestCase.framework; path = Carthage/Build/iOS/FBSnapshotTestCase.framework; sourceTree = "<group>"; };
		F16AA26D1F5A05A100207FFF /* AlipaySource.json */ = {isa = PBXFileReference; fileEncoding = 4; lastKnownFileType = text.json; path = AlipaySource.json; sourceTree = "<group>"; };
		F1852F911D80B6EC00367C86 /* STPStringUtils.h */ = {isa = PBXFileReference; fileEncoding = 4; lastKnownFileType = sourcecode.c.h; path = STPStringUtils.h; sourceTree = "<group>"; };
		F1852F921D80B6EC00367C86 /* STPStringUtils.m */ = {isa = PBXFileReference; fileEncoding = 4; lastKnownFileType = sourcecode.c.objc; path = STPStringUtils.m; sourceTree = "<group>"; };
		F19491D81E5F606F001E1FC2 /* STPSourceCardDetails.m */ = {isa = PBXFileReference; fileEncoding = 4; lastKnownFileType = sourcecode.c.objc; path = STPSourceCardDetails.m; sourceTree = "<group>"; };
		F19491DD1E5F6B8C001E1FC2 /* STPSourceCardDetails.h */ = {isa = PBXFileReference; fileEncoding = 4; lastKnownFileType = sourcecode.c.h; name = STPSourceCardDetails.h; path = PublicHeaders/STPSourceCardDetails.h; sourceTree = "<group>"; };
		F19491E11E60DD72001E1FC2 /* STPSourceSEPADebitDetails.m */ = {isa = PBXFileReference; fileEncoding = 4; lastKnownFileType = sourcecode.c.objc; path = STPSourceSEPADebitDetails.m; sourceTree = "<group>"; };
		F19491E61E60DD9C001E1FC2 /* STPSourceSEPADebitDetails.h */ = {isa = PBXFileReference; fileEncoding = 4; lastKnownFileType = sourcecode.c.h; name = STPSourceSEPADebitDetails.h; path = PublicHeaders/STPSourceSEPADebitDetails.h; sourceTree = "<group>"; };
		F1A0197A1EA5733200354301 /* STPSourceParams+Private.h */ = {isa = PBXFileReference; fileEncoding = 4; lastKnownFileType = sourcecode.c.h; path = "STPSourceParams+Private.h"; sourceTree = "<group>"; };
		F1A2F92A1EEB6A70006B0456 /* NSCharacterSet+Stripe.h */ = {isa = PBXFileReference; fileEncoding = 4; lastKnownFileType = sourcecode.c.h; path = "NSCharacterSet+Stripe.h"; sourceTree = "<group>"; };
		F1A2F92B1EEB6A70006B0456 /* NSCharacterSet+Stripe.m */ = {isa = PBXFileReference; fileEncoding = 4; lastKnownFileType = sourcecode.c.objc; path = "NSCharacterSet+Stripe.m"; sourceTree = "<group>"; };
		F1B8534D1FDF544B0065A49E /* FBSnapshotTestCase+STPViewControllerLoading.h */ = {isa = PBXFileReference; lastKnownFileType = sourcecode.c.h; path = "FBSnapshotTestCase+STPViewControllerLoading.h"; sourceTree = "<group>"; };
		F1B8534E1FDF544B0065A49E /* FBSnapshotTestCase+STPViewControllerLoading.m */ = {isa = PBXFileReference; lastKnownFileType = sourcecode.c.objc; path = "FBSnapshotTestCase+STPViewControllerLoading.m"; sourceTree = "<group>"; };
		F1B980931DB550E60075332E /* STPPaymentMethodsViewControllerLocalizationTests.m */ = {isa = PBXFileReference; fileEncoding = 4; lastKnownFileType = sourcecode.c.objc; path = STPPaymentMethodsViewControllerLocalizationTests.m; sourceTree = "<group>"; };
		F1BA241C1E57BE5700E4A1CF /* CardSource.json */ = {isa = PBXFileReference; fileEncoding = 4; lastKnownFileType = text.json; path = CardSource.json; sourceTree = "<group>"; };
		F1BA241F1E57BEC600E4A1CF /* 3DSSource.json */ = {isa = PBXFileReference; fileEncoding = 4; lastKnownFileType = text.json; path = 3DSSource.json; sourceTree = "<group>"; };
		F1BEB2F81F34F2250043F48C /* STPSourceEnums.h */ = {isa = PBXFileReference; fileEncoding = 4; lastKnownFileType = sourcecode.c.h; name = STPSourceEnums.h; path = PublicHeaders/STPSourceEnums.h; sourceTree = "<group>"; };
		F1BEB2FB1F3508BB0043F48C /* NSError+Stripe.h */ = {isa = PBXFileReference; fileEncoding = 4; lastKnownFileType = sourcecode.c.h; path = "NSError+Stripe.h"; sourceTree = "<group>"; };
		F1BEB2FC1F3508BB0043F48C /* NSError+Stripe.m */ = {isa = PBXFileReference; fileEncoding = 4; lastKnownFileType = sourcecode.c.objc; path = "NSError+Stripe.m"; sourceTree = "<group>"; };
		F1C578F01D651AB200912EAE /* stp_card_applepay.png */ = {isa = PBXFileReference; lastKnownFileType = image.png; path = stp_card_applepay.png; sourceTree = "<group>"; };
		F1C7B8D11DBECF2400D9F6F0 /* STPDispatchFunctions.m */ = {isa = PBXFileReference; fileEncoding = 4; lastKnownFileType = sourcecode.c.objc; path = STPDispatchFunctions.m; sourceTree = "<group>"; };
		F1C7B8D21DBECF2400D9F6F0 /* STPDispatchFunctions.h */ = {isa = PBXFileReference; fileEncoding = 4; lastKnownFileType = sourcecode.c.h; path = STPDispatchFunctions.h; sourceTree = "<group>"; };
		F1D3A2461EB012010095BFA9 /* STPFile.m */ = {isa = PBXFileReference; fileEncoding = 4; lastKnownFileType = sourcecode.c.objc; path = STPFile.m; sourceTree = "<group>"; };
		F1D3A2471EB012010095BFA9 /* STPMultipartFormDataEncoder.h */ = {isa = PBXFileReference; fileEncoding = 4; lastKnownFileType = sourcecode.c.h; path = STPMultipartFormDataEncoder.h; sourceTree = "<group>"; };
		F1D3A2481EB012010095BFA9 /* STPMultipartFormDataEncoder.m */ = {isa = PBXFileReference; fileEncoding = 4; lastKnownFileType = sourcecode.c.objc; path = STPMultipartFormDataEncoder.m; sourceTree = "<group>"; };
		F1D3A2491EB012010095BFA9 /* STPMultipartFormDataPart.h */ = {isa = PBXFileReference; fileEncoding = 4; lastKnownFileType = sourcecode.c.h; path = STPMultipartFormDataPart.h; sourceTree = "<group>"; };
		F1D3A24A1EB012010095BFA9 /* STPMultipartFormDataPart.m */ = {isa = PBXFileReference; fileEncoding = 4; lastKnownFileType = sourcecode.c.objc; path = STPMultipartFormDataPart.m; sourceTree = "<group>"; };
		F1D3A2501EB0120F0095BFA9 /* STPFile.h */ = {isa = PBXFileReference; fileEncoding = 4; lastKnownFileType = sourcecode.c.h; name = STPFile.h; path = PublicHeaders/STPFile.h; sourceTree = "<group>"; };
		F1D3A2581EB014BD0095BFA9 /* UIImage+Stripe.h */ = {isa = PBXFileReference; fileEncoding = 4; lastKnownFileType = sourcecode.c.h; path = "UIImage+Stripe.h"; sourceTree = "<group>"; };
		F1D3A2591EB014BD0095BFA9 /* UIImage+Stripe.m */ = {isa = PBXFileReference; fileEncoding = 4; lastKnownFileType = sourcecode.c.objc; path = "UIImage+Stripe.m"; sourceTree = "<group>"; };
		F1D3A25E1EB015B30095BFA9 /* UIImage+StripeTests.m */ = {isa = PBXFileReference; fileEncoding = 4; lastKnownFileType = sourcecode.c.objc; path = "UIImage+StripeTests.m"; sourceTree = "<group>"; };
		F1D3A2631EBA5BAE0095BFA9 /* STPPaymentCardTextField+Private.h */ = {isa = PBXFileReference; fileEncoding = 4; lastKnownFileType = sourcecode.c.h; path = "STPPaymentCardTextField+Private.h"; sourceTree = "<group>"; };
		F1D64B2D1D87686E001CDB7C /* WebKit.framework */ = {isa = PBXFileReference; lastKnownFileType = wrapper.framework; name = WebKit.framework; path = System/Library/Frameworks/WebKit.framework; sourceTree = SDKROOT; };
		F1D765CD1EDE331500F37005 /* CoreLocation.framework */ = {isa = PBXFileReference; lastKnownFileType = wrapper.framework; name = CoreLocation.framework; path = System/Library/Frameworks/CoreLocation.framework; sourceTree = SDKROOT; };
		F1D777BF1D81DD520076FA19 /* STPStringUtilsTest.m */ = {isa = PBXFileReference; fileEncoding = 4; lastKnownFileType = sourcecode.c.objc; path = STPStringUtilsTest.m; sourceTree = "<group>"; };
		F1D96F951DC7D82400477E64 /* STPLocalizationUtils.h */ = {isa = PBXFileReference; fileEncoding = 4; lastKnownFileType = sourcecode.c.h; path = STPLocalizationUtils.h; sourceTree = "<group>"; };
		F1D96F981DC7DCDE00477E64 /* STPLocalizationUtils+STPTestAdditions.h */ = {isa = PBXFileReference; fileEncoding = 4; lastKnownFileType = sourcecode.c.h; path = "STPLocalizationUtils+STPTestAdditions.h"; sourceTree = "<group>"; };
		F1D96F991DC7DCDE00477E64 /* STPLocalizationUtils+STPTestAdditions.m */ = {isa = PBXFileReference; fileEncoding = 4; lastKnownFileType = sourcecode.c.objc; path = "STPLocalizationUtils+STPTestAdditions.m"; sourceTree = "<group>"; };
		F1DE87FF1F8D410D00602F4C /* STPPaymentMethodsViewControllerTest.m */ = {isa = PBXFileReference; fileEncoding = 4; lastKnownFileType = sourcecode.c.objc; path = STPPaymentMethodsViewControllerTest.m; sourceTree = "<group>"; };
		F1DEB8881E2047CA0066B8E8 /* STPCoreTableViewController.h */ = {isa = PBXFileReference; fileEncoding = 4; lastKnownFileType = sourcecode.c.h; name = STPCoreTableViewController.h; path = PublicHeaders/STPCoreTableViewController.h; sourceTree = "<group>"; };
		F1DEB8891E2047CA0066B8E8 /* STPCoreTableViewController.m */ = {isa = PBXFileReference; fileEncoding = 4; lastKnownFileType = sourcecode.c.objc; path = STPCoreTableViewController.m; sourceTree = "<group>"; };
		F1DEB88E1E2052150066B8E8 /* STPCoreScrollViewController.h */ = {isa = PBXFileReference; fileEncoding = 4; lastKnownFileType = sourcecode.c.h; name = STPCoreScrollViewController.h; path = PublicHeaders/STPCoreScrollViewController.h; sourceTree = "<group>"; };
		F1DEB88F1E2052150066B8E8 /* STPCoreScrollViewController.m */ = {isa = PBXFileReference; fileEncoding = 4; lastKnownFileType = sourcecode.c.objc; path = STPCoreScrollViewController.m; sourceTree = "<group>"; };
		F1DEB8971E2074480066B8E8 /* STPCoreViewController.h */ = {isa = PBXFileReference; fileEncoding = 4; lastKnownFileType = sourcecode.c.h; name = STPCoreViewController.h; path = PublicHeaders/STPCoreViewController.h; sourceTree = "<group>"; };
		F1DEB8981E2074480066B8E8 /* STPCoreViewController.m */ = {isa = PBXFileReference; fileEncoding = 4; lastKnownFileType = sourcecode.c.objc; path = STPCoreViewController.m; sourceTree = "<group>"; };
		F1FA6F911E258F6800EB444D /* STPCoreViewController+Private.h */ = {isa = PBXFileReference; fileEncoding = 4; lastKnownFileType = sourcecode.c.h; path = "STPCoreViewController+Private.h"; sourceTree = "<group>"; };
		F1FA6F941E25960500EB444D /* STPCoreScrollViewController+Private.h */ = {isa = PBXFileReference; fileEncoding = 4; lastKnownFileType = sourcecode.c.h; path = "STPCoreScrollViewController+Private.h"; sourceTree = "<group>"; };
		F1FA6F971E25970F00EB444D /* STPCoreTableViewController+Private.h */ = {isa = PBXFileReference; fileEncoding = 4; lastKnownFileType = sourcecode.c.h; path = "STPCoreTableViewController+Private.h"; sourceTree = "<group>"; };
		FAFC12C516E5767F0066297F /* UIKit.framework */ = {isa = PBXFileReference; lastKnownFileType = wrapper.framework; name = UIKit.framework; path = System/Library/Frameworks/UIKit.framework; sourceTree = SDKROOT; };
/* End PBXFileReference section */

/* Begin PBXFrameworksBuildPhase section */
		045E7C001A5F41DE004751EF /* Frameworks */ = {
			isa = PBXFrameworksBuildPhase;
			buildActionMask = 2147483647;
			files = (
				045E7C091A5F41DE004751EF /* Stripe.framework in Frameworks */,
				C11B14971E8AE316000F760C /* OCMock.framework in Frameworks */,
				F15AC18E1DBA9CA90009EADE /* FBSnapshotTestCase.framework in Frameworks */,
			);
			runOnlyForDeploymentPostprocessing = 0;
		};
		049E84A81A605D93000B66CD /* Frameworks */ = {
			isa = PBXFrameworksBuildPhase;
			buildActionMask = 2147483647;
			files = (
				049E84D71A605E99000B66CD /* AddressBook.framework in Frameworks */,
				049E84D61A605E8F000B66CD /* PassKit.framework in Frameworks */,
				049E84D51A605E82000B66CD /* Security.framework in Frameworks */,
				049E84D41A605E7C000B66CD /* Foundation.framework in Frameworks */,
				049E84D31A605E6A000B66CD /* UIKit.framework in Frameworks */,
			);
			runOnlyForDeploymentPostprocessing = 0;
		};
		04CDB43E1A5F2E1800B854EE /* Frameworks */ = {
			isa = PBXFrameworksBuildPhase;
			buildActionMask = 2147483647;
			files = (
				F15232311EA93E6800D65C67 /* Contacts.framework in Frameworks */,
				F1D765CE1EDE331500F37005 /* CoreLocation.framework in Frameworks */,
				F116E94C1D83405E0026A52A /* Foundation.framework in Frameworks */,
				04533E7D1A6877F400C7E52E /* PassKit.framework in Frameworks */,
				F116E94D1D8340640026A52A /* Security.framework in Frameworks */,
				F1D64B2E1D87686E001CDB7C /* WebKit.framework in Frameworks */,
			);
			runOnlyForDeploymentPostprocessing = 0;
		};
		C1B630B01D1D817900A05285 /* Frameworks */ = {
			isa = PBXFrameworksBuildPhase;
			buildActionMask = 2147483647;
			files = (
			);
			runOnlyForDeploymentPostprocessing = 0;
		};
/* End PBXFrameworksBuildPhase section */

/* Begin PBXGroup section */
		0438EF871B741C2800D506CC /* Resources */ = {
			isa = PBXGroup;
			children = (
				0438EF881B741C2800D506CC /* Images */,
				F148ABE21D5E80420014FD92 /* Localizations */,
			);
			path = Resources;
			sourceTree = "<group>";
		};
		0438EF881B741C2800D506CC /* Images */ = {
			isa = PBXGroup;
			children = (
				F1510AFC1D5A4C93000731AD /* stp_card_amex_template.png */,
				F1510AFD1D5A4C93000731AD /* stp_card_amex_template@2x.png */,
				F1510AFE1D5A4C93000731AD /* stp_card_amex_template@3x.png */,
				0438EF891B741C2800D506CC /* stp_card_amex.png */,
				0438EF8A1B741C2800D506CC /* stp_card_amex@2x.png */,
				0438EF8B1B741C2800D506CC /* stp_card_amex@3x.png */,
				F1C578F01D651AB200912EAE /* stp_card_applepay.png */,
				049A3FA31CC8071100F57DE7 /* stp_card_applepay@2x.png */,
				049A3FA41CC8071100F57DE7 /* stp_card_applepay@3x.png */,
				0438EF8F1B741C2800D506CC /* stp_card_cvc_amex.png */,
				0438EF901B741C2800D506CC /* stp_card_cvc_amex@2x.png */,
				0438EF911B741C2800D506CC /* stp_card_cvc_amex@3x.png */,
				0438EF8C1B741C2800D506CC /* stp_card_cvc.png */,
				0438EF8D1B741C2800D506CC /* stp_card_cvc@2x.png */,
				0438EF8E1B741C2800D506CC /* stp_card_cvc@3x.png */,
				F1510BA41D5A77F6000731AD /* stp_card_diners_template.png */,
				F1510BA51D5A77F6000731AD /* stp_card_diners_template@2x.png */,
				F1510BA61D5A77F6000731AD /* stp_card_diners_template@3x.png */,
				0438EF921B741C2800D506CC /* stp_card_diners.png */,
				0438EF931B741C2800D506CC /* stp_card_diners@2x.png */,
				0438EF941B741C2800D506CC /* stp_card_diners@3x.png */,
				F1510B021D5A4C93000731AD /* stp_card_discover_template.png */,
				F1510B031D5A4C93000731AD /* stp_card_discover_template@2x.png */,
				F1510B041D5A4C93000731AD /* stp_card_discover_template@3x.png */,
				0438EF951B741C2800D506CC /* stp_card_discover.png */,
				0438EF961B741C2800D506CC /* stp_card_discover@2x.png */,
				0438EF971B741C2800D506CC /* stp_card_discover@3x.png */,
				C1300D231EB8D3AB0080AF7B /* stp_card_error_amex.png */,
				C1300D241EB8D3AB0080AF7B /* stp_card_error_amex@2x.png */,
				C1300D251EB8D3AB0080AF7B /* stp_card_error_amex@3x.png */,
				C1300D261EB8D3AB0080AF7B /* stp_card_error.png */,
				C1300D271EB8D3AB0080AF7B /* stp_card_error@2x.png */,
				C1300D281EB8D3AB0080AF7B /* stp_card_error@3x.png */,
				C11810B81CC7DA290022FB55 /* stp_card_form_back.png */,
				C11810B91CC7DA290022FB55 /* stp_card_form_back@2x.png */,
				C11810BA1CC7DA290022FB55 /* stp_card_form_back@3x.png */,
				C11810BB1CC7DA290022FB55 /* stp_card_form_front.png */,
				C11810BC1CC7DA290022FB55 /* stp_card_form_front@2x.png */,
				C11810BD1CC7DA290022FB55 /* stp_card_form_front@3x.png */,
				F1510BBC1D5A8146000731AD /* stp_card_jcb_template.png */,
				F1510BBD1D5A8146000731AD /* stp_card_jcb_template@2x.png */,
				F1510BBE1D5A8146000731AD /* stp_card_jcb_template@3x.png */,
				0438EF981B741C2800D506CC /* stp_card_jcb.png */,
				0438EF991B741C2800D506CC /* stp_card_jcb@2x.png */,
				0438EF9A1B741C2800D506CC /* stp_card_jcb@3x.png */,
				F1510B051D5A4C93000731AD /* stp_card_mastercard_template.png */,
				F1510B061D5A4C93000731AD /* stp_card_mastercard_template@2x.png */,
				F1510B071D5A4C93000731AD /* stp_card_mastercard_template@3x.png */,
				0438EF9B1B741C2800D506CC /* stp_card_mastercard.png */,
				0438EF9C1B741C2800D506CC /* stp_card_mastercard@2x.png */,
				0438EF9D1B741C2800D506CC /* stp_card_mastercard@3x.png */,
				8BCB6E4F2053389700629978 /* stp_card_unionpay_en.png */,
				8BCB6E502053389700629978 /* stp_card_unionpay_en@2x.png */,
				8BCB6E552053389800629978 /* stp_card_unionpay_en@3x.png */,
				8BCB6E4A2053389600629978 /* stp_card_unionpay_template_en.png */,
				8BCB6E4E2053389700629978 /* stp_card_unionpay_template_en@2x.png */,
				8BCB6E4D2053389600629978 /* stp_card_unionpay_template_en@3x.png */,
				8BCB6E4B2053389600629978 /* stp_card_unionpay_template_zh.png */,
				8BCB6E532053389700629978 /* stp_card_unionpay_template_zh@2x.png */,
				8BCB6E4C2053389600629978 /* stp_card_unionpay_template_zh@3x.png */,
				8BCB6E512053389700629978 /* stp_card_unionpay_zh.png */,
				8BCB6E542053389700629978 /* stp_card_unionpay_zh@2x.png */,
				8BCB6E522053389700629978 /* stp_card_unionpay_zh@3x.png */,
				C1300D1D1EB8D38A0080AF7B /* stp_card_unknown.png */,
				C1300D1E1EB8D38A0080AF7B /* stp_card_unknown@2x.png */,
				C1300D1F1EB8D38A0080AF7B /* stp_card_unknown@3x.png */,
				F1510B081D5A4C93000731AD /* stp_card_visa_template.png */,
				F1510B091D5A4C93000731AD /* stp_card_visa_template@2x.png */,
				F1510B0A1D5A4C93000731AD /* stp_card_visa_template@3x.png */,
				0438EFA11B741C2800D506CC /* stp_card_visa.png */,
				0438EFA21B741C2800D506CC /* stp_card_visa@2x.png */,
				0438EFA31B741C2800D506CC /* stp_card_visa@3x.png */,
				049A3F9C1CC8006800F57DE7 /* stp_icon_add.png */,
				049A3F9D1CC8006800F57DE7 /* stp_icon_add@2x.png */,
				049A3F9E1CC8006800F57DE7 /* stp_icon_add@3x.png */,
				C1363BAC1D76337400EB82B4 /* stp_icon_checkmark.png */,
				C1363BAD1D76337400EB82B4 /* stp_icon_checkmark@2x.png */,
				C1363BAE1D76337400EB82B4 /* stp_icon_checkmark@3x.png */,
				C15993201D8807930047950D /* stp_shipping_form.png */,
				C15993211D8807930047950D /* stp_shipping_form@2x.png */,
				C15993221D8807930047950D /* stp_shipping_form@3x.png */,
			);
			path = Images;
			sourceTree = "<group>";
		};
		045D710B1CEEDC2100F6CD65 /* Vendor */ = {
			isa = PBXGroup;
			children = (
				045D710C1CEEE30500F6CD65 /* STPAspects.h */,
				045D710D1CEEE30500F6CD65 /* STPAspects.m */,
			);
			name = Vendor;
			sourceTree = "<group>";
		};
		04A58A451BC603BB004E7BC2 /* Fabric */ = {
			isa = PBXGroup;
			children = (
				04A58A461BC603BB004E7BC2 /* FABKitProtocol.h */,
				04A58A471BC603BB004E7BC2 /* Fabric+FABKits.h */,
				04A58A481BC603BB004E7BC2 /* Fabric.h */,
			);
			name = Fabric;
			path = Stripe/Fabric;
			sourceTree = "<group>";
		};
		04B33F2F1BC7414C00DD8120 /* Supporting Files */ = {
			isa = PBXGroup;
			children = (
				04633B191CD7BF29009D4FB5 /* integrate-dynamic-framework.sh */,
				04B33F301BC7417B00DD8120 /* Info.plist */,
			);
			name = "Supporting Files";
			sourceTree = "<group>";
		};
		04CDB4D21A5F30A700B854EE /* Stripe */ = {
			isa = PBXGroup;
			children = (
				04F39F091AEF2AFE005B926E /* BuildConfigurations */,
				0438EF871B741C2800D506CC /* Resources */,
				04B33F2F1BC7414C00DD8120 /* Supporting Files */,
				045D710B1CEEDC2100F6CD65 /* Vendor */,
				F1DEB8941E2066FB0066B8E8 /* Source */,
			);
			name = Stripe;
			path = Tests/../Stripe;
			sourceTree = "<group>";
		};
		04CDB5281A5F3A9300B854EE /* StripeTests */ = {
			isa = PBXGroup;
			children = (
				C18867D61E8B069E00A77634 /* Snapshot */,
				C18867D71E8B07F600A77634 /* Functional */,
				C18867D81E8B093300A77634 /* Unit */,
				C1D23FB71D37FE0F002FD83C /* JSON */,
				F1B8534D1FDF544B0065A49E /* FBSnapshotTestCase+STPViewControllerLoading.h */,
				F1B8534E1FDF544B0065A49E /* FBSnapshotTestCase+STPViewControllerLoading.m */,
				C18867D91E8B0C4100A77634 /* STPFixtures.h */,
				C18867DA1E8B0C4100A77634 /* STPFixtures.m */,
				F1D96F981DC7DCDE00477E64 /* STPLocalizationUtils+STPTestAdditions.h */,
				F1D96F991DC7DCDE00477E64 /* STPLocalizationUtils+STPTestAdditions.m */,
				C1CFCB691ED5E0F400BE45DF /* STPMocks.h */,
				C1CFCB6A1ED5E0F400BE45DF /* STPMocks.m */,
				C1D23FAF1D37FC90002FD83C /* STPTestUtils.h */,
				C1D23FB01D37FC90002FD83C /* STPTestUtils.m */,
				C1CFCB781ED5F85A00BE45DF /* stp_test_upload_image.jpeg */,
			);
			name = StripeTests;
			path = Tests/Tests;
			sourceTree = "<group>";
		};
		04F39F091AEF2AFE005B926E /* BuildConfigurations */ = {
			isa = PBXGroup;
			children = (
				04F39F0C1AEF2AFE005B926E /* Project-Shared.xcconfig */,
				04F39F0A1AEF2AFE005B926E /* Project-Debug.xcconfig */,
				04F39F0B1AEF2AFE005B926E /* Project-Release.xcconfig */,
				04F39F0F1AEF2AFE005B926E /* StripeiOS Tests-Shared.xcconfig */,
				04F39F0D1AEF2AFE005B926E /* StripeiOS Tests-Debug.xcconfig */,
				04F39F0E1AEF2AFE005B926E /* StripeiOS Tests-Release.xcconfig */,
				04F39F121AEF2AFE005B926E /* StripeiOS-Shared.xcconfig */,
				04F39F101AEF2AFE005B926E /* StripeiOS-Debug.xcconfig */,
				04F39F111AEF2AFE005B926E /* StripeiOS-Release.xcconfig */,
				04F39F151AEF2AFE005B926E /* StripeiOSStatic.xcconfig */,
				04F39F181AEF2AFE005B926E /* StripeiOSStaticFramework.xcconfig */,
				04F94D6F1D21CB20004FC826 /* StripeiOSResources.xcconfig */,
			);
			path = BuildConfigurations;
			sourceTree = "<group>";
		};
		11C74B8D164043050071C2CA = {
			isa = PBXGroup;
			children = (
				04CDB4D21A5F30A700B854EE /* Stripe */,
				04CDB5281A5F3A9300B854EE /* StripeTests */,
				C1B630B41D1D817900A05285 /* StripeiOSResources */,
				11C74B9A164043050071C2CA /* Frameworks */,
				11C74B99164043050071C2CA /* Products */,
			);
			sourceTree = "<group>";
		};
		11C74B99164043050071C2CA /* Products */ = {
			isa = PBXGroup;
			children = (
				04CDB4421A5F2E1800B854EE /* Stripe.framework */,
				045E7C031A5F41DE004751EF /* StripeiOS Tests.xctest */,
				049E84AB1A605D93000B66CD /* libStripe.a */,
				C1B630B31D1D817900A05285 /* Stripe.bundle */,
			);
			name = Products;
			sourceTree = "<group>";
		};
		11C74B9A164043050071C2CA /* Frameworks */ = {
			isa = PBXGroup;
			children = (
				F1D765CD1EDE331500F37005 /* CoreLocation.framework */,
				F15232301EA93E6800D65C67 /* Contacts.framework */,
				C11B14961E8AE316000F760C /* OCMock.framework */,
				F15AC18D1DBA9CA90009EADE /* FBSnapshotTestCase.framework */,
				F1D64B2D1D87686E001CDB7C /* WebKit.framework */,
				04A58A451BC603BB004E7BC2 /* Fabric */,
				04365D2C1A4CF86C00A3E1D4 /* CoreGraphics.framework */,
				04B94BC71A47B78A00092C46 /* AddressBook.framework */,
				04D5BF9019BF958F009521A5 /* PassKit.framework */,
				4A0D74F918F6106100966D7B /* Security.framework */,
				11C74B9B164043050071C2CA /* Foundation.framework */,
				FAFC12C516E5767F0066297F /* UIKit.framework */,
			);
			name = Frameworks;
			sourceTree = "<group>";
		};
		8BD2133A1F0458B7007F6FD1 /* Source */ = {
			isa = PBXGroup;
			children = (
				F1BA241F1E57BEC600E4A1CF /* 3DSSource.json */,
				F1BA241C1E57BE5700E4A1CF /* CardSource.json */,
				F152322E1EA9344000D65C67 /* iDEALSource.json */,
				B3BDCADE20F0142C0034F7F5 /* PaymentIntent.json */,
				8BD2133D1F045D31007F6FD1 /* SEPADebitSource.json */,
				F16AA26D1F5A05A100207FFF /* AlipaySource.json */,
			);
			name = Source;
			sourceTree = "<group>";
		};
		C18867D61E8B069E00A77634 /* Snapshot */ = {
			isa = PBXGroup;
			children = (
				F156753F1DB544D3004468E3 /* STPAddCardViewControllerLocalizationTests.m */,
				F1B980931DB550E60075332E /* STPPaymentMethodsViewControllerLocalizationTests.m */,
				C1EF04491DD2396200FBF452 /* STPShippingAddressViewControllerLocalizationTests.m */,
				C1EF044A1DD2396200FBF452 /* STPShippingMethodsViewControllerLocalizationTests.m */,
				C1054F901FE197AE0033C87E /* STPPaymentContextSnapshotTests.m */,
			);
			name = Snapshot;
			sourceTree = "<group>";
		};
		C18867D71E8B07F600A77634 /* Functional */ = {
			isa = PBXGroup;
			children = (
				04CDB5211A5F3A9300B854EE /* STPApplePayFunctionalTest.m */,
				04CDB5221A5F3A9300B854EE /* STPBankAccountFunctionalTest.m */,
				04CDB5241A5F3A9300B854EE /* STPCardFunctionalTest.m */,
				B3C9CF2C2004595A005502ED /* STPConnectAccountFunctionalTest.m */,
				C1CFCB6F1ED5E11500BE45DF /* STPFileFunctionalTest.m */,
				B3BDCACE20EEF4640034F7F5 /* STPPaymentIntentFunctionalTest.m */,
				C1CFCB711ED5E11500BE45DF /* STPPIIFunctionalTest.m */,
				C1D7B5241E36C70D002181F5 /* STPSourceFunctionalTest.m */,
			);
			name = Functional;
			sourceTree = "<group>";
		};
		C18867D81E8B093300A77634 /* Unit */ = {
			isa = PBXGroup;
			children = (
				04A4C3911C4F263300B3B290 /* NSArray+StripeTest.m */,
				C11810981CC6D46D0022FB55 /* NSDecimalNumber+StripeTest.m */,
				8BB97F071F26645B0095122A /* NSDictionary+StripeTest.m */,
				C124A1801CCAA1BF007D42EE /* NSMutableURLRequest+StripeTest.m */,
				C1EEDCC71CA2172700A54582 /* NSString+StripeTest.m */,
				04CB86B81BA89CD400E4F61E /* PKPayment+StripeTest.m */,
				C13538071D2C2186003F6157 /* STPAddCardViewControllerTest.m */,
				C1080F4B1CBED48A007B2D89 /* STPAddressTests.m */,
				C12711091DBA7E490087840D /* STPAddressViewModelTest.m */,
				C124A1841CCAB750007D42EE /* STPAnalyticsClientTest.m */,
				04CDB51E1A5F3A9300B854EE /* STPAPIClientTest.m */,
				C14C4DB01EC3B34500C2FDF6 /* STPAPIRequestTest.m */,
				8B82C5C91F2BC78F009639F7 /* STPApplePayPaymentMethodTest.m */,
				C1AED1551EE0C8C6008BEFBF /* STPApplePayTest.m */,
				8B8DDBB21EF887A4004B141F /* STPBankAccountParamsTest.m */,
				04CDB5231A5F3A9300B854EE /* STPBankAccountTest.m */,
				045D71301CF514BB00F6CD65 /* STPBinRangeTest.m */,
				8BE5AE8A1EF8905B0081A33C /* STPCardParamsTest.m */,
				04CDB5251A5F3A9300B854EE /* STPCardTest.m */,
				0438EF4A1B741B0100D506CC /* STPCardValidatorTest.m */,
				04CDB5261A5F3A9300B854EE /* STPCertTest.m */,
				B318518220BE011700EE8C0F /* STPColorUtilsTest.m */,
				B3302F452006FBA7005DDBE9 /* STPConnectAccountParamsTest.m */,
				C1E4F8051EBBEB0F00E611F5 /* STPCustomerContextTest.m */,
				F1303E1A1F90000700E670AE /* STPCustomerSourceTupleTest.m */,
				C1D23FAC1D37F81F002FD83C /* STPCustomerTest.m */,
				C1EEDCC51CA2126000A54582 /* STPDelegateProxyTest.m */,
				04A488351CA34DC600506E53 /* STPEmailAddressValidatorTest.m */,
				C184107D1EC2704700178149 /* STPEphemeralKeyManagerTest.m */,
				C1C02CCD1ECCE92900DF5643 /* STPEphemeralKeyTest.m */,
				C1CFCB701ED5E11500BE45DF /* STPFileTest.m */,
				04CDB51F1A5F3A9300B854EE /* STPFormEncoderTest.m */,
				C16F66AA1CA21BAC006A21B5 /* STPFormTextFieldTest.m */,
				04827D171D257A6C002DB3E8 /* STPImageLibraryTest.m */,
				B3302F4B200700AB005DDBE9 /* STPLegalEntityParamsTest.m */,
				045A62AA1B8E7259000165CE /* STPPaymentCardTextFieldTest.m */,
				0438EF4B1B741B0100D506CC /* STPPaymentCardTextFieldViewModelTest.m */,
				8B013C881F1E784A00DD831B /* STPPaymentConfigurationTest.m */,
				F14C872E1D4FCDBA00C7CC6A /* STPPaymentContextApplePayTest.m */,
<<<<<<< HEAD
				B3BDCAD020EEF5B90034F7F5 /* STPPaymentIntentParamsTest.m */,
=======
>>>>>>> 73a6f75c
				B3BDCACC20EEF4540034F7F5 /* STPPaymentIntentTest.m */,
				F1DE87FF1F8D410D00602F4C /* STPPaymentMethodsViewControllerTest.m */,
				C1EEDCC91CA2186300A54582 /* STPPhoneNumberValidatorTest.m */,
				C1FEE5981CBFF24000A7632B /* STPPostalCodeValidatorTest.m */,
				F152321A1EA92F9D00D65C67 /* STPRedirectContextTest.m */,
				8BD87B8A1EFB136F00269C2B /* STPSourceCardDetailsTest.m */,
				8B5B4B431EFDD925005CF475 /* STPSourceOwnerTest.m */,
				C1BD9B1E1E390A2700CEE925 /* STPSourceParamsTest.m */,
				8B6DC9741F0171D20025E811 /* STPSourceReceiverTest.m */,
				8BD87B8F1EFB17AA00269C2B /* STPSourceRedirectTest.m */,
				8B6DC9761F0172640025E811 /* STPSourceSEPADebitDetailsTest.m */,
				C17D24ED1E37DBAC005CB188 /* STPSourceTest.m */,
				8BD87B941EFB1CB100269C2B /* STPSourceVerificationTest.m */,
				F1D777BF1D81DD520076FA19 /* STPStringUtilsTest.m */,
				C19D09911EAEAE5200A4AB3E /* STPTelemetryClientTest.m */,
				04CDB5271A5F3A9300B854EE /* STPTokenTest.m */,
				04A4C3931C4F276100B3B290 /* STPUIVCStripeParentViewControllerTests.m */,
				C15B02721EA176090026E606 /* StripeErrorTest.m */,
				F1D3A25E1EB015B30095BFA9 /* UIImage+StripeTests.m */,
				F1122A7D1DFB84E000A8B1AF /* UINavigationBar+StripeTest.m */,
			);
			name = Unit;
			sourceTree = "<group>";
		};
		C1B630B41D1D817900A05285 /* StripeiOSResources */ = {
			isa = PBXGroup;
			children = (
				C1B630B51D1D817900A05285 /* Info.plist */,
			);
			path = StripeiOSResources;
			sourceTree = "<group>";
		};
		C1D23FB71D37FE0F002FD83C /* JSON */ = {
			isa = PBXGroup;
			children = (
				8BD213361F044B57007F6FD1 /* BankAccount.json */,
				C1D23FB31D37FE0B002FD83C /* Card.json */,
				C1D23FB41D37FE0B002FD83C /* Customer.json */,
				C1C02CCA1ECCD0E500DF5643 /* EphemeralKey.json */,
				8BD213381F0457A1007F6FD1 /* FileUpload.json */,
				8BD2133A1F0458B7007F6FD1 /* Source */,
			);
			name = JSON;
			sourceTree = "<group>";
		};
		F148ABE21D5E80420014FD92 /* Localizations */ = {
			isa = PBXGroup;
			children = (
				F148ABE61D5E805A0014FD92 /* Localizable.strings */,
			);
			name = Localizations;
			sourceTree = "<group>";
		};
		F1728CE81EAAA243002E0C29 /* Public */ = {
			isa = PBXGroup;
			children = (
				04CDB4A91A5F30A700B854EE /* Stripe.h */,
				F10239381FDF4144006273B5 /* FauxPasAnnotations.h */,
				F1728CED1EAAA2D9002E0C29 /* API Bindings */,
				F1728CEB1EAAA267002E0C29 /* Categories */,
				F1728CEE1EAAA2EA002E0C29 /* Helpers */,
				F1728CF31EAAA43B002E0C29 /* PaymentContext */,
				F1728CEC1EAAA2C3002E0C29 /* UI Components */,
			);
			name = Public;
			sourceTree = "<group>";
		};
		F1728CE91EAAA24B002E0C29 /* Project */ = {
			isa = PBXGroup;
			children = (
				F1728CF01EAAA30B002E0C29 /* Analytics */,
				F1728CF11EAAA310002E0C29 /* API Bindings */,
				F1728CEA1EAAA262002E0C29 /* Categories */,
				F1728CEF1EAAA306002E0C29 /* Helpers */,
				F1728CF41EAAA457002E0C29 /* PaymentContext */,
				F1728CF21EAAA316002E0C29 /* UI */,
			);
			name = Project;
			sourceTree = "<group>";
		};
		F1728CEA1EAAA262002E0C29 /* Categories */ = {
			isa = PBXGroup;
			children = (
				04A4C3851C4F25F900B3B290 /* NSArray+Stripe.h */,
				04A4C3861C4F25F900B3B290 /* NSArray+Stripe.m */,
				049A3F971CC76A2400F57DE7 /* NSBundle+Stripe_AppName.h */,
				049A3F981CC76A2400F57DE7 /* NSBundle+Stripe_AppName.m */,
				F1A2F92A1EEB6A70006B0456 /* NSCharacterSet+Stripe.h */,
				F1A2F92B1EEB6A70006B0456 /* NSCharacterSet+Stripe.m */,
				049A3F8F1CC740FF00F57DE7 /* NSDecimalNumber+Stripe_Currency.h */,
				049A3F901CC740FF00F57DE7 /* NSDecimalNumber+Stripe_Currency.m */,
				0433EB471BD06313003912B4 /* NSDictionary+Stripe.h */,
				0433EB481BD06313003912B4 /* NSDictionary+Stripe.m */,
				F1BEB2FB1F3508BB0043F48C /* NSError+Stripe.h */,
				F1BEB2FC1F3508BB0043F48C /* NSError+Stripe.m */,
				C124A17A1CCAA0C2007D42EE /* NSMutableURLRequest+Stripe.h */,
				C124A17B1CCAA0C2007D42EE /* NSMutableURLRequest+Stripe.m */,
				04695AD11C77F9DB00E08063 /* NSString+Stripe.h */,
				04695AD21C77F9DB00E08063 /* NSString+Stripe.m */,
				F15232281EA9306100D65C67 /* NSURLComponents+Stripe.h */,
				F15232291EA9306100D65C67 /* NSURLComponents+Stripe.m */,
				04633B081CD44F6C009D4FB5 /* PKPayment+Stripe.h */,
				04633B091CD44F6C009D4FB5 /* PKPayment+Stripe.m */,
				C11810931CC6C4700022FB55 /* PKPaymentAuthorizationViewController+Stripe_Blocks.h */,
				C11810941CC6C4700022FB55 /* PKPaymentAuthorizationViewController+Stripe_Blocks.m */,
				F13FCA571F8BFFCC00EB69B2 /* STPCustomer+SourceTuple.h */,
				F13FCA581F8BFFCC00EB69B2 /* STPCustomer+SourceTuple.m */,
				04E39F681CED48D500AF3B96 /* UIBarButtonItem+Stripe.h */,
				04E39F691CED48D500AF3B96 /* UIBarButtonItem+Stripe.m */,
				F1D3A2581EB014BD0095BFA9 /* UIImage+Stripe.h */,
				F1D3A2591EB014BD0095BFA9 /* UIImage+Stripe.m */,
				04A488401CA3580700506E53 /* UINavigationController+Stripe_Completion.h */,
				04A488411CA3580700506E53 /* UINavigationController+Stripe_Completion.m */,
				0426B9701CEAE3EB006AC8DD /* UITableViewCell+Stripe_Borders.h */,
				0426B9711CEAE3EB006AC8DD /* UITableViewCell+Stripe_Borders.m */,
				049A3FB01CC9FEFC00F57DE7 /* UIToolbar+Stripe_InputAccessory.h */,
				049A3FB11CC9FEFC00F57DE7 /* UIToolbar+Stripe_InputAccessory.m */,
				049A3F781CC18D5300F57DE7 /* UIView+Stripe_FirstResponder.h */,
				049A3F791CC18D5300F57DE7 /* UIView+Stripe_FirstResponder.m */,
				C15608DB1FE08F2E0032AE66 /* UIView+Stripe_SafeAreaBounds.h */,
				C15608DC1FE08F2E0032AE66 /* UIView+Stripe_SafeAreaBounds.m */,
				049A3F7C1CC1920A00F57DE7 /* UIViewController+Stripe_KeyboardAvoiding.h */,
				049A3F7D1CC1920A00F57DE7 /* UIViewController+Stripe_KeyboardAvoiding.m */,
				04B31DF01D09F0A800EF1631 /* UIViewController+Stripe_NavigationItemProxy.h */,
				04B31DF11D09F0A800EF1631 /* UIViewController+Stripe_NavigationItemProxy.m */,
				04A4C3871C4F25F900B3B290 /* UIViewController+Stripe_ParentViewController.h */,
				04A4C3881C4F25F900B3B290 /* UIViewController+Stripe_ParentViewController.m */,
				045D711E1CEFA57000F6CD65 /* UIViewController+Stripe_Promises.h */,
				045D711F1CEFA57000F6CD65 /* UIViewController+Stripe_Promises.m */,
			);
			name = Categories;
			sourceTree = "<group>";
		};
		F1728CEB1EAAA267002E0C29 /* Categories */ = {
			isa = PBXGroup;
			children = (
				0426B9741CEBD001006AC8DD /* UINavigationBar+Stripe_Theme.h */,
				0426B9751CEBD001006AC8DD /* UINavigationBar+Stripe_Theme.m */,
			);
			name = Categories;
			sourceTree = "<group>";
		};
		F1728CEC1EAAA2C3002E0C29 /* UI Components */ = {
			isa = PBXGroup;
			children = (
				04BC29A21CD8697900318357 /* STPTheme.h */,
				04BC29A31CD8697900318357 /* STPTheme.m */,
				04B31DF71D11AC6400EF1631 /* STPUserInformation.h */,
				04B31DF81D11AC6400EF1631 /* STPUserInformation.m */,
				F1DEB8871E20445C0066B8E8 /* View Controllers */,
				F1728CF71EAAA8BA002E0C29 /* Views */,
			);
			name = "UI Components";
			sourceTree = "<group>";
		};
		F1728CED1EAAA2D9002E0C29 /* API Bindings */ = {
			isa = PBXGroup;
			children = (
				F1728CF51EAAA4A1002E0C29 /* Models */,
				04CDB4C21A5F30A700B854EE /* STPAPIClient.h */,
				04CDB4C31A5F30A700B854EE /* STPAPIClient.m */,
				04633B061CD44F47009D4FB5 /* STPAPIClient+ApplePay.h */,
				04633B041CD44F1C009D4FB5 /* STPAPIClient+ApplePay.m */,
				F152321F1EA92FCF00D65C67 /* STPRedirectContext.h */,
				F152321C1EA92FC100D65C67 /* STPRedirectContext.m */,
				C184107A1EC2539F00178149 /* STPEphemeralKeyProvider.h */,
			);
			name = "API Bindings";
			sourceTree = "<group>";
		};
		F1728CEE1EAAA2EA002E0C29 /* Helpers */ = {
			isa = PBXGroup;
			children = (
				04A4883B1CA3568800506E53 /* STPBlocks.h */,
				04EBC7521B7533C300A0E6AE /* STPCardValidator.h */,
				0438EF3F1B74170D00D506CC /* STPCardValidator.m */,
				04827D0E1D2575C6002DB3E8 /* STPImageLibrary.h */,
				04827D0F1D2575C6002DB3E8 /* STPImageLibrary.m */,
				04CDB4CE1A5F30A700B854EE /* StripeError.h */,
				04CDB4CF1A5F30A700B854EE /* StripeError.m */,
			);
			name = Helpers;
			sourceTree = "<group>";
		};
		F1728CEF1EAAA306002E0C29 /* Helpers */ = {
			isa = PBXGroup;
			children = (
				045D712A1CF4ED7600F6CD65 /* STPBINRange.h */,
				045D712B1CF4ED7600F6CD65 /* STPBINRange.m */,
				F12829D81D7747E4008B10D6 /* STPBundleLocator.h */,
				F12829D91D7747E4008B10D6 /* STPBundleLocator.m */,
				C1785F5A1EC60B5E00E9CFAC /* STPCardIOProxy.h */,
				C1785F5B1EC60B5E00E9CFAC /* STPCardIOProxy.m */,
				04FCFA171BD59A8C00297732 /* STPCategoryLoader.h */,
				04633B0A1CD44F6C009D4FB5 /* STPCategoryLoader.m */,
				0426B96C1CEADC98006AC8DD /* STPColorUtils.h */,
				0426B96D1CEADC98006AC8DD /* STPColorUtils.m */,
				04695AD51C77F9EF00E08063 /* STPDelegateProxy.h */,
				04695AD61C77F9EF00E08063 /* STPDelegateProxy.m */,
				F1C7B8D21DBECF2400D9F6F0 /* STPDispatchFunctions.h */,
				F1C7B8D11DBECF2400D9F6F0 /* STPDispatchFunctions.m */,
				04A488311CA34D3000506E53 /* STPEmailAddressValidator.h */,
				04A488321CA34D3000506E53 /* STPEmailAddressValidator.m */,
				04827D141D257764002DB3E8 /* STPImageLibrary+Private.h */,
				F1D96F951DC7D82400477E64 /* STPLocalizationUtils.h */,
				F148ABC31D5D334B0014FD92 /* STPLocalizationUtils.m */,
				04695AD71C77F9EF00E08063 /* STPPhoneNumberValidator.h */,
				04695AD81C77F9EF00E08063 /* STPPhoneNumberValidator.m */,
				C1FEE5941CBFF11400A7632B /* STPPostalCodeValidator.h */,
				C1FEE5951CBFF11400A7632B /* STPPostalCodeValidator.m */,
				049A3F931CC75B2E00F57DE7 /* STPPromise.h */,
				049A3F941CC75B2E00F57DE7 /* STPPromise.m */,
				F1852F911D80B6EC00367C86 /* STPStringUtils.h */,
				F1852F921D80B6EC00367C86 /* STPStringUtils.m */,
				F15232221EA9303800D65C67 /* STPURLCallbackHandler.h */,
				F15232231EA9303800D65C67 /* STPURLCallbackHandler.m */,
				F132DFE21D51372A002FF5B7 /* STPWeakStrongMacros.h */,
			);
			name = Helpers;
			sourceTree = "<group>";
		};
		F1728CF01EAAA30B002E0C29 /* Analytics */ = {
			isa = PBXGroup;
			children = (
				C124A16E1CCA968B007D42EE /* STPAnalyticsClient.h */,
				C124A16F1CCA968B007D42EE /* STPAnalyticsClient.m */,
				C19D098D1EAEAE4000A4AB3E /* STPTelemetryClient.h */,
				C19D098E1EAEAE4000A4AB3E /* STPTelemetryClient.m */,
			);
			name = Analytics;
			sourceTree = "<group>";
		};
		F1728CF11EAAA310002E0C29 /* API Bindings */ = {
			isa = PBXGroup;
			children = (
				049952D11BCF13DD0088C703 /* STPAPIClient+Private.h */,
				049952CD1BCF13510088C703 /* STPAPIRequest.h */,
				049952CE1BCF13510088C703 /* STPAPIRequest.m */,
				8B429AD71EF9D4A300F95F34 /* STPBankAccountParams+Private.h */,
				C1A06F0F1E1D8A6E004DCA06 /* STPCard+Private.h */,
				C175B7931FE834A3009F5A0E /* STPCustomer+Private.h */,
				C113D2171EBB9A36006FACC2 /* STPEphemeralKey.h */,
				C113D2181EBB9A36006FACC2 /* STPEphemeralKey.m */,
				C18410741EC2529400178149 /* STPEphemeralKeyManager.h */,
				C18410751EC2529400178149 /* STPEphemeralKeyManager.m */,
				8B429ADD1EF9EFF600F95F34 /* STPFile+Private.h */,
				04CDB4C41A5F30A700B854EE /* STPFormEncoder.h */,
				04CDB4C51A5F30A700B854EE /* STPFormEncoder.m */,
				C1CFCB661ED4E38900BE45DF /* STPInternalAPIResponseDecodable.h */,
				F1D3A2471EB012010095BFA9 /* STPMultipartFormDataEncoder.h */,
				F1D3A2481EB012010095BFA9 /* STPMultipartFormDataEncoder.m */,
				F1D3A2491EB012010095BFA9 /* STPMultipartFormDataPart.h */,
				F1D3A24A1EB012010095BFA9 /* STPMultipartFormDataPart.m */,
				C1C1012C1E57A26F00C7BFAE /* STPSource+Private.h */,
				8BD87B871EFB131400269C2B /* STPSourceCardDetails+Private.h */,
				F1A0197A1EA5733200354301 /* STPSourceParams+Private.h */,
				C18021181E3A58710089D712 /* STPSourcePoller.h */,
				C18021191E3A58710089D712 /* STPSourcePoller.m */,
				8BD87B8C1EFB152800269C2B /* STPSourceRedirect+Private.h */,
				8BD87B911EFB1C1E00269C2B /* STPSourceVerification+Private.h */,
			);
			name = "API Bindings";
			sourceTree = "<group>";
		};
		F1728CF21EAAA316002E0C29 /* UI */ = {
			isa = PBXGroup;
			children = (
				F1DEB8961E2067550066B8E8 /* Cells */,
				049A3FAC1CC9AA9900F57DE7 /* STPAddressViewModel.h */,
				049A3FAD1CC9AA9900F57DE7 /* STPAddressViewModel.m */,
				F1D3A2631EBA5BAE0095BFA9 /* STPPaymentCardTextField+Private.h */,
				04B31DD81D09A4DC00EF1631 /* STPPaymentConfiguration+Private.h */,
				F12C8DBE1D63DE9F00ADA0D7 /* STPPaymentContextAmountModel.h */,
				F12C8DBF1D63DE9F00ADA0D7 /* STPPaymentContextAmountModel.m */,
				04E39F501CECF7A100AF3B96 /* STPPaymentMethodTuple.h */,
				04E39F511CECF7A100AF3B96 /* STPPaymentMethodTuple.m */,
				F1728CF61EAAA8B2002E0C29 /* View Controllers */,
				F1728CF81EAAA945002E0C29 /* Views */,
			);
			name = UI;
			sourceTree = "<group>";
		};
		F1728CF31EAAA43B002E0C29 /* PaymentContext */ = {
			isa = PBXGroup;
			children = (
				C11810871CC6B00D0022FB55 /* STPApplePayPaymentMethod.h */,
				C11810881CC6B00D0022FB55 /* STPApplePayPaymentMethod.m */,
				C11810A61CC6E2160022FB55 /* STPBackendAPIAdapter.h */,
				C192269B1EBA99F900BED563 /* STPCustomerContext.h */,
				C192269E1EBA9A0800BED563 /* STPCustomerContext.m */,
				049880FA1CED5A2300EA4FFD /* STPPaymentConfiguration.h */,
				049880FB1CED5A2300EA4FFD /* STPPaymentConfiguration.m */,
				049A3F871CC73C7100F57DE7 /* STPPaymentContext.h */,
				049A3F881CC73C7100F57DE7 /* STPPaymentContext.m */,
				C11810851CC6AF4C0022FB55 /* STPPaymentMethod.h */,
				0451CC421C49AE1C003B2CA6 /* STPPaymentResult.h */,
				0451CC431C49AE1C003B2CA6 /* STPPaymentResult.m */,
			);
			name = PaymentContext;
			sourceTree = "<group>";
		};
		F1728CF41EAAA457002E0C29 /* PaymentContext */ = {
			isa = PBXGroup;
			children = (
				04E39F5A1CECFAFD00AF3B96 /* STPPaymentContext+Private.h */,
			);
			name = PaymentContext;
			sourceTree = "<group>";
		};
		F1728CF51EAAA4A1002E0C29 /* Models */ = {
			isa = PBXGroup;
			children = (
				C1080F471CBECF7B007B2D89 /* STPAddress.h */,
				C1080F481CBECF7B007B2D89 /* STPAddress.m */,
				04F213341BCECB1C001D6F22 /* STPAPIResponseDecodable.h */,
				04CDB4C81A5F30A700B854EE /* STPBankAccount.h */,
				04CDB4C91A5F30A700B854EE /* STPBankAccount.m */,
				04CDE5C81BC20B1D00548833 /* STPBankAccountParams.h */,
				04CDE5C11BC20AF800548833 /* STPBankAccountParams.m */,
				04CDB4CA1A5F30A700B854EE /* STPCard.h */,
				04CDB4CB1A5F30A700B854EE /* STPCard.m */,
				0438EF461B74183100D506CC /* STPCardBrand.h */,
				04CDE5BB1BC1F21500548833 /* STPCardParams.h */,
				04CDE5B41BC1F1F100548833 /* STPCardParams.m */,
				04EBC7511B7533C300A0E6AE /* STPCardValidationState.h */,
				B3A241371FFEB57400A2F00D /* STPConnectAccountParams.h */,
				B3A241381FFEB57400A2F00D /* STPConnectAccountParams.m */,
				04B31DD21D08E6E200EF1631 /* STPCustomer.h */,
				04B31DD31D08E6E200EF1631 /* STPCustomer.m */,
				F1D3A2501EB0120F0095BFA9 /* STPFile.h */,
				F1D3A2461EB012010095BFA9 /* STPFile.m */,
				04F213301BCEAB61001D6F22 /* STPFormEncodable.h */,
				B3A99BC11FEAF2CA003F6ED3 /* STPLegalEntityParams.h */,
				B3A99BC21FEAF2CA003F6ED3 /* STPLegalEntityParams.m */,
				B3BDCAC620EEF22D0034F7F5 /* STPPaymentIntent.h */,
				B3BDCAC020EEF2150034F7F5 /* STPPaymentIntent.m */,
				B3BDCAC120EEF2150034F7F5 /* STPPaymentIntent+Private.h */,
				B3BDCAC720EEF22D0034F7F5 /* STPPaymentIntentEnums.h */,
<<<<<<< HEAD
				B3BDCAD520EEF5EC0034F7F5 /* STPPaymentIntentParams.h */,
				B3BDCAD220EEF5E00034F7F5 /* STPPaymentIntentParams.m */,
=======
>>>>>>> 73a6f75c
				C1D7B51E1E36C32F002181F5 /* STPSource.h */,
				C1D7B51F1E36C32F002181F5 /* STPSource.m */,
				F19491DD1E5F6B8C001E1FC2 /* STPSourceCardDetails.h */,
				F19491D81E5F606F001E1FC2 /* STPSourceCardDetails.m */,
				F1BEB2F81F34F2250043F48C /* STPSourceEnums.h */,
				C1BD9B381E39416700CEE925 /* STPSourceOwner.h */,
				C1BD9B271E39406C00CEE925 /* STPSourceOwner.m */,
				C1D7B5181E36B8B9002181F5 /* STPSourceParams.h */,
				C1D7B5191E36B8B9002181F5 /* STPSourceParams.m */,
				04793F551D1D8DDD00B3C551 /* STPSourceProtocol.h */,
				C1BD9B201E393FFE00CEE925 /* STPSourceReceiver.h */,
				C1BD9B211E393FFE00CEE925 /* STPSourceReceiver.m */,
				C1BD9B2C1E3940A200CEE925 /* STPSourceRedirect.h */,
				C1BD9B2D1E3940A200CEE925 /* STPSourceRedirect.m */,
				F19491E61E60DD9C001E1FC2 /* STPSourceSEPADebitDetails.h */,
				F19491E11E60DD72001E1FC2 /* STPSourceSEPADebitDetails.m */,
				C1BD9B321E3940C400CEE925 /* STPSourceVerification.h */,
				C1BD9B331E3940C400CEE925 /* STPSourceVerification.m */,
				04CDB4CC1A5F30A700B854EE /* STPToken.h */,
				04CDB4CD1A5F30A700B854EE /* STPToken.m */,
			);
			name = Models;
			sourceTree = "<group>";
		};
		F1728CF61EAAA8B2002E0C29 /* View Controllers */ = {
			isa = PBXGroup;
			children = (
				04BFFFD81D240B13005F2340 /* STPAddCardViewController+Private.h */,
				F1FA6F941E25960500EB444D /* STPCoreScrollViewController+Private.h */,
				F1FA6F971E25970F00EB444D /* STPCoreTableViewController+Private.h */,
				F1FA6F911E258F6800EB444D /* STPCoreViewController+Private.h */,
				04B31DE41D09D25F00EF1631 /* STPPaymentMethodsInternalViewController.h */,
				04B31DE51D09D25F00EF1631 /* STPPaymentMethodsInternalViewController.m */,
				04E39F561CECF9A800AF3B96 /* STPPaymentMethodsViewController+Private.h */,
				C159932F1D8808680047950D /* STPShippingMethodsViewController.h */,
				C15993301D8808680047950D /* STPShippingMethodsViewController.m */,
			);
			name = "View Controllers";
			sourceTree = "<group>";
		};
		F1728CF71EAAA8BA002E0C29 /* Views */ = {
			isa = PBXGroup;
			children = (
				046FE99F1CE55D1D00DA6A7B /* STPPaymentActivityIndicatorView.h */,
				046FE9A01CE55D1D00DA6A7B /* STPPaymentActivityIndicatorView.m */,
				04E32A9C1B7A9490009C9E35 /* STPPaymentCardTextField.h */,
				0438EF291B7416BB00D506CC /* STPPaymentCardTextField.m */,
			);
			name = Views;
			sourceTree = "<group>";
		};
		F1728CF81EAAA945002E0C29 /* Views */ = {
			isa = PBXGroup;
			children = (
				0438EF261B7416BB00D506CC /* STPFormTextField.h */,
				0438EF271B7416BB00D506CC /* STPFormTextField.m */,
				0438EF2A1B7416BB00D506CC /* STPPaymentCardTextFieldViewModel.h */,
				0438EF2B1B7416BB00D506CC /* STPPaymentCardTextFieldViewModel.m */,
				C158AB3D1E1EE98900348D01 /* STPSectionHeaderView.h */,
				C158AB3E1E1EE98900348D01 /* STPSectionHeaderView.m */,
				B347DD461FE35423006B3BAC /* STPValidatedTextField.h */,
				B347DD471FE35423006B3BAC /* STPValidatedTextField.m */,
			);
			name = Views;
			sourceTree = "<group>";
		};
		F1DEB8871E20445C0066B8E8 /* View Controllers */ = {
			isa = PBXGroup;
			children = (
				04F416241CA3639500486FB5 /* STPAddCardViewController.h */,
				04F416251CA3639500486FB5 /* STPAddCardViewController.m */,
				F1DEB88E1E2052150066B8E8 /* STPCoreScrollViewController.h */,
				F1DEB88F1E2052150066B8E8 /* STPCoreScrollViewController.m */,
				F1DEB8881E2047CA0066B8E8 /* STPCoreTableViewController.h */,
				F1DEB8891E2047CA0066B8E8 /* STPCoreTableViewController.m */,
				F1DEB8971E2074480066B8E8 /* STPCoreViewController.h */,
				F1DEB8981E2074480066B8E8 /* STPCoreViewController.m */,
				0439B9851C454F97005A1ED5 /* STPPaymentMethodsViewController.h */,
				0439B9861C454F97005A1ED5 /* STPPaymentMethodsViewController.m */,
				C15993261D8808490047950D /* STPShippingAddressViewController.h */,
				C159932C1D8808680047950D /* STPShippingAddressViewController.m */,
			);
			name = "View Controllers";
			sourceTree = "<group>";
		};
		F1DEB8941E2066FB0066B8E8 /* Source */ = {
			isa = PBXGroup;
			children = (
				F1728CE81EAAA243002E0C29 /* Public */,
				F1728CE91EAAA24B002E0C29 /* Project */,
			);
			name = Source;
			sourceTree = "<group>";
		};
		F1DEB8961E2067550066B8E8 /* Cells */ = {
			isa = PBXGroup;
			children = (
				C17A030B1CBEE7A2006C819F /* STPAddressFieldTableViewCell.h */,
				C17A030C1CBEE7A2006C819F /* STPAddressFieldTableViewCell.m */,
				C1363BB51D7633D800EB82B4 /* STPPaymentMethodTableViewCell.h */,
				C1363BB61D7633D800EB82B4 /* STPPaymentMethodTableViewCell.m */,
				04B31DFD1D131D9000EF1631 /* STPPaymentCardTextFieldCell.h */,
				04B31DFE1D131D9000EF1631 /* STPPaymentCardTextFieldCell.m */,
				C15993311D8808680047950D /* STPShippingMethodTableViewCell.h */,
				C15993321D8808680047950D /* STPShippingMethodTableViewCell.m */,
				04BC29BB1CDD535700318357 /* STPSwitchTableViewCell.h */,
				04BC29BC1CDD535700318357 /* STPSwitchTableViewCell.m */,
			);
			name = Cells;
			sourceTree = "<group>";
		};
/* End PBXGroup section */

/* Begin PBXHeadersBuildPhase section */
		04415C711A6605BD001225ED /* Headers */ = {
			isa = PBXHeadersBuildPhase;
			buildActionMask = 2147483647;
			files = (
				F1B8534F1FDF544B0065A49E /* FBSnapshotTestCase+STPViewControllerLoading.h in Headers */,
				F1D96F9A1DC7DCDE00477E64 /* STPLocalizationUtils+STPTestAdditions.h in Headers */,
				F148ABFA1D5E88C40014FD92 /* STPTestUtils.h in Headers */,
				C1CFCB6D1ED5E0F800BE45DF /* STPMocks.h in Headers */,
				C18867DB1E8B0C4100A77634 /* STPFixtures.h in Headers */,
			);
			runOnlyForDeploymentPostprocessing = 0;
		};
		049E84D81A605EAA000B66CD /* Headers */ = {
			isa = PBXHeadersBuildPhase;
			buildActionMask = 2147483647;
			files = (
				04EBC7561B7533C300A0E6AE /* STPCardValidationState.h in Headers */,
				04F94DA11D229F12004FC826 /* STPAddressFieldTableViewCell.h in Headers */,
				04EBC75A1B7533C300A0E6AE /* STPCardValidator.h in Headers */,
				C159933D1D8808970047950D /* STPShippingMethodsViewController.h in Headers */,
				F15232251EA9303800D65C67 /* STPURLCallbackHandler.h in Headers */,
				B3A2413A1FFEB57400A2F00D /* STPConnectAccountParams.h in Headers */,
				F1D3A2561EB012350095BFA9 /* STPMultipartFormDataPart.h in Headers */,
				04F94DCD1D22A22F004FC826 /* UIViewController+Stripe_KeyboardAvoiding.h in Headers */,
				C1BD9B3A1E39416700CEE925 /* STPSourceOwner.h in Headers */,
				F1D3A2541EB012350095BFA9 /* STPMultipartFormDataEncoder.h in Headers */,
				C1C1012E1E57A26F00C7BFAE /* STPSource+Private.h in Headers */,
				04A488431CA3580700506E53 /* UINavigationController+Stripe_Completion.h in Headers */,
				C124A1711CCA968B007D42EE /* STPAnalyticsClient.h in Headers */,
				049A3FA81CC963EB00F57DE7 /* STPPaymentMethod.h in Headers */,
				F1D3A2661EBA5BAE0095BFA9 /* STPPaymentCardTextField+Private.h in Headers */,
				F1DEB8911E2052150066B8E8 /* STPCoreScrollViewController.h in Headers */,
				C1785F5D1EC60B5E00E9CFAC /* STPCardIOProxy.h in Headers */,
				C1363BB81D7633D800EB82B4 /* STPPaymentMethodTableViewCell.h in Headers */,
				C1271A3F1E3FA4EB00F25DFE /* STPSectionHeaderView.h in Headers */,
				049E84D91A605EF0000B66CD /* Stripe.h in Headers */,
				0439B9881C454F97005A1ED5 /* STPPaymentMethodsViewController.h in Headers */,
				F1A2F92D1EEB6A70006B0456 /* NSCharacterSet+Stripe.h in Headers */,
				04F94DAB1D229F3F004FC826 /* UIBarButtonItem+Stripe.h in Headers */,
				04F94DC91D22A20A004FC826 /* STPSwitchTableViewCell.h in Headers */,
				0433EB4B1BD06313003912B4 /* NSDictionary+Stripe.h in Headers */,
				04F94DCB1D22A229004FC826 /* UIView+Stripe_FirstResponder.h in Headers */,
				04F94DD11D22A239004FC826 /* STPPromise.h in Headers */,
				C1BD9B351E3940C400CEE925 /* STPSourceVerification.h in Headers */,
				F1A0197D1EA5733200354301 /* STPSourceParams+Private.h in Headers */,
				04633B161CD45222009D4FB5 /* STPAPIClient+ApplePay.h in Headers */,
				0438EF2E1B7416BB00D506CC /* STPFormTextField.h in Headers */,
				F13FCA5A1F8BFFCC00EB69B2 /* STPCustomer+SourceTuple.h in Headers */,
				04A4C38A1C4F25F900B3B290 /* NSArray+Stripe.h in Headers */,
				04F94D9D1D229EFF004FC826 /* STPEmailAddressValidator.h in Headers */,
				049E84E61A605EF0000B66CD /* STPAPIClient.h in Headers */,
				F15232211EA92FCF00D65C67 /* STPRedirectContext.h in Headers */,
				F1BEB2FA1F34F2250043F48C /* STPSourceEnums.h in Headers */,
				F1DEB89A1E2074480066B8E8 /* STPCoreViewController.h in Headers */,
				04F94DBD1D229F95004FC826 /* UITableViewCell+Stripe_Borders.h in Headers */,
				049E84E91A605EF0000B66CD /* STPBankAccount.h in Headers */,
				C15993401D88089E0047950D /* STPShippingMethodTableViewCell.h in Headers */,
				04B31DD51D08E6E200EF1631 /* STPCustomer.h in Headers */,
				04633AFB1CD1299B009D4FB5 /* NSString+Stripe.h in Headers */,
				04B31E001D131D9000EF1631 /* STPPaymentCardTextFieldCell.h in Headers */,
				04BFFFDA1D240B13005F2340 /* STPAddCardViewController+Private.h in Headers */,
				C1717DB11CC00ED60009CF4A /* STPAddress.h in Headers */,
				04B31DE71D09D25F00EF1631 /* STPPaymentMethodsInternalViewController.h in Headers */,
				F152322B1EA9306100D65C67 /* NSURLComponents+Stripe.h in Headers */,
				C1A06F111E1D8A7F004DCA06 /* STPCard+Private.h in Headers */,
				04F94DBA1D229F8A004FC826 /* PKPaymentAuthorizationViewController+Stripe_Blocks.h in Headers */,
				04F94DD31D22A23F004FC826 /* NSBundle+Stripe_AppName.h in Headers */,
				F1D3A25B1EB014BD0095BFA9 /* UIImage+Stripe.h in Headers */,
				F1852F941D80B6EC00367C86 /* STPStringUtils.h in Headers */,
				049E84EA1A605EF0000B66CD /* STPCard.h in Headers */,
				049E84EB1A605EF0000B66CD /* STPToken.h in Headers */,
				C124A17D1CCAA0C2007D42EE /* NSMutableURLRequest+Stripe.h in Headers */,
				F1FA6F991E25970F00EB444D /* STPCoreTableViewController+Private.h in Headers */,
				C1BD9B2F1E3940A200CEE925 /* STPSourceRedirect.h in Headers */,
				8B429AD91EF9D4B500F95F34 /* STPBankAccountParams+Private.h in Headers */,
				F1BEB2FE1F3508BB0043F48C /* NSError+Stripe.h in Headers */,
				04E32AA01B7A9490009C9E35 /* STPPaymentCardTextField.h in Headers */,
				04F94DA81D229F2F004FC826 /* STPPaymentMethodTuple.h in Headers */,
				0438EF491B74183100D506CC /* STPCardBrand.h in Headers */,
				F12C8DC21D63DE9F00ADA0D7 /* STPPaymentContextAmountModel.h in Headers */,
				F1D96F971DC7D82400477E64 /* STPLocalizationUtils.h in Headers */,
				049A3FA91CC96B3B00F57DE7 /* STPBackendAPIAdapter.h in Headers */,
				049952D61BCF14930088C703 /* STPAPIRequest.h in Headers */,
				04827D111D2575C6002DB3E8 /* STPImageLibrary.h in Headers */,
				C192269D1EBA99FD00BED563 /* STPCustomerContext.h in Headers */,
				0451CC451C49AE1C003B2CA6 /* STPPaymentResult.h in Headers */,
				F19491DF1E5F6B8C001E1FC2 /* STPSourceCardDetails.h in Headers */,
				C12655391CAA238E006F7265 /* STPAddCardViewController.h in Headers */,
				04F94DAD1D229F4E004FC826 /* STPColorUtils.h in Headers */,
				C192268B1EBA228C00BED563 /* STPTelemetryClient.h in Headers */,
				04F94D9B1D229E76004FC826 /* STPTheme.h in Headers */,
				04F213331BCEAB61001D6F22 /* STPFormEncodable.h in Headers */,
				04F94D9C1D229EAA004FC826 /* PKPayment+Stripe.h in Headers */,
				04F94DCF1D22A234004FC826 /* NSDecimalNumber+Stripe_Currency.h in Headers */,
				8BD87B931EFB1C1E00269C2B /* STPSourceVerification+Private.h in Headers */,
				C1BD9B231E393FFE00CEE925 /* STPSourceReceiver.h in Headers */,
				049A3FAA1CC96B7C00F57DE7 /* STPApplePayPaymentMethod.h in Headers */,
				04F94DA51D229F21004FC826 /* STPPaymentContext+Private.h in Headers */,
				F12829DB1D7747E4008B10D6 /* STPBundleLocator.h in Headers */,
				8BD87B891EFB131800269C2B /* STPSourceCardDetails+Private.h in Headers */,
				04827D161D257764002DB3E8 /* STPImageLibrary+Private.h in Headers */,
				C15608DE1FE08F2E0032AE66 /* UIView+Stripe_SafeAreaBounds.h in Headers */,
				049E84EC1A605EF0000B66CD /* StripeError.h in Headers */,
				046FE9A31CE5608000DA6A7B /* STPPaymentActivityIndicatorView.h in Headers */,
				B3A99BC41FEAF2CA003F6ED3 /* STPLegalEntityParams.h in Headers */,
				F1DEB88B1E2047CA0066B8E8 /* STPCoreTableViewController.h in Headers */,
				F1FA6F931E258F6800EB444D /* STPCoreViewController+Private.h in Headers */,
				04793F571D1D9C0200B3C551 /* STPSourceProtocol.h in Headers */,
				04A4883E1CA3568800506E53 /* STPBlocks.h in Headers */,
				045D71211CEFA57000F6CD65 /* UIViewController+Stripe_Promises.h in Headers */,
				C159932A1D88084D0047950D /* STPShippingAddressViewController.h in Headers */,
				049880FD1CED5A2300EA4FFD /* STPPaymentConfiguration.h in Headers */,
				049A3F9B1CC7DBCC00F57DE7 /* STPPaymentContext.h in Headers */,
				B3BDCAD720EEF5EC0034F7F5 /* STPPaymentIntentParams.h in Headers */,
				F19491E81E60DD9C001E1FC2 /* STPSourceSEPADebitDetails.h in Headers */,
				8BD87B8E1EFB152B00269C2B /* STPSourceRedirect+Private.h in Headers */,
				C184107C1EC2539F00178149 /* STPEphemeralKeyProvider.h in Headers */,
				04B31DDB1D09A4DC00EF1631 /* STPPaymentConfiguration+Private.h in Headers */,
				045D710F1CEEE30500F6CD65 /* STPAspects.h in Headers */,
				04F94DAF1D229F59004FC826 /* STPPaymentMethodsViewController+Private.h in Headers */,
				B3BDCAC520EEF2150034F7F5 /* STPPaymentIntent+Private.h in Headers */,
				04633AFD1CD129AF009D4FB5 /* STPPhoneNumberValidator.h in Headers */,
				04633AFE1CD129B4009D4FB5 /* STPDelegateProxy.h in Headers */,
				F1FA6F961E25960500EB444D /* STPCoreScrollViewController+Private.h in Headers */,
				04FCFA191BD59A8C00297732 /* STPCategoryLoader.h in Headers */,
				C1D7B5211E36C32F002181F5 /* STPSource.h in Headers */,
				049A3FB41CC9FF0500F57DE7 /* UIToolbar+Stripe_InputAccessory.h in Headers */,
				04CDE5CB1BC20B1D00548833 /* STPBankAccountParams.h in Headers */,
				C175B7951FE834A3009F5A0E /* STPCustomer+Private.h in Headers */,
				F1D3A2521EB012220095BFA9 /* STPFile.h in Headers */,
				049952D41BCF13DD0088C703 /* STPAPIClient+Private.h in Headers */,
				04F94DA31D229F18004FC826 /* STPAddressViewModel.h in Headers */,
				0438EF3A1B7416BB00D506CC /* STPPaymentCardTextFieldViewModel.h in Headers */,
				04B31DF31D09F0A800EF1631 /* UIViewController+Stripe_NavigationItemProxy.h in Headers */,
				F1A7A0541FE053D900B47D4A /* FauxPasAnnotations.h in Headers */,
				8B429ADF1EF9EFFA00F95F34 /* STPFile+Private.h in Headers */,
				0426B9771CEBD001006AC8DD /* UINavigationBar+Stripe_Theme.h in Headers */,
				04CDE5BE1BC1F21500548833 /* STPCardParams.h in Headers */,
				04F94D9F1D229F09004FC826 /* STPPostalCodeValidator.h in Headers */,
				F1C7B8D61DBECF2400D9F6F0 /* STPDispatchFunctions.h in Headers */,
				C180211B1E3A58710089D712 /* STPSourcePoller.h in Headers */,
				04F213371BCECB1C001D6F22 /* STPAPIResponseDecodable.h in Headers */,
				045D712D1CF4ED7600F6CD65 /* STPBINRange.h in Headers */,
				049E84E71A605EF0000B66CD /* STPFormEncoder.h in Headers */,
				C1D7B51B1E36B8B9002181F5 /* STPSourceParams.h in Headers */,
				04B31DFA1D11AC6400EF1631 /* STPUserInformation.h in Headers */,
				C1CFCB681ED4E38900BE45DF /* STPInternalAPIResponseDecodable.h in Headers */,
				C113D21A1EBB9A36006FACC2 /* STPEphemeralKey.h in Headers */,
				04A4C38E1C4F25F900B3B290 /* UIViewController+Stripe_ParentViewController.h in Headers */,
				C18410771EC2529400178149 /* STPEphemeralKeyManager.h in Headers */,
				B3BDCAC920EEF22D0034F7F5 /* STPPaymentIntent.h in Headers */,
				B3BDCACB20EEF22D0034F7F5 /* STPPaymentIntentEnums.h in Headers */,
			);
			runOnlyForDeploymentPostprocessing = 0;
		};
		04CDB43F1A5F2E1800B854EE /* Headers */ = {
			isa = PBXHeadersBuildPhase;
			buildActionMask = 2147483647;
			files = (
				C15993361D8808680047950D /* STPShippingMethodsViewController.h in Headers */,
				F1A2F92C1EEB6A70006B0456 /* NSCharacterSet+Stripe.h in Headers */,
				F1D3A24E1EB012010095BFA9 /* STPMultipartFormDataPart.h in Headers */,
				C11810A71CC6EE840022FB55 /* STPBackendAPIAdapter.h in Headers */,
				F12C8DC01D63DE9F00ADA0D7 /* STPPaymentContextAmountModel.h in Headers */,
				B3A241391FFEB57400A2F00D /* STPConnectAccountParams.h in Headers */,
				F19491DE1E5F6B8C001E1FC2 /* STPSourceCardDetails.h in Headers */,
				0439B9871C454F97005A1ED5 /* STPPaymentMethodsViewController.h in Headers */,
				04B31DF91D11AC6400EF1631 /* STPUserInformation.h in Headers */,
				04EBC7531B7533C300A0E6AE /* STPCardValidationState.h in Headers */,
				045D710E1CEEE30500F6CD65 /* STPAspects.h in Headers */,
				C158AB3F1E1EE98900348D01 /* STPSectionHeaderView.h in Headers */,
				04EBC7571B7533C300A0E6AE /* STPCardValidator.h in Headers */,
				046FE9A11CE55D1D00DA6A7B /* STPPaymentActivityIndicatorView.h in Headers */,
				C11810861CC6AF4C0022FB55 /* STPPaymentMethod.h in Headers */,
				04695AD91C77F9EF00E08063 /* STPDelegateProxy.h in Headers */,
				0433EB491BD06313003912B4 /* NSDictionary+Stripe.h in Headers */,
				C124A1701CCA968B007D42EE /* STPAnalyticsClient.h in Headers */,
				C15993281D8808490047950D /* STPShippingAddressViewController.h in Headers */,
				C1D7B5201E36C32F002181F5 /* STPSource.h in Headers */,
				049A3F7A1CC18D5300F57DE7 /* UIView+Stripe_FirstResponder.h in Headers */,
				04CDB50E1A5F30A700B854EE /* STPCard.h in Headers */,
				C1BD9B391E39416700CEE925 /* STPSourceOwner.h in Headers */,
				C1080F491CBECF7B007B2D89 /* STPAddress.h in Headers */,
				0438EF2C1B7416BB00D506CC /* STPFormTextField.h in Headers */,
				8B429ADE1EF9EFF900F95F34 /* STPFile+Private.h in Headers */,
				C180211A1E3A58710089D712 /* STPSourcePoller.h in Headers */,
				04E39F5C1CECFAFD00AF3B96 /* STPPaymentContext+Private.h in Headers */,
				F13FCA591F8BFFCC00EB69B2 /* STPCustomer+SourceTuple.h in Headers */,
				C1FEE5961CBFF11400A7632B /* STPPostalCodeValidator.h in Headers */,
				04633B0C1CD44F6C009D4FB5 /* PKPayment+Stripe.h in Headers */,
				04B31DFF1D131D9000EF1631 /* STPPaymentCardTextFieldCell.h in Headers */,
				04CDB50A1A5F30A700B854EE /* STPBankAccount.h in Headers */,
				F1DEB88A1E2047CA0066B8E8 /* STPCoreTableViewController.h in Headers */,
				C1A06F101E1D8A7F004DCA06 /* STPCard+Private.h in Headers */,
				F1D3A24C1EB012010095BFA9 /* STPMultipartFormDataEncoder.h in Headers */,
				C113D2191EBB9A36006FACC2 /* STPEphemeralKey.h in Headers */,
				04E39F6A1CED48D500AF3B96 /* UIBarButtonItem+Stripe.h in Headers */,
				F1FA6F951E25960500EB444D /* STPCoreScrollViewController+Private.h in Headers */,
				C17A030D1CBEE7A2006C819F /* STPAddressFieldTableViewCell.h in Headers */,
				C1C1012D1E57A26F00C7BFAE /* STPSource+Private.h in Headers */,
				04A4C3891C4F25F900B3B290 /* NSArray+Stripe.h in Headers */,
				04827D151D257764002DB3E8 /* STPImageLibrary+Private.h in Headers */,
				049952D21BCF13DD0088C703 /* STPAPIClient+Private.h in Headers */,
				8B429AD81EF9D4B400F95F34 /* STPBankAccountParams+Private.h in Headers */,
				049A3F911CC740FF00F57DE7 /* NSDecimalNumber+Stripe_Currency.h in Headers */,
				04633B071CD44F47009D4FB5 /* STPAPIClient+ApplePay.h in Headers */,
				04BC29BD1CDD535700318357 /* STPSwitchTableViewCell.h in Headers */,
				04CDB5121A5F30A700B854EE /* STPToken.h in Headers */,
				8BD87B921EFB1C1E00269C2B /* STPSourceVerification+Private.h in Headers */,
				C1785F5C1EC60B5E00E9CFAC /* STPCardIOProxy.h in Headers */,
				049952CF1BCF13510088C703 /* STPAPIRequest.h in Headers */,
				C15993381D8808680047950D /* STPShippingMethodTableViewCell.h in Headers */,
				049A3FB21CC9FEFC00F57DE7 /* UIToolbar+Stripe_InputAccessory.h in Headers */,
				F1FA6F981E25970F00EB444D /* STPCoreTableViewController+Private.h in Headers */,
				F1DEB8901E2052150066B8E8 /* STPCoreScrollViewController.h in Headers */,
				04A488331CA34D3000506E53 /* STPEmailAddressValidator.h in Headers */,
				C192269C1EBA99F900BED563 /* STPCustomerContext.h in Headers */,
				04A4C38D1C4F25F900B3B290 /* UIViewController+Stripe_ParentViewController.h in Headers */,
				0438EF471B74183100D506CC /* STPCardBrand.h in Headers */,
				B347DD481FE35423006B3BAC /* STPValidatedTextField.h in Headers */,
				04B31DD41D08E6E200EF1631 /* STPCustomer.h in Headers */,
				F12829DA1D7747E4008B10D6 /* STPBundleLocator.h in Headers */,
				C11810951CC6C4700022FB55 /* PKPaymentAuthorizationViewController+Stripe_Blocks.h in Headers */,
				04CDB5161A5F30A700B854EE /* StripeError.h in Headers */,
				049A3F991CC76A2400F57DE7 /* NSBundle+Stripe_AppName.h in Headers */,
				04E32A9D1B7A9490009C9E35 /* STPPaymentCardTextField.h in Headers */,
				C1BD9B221E393FFE00CEE925 /* STPSourceReceiver.h in Headers */,
				04F213311BCEAB61001D6F22 /* STPFormEncodable.h in Headers */,
				04CDB5021A5F30A700B854EE /* STPFormEncoder.h in Headers */,
				C1CFCB671ED4E38900BE45DF /* STPInternalAPIResponseDecodable.h in Headers */,
				04695ADB1C77F9EF00E08063 /* STPPhoneNumberValidator.h in Headers */,
				F1C7B8D51DBECF2400D9F6F0 /* STPDispatchFunctions.h in Headers */,
				0426B9761CEBD001006AC8DD /* UINavigationBar+Stripe_Theme.h in Headers */,
				04E39F581CECF9A800AF3B96 /* STPPaymentMethodsViewController+Private.h in Headers */,
				C11810891CC6B00D0022FB55 /* STPApplePayPaymentMethod.h in Headers */,
				0426B9721CEAE3EB006AC8DD /* UITableViewCell+Stripe_Borders.h in Headers */,
				04CDE5C91BC20B1D00548833 /* STPBankAccountParams.h in Headers */,
				049A3F891CC73C7100F57DE7 /* STPPaymentContext.h in Headers */,
				04E39F541CECF7A100AF3B96 /* STPPaymentMethodTuple.h in Headers */,
				F15232241EA9303800D65C67 /* STPURLCallbackHandler.h in Headers */,
				C18410761EC2529400178149 /* STPEphemeralKeyManager.h in Headers */,
				F1A7A0531FE053CE00B47D4A /* FauxPasAnnotations.h in Headers */,
				04F416261CA3639500486FB5 /* STPAddCardViewController.h in Headers */,
				049880FC1CED5A2300EA4FFD /* STPPaymentConfiguration.h in Headers */,
				C15608DD1FE08F2E0032AE66 /* UIView+Stripe_SafeAreaBounds.h in Headers */,
				F1852F931D80B6EC00367C86 /* STPStringUtils.h in Headers */,
				049A3FAE1CC9AA9900F57DE7 /* STPAddressViewModel.h in Headers */,
				B3A99BC31FEAF2CA003F6ED3 /* STPLegalEntityParams.h in Headers */,
				C175B7941FE834A3009F5A0E /* STPCustomer+Private.h in Headers */,
				F1D3A2651EBA5BAE0095BFA9 /* STPPaymentCardTextField+Private.h in Headers */,
				0426B96E1CEADC98006AC8DD /* STPColorUtils.h in Headers */,
				04B31DDA1D09A4DC00EF1631 /* STPPaymentConfiguration+Private.h in Headers */,
				F1D96F961DC7D82400477E64 /* STPLocalizationUtils.h in Headers */,
				0438EF381B7416BB00D506CC /* STPPaymentCardTextFieldViewModel.h in Headers */,
				04CDE5BC1BC1F21500548833 /* STPCardParams.h in Headers */,
				C19D098F1EAEAE4000A4AB3E /* STPTelemetryClient.h in Headers */,
				B3BDCAD620EEF5EC0034F7F5 /* STPPaymentIntentParams.h in Headers */,
				04F213351BCECB1C001D6F22 /* STPAPIResponseDecodable.h in Headers */,
				04695AD31C77F9DB00E08063 /* NSString+Stripe.h in Headers */,
				C1BD9B341E3940C400CEE925 /* STPSourceVerification.h in Headers */,
				C1BD9B2E1E3940A200CEE925 /* STPSourceRedirect.h in Headers */,
				04BC29A41CD8697900318357 /* STPTheme.h in Headers */,
				04B31DF21D09F0A800EF1631 /* UIViewController+Stripe_NavigationItemProxy.h in Headers */,
				B3BDCAC420EEF2150034F7F5 /* STPPaymentIntent+Private.h in Headers */,
				8BD87B881EFB131700269C2B /* STPSourceCardDetails+Private.h in Headers */,
				8BD87B8D1EFB152B00269C2B /* STPSourceRedirect+Private.h in Headers */,
				04CDB4D31A5F30A700B854EE /* Stripe.h in Headers */,
				F1A0197C1EA5733200354301 /* STPSourceParams+Private.h in Headers */,
				F19491E71E60DD9C001E1FC2 /* STPSourceSEPADebitDetails.h in Headers */,
				F15232201EA92FCF00D65C67 /* STPRedirectContext.h in Headers */,
				C184107B1EC2539F00178149 /* STPEphemeralKeyProvider.h in Headers */,
				04A488421CA3580700506E53 /* UINavigationController+Stripe_Completion.h in Headers */,
				F1DEB8991E2074480066B8E8 /* STPCoreViewController.h in Headers */,
				04A4883C1CA3568800506E53 /* STPBlocks.h in Headers */,
				F1D3A2511EB0120F0095BFA9 /* STPFile.h in Headers */,
				F1BEB2F91F34F2250043F48C /* STPSourceEnums.h in Headers */,
				F1FA6F921E258F6800EB444D /* STPCoreViewController+Private.h in Headers */,
				045D71201CEFA57000F6CD65 /* UIViewController+Stripe_Promises.h in Headers */,
				04793F561D1D8DDD00B3C551 /* STPSourceProtocol.h in Headers */,
				0451CC441C49AE1C003B2CA6 /* STPPaymentResult.h in Headers */,
				049A3F951CC75B2E00F57DE7 /* STPPromise.h in Headers */,
				F1BEB2FD1F3508BB0043F48C /* NSError+Stripe.h in Headers */,
				049A3F7E1CC1920A00F57DE7 /* UIViewController+Stripe_KeyboardAvoiding.h in Headers */,
				04BFFFD91D240B13005F2340 /* STPAddCardViewController+Private.h in Headers */,
				C1363BB71D7633D800EB82B4 /* STPPaymentMethodTableViewCell.h in Headers */,
				04B31DE61D09D25F00EF1631 /* STPPaymentMethodsInternalViewController.h in Headers */,
				04CDB4FE1A5F30A700B854EE /* STPAPIClient.h in Headers */,
				045D712C1CF4ED7600F6CD65 /* STPBINRange.h in Headers */,
				C1D7B51A1E36B8B9002181F5 /* STPSourceParams.h in Headers */,
				04827D101D2575C6002DB3E8 /* STPImageLibrary.h in Headers */,
				F152322A1EA9306100D65C67 /* NSURLComponents+Stripe.h in Headers */,
				F1D3A25A1EB014BD0095BFA9 /* UIImage+Stripe.h in Headers */,
				C124A17C1CCAA0C2007D42EE /* NSMutableURLRequest+Stripe.h in Headers */,
				B3BDCAC820EEF22D0034F7F5 /* STPPaymentIntent.h in Headers */,
				B3BDCACA20EEF22D0034F7F5 /* STPPaymentIntentEnums.h in Headers */,
			);
			runOnlyForDeploymentPostprocessing = 0;
		};
/* End PBXHeadersBuildPhase section */

/* Begin PBXNativeTarget section */
		045E7C021A5F41DE004751EF /* StripeiOS Tests */ = {
			isa = PBXNativeTarget;
			buildConfigurationList = 045E7C0C1A5F41DE004751EF /* Build configuration list for PBXNativeTarget "StripeiOS Tests" */;
			buildPhases = (
				F1122A821DFF7CB900A8B1AF /* ShellScript */,
				045E7BFF1A5F41DE004751EF /* Sources */,
				045E7C001A5F41DE004751EF /* Frameworks */,
				045E7C011A5F41DE004751EF /* Resources */,
				04415C711A6605BD001225ED /* Headers */,
				F15AC18F1DBA9CC10009EADE /* CopyFiles */,
			);
			buildRules = (
			);
			dependencies = (
				045E7C0B1A5F41DE004751EF /* PBXTargetDependency */,
			);
			name = "StripeiOS Tests";
			productName = "StripeiOS Tests";
			productReference = 045E7C031A5F41DE004751EF /* StripeiOS Tests.xctest */;
			productType = "com.apple.product-type.bundle.unit-test";
		};
		049E84AA1A605D93000B66CD /* StripeiOSStatic */ = {
			isa = PBXNativeTarget;
			buildConfigurationList = 049E84BC1A605D93000B66CD /* Build configuration list for PBXNativeTarget "StripeiOSStatic" */;
			buildPhases = (
				049E84A71A605D93000B66CD /* Sources */,
				049E84A81A605D93000B66CD /* Frameworks */,
				049E84A91A605D93000B66CD /* Copy Files */,
				049E84D81A605EAA000B66CD /* Headers */,
				049E85211A607DA4000B66CD /* Build Framework */,
			);
			buildRules = (
			);
			dependencies = (
				C1B630DA1D1D86E100A05285 /* PBXTargetDependency */,
			);
			name = StripeiOSStatic;
			productName = StripeiOSStatic;
			productReference = 049E84AB1A605D93000B66CD /* libStripe.a */;
			productType = "com.apple.product-type.library.static";
		};
		04CDB4411A5F2E1800B854EE /* StripeiOS */ = {
			isa = PBXNativeTarget;
			buildConfigurationList = 04CDB4551A5F2E1800B854EE /* Build configuration list for PBXNativeTarget "StripeiOS" */;
			buildPhases = (
				04CDB43D1A5F2E1800B854EE /* Sources */,
				04CDB43E1A5F2E1800B854EE /* Frameworks */,
				04CDB43F1A5F2E1800B854EE /* Headers */,
				04CDB4401A5F2E1800B854EE /* Resources */,
			);
			buildRules = (
			);
			dependencies = (
			);
			name = StripeiOS;
			productName = "Stripe-iOS";
			productReference = 04CDB4421A5F2E1800B854EE /* Stripe.framework */;
			productType = "com.apple.product-type.framework";
		};
		C1B630B21D1D817900A05285 /* StripeiOSResources */ = {
			isa = PBXNativeTarget;
			buildConfigurationList = C1B630B81D1D817900A05285 /* Build configuration list for PBXNativeTarget "StripeiOSResources" */;
			buildPhases = (
				C1B630AF1D1D817900A05285 /* Sources */,
				C1B630B01D1D817900A05285 /* Frameworks */,
				C1B630B11D1D817900A05285 /* Resources */,
			);
			buildRules = (
			);
			dependencies = (
			);
			name = StripeiOSResources;
			productName = StripeiOSResources;
			productReference = C1B630B31D1D817900A05285 /* Stripe.bundle */;
			productType = "com.apple.product-type.bundle";
		};
/* End PBXNativeTarget section */

/* Begin PBXProject section */
		11C74B8F164043050071C2CA /* Project object */ = {
			isa = PBXProject;
			attributes = {
				CLASSPREFIX = STP;
				LastSwiftUpdateCheck = 0730;
				LastTestingUpgradeCheck = 0510;
				LastUpgradeCheck = 0940;
				ORGANIZATIONNAME = "Stripe, Inc";
				TargetAttributes = {
					045E7C021A5F41DE004751EF = {
						CreatedOnToolsVersion = 6.1.1;
					};
					049E84AA1A605D93000B66CD = {
						CreatedOnToolsVersion = 6.1.1;
					};
					049E85221A607FFD000B66CD = {
						CreatedOnToolsVersion = 6.1.1;
					};
					04CDB4411A5F2E1800B854EE = {
						CreatedOnToolsVersion = 6.1.1;
					};
					C1B630B21D1D817900A05285 = {
						CreatedOnToolsVersion = 7.3.1;
					};
				};
			};
			buildConfigurationList = 11C74B92164043050071C2CA /* Build configuration list for PBXProject "Stripe" */;
			compatibilityVersion = "Xcode 3.2";
			developmentRegion = English;
			hasScannedForEncodings = 0;
			knownRegions = (
				en,
				"zh-Hans",
				de,
				es,
				it,
				ja,
				nl,
				fr,
				fi,
				nb,
			);
			mainGroup = 11C74B8D164043050071C2CA;
			productRefGroup = 11C74B99164043050071C2CA /* Products */;
			projectDirPath = "";
			projectRoot = "";
			targets = (
				04CDB4411A5F2E1800B854EE /* StripeiOS */,
				045E7C021A5F41DE004751EF /* StripeiOS Tests */,
				049E84AA1A605D93000B66CD /* StripeiOSStatic */,
				049E85221A607FFD000B66CD /* StripeiOSStaticFramework */,
				C1B630B21D1D817900A05285 /* StripeiOSResources */,
			);
		};
/* End PBXProject section */

/* Begin PBXResourcesBuildPhase section */
		045E7C011A5F41DE004751EF /* Resources */ = {
			isa = PBXResourcesBuildPhase;
			buildActionMask = 2147483647;
			files = (
				F1343BEA1D652CAD00F102D8 /* Customer.json in Resources */,
				8BD2133E1F045D31007F6FD1 /* SEPADebitSource.json in Resources */,
				B3BDCADF20F0142C0034F7F5 /* PaymentIntent.json in Resources */,
				8BD213371F044B57007F6FD1 /* BankAccount.json in Resources */,
				C1C02CCC1ECCD0ED00DF5643 /* EphemeralKey.json in Resources */,
				F1BA24211E57BECA00E4A1CF /* 3DSSource.json in Resources */,
				F1BA241E1E57BE5E00E4A1CF /* CardSource.json in Resources */,
				F1343BE91D652CAB00F102D8 /* Card.json in Resources */,
				8BD213391F0457A1007F6FD1 /* FileUpload.json in Resources */,
				C1CFCB7A1ED5F88D00BE45DF /* stp_test_upload_image.jpeg in Resources */,
				F152322F1EA9344600D65C67 /* iDEALSource.json in Resources */,
				F16AA26F1F5A0F1700207FFF /* AlipaySource.json in Resources */,
			);
			runOnlyForDeploymentPostprocessing = 0;
		};
		04CDB4401A5F2E1800B854EE /* Resources */ = {
			isa = PBXResourcesBuildPhase;
			buildActionMask = 2147483647;
			files = (
				8BCB6E5C2053389800629978 /* stp_card_unionpay_en@2x.png in Resources */,
				C15993251D8807930047950D /* stp_shipping_form@3x.png in Resources */,
				0438EFA81B741C2800D506CC /* stp_card_amex@3x.png in Resources */,
				0438EFC61B741C2800D506CC /* stp_card_jcb@3x.png in Resources */,
				0438EFC21B741C2800D506CC /* stp_card_jcb.png in Resources */,
				F1C578F11D651AB200912EAE /* stp_card_applepay.png in Resources */,
				C1300D211EB8D38A0080AF7B /* stp_card_unknown@2x.png in Resources */,
				C1300D2D1EB8D3AB0080AF7B /* stp_card_error@2x.png in Resources */,
				F1510BC21D5A8146000731AD /* stp_card_jcb_template@2x.png in Resources */,
				F1510B1B1D5A4C93000731AD /* stp_card_discover_template@3x.png in Resources */,
				0438EFD61B741C2800D506CC /* stp_card_visa@2x.png in Resources */,
				F148ABFD1D5E8DF20014FD92 /* stp_card_form_back.png in Resources */,
				C11810C21CC7DA290022FB55 /* stp_card_form_front@2x.png in Resources */,
				8BCB6E592053389800629978 /* stp_card_unionpay_template_en@3x.png in Resources */,
				C11810C01CC7DA290022FB55 /* stp_card_form_back@3x.png in Resources */,
				0438EFB01B741C2800D506CC /* stp_card_cvc_amex.png in Resources */,
				F1510B231D5A4C93000731AD /* stp_card_visa_template.png in Resources */,
				8BCB6E602053389800629978 /* stp_card_unionpay_zh@2x.png in Resources */,
				F1510BC51D5A8146000731AD /* stp_card_jcb_template@3x.png in Resources */,
				049A3FA11CC8006800F57DE7 /* stp_icon_add@3x.png in Resources */,
				F1510B271D5A4C93000731AD /* stp_card_visa_template@3x.png in Resources */,
				F1510BAD1D5A77F6000731AD /* stp_card_diners_template@3x.png in Resources */,
				0438EFB21B741C2800D506CC /* stp_card_cvc_amex@2x.png in Resources */,
				F1510B1F1D5A4C93000731AD /* stp_card_mastercard_template@2x.png in Resources */,
				F1510BBF1D5A8146000731AD /* stp_card_jcb_template.png in Resources */,
				C1363BAF1D76337400EB82B4 /* stp_icon_checkmark.png in Resources */,
				F1510B1D1D5A4C93000731AD /* stp_card_mastercard_template.png in Resources */,
				F1510B251D5A4C93000731AD /* stp_card_visa_template@2x.png in Resources */,
				C11810BF1CC7DA290022FB55 /* stp_card_form_back@2x.png in Resources */,
				0438EFD81B741C2800D506CC /* stp_card_visa@3x.png in Resources */,
				0438EFC41B741C2800D506CC /* stp_card_jcb@2x.png in Resources */,
				0438EFA41B741C2800D506CC /* stp_card_amex.png in Resources */,
				0438EFBA1B741C2800D506CC /* stp_card_diners@3x.png in Resources */,
				F1510BA71D5A77F6000731AD /* stp_card_diners_template.png in Resources */,
				049A3FA61CC8071100F57DE7 /* stp_card_applepay@2x.png in Resources */,
				0438EFB61B741C2800D506CC /* stp_card_diners.png in Resources */,
				F1510B0F1D5A4C93000731AD /* stp_card_amex_template@3x.png in Resources */,
				8BCB6E582053389800629978 /* stp_card_unionpay_template_zh@3x.png in Resources */,
				049A3FA71CC8071100F57DE7 /* stp_card_applepay@3x.png in Resources */,
				C1300D2A1EB8D3AB0080AF7B /* stp_card_error_amex@2x.png in Resources */,
				8BCB6E572053389800629978 /* stp_card_unionpay_template_zh.png in Resources */,
				0438EFAE1B741C2800D506CC /* stp_card_cvc@3x.png in Resources */,
				F1510B171D5A4C93000731AD /* stp_card_discover_template.png in Resources */,
				F1510B0D1D5A4C93000731AD /* stp_card_amex_template@2x.png in Resources */,
				8BCB6E5D2053389800629978 /* stp_card_unionpay_zh.png in Resources */,
				8BCB6E5E2053389800629978 /* stp_card_unionpay_zh@3x.png in Resources */,
				C1300D221EB8D38A0080AF7B /* stp_card_unknown@3x.png in Resources */,
				0438EFBE1B741C2800D506CC /* stp_card_discover@2x.png in Resources */,
				8BCB6E562053389800629978 /* stp_card_unionpay_template_en.png in Resources */,
				C1300D2B1EB8D3AB0080AF7B /* stp_card_error_amex@3x.png in Resources */,
				8BCB6E5B2053389800629978 /* stp_card_unionpay_en.png in Resources */,
				0438EFC01B741C2800D506CC /* stp_card_discover@3x.png in Resources */,
				C1300D2E1EB8D3AB0080AF7B /* stp_card_error@3x.png in Resources */,
				F148ABE81D5E805A0014FD92 /* Localizable.strings in Resources */,
				0438EFB41B741C2800D506CC /* stp_card_cvc_amex@3x.png in Resources */,
				C1300D2C1EB8D3AB0080AF7B /* stp_card_error.png in Resources */,
				0438EFB81B741C2800D506CC /* stp_card_diners@2x.png in Resources */,
				C11810C31CC7DA290022FB55 /* stp_card_form_front@3x.png in Resources */,
				F1510B191D5A4C93000731AD /* stp_card_discover_template@2x.png in Resources */,
				F1510BAA1D5A77F6000731AD /* stp_card_diners_template@2x.png in Resources */,
				0438EFAA1B741C2800D506CC /* stp_card_cvc.png in Resources */,
				8BCB6E5F2053389800629978 /* stp_card_unionpay_template_zh@2x.png in Resources */,
				C1363BB11D76337400EB82B4 /* stp_icon_checkmark@3x.png in Resources */,
				04633B1A1CD7BF29009D4FB5 /* integrate-dynamic-framework.sh in Resources */,
				C11810C11CC7DA290022FB55 /* stp_card_form_front.png in Resources */,
				0438EFAC1B741C2800D506CC /* stp_card_cvc@2x.png in Resources */,
				0438EFCC1B741C2800D506CC /* stp_card_mastercard@3x.png in Resources */,
				C15993241D8807930047950D /* stp_shipping_form@2x.png in Resources */,
				F1510B0B1D5A4C93000731AD /* stp_card_amex_template.png in Resources */,
				0438EFCA1B741C2800D506CC /* stp_card_mastercard@2x.png in Resources */,
				8BCB6E5A2053389800629978 /* stp_card_unionpay_template_en@2x.png in Resources */,
				049A3F9F1CC8006800F57DE7 /* stp_icon_add.png in Resources */,
				C1300D291EB8D3AB0080AF7B /* stp_card_error_amex.png in Resources */,
				C1363BB01D76337400EB82B4 /* stp_icon_checkmark@2x.png in Resources */,
				C1300D201EB8D38A0080AF7B /* stp_card_unknown.png in Resources */,
				049A3FA01CC8006800F57DE7 /* stp_icon_add@2x.png in Resources */,
				8BCB6E612053389800629978 /* stp_card_unionpay_en@3x.png in Resources */,
				F1510B211D5A4C93000731AD /* stp_card_mastercard_template@3x.png in Resources */,
				C15993231D8807930047950D /* stp_shipping_form.png in Resources */,
				0438EFC81B741C2800D506CC /* stp_card_mastercard.png in Resources */,
				0438EFBC1B741C2800D506CC /* stp_card_discover.png in Resources */,
				0438EFA61B741C2800D506CC /* stp_card_amex@2x.png in Resources */,
				0438EFD41B741C2800D506CC /* stp_card_visa.png in Resources */,
			);
			runOnlyForDeploymentPostprocessing = 0;
		};
		C1B630B11D1D817900A05285 /* Resources */ = {
			isa = PBXResourcesBuildPhase;
			buildActionMask = 2147483647;
			files = (
				C1B630BB1D1D860100A05285 /* stp_card_amex.png in Resources */,
				C1B630BC1D1D860100A05285 /* stp_card_amex@2x.png in Resources */,
				C15993471D8829C00047950D /* stp_shipping_form@3x.png in Resources */,
				C1363BB31D76337900EB82B4 /* stp_icon_checkmark@2x.png in Resources */,
				8BB890352056E56500EB51AB /* stp_card_unionpay_template_zh.png in Resources */,
				F148AC031D5E8DF30014FD92 /* stp_card_form_front@3x.png in Resources */,
				C1B630BD1D1D860100A05285 /* stp_card_amex@3x.png in Resources */,
				8BB890382056E57200EB51AB /* stp_card_unionpay_zh.png in Resources */,
				F1510B101D5A4C93000731AD /* stp_card_amex_template@3x.png in Resources */,
				8BB8903C2056E58400EB51AB /* stp_card_unionpay_en@2x.png in Resources */,
				C1B630BE1D1D860100A05285 /* stp_card_cvc.png in Resources */,
				C1300D341EB8F16B0080AF7B /* stp_card_error@3x.png in Resources */,
				F1510B581D5A4CC4000731AD /* stp_card_applepay@2x.png in Resources */,
				C1B630BF1D1D860100A05285 /* stp_card_cvc@2x.png in Resources */,
				8BB890362056E56700EB51AB /* stp_card_unionpay_template_zh@2x.png in Resources */,
				8BB890342056E56200EB51AB /* stp_card_unionpay_template_en@3x.png in Resources */,
				8BB8903B2056E58400EB51AB /* stp_card_unionpay_en.png in Resources */,
				C1363BB41D76337900EB82B4 /* stp_icon_checkmark@3x.png in Resources */,
				C1B630C01D1D860100A05285 /* stp_card_cvc@3x.png in Resources */,
				C1B630C11D1D860100A05285 /* stp_card_cvc_amex.png in Resources */,
				F1510B4F1D5A4CC4000731AD /* stp_card_form_back@2x.png in Resources */,
				F1510B5C1D5A4CC4000731AD /* stp_icon_add@3x.png in Resources */,
				C15993461D8829C00047950D /* stp_shipping_form@2x.png in Resources */,
				C120574C1D676DD400CFBCB8 /* stp_card_diners_template@3x.png in Resources */,
				8BB8903A2056E57200EB51AB /* stp_card_unionpay_zh@3x.png in Resources */,
				8BB8903D2056E58400EB51AB /* stp_card_unionpay_en@3x.png in Resources */,
				C1B630C21D1D860100A05285 /* stp_card_cvc_amex@2x.png in Resources */,
				C1B630C31D1D860100A05285 /* stp_card_cvc_amex@3x.png in Resources */,
				8BB890322056E55B00EB51AB /* stp_card_unionpay_template_en.png in Resources */,
				C1300D311EB8F16B0080AF7B /* stp_card_error_amex@3x.png in Resources */,
				C1B630C41D1D860100A05285 /* stp_card_diners.png in Resources */,
				C1B630C51D1D860100A05285 /* stp_card_diners@2x.png in Resources */,
				8BB890332056E55F00EB51AB /* stp_card_unionpay_template_en@2x.png in Resources */,
				C12057521D676DD400CFBCB8 /* stp_card_jcb_template@3x.png in Resources */,
				F1510B1A1D5A4C93000731AD /* stp_card_discover_template@2x.png in Resources */,
				F1510B0E1D5A4C93000731AD /* stp_card_amex_template@2x.png in Resources */,
				C1B630C61D1D860100A05285 /* stp_card_diners@3x.png in Resources */,
				F1510B1E1D5A4C93000731AD /* stp_card_mastercard_template.png in Resources */,
				F1510B501D5A4CC4000731AD /* stp_card_form_back@3x.png in Resources */,
				C1300D371EB8F1780080AF7B /* stp_card_unknown@3x.png in Resources */,
				F1510B261D5A4C93000731AD /* stp_card_visa_template@2x.png in Resources */,
				C120574A1D676DD400CFBCB8 /* stp_card_diners_template.png in Resources */,
				C1B630C71D1D860100A05285 /* stp_card_discover.png in Resources */,
				8BB890392056E57200EB51AB /* stp_card_unionpay_zh@2x.png in Resources */,
				F1510B521D5A4CC4000731AD /* stp_card_form_front@2x.png in Resources */,
				F1510B1C1D5A4C93000731AD /* stp_card_discover_template@3x.png in Resources */,
				F148ABE91D5E805A0014FD92 /* Localizable.strings in Resources */,
				C1B630C81D1D860100A05285 /* stp_card_discover@2x.png in Resources */,
				C1B630C91D1D860100A05285 /* stp_card_discover@3x.png in Resources */,
				F1510B241D5A4C93000731AD /* stp_card_visa_template.png in Resources */,
				F1510B0C1D5A4C93000731AD /* stp_card_amex_template.png in Resources */,
				C1300D2F1EB8F16B0080AF7B /* stp_card_error_amex.png in Resources */,
				C1B630CA1D1D860100A05285 /* stp_card_jcb.png in Resources */,
				C1B630CB1D1D860100A05285 /* stp_card_jcb@2x.png in Resources */,
				C1B630CC1D1D860100A05285 /* stp_card_jcb@3x.png in Resources */,
				C12057491D676DD400CFBCB8 /* stp_card_applepay.png in Resources */,
				C1B630CD1D1D860100A05285 /* stp_card_mastercard.png in Resources */,
				C1300D321EB8F16B0080AF7B /* stp_card_error.png in Resources */,
				C1B630CE1D1D860100A05285 /* stp_card_mastercard@2x.png in Resources */,
				F1343BEB1D652CE100F102D8 /* stp_card_form_back.png in Resources */,
				C1300D331EB8F16B0080AF7B /* stp_card_error@2x.png in Resources */,
				C1B630CF1D1D860100A05285 /* stp_card_mastercard@3x.png in Resources */,
				F1510B281D5A4C93000731AD /* stp_card_visa_template@3x.png in Resources */,
				F1510B221D5A4C93000731AD /* stp_card_mastercard_template@3x.png in Resources */,
				C1300D351EB8F1780080AF7B /* stp_card_unknown.png in Resources */,
				C1300D301EB8F16B0080AF7B /* stp_card_error_amex@2x.png in Resources */,
				C15993451D8829C00047950D /* stp_shipping_form.png in Resources */,
				C120574B1D676DD400CFBCB8 /* stp_card_diners_template@2x.png in Resources */,
				F1510B591D5A4CC4000731AD /* stp_card_applepay@3x.png in Resources */,
				F1510B5B1D5A4CC4000731AD /* stp_icon_add@2x.png in Resources */,
				8BB890372056E56A00EB51AB /* stp_card_unionpay_template_zh@3x.png in Resources */,
				F1510B181D5A4C93000731AD /* stp_card_discover_template.png in Resources */,
				C1300D361EB8F1780080AF7B /* stp_card_unknown@2x.png in Resources */,
				F1510B201D5A4C93000731AD /* stp_card_mastercard_template@2x.png in Resources */,
				C12057501D676DD400CFBCB8 /* stp_card_jcb_template.png in Resources */,
				C1B630D61D1D860100A05285 /* stp_card_visa.png in Resources */,
				C12057511D676DD400CFBCB8 /* stp_card_jcb_template@2x.png in Resources */,
				C1B630D71D1D860100A05285 /* stp_card_visa@2x.png in Resources */,
				F148AC0A1D5E8DF30014FD92 /* stp_icon_add.png in Resources */,
				C1363BB21D76337900EB82B4 /* stp_icon_checkmark.png in Resources */,
				C1B630D81D1D860100A05285 /* stp_card_visa@3x.png in Resources */,
				F1510B511D5A4CC4000731AD /* stp_card_form_front.png in Resources */,
			);
			runOnlyForDeploymentPostprocessing = 0;
		};
/* End PBXResourcesBuildPhase section */

/* Begin PBXShellScriptBuildPhase section */
		049E85211A607DA4000B66CD /* Build Framework */ = {
			isa = PBXShellScriptBuildPhase;
			buildActionMask = 2147483647;
			files = (
			);
			inputPaths = (
			);
			name = "Build Framework";
			outputPaths = (
			);
			runOnlyForDeploymentPostprocessing = 0;
			shellPath = /bin/sh;
			shellScript = "set -e\n\nexport FRAMEWORK_DIR=\"${BUILT_PRODUCTS_DIR}/${PRODUCT_NAME}.framework\"\n\n# Create the path to the real Headers directory\nmkdir -p \"${FRAMEWORK_DIR}/Versions/A/Headers\"\nmkdir -p \"${FRAMEWORK_DIR}/Versions/A/Modules\"\n\n# Create the required symlinks\nln -sfh A \"${FRAMEWORK_DIR}/Versions/Current\"\nln -sfh Versions/Current/Headers \"${FRAMEWORK_DIR}/Headers\"\nln -sfh Versions/Current/Modules \"${FRAMEWORK_DIR}/Modules\"\nln -sfh \"Versions/Current/${PRODUCT_NAME}\" \\\n\"${FRAMEWORK_DIR}/${PRODUCT_NAME}\"\n\n# Copy the public headers into the framework\n/bin/cp -a \"${TARGET_BUILD_DIR}/${PUBLIC_HEADERS_FOLDER_PATH}/\" \\\n\"${FRAMEWORK_DIR}/Versions/A/Headers\"\n\necho \"framework module Stripe {\" \\\n\"umbrella header \\\"Stripe.h\\\"\" \\\n\"export *\" \\\n\"module * { export * }\" \\\n\"}\" > \"${FRAMEWORK_DIR}/Versions/A/Modules/module.modulemap\"\n";
		};
		049E85281A608030000B66CD /* MultiPlatform Build */ = {
			isa = PBXShellScriptBuildPhase;
			buildActionMask = 2147483647;
			files = (
			);
			inputPaths = (
			);
			name = "MultiPlatform Build";
			outputPaths = (
			);
			runOnlyForDeploymentPostprocessing = 0;
			shellPath = /bin/sh;
			shellScript = "set -e\n\n# If we're already inside this script then die\nif [ -n \"$RW_MULTIPLATFORM_BUILD_IN_PROGRESS\" ]; then\nexit 0\nfi\nexport RW_MULTIPLATFORM_BUILD_IN_PROGRESS=1\n\nRW_FRAMEWORK_NAME=\"Stripe\"\nRW_INPUT_STATIC_LIB=\"libStripe.a\"\nRW_FRAMEWORK_LOCATION=\"${BUILT_PRODUCTS_DIR}/${RW_FRAMEWORK_NAME}.framework\"\n\nfunction build_static_library {\n    # Will rebuild the static library as specified\n    #     build_static_library sdk\n    xcrun xcodebuild -project \"${PROJECT_FILE_PATH}\" \\\n    -target \"${TARGET_NAME}\" \\\n    -configuration \"${CONFIGURATION}\" \\\n    -sdk \"${1}\" \\\n    ONLY_ACTIVE_ARCH=NO \\\n    BUILD_DIR=\"${BUILD_DIR}\" \\\n    OBJROOT=\"${OBJROOT}\" \\\n    BUILD_ROOT=\"${BUILD_ROOT}\" \\\n    SYMROOT=\"${SYMROOT}\" $ACTION\n}\n\nfunction make_fat_library {\n    # Will smash 2 static libs together\n    #     make_fat_library in1 in2 out\n    xcrun lipo -create \"${1}\" \"${2}\" -output \"${3}\"\n}\n\n# 1 - Extract the platform (iphoneos/iphonesimulator) from the SDK name\nif [[ \"$SDK_NAME\" =~ ([A-Za-z]+) ]]; then\nRW_SDK_PLATFORM=${BASH_REMATCH[1]}\nelse\necho \"Could not find platform name from SDK_NAME: $SDK_NAME\"\nexit 1\nfi\n\n# 2 - Extract the version from the SDK\nif [[ \"$SDK_NAME\" =~ ([0-9]+.*$) ]]; then\nRW_SDK_VERSION=${BASH_REMATCH[1]}\nelse\necho \"Could not find sdk version from SDK_NAME: $SDK_NAME\"\nexit 1\nfi\n\n# 3 - Determine the other platform\nif [ \"$RW_SDK_PLATFORM\" == \"iphoneos\" ]; then\nRW_OTHER_PLATFORM=iphonesimulator\nelse\nRW_OTHER_PLATFORM=iphoneos\nfi\n\n# 4 - Find the build directory\nif [[ \"$BUILT_PRODUCTS_DIR\" =~ (.*)$RW_SDK_PLATFORM$ ]]; then\nRW_OTHER_BUILT_PRODUCTS_DIR=\"${BASH_REMATCH[1]}${RW_OTHER_PLATFORM}\"\nelse\necho \"Could not find other platform build directory.\"\nexit 1\nfi\n\n# Build the other platform.\nbuild_static_library \"${RW_OTHER_PLATFORM}${RW_SDK_VERSION}\"\n\n# If we're currently building for iphonesimulator, then need to rebuild\n#   to ensure that we get both i386 and x86_64\nif [ \"$RW_SDK_PLATFORM\" == \"iphonesimulator\" ]; then\nbuild_static_library \"${SDK_NAME}\"\nfi\n\n# Join the 2 static libs into 1 and push into the .framework\nmake_fat_library \"${BUILT_PRODUCTS_DIR}/${RW_INPUT_STATIC_LIB}\" \\\n\"${RW_OTHER_BUILT_PRODUCTS_DIR}/${RW_INPUT_STATIC_LIB}\" \\\n\"${RW_FRAMEWORK_LOCATION}/Versions/A/${RW_FRAMEWORK_NAME}\"\n\n/usr/bin/strip -Sx \"${RW_FRAMEWORK_LOCATION}/Versions/A/${RW_FRAMEWORK_NAME}\"\n\n# Ensure that the framework is present in both platform's build directories\ncp -a \"${RW_FRAMEWORK_LOCATION}/Versions/A/${RW_FRAMEWORK_NAME}\" \\\n\"${RW_OTHER_BUILT_PRODUCTS_DIR}/${RW_FRAMEWORK_NAME}.framework/Versions/A/${RW_FRAMEWORK_NAME}\"";
		};
		F1122A821DFF7CB900A8B1AF /* ShellScript */ = {
			isa = PBXShellScriptBuildPhase;
			buildActionMask = 2147483647;
			files = (
			);
			inputPaths = (
			);
			outputPaths = (
			);
			runOnlyForDeploymentPostprocessing = 0;
			shellPath = /bin/sh;
			shellScript = "if [ ! -d \"$PROJECT_HOME/Carthage/Build/iOS/FBSnapshotTestCase.framework/\" ]; then\necho \"FBSnapshotTestCase not found. Run \\`carthage bootstrap --platform ios --configuration Release\\` and then run tests again.\"\nexit 0\nfi";
		};
/* End PBXShellScriptBuildPhase section */

/* Begin PBXSourcesBuildPhase section */
		045E7BFF1A5F41DE004751EF /* Sources */ = {
			isa = PBXSourcesBuildPhase;
			buildActionMask = 2147483647;
			files = (
				F1122A7E1DFB84E000A8B1AF /* UINavigationBar+StripeTest.m in Sources */,
				C1CFCB771ED5E12400BE45DF /* STPPIIFunctionalTest.m in Sources */,
				04A4C3941C4F276100B3B290 /* STPUIVCStripeParentViewControllerTests.m in Sources */,
				C184107E1EC2704700178149 /* STPEphemeralKeyManagerTest.m in Sources */,
				B3BDCAD120EEF5BA0034F7F5 /* STPPaymentIntentParamsTest.m in Sources */,
				04A488361CA34DC600506E53 /* STPEmailAddressValidatorTest.m in Sources */,
				C1EEDCCA1CA2186300A54582 /* STPPhoneNumberValidatorTest.m in Sources */,
				04CB86BA1BA89CE100E4F61E /* PKPayment+StripeTest.m in Sources */,
				F1B980941DB550E60075332E /* STPPaymentMethodsViewControllerLocalizationTests.m in Sources */,
				C124A1851CCAB750007D42EE /* STPAnalyticsClientTest.m in Sources */,
				C18867DC1E8B0C4100A77634 /* STPFixtures.m in Sources */,
				C1CFCB761ED5E12400BE45DF /* STPFileFunctionalTest.m in Sources */,
				C16F66AB1CA21BAC006A21B5 /* STPFormTextFieldTest.m in Sources */,
				C1D23FAD1D37F81F002FD83C /* STPCustomerTest.m in Sources */,
				C1CFCB6E1ED5E0F800BE45DF /* STPMocks.m in Sources */,
				B318518320BE011700EE8C0F /* STPColorUtilsTest.m in Sources */,
				04827D181D257A6C002DB3E8 /* STPImageLibraryTest.m in Sources */,
				0438EF4C1B741B0100D506CC /* STPCardValidatorTest.m in Sources */,
				04A4C3921C4F263300B3B290 /* NSArray+StripeTest.m in Sources */,
				F148ABFB1D5E88C70014FD92 /* STPTestUtils.m in Sources */,
				8BB97F081F26645B0095122A /* NSDictionary+StripeTest.m in Sources */,
				045A62AB1B8E7259000165CE /* STPPaymentCardTextFieldTest.m in Sources */,
				C1054F911FE197AE0033C87E /* STPPaymentContextSnapshotTests.m in Sources */,
				C127110A1DBA7E490087840D /* STPAddressViewModelTest.m in Sources */,
				C17D24EE1E37DBAC005CB188 /* STPSourceTest.m in Sources */,
				C1E4F8061EBBEB0F00E611F5 /* STPCustomerContextTest.m in Sources */,
				B3302F4C200700AB005DDBE9 /* STPLegalEntityParamsTest.m in Sources */,
				F14C872F1D4FCDBA00C7CC6A /* STPPaymentContextApplePayTest.m in Sources */,
				C1BD9B1F1E390A2700CEE925 /* STPSourceParamsTest.m in Sources */,
				C1D7B5251E36C70D002181F5 /* STPSourceFunctionalTest.m in Sources */,
				0438EF4D1B741B0100D506CC /* STPPaymentCardTextFieldViewModelTest.m in Sources */,
				8BD87B951EFB1CB100269C2B /* STPSourceVerificationTest.m in Sources */,
				C124A1811CCAA1BF007D42EE /* NSMutableURLRequest+StripeTest.m in Sources */,
				B3BDCACD20EEF4540034F7F5 /* STPPaymentIntentTest.m in Sources */,
				C1EEDCC61CA2126000A54582 /* STPDelegateProxyTest.m in Sources */,
				F1D777C01D81DD520076FA19 /* STPStringUtilsTest.m in Sources */,
				C1FEE5991CBFF24000A7632B /* STPPostalCodeValidatorTest.m in Sources */,
				8BD87B8B1EFB136F00269C2B /* STPSourceCardDetailsTest.m in Sources */,
				C13538081D2C2186003F6157 /* STPAddCardViewControllerTest.m in Sources */,
				B3302F462006FBA7005DDBE9 /* STPConnectAccountParamsTest.m in Sources */,
				04415C671A6605B5001225ED /* STPAPIClientTest.m in Sources */,
				045D71311CF514BB00F6CD65 /* STPBinRangeTest.m in Sources */,
				C15B02731EA176090026E606 /* StripeErrorTest.m in Sources */,
				C1EF044E1DD2397C00FBF452 /* STPShippingMethodsViewControllerLocalizationTests.m in Sources */,
				C1AED1561EE0C8C6008BEFBF /* STPApplePayTest.m in Sources */,
				F1303E1B1F90000700E670AE /* STPCustomerSourceTupleTest.m in Sources */,
				04415C681A6605B5001225ED /* STPFormEncoderTest.m in Sources */,
				C1CFCB751ED5E12400BE45DF /* STPFileTest.m in Sources */,
				C11810991CC6D46D0022FB55 /* NSDecimalNumber+StripeTest.m in Sources */,
				8B5B4B441EFDD925005CF475 /* STPSourceOwnerTest.m in Sources */,
				8B82C5CA1F2BC78F009639F7 /* STPApplePayPaymentMethodTest.m in Sources */,
				B3BDCACF20EEF4640034F7F5 /* STPPaymentIntentFunctionalTest.m in Sources */,
				8B013C891F1E784A00DD831B /* STPPaymentConfigurationTest.m in Sources */,
				C1EEDCC81CA2172700A54582 /* NSString+StripeTest.m in Sources */,
				8BD87B901EFB17AA00269C2B /* STPSourceRedirectTest.m in Sources */,
				04415C6A1A6605B5001225ED /* STPApplePayFunctionalTest.m in Sources */,
				8BE5AE8B1EF8905B0081A33C /* STPCardParamsTest.m in Sources */,
				F1B853501FDF544B0065A49E /* FBSnapshotTestCase+STPViewControllerLoading.m in Sources */,
				F1D3A25F1EB015B30095BFA9 /* UIImage+StripeTests.m in Sources */,
				04415C6B1A6605B5001225ED /* STPBankAccountFunctionalTest.m in Sources */,
				8B6DC9751F0171D20025E811 /* STPSourceReceiverTest.m in Sources */,
				F1DE88011F8D410D00602F4C /* STPPaymentMethodsViewControllerTest.m in Sources */,
				8B6DC9771F0172640025E811 /* STPSourceSEPADebitDetailsTest.m in Sources */,
				04415C6C1A6605B5001225ED /* STPBankAccountTest.m in Sources */,
				C19D09931EAEAE5E00A4AB3E /* STPTelemetryClientTest.m in Sources */,
				F152321B1EA92F9D00D65C67 /* STPRedirectContextTest.m in Sources */,
				04415C6D1A6605B5001225ED /* STPCardFunctionalTest.m in Sources */,
				F15675401DB544D3004468E3 /* STPAddCardViewControllerLocalizationTests.m in Sources */,
				04415C6E1A6605B5001225ED /* STPCardTest.m in Sources */,
				C1EF044D1DD2397500FBF452 /* STPShippingAddressViewControllerLocalizationTests.m in Sources */,
				C1080F4C1CBED48A007B2D89 /* STPAddressTests.m in Sources */,
				C1C02CCE1ECCE92900DF5643 /* STPEphemeralKeyTest.m in Sources */,
				C14C4DB11EC3B34500C2FDF6 /* STPAPIRequestTest.m in Sources */,
				F1D96F9B1DC7DCDE00477E64 /* STPLocalizationUtils+STPTestAdditions.m in Sources */,
				04415C6F1A6605B5001225ED /* STPCertTest.m in Sources */,
				04415C701A6605B5001225ED /* STPTokenTest.m in Sources */,
				8B8DDBB31EF887A4004B141F /* STPBankAccountParamsTest.m in Sources */,
				B3C9CF2D2004595A005502ED /* STPConnectAccountFunctionalTest.m in Sources */,
			);
			runOnlyForDeploymentPostprocessing = 0;
		};
		049E84A71A605D93000B66CD /* Sources */ = {
			isa = PBXSourcesBuildPhase;
			buildActionMask = 2147483647;
			files = (
				0438EF451B74170D00D506CC /* STPCardValidator.m in Sources */,
				04F94DBB1D229F8D004FC826 /* PKPaymentAuthorizationViewController+Stripe_Blocks.m in Sources */,
				C1271A3E1E3FA4E800F25DFE /* STPSectionHeaderView.m in Sources */,
				F12829DD1D7747E4008B10D6 /* STPBundleLocator.m in Sources */,
				04F94DA91D229F32004FC826 /* STPPaymentMethodTuple.m in Sources */,
				C15608E01FE08F2E0032AE66 /* UIView+Stripe_SafeAreaBounds.m in Sources */,
				F1A2F92F1EEB6A70006B0456 /* NSCharacterSet+Stripe.m in Sources */,
				F19491E51E60DD72001E1FC2 /* STPSourceSEPADebitDetails.m in Sources */,
				C1785F5F1EC60B5E00E9CFAC /* STPCardIOProxy.m in Sources */,
				0438EF311B7416BB00D506CC /* STPFormTextField.m in Sources */,
				04B31DF51D09F0A800EF1631 /* UIViewController+Stripe_NavigationItemProxy.m in Sources */,
				F13FCA5C1F8BFFCC00EB69B2 /* STPCustomer+SourceTuple.m in Sources */,
				F1D3A2551EB012350095BFA9 /* STPMultipartFormDataEncoder.m in Sources */,
				04633B171CD45437009D4FB5 /* STPCategoryLoader.m in Sources */,
				F1D3A2531EB012220095BFA9 /* STPFile.m in Sources */,
				F1DEB89C1E2074480066B8E8 /* STPCoreViewController.m in Sources */,
				04F94DAC1D229F42004FC826 /* UIBarButtonItem+Stripe.m in Sources */,
				F1DEB88D1E2047CA0066B8E8 /* STPCoreTableViewController.m in Sources */,
				F1C7B8D41DBECF2400D9F6F0 /* STPDispatchFunctions.m in Sources */,
				B382D6611FE8BEA0009B56AB /* STPValidatedTextField.m in Sources */,
				04633B141CD45215009D4FB5 /* PKPayment+Stripe.m in Sources */,
				04633AFF1CD129C0009D4FB5 /* NSString+Stripe.m in Sources */,
				04633B021CD129D0009D4FB5 /* STPDelegateProxy.m in Sources */,
				04B31DFC1D11AC6400EF1631 /* STPUserInformation.m in Sources */,
				F1D3A25D1EB014BD0095BFA9 /* UIImage+Stripe.m in Sources */,
				04A4C38C1C4F25F900B3B290 /* NSArray+Stripe.m in Sources */,
				04F94DCE1D22A232004FC826 /* UIViewController+Stripe_KeyboardAvoiding.m in Sources */,
				04B31E021D131D9000EF1631 /* STPPaymentCardTextFieldCell.m in Sources */,
				C1D7B5231E36C32F002181F5 /* STPSource.m in Sources */,
				04A4C3901C4F25F900B3B290 /* UIViewController+Stripe_ParentViewController.m in Sources */,
				04F94DA01D229F0B004FC826 /* STPPostalCodeValidator.m in Sources */,
				C124A17F1CCAA0C2007D42EE /* NSMutableURLRequest+Stripe.m in Sources */,
				C15993411D8808A10047950D /* STPShippingMethodTableViewCell.m in Sources */,
				F19491DC1E5F606F001E1FC2 /* STPSourceCardDetails.m in Sources */,
				04F94DAA1D229F36004FC826 /* STPTheme.m in Sources */,
				0439B98A1C454F97005A1ED5 /* STPPaymentMethodsViewController.m in Sources */,
				C113D21C1EBB9A36006FACC2 /* STPEphemeralKey.m in Sources */,
				04F94DAE1D229F54004FC826 /* STPColorUtils.m in Sources */,
				C1D7B51D1E36B8B9002181F5 /* STPSourceParams.m in Sources */,
				C124A1731CCA968B007D42EE /* STPAnalyticsClient.m in Sources */,
				04F94DCC1D22A22C004FC826 /* UIView+Stripe_FirstResponder.m in Sources */,
				F1D3A2571EB012350095BFA9 /* STPMultipartFormDataPart.m in Sources */,
				F1DEB8931E2052150066B8E8 /* STPCoreScrollViewController.m in Sources */,
				04F94D9E1D229F05004FC826 /* STPEmailAddressValidator.m in Sources */,
				04F94DD21D22A23C004FC826 /* STPPromise.m in Sources */,
				F1BEB3001F3508BB0043F48C /* NSError+Stripe.m in Sources */,
				0438EF371B7416BB00D506CC /* STPPaymentCardTextField.m in Sources */,
				049E84CC1A605DE0000B66CD /* STPAPIClient.m in Sources */,
				049E84CD1A605DE0000B66CD /* STPFormEncoder.m in Sources */,
				C159933A1D8808880047950D /* STPShippingAddressViewController.m in Sources */,
				04F94DA41D229F1C004FC826 /* STPAddressViewModel.m in Sources */,
				049880FF1CED5A2300EA4FFD /* STPPaymentConfiguration.m in Sources */,
				B3A99BC61FEAF2CA003F6ED3 /* STPLegalEntityParams.m in Sources */,
				C180211D1E3A58710089D712 /* STPSourcePoller.m in Sources */,
				04F94DB91D229F86004FC826 /* STPApplePayPaymentMethod.m in Sources */,
				B3A2413C1FFEB57400A2F00D /* STPConnectAccountParams.m in Sources */,
				C1BD9B2B1E39406C00CEE925 /* STPSourceOwner.m in Sources */,
				C1BD9B311E3940A200CEE925 /* STPSourceRedirect.m in Sources */,
				04B31DE91D09D25F00EF1631 /* STPPaymentMethodsInternalViewController.m in Sources */,
				F12C8DC51D63DE9F00ADA0D7 /* STPPaymentContextAmountModel.m in Sources */,
				04633B011CD129CB009D4FB5 /* STPPhoneNumberValidator.m in Sources */,
				F152322D1EA9306100D65C67 /* NSURLComponents+Stripe.m in Sources */,
				C159933F1D88089B0047950D /* STPShippingMethodsViewController.m in Sources */,
				04A488451CA3580700506E53 /* UINavigationController+Stripe_Completion.m in Sources */,
				049E84CF1A605DE0000B66CD /* STPBankAccount.m in Sources */,
				049E84D01A605DE0000B66CD /* STPCard.m in Sources */,
				04F94DA21D229F14004FC826 /* STPAddressFieldTableViewCell.m in Sources */,
				049A3FB71CCA6B8900F57DE7 /* STPAddress.m in Sources */,
				04F94DD41D22A242004FC826 /* NSBundle+Stripe_AppName.m in Sources */,
				F152321E1EA92FC100D65C67 /* STPRedirectContext.m in Sources */,
				C126553A1CAA2392006F7265 /* STPAddCardViewController.m in Sources */,
				04633B151CD4521F009D4FB5 /* STPAPIClient+ApplePay.m in Sources */,
				0433EB4E1BD06313003912B4 /* NSDictionary+Stripe.m in Sources */,
				0438EF3D1B7416BB00D506CC /* STPPaymentCardTextFieldViewModel.m in Sources */,
				04F94DD01D22A236004FC826 /* NSDecimalNumber+Stripe_Currency.m in Sources */,
				B3BDCAD420EEF5E10034F7F5 /* STPPaymentIntentParams.m in Sources */,
				F1852F961D80B6EC00367C86 /* STPStringUtils.m in Sources */,
				04F94DBC1D229F92004FC826 /* UIToolbar+Stripe_InputAccessory.m in Sources */,
				F15232271EA9303800D65C67 /* STPURLCallbackHandler.m in Sources */,
				C18410791EC2529400178149 /* STPEphemeralKeyManager.m in Sources */,
				04F94DB41D229F71004FC826 /* STPPaymentActivityIndicatorView.m in Sources */,
				C1BD9B251E393FFE00CEE925 /* STPSourceReceiver.m in Sources */,
				04827D131D2575C6002DB3E8 /* STPImageLibrary.m in Sources */,
				B3BDCAC320EEF2150034F7F5 /* STPPaymentIntent.m in Sources */,
				045D712F1CF4ED7600F6CD65 /* STPBINRange.m in Sources */,
				F148ABCA1D5D334B0014FD92 /* STPLocalizationUtils.m in Sources */,
				045D71111CEEE30500F6CD65 /* STPAspects.m in Sources */,
				04F94DCA1D22A20D004FC826 /* STPSwitchTableViewCell.m in Sources */,
				04CDE5BA1BC1F1F100548833 /* STPCardParams.m in Sources */,
				0451CC471C49AE1C003B2CA6 /* STPPaymentResult.m in Sources */,
				049E84D11A605DE0000B66CD /* STPToken.m in Sources */,
				C1BD9B371E3940C400CEE925 /* STPSourceVerification.m in Sources */,
				049E84D21A605DE0000B66CD /* StripeError.m in Sources */,
				04B31DD71D08E6E200EF1631 /* STPCustomer.m in Sources */,
				C19226A01EBA9A0B00BED563 /* STPCustomerContext.m in Sources */,
				049952D81BCF14990088C703 /* STPAPIRequest.m in Sources */,
				04F94DBE1D229F98004FC826 /* UITableViewCell+Stripe_Borders.m in Sources */,
				0426B9791CEBD001006AC8DD /* UINavigationBar+Stripe_Theme.m in Sources */,
				C192268A1EBA228900BED563 /* STPTelemetryClient.m in Sources */,
				045D71231CEFA57000F6CD65 /* UIViewController+Stripe_Promises.m in Sources */,
				04BC29A11CD8412000318357 /* STPPaymentContext.m in Sources */,
				04CDE5C71BC20AF800548833 /* STPBankAccountParams.m in Sources */,
				C1363BBA1D7633D800EB82B4 /* STPPaymentMethodTableViewCell.m in Sources */,
			);
			runOnlyForDeploymentPostprocessing = 0;
		};
		04CDB43D1A5F2E1800B854EE /* Sources */ = {
			isa = PBXSourcesBuildPhase;
			buildActionMask = 2147483647;
			files = (
				0438EF431B74170D00D506CC /* STPCardValidator.m in Sources */,
				F19491DB1E5F606F001E1FC2 /* STPSourceCardDetails.m in Sources */,
				0426B9781CEBD001006AC8DD /* UINavigationBar+Stripe_Theme.m in Sources */,
				C180211C1E3A58710089D712 /* STPSourcePoller.m in Sources */,
				C17A030E1CBEE7A2006C819F /* STPAddressFieldTableViewCell.m in Sources */,
				049A3F921CC740FF00F57DE7 /* NSDecimalNumber+Stripe_Currency.m in Sources */,
				C1080F4A1CBECF7B007B2D89 /* STPAddress.m in Sources */,
				04B31DE81D09D25F00EF1631 /* STPPaymentMethodsInternalViewController.m in Sources */,
				F1D3A25C1EB014BD0095BFA9 /* UIImage+Stripe.m in Sources */,
				F1DEB8921E2052150066B8E8 /* STPCoreScrollViewController.m in Sources */,
				C15608DF1FE08F2E0032AE66 /* UIView+Stripe_SafeAreaBounds.m in Sources */,
				0438EF2F1B7416BB00D506CC /* STPFormTextField.m in Sources */,
				045D71101CEEE30500F6CD65 /* STPAspects.m in Sources */,
				F152321D1EA92FC100D65C67 /* STPRedirectContext.m in Sources */,
				04B31E011D131D9000EF1631 /* STPPaymentCardTextFieldCell.m in Sources */,
				04633B0D1CD44F6C009D4FB5 /* PKPayment+Stripe.m in Sources */,
				F1852F951D80B6EC00367C86 /* STPStringUtils.m in Sources */,
				F1D3A24D1EB012010095BFA9 /* STPMultipartFormDataEncoder.m in Sources */,
				04CDB5101A5F30A700B854EE /* STPCard.m in Sources */,
				04CDB5001A5F30A700B854EE /* STPAPIClient.m in Sources */,
				C18410781EC2529400178149 /* STPEphemeralKeyManager.m in Sources */,
				04CDB50C1A5F30A700B854EE /* STPBankAccount.m in Sources */,
				049A3F7F1CC1920A00F57DE7 /* UIViewController+Stripe_KeyboardAvoiding.m in Sources */,
				04F416271CA3639500486FB5 /* STPAddCardViewController.m in Sources */,
				C1FEE5971CBFF11400A7632B /* STPPostalCodeValidator.m in Sources */,
				04B31DFB1D11AC6400EF1631 /* STPUserInformation.m in Sources */,
				F12829DC1D7747E4008B10D6 /* STPBundleLocator.m in Sources */,
				04BC29BE1CDD535700318357 /* STPSwitchTableViewCell.m in Sources */,
				F1DEB88C1E2047CA0066B8E8 /* STPCoreTableViewController.m in Sources */,
				04E39F6B1CED48D500AF3B96 /* UIBarButtonItem+Stripe.m in Sources */,
				04CDB5181A5F30A700B854EE /* StripeError.m in Sources */,
				C15993371D8808680047950D /* STPShippingMethodsViewController.m in Sources */,
				C1363BB91D7633D800EB82B4 /* STPPaymentMethodTableViewCell.m in Sources */,
				C15993331D8808680047950D /* STPShippingAddressViewController.m in Sources */,
				04633B051CD44F1C009D4FB5 /* STPAPIClient+ApplePay.m in Sources */,
				F1C7B8D31DBECF2400D9F6F0 /* STPDispatchFunctions.m in Sources */,
				F13FCA5B1F8BFFCC00EB69B2 /* STPCustomer+SourceTuple.m in Sources */,
				C19D09901EAEAE4000A4AB3E /* STPTelemetryClient.m in Sources */,
				04B31DF41D09F0A800EF1631 /* UIViewController+Stripe_NavigationItemProxy.m in Sources */,
				04BC29A51CD8697900318357 /* STPTheme.m in Sources */,
				C15993391D8808680047950D /* STPShippingMethodTableViewCell.m in Sources */,
				C1BD9B2A1E39406C00CEE925 /* STPSourceOwner.m in Sources */,
				F1DEB89B1E2074480066B8E8 /* STPCoreViewController.m in Sources */,
				C1D7B5221E36C32F002181F5 /* STPSource.m in Sources */,
				B3BDCAC220EEF2150034F7F5 /* STPPaymentIntent.m in Sources */,
				049A3F8A1CC73C7100F57DE7 /* STPPaymentContext.m in Sources */,
				C192269F1EBA9A0800BED563 /* STPCustomerContext.m in Sources */,
				0426B9731CEAE3EB006AC8DD /* UITableViewCell+Stripe_Borders.m in Sources */,
				C1BD9B241E393FFE00CEE925 /* STPSourceReceiver.m in Sources */,
				04B31DD61D08E6E200EF1631 /* STPCustomer.m in Sources */,
				0438EF351B7416BB00D506CC /* STPPaymentCardTextField.m in Sources */,
				B3A2413B1FFEB57400A2F00D /* STPConnectAccountParams.m in Sources */,
				F1D3A24F1EB012010095BFA9 /* STPMultipartFormDataPart.m in Sources */,
				04827D121D2575C6002DB3E8 /* STPImageLibrary.m in Sources */,
				04CDB5041A5F30A700B854EE /* STPFormEncoder.m in Sources */,
				0426B96F1CEADC98006AC8DD /* STPColorUtils.m in Sources */,
				C1D7B51C1E36B8B9002181F5 /* STPSourceParams.m in Sources */,
				049880FE1CED5A2300EA4FFD /* STPPaymentConfiguration.m in Sources */,
				B3A99BC51FEAF2CA003F6ED3 /* STPLegalEntityParams.m in Sources */,
				046FE9A21CE55D1D00DA6A7B /* STPPaymentActivityIndicatorView.m in Sources */,
				045D71221CEFA57000F6CD65 /* UIViewController+Stripe_Promises.m in Sources */,
				C124A1721CCA968B007D42EE /* STPAnalyticsClient.m in Sources */,
				C158AB401E1EE98900348D01 /* STPSectionHeaderView.m in Sources */,
				F148ABC81D5D334B0014FD92 /* STPLocalizationUtils.m in Sources */,
				04A4C38B1C4F25F900B3B290 /* NSArray+Stripe.m in Sources */,
				F19491E41E60DD72001E1FC2 /* STPSourceSEPADebitDetails.m in Sources */,
				04A4C38F1C4F25F900B3B290 /* UIViewController+Stripe_ParentViewController.m in Sources */,
				049A3FAF1CC9AA9900F57DE7 /* STPAddressViewModel.m in Sources */,
				04695ADC1C77F9EF00E08063 /* STPPhoneNumberValidator.m in Sources */,
				C1785F5E1EC60B5E00E9CFAC /* STPCardIOProxy.m in Sources */,
				04CDB5141A5F30A700B854EE /* STPToken.m in Sources */,
				C118108A1CC6B00D0022FB55 /* STPApplePayPaymentMethod.m in Sources */,
				04A488341CA34D3000506E53 /* STPEmailAddressValidator.m in Sources */,
				0433EB4C1BD06313003912B4 /* NSDictionary+Stripe.m in Sources */,
				F12C8DC31D63DE9F00ADA0D7 /* STPPaymentContextAmountModel.m in Sources */,
				C124A17E1CCAA0C2007D42EE /* NSMutableURLRequest+Stripe.m in Sources */,
				04695ADA1C77F9EF00E08063 /* STPDelegateProxy.m in Sources */,
				045D712E1CF4ED7600F6CD65 /* STPBINRange.m in Sources */,
				049A3FB31CC9FEFC00F57DE7 /* UIToolbar+Stripe_InputAccessory.m in Sources */,
				C113D21B1EBB9A36006FACC2 /* STPEphemeralKey.m in Sources */,
				0438EF3B1B7416BB00D506CC /* STPPaymentCardTextFieldViewModel.m in Sources */,
				C1BD9B301E3940A200CEE925 /* STPSourceRedirect.m in Sources */,
				04CDE5B81BC1F1F100548833 /* STPCardParams.m in Sources */,
				F152322C1EA9306100D65C67 /* NSURLComponents+Stripe.m in Sources */,
				0451CC461C49AE1C003B2CA6 /* STPPaymentResult.m in Sources */,
				04E39F551CECF7A100AF3B96 /* STPPaymentMethodTuple.m in Sources */,
				C11810961CC6C4700022FB55 /* PKPaymentAuthorizationViewController+Stripe_Blocks.m in Sources */,
				0439B9891C454F97005A1ED5 /* STPPaymentMethodsViewController.m in Sources */,
				04A488441CA3580700506E53 /* UINavigationController+Stripe_Completion.m in Sources */,
				049A3F961CC75B2E00F57DE7 /* STPPromise.m in Sources */,
				B3BDCAD320EEF5E10034F7F5 /* STPPaymentIntentParams.m in Sources */,
				04695AD41C77F9DB00E08063 /* NSString+Stripe.m in Sources */,
				F15232261EA9303800D65C67 /* STPURLCallbackHandler.m in Sources */,
				F1BEB2FF1F3508BB0043F48C /* NSError+Stripe.m in Sources */,
				049952D01BCF13510088C703 /* STPAPIRequest.m in Sources */,
				F1A2F92E1EEB6A70006B0456 /* NSCharacterSet+Stripe.m in Sources */,
				F1D3A24B1EB012010095BFA9 /* STPFile.m in Sources */,
				049A3F9A1CC76A2400F57DE7 /* NSBundle+Stripe_AppName.m in Sources */,
				B347DD491FE35423006B3BAC /* STPValidatedTextField.m in Sources */,
				049A3F7B1CC18D5300F57DE7 /* UIView+Stripe_FirstResponder.m in Sources */,
				04CDE5C51BC20AF800548833 /* STPBankAccountParams.m in Sources */,
				C1BD9B361E3940C400CEE925 /* STPSourceVerification.m in Sources */,
			);
			runOnlyForDeploymentPostprocessing = 0;
		};
		C1B630AF1D1D817900A05285 /* Sources */ = {
			isa = PBXSourcesBuildPhase;
			buildActionMask = 2147483647;
			files = (
			);
			runOnlyForDeploymentPostprocessing = 0;
		};
/* End PBXSourcesBuildPhase section */

/* Begin PBXTargetDependency section */
		045E7C0B1A5F41DE004751EF /* PBXTargetDependency */ = {
			isa = PBXTargetDependency;
			target = 04CDB4411A5F2E1800B854EE /* StripeiOS */;
			targetProxy = 045E7C0A1A5F41DE004751EF /* PBXContainerItemProxy */;
		};
		049E85271A608027000B66CD /* PBXTargetDependency */ = {
			isa = PBXTargetDependency;
			target = 049E84AA1A605D93000B66CD /* StripeiOSStatic */;
			targetProxy = 049E85261A608027000B66CD /* PBXContainerItemProxy */;
		};
		C1B630DA1D1D86E100A05285 /* PBXTargetDependency */ = {
			isa = PBXTargetDependency;
			target = C1B630B21D1D817900A05285 /* StripeiOSResources */;
			targetProxy = C1B630D91D1D86E100A05285 /* PBXContainerItemProxy */;
		};
/* End PBXTargetDependency section */

/* Begin PBXVariantGroup section */
		F148ABE61D5E805A0014FD92 /* Localizable.strings */ = {
			isa = PBXVariantGroup;
			children = (
				F148ABE71D5E805A0014FD92 /* en */,
				F148ABEA1D5E80790014FD92 /* zh-Hans */,
				F148ABEC1D5E80860014FD92 /* de */,
				F148ABED1D5E808B0014FD92 /* es */,
				F148ABEE1D5E80990014FD92 /* it */,
				F148ABEF1D5E809D0014FD92 /* ja */,
				F148ABF01D5E80A00014FD92 /* nl */,
				F148ABF11D5E81EB0014FD92 /* fr */,
				7E0B1132203572FB00271AD3 /* fi */,
				ED627D57207EA348007EFC56 /* nb */,
			);
			name = Localizable.strings;
			sourceTree = "<group>";
		};
/* End PBXVariantGroup section */

/* Begin XCBuildConfiguration section */
		045E7C0D1A5F41DE004751EF /* Debug */ = {
			isa = XCBuildConfiguration;
			baseConfigurationReference = 04F39F0D1AEF2AFE005B926E /* StripeiOS Tests-Debug.xcconfig */;
			buildSettings = {
			};
			name = Debug;
		};
		045E7C0E1A5F41DE004751EF /* Release */ = {
			isa = XCBuildConfiguration;
			baseConfigurationReference = 04F39F0E1AEF2AFE005B926E /* StripeiOS Tests-Release.xcconfig */;
			buildSettings = {
			};
			name = Release;
		};
		049E84BD1A605D93000B66CD /* Debug */ = {
			isa = XCBuildConfiguration;
			baseConfigurationReference = 04F39F151AEF2AFE005B926E /* StripeiOSStatic.xcconfig */;
			buildSettings = {
			};
			name = Debug;
		};
		049E84BE1A605D93000B66CD /* Release */ = {
			isa = XCBuildConfiguration;
			baseConfigurationReference = 04F39F151AEF2AFE005B926E /* StripeiOSStatic.xcconfig */;
			buildSettings = {
			};
			name = Release;
		};
		049E85241A607FFD000B66CD /* Debug */ = {
			isa = XCBuildConfiguration;
			baseConfigurationReference = 04F39F181AEF2AFE005B926E /* StripeiOSStaticFramework.xcconfig */;
			buildSettings = {
			};
			name = Debug;
		};
		049E85251A607FFD000B66CD /* Release */ = {
			isa = XCBuildConfiguration;
			baseConfigurationReference = 04F39F181AEF2AFE005B926E /* StripeiOSStaticFramework.xcconfig */;
			buildSettings = {
			};
			name = Release;
		};
		04CDB4561A5F2E1800B854EE /* Debug */ = {
			isa = XCBuildConfiguration;
			baseConfigurationReference = 04F39F101AEF2AFE005B926E /* StripeiOS-Debug.xcconfig */;
			buildSettings = {
			};
			name = Debug;
		};
		04CDB4571A5F2E1800B854EE /* Release */ = {
			isa = XCBuildConfiguration;
			baseConfigurationReference = 04F39F111AEF2AFE005B926E /* StripeiOS-Release.xcconfig */;
			buildSettings = {
			};
			name = Release;
		};
		11C74BBA164043050071C2CA /* Debug */ = {
			isa = XCBuildConfiguration;
			baseConfigurationReference = 04F39F0A1AEF2AFE005B926E /* Project-Debug.xcconfig */;
			buildSettings = {
				ENABLE_TESTABILITY = YES;
				ONLY_ACTIVE_ARCH = YES;
			};
			name = Debug;
		};
		11C74BBB164043050071C2CA /* Release */ = {
			isa = XCBuildConfiguration;
			baseConfigurationReference = 04F39F0B1AEF2AFE005B926E /* Project-Release.xcconfig */;
			buildSettings = {
			};
			name = Release;
		};
		C1B630B61D1D817900A05285 /* Debug */ = {
			isa = XCBuildConfiguration;
			baseConfigurationReference = 04F94D6F1D21CB20004FC826 /* StripeiOSResources.xcconfig */;
			buildSettings = {
			};
			name = Debug;
		};
		C1B630B71D1D817900A05285 /* Release */ = {
			isa = XCBuildConfiguration;
			baseConfigurationReference = 04F94D6F1D21CB20004FC826 /* StripeiOSResources.xcconfig */;
			buildSettings = {
			};
			name = Release;
		};
/* End XCBuildConfiguration section */

/* Begin XCConfigurationList section */
		045E7C0C1A5F41DE004751EF /* Build configuration list for PBXNativeTarget "StripeiOS Tests" */ = {
			isa = XCConfigurationList;
			buildConfigurations = (
				045E7C0D1A5F41DE004751EF /* Debug */,
				045E7C0E1A5F41DE004751EF /* Release */,
			);
			defaultConfigurationIsVisible = 0;
			defaultConfigurationName = Release;
		};
		049E84BC1A605D93000B66CD /* Build configuration list for PBXNativeTarget "StripeiOSStatic" */ = {
			isa = XCConfigurationList;
			buildConfigurations = (
				049E84BD1A605D93000B66CD /* Debug */,
				049E84BE1A605D93000B66CD /* Release */,
			);
			defaultConfigurationIsVisible = 0;
			defaultConfigurationName = Release;
		};
		049E85231A607FFD000B66CD /* Build configuration list for PBXAggregateTarget "StripeiOSStaticFramework" */ = {
			isa = XCConfigurationList;
			buildConfigurations = (
				049E85241A607FFD000B66CD /* Debug */,
				049E85251A607FFD000B66CD /* Release */,
			);
			defaultConfigurationIsVisible = 0;
			defaultConfigurationName = Release;
		};
		04CDB4551A5F2E1800B854EE /* Build configuration list for PBXNativeTarget "StripeiOS" */ = {
			isa = XCConfigurationList;
			buildConfigurations = (
				04CDB4561A5F2E1800B854EE /* Debug */,
				04CDB4571A5F2E1800B854EE /* Release */,
			);
			defaultConfigurationIsVisible = 0;
			defaultConfigurationName = Release;
		};
		11C74B92164043050071C2CA /* Build configuration list for PBXProject "Stripe" */ = {
			isa = XCConfigurationList;
			buildConfigurations = (
				11C74BBA164043050071C2CA /* Debug */,
				11C74BBB164043050071C2CA /* Release */,
			);
			defaultConfigurationIsVisible = 0;
			defaultConfigurationName = Release;
		};
		C1B630B81D1D817900A05285 /* Build configuration list for PBXNativeTarget "StripeiOSResources" */ = {
			isa = XCConfigurationList;
			buildConfigurations = (
				C1B630B61D1D817900A05285 /* Debug */,
				C1B630B71D1D817900A05285 /* Release */,
			);
			defaultConfigurationIsVisible = 0;
			defaultConfigurationName = Release;
		};
/* End XCConfigurationList section */
	};
	rootObject = 11C74B8F164043050071C2CA /* Project object */;
}<|MERGE_RESOLUTION|>--- conflicted
+++ resolved
@@ -396,14 +396,11 @@
 		B3BDCACB20EEF22D0034F7F5 /* STPPaymentIntentEnums.h in Headers */ = {isa = PBXBuildFile; fileRef = B3BDCAC720EEF22D0034F7F5 /* STPPaymentIntentEnums.h */; settings = {ATTRIBUTES = (Public, ); }; };
 		B3BDCACD20EEF4540034F7F5 /* STPPaymentIntentTest.m in Sources */ = {isa = PBXBuildFile; fileRef = B3BDCACC20EEF4540034F7F5 /* STPPaymentIntentTest.m */; };
 		B3BDCACF20EEF4640034F7F5 /* STPPaymentIntentFunctionalTest.m in Sources */ = {isa = PBXBuildFile; fileRef = B3BDCACE20EEF4640034F7F5 /* STPPaymentIntentFunctionalTest.m */; };
-<<<<<<< HEAD
 		B3BDCAD120EEF5BA0034F7F5 /* STPPaymentIntentParamsTest.m in Sources */ = {isa = PBXBuildFile; fileRef = B3BDCAD020EEF5B90034F7F5 /* STPPaymentIntentParamsTest.m */; };
 		B3BDCAD320EEF5E10034F7F5 /* STPPaymentIntentParams.m in Sources */ = {isa = PBXBuildFile; fileRef = B3BDCAD220EEF5E00034F7F5 /* STPPaymentIntentParams.m */; };
 		B3BDCAD420EEF5E10034F7F5 /* STPPaymentIntentParams.m in Sources */ = {isa = PBXBuildFile; fileRef = B3BDCAD220EEF5E00034F7F5 /* STPPaymentIntentParams.m */; };
 		B3BDCAD620EEF5EC0034F7F5 /* STPPaymentIntentParams.h in Headers */ = {isa = PBXBuildFile; fileRef = B3BDCAD520EEF5EC0034F7F5 /* STPPaymentIntentParams.h */; settings = {ATTRIBUTES = (Public, ); }; };
 		B3BDCAD720EEF5EC0034F7F5 /* STPPaymentIntentParams.h in Headers */ = {isa = PBXBuildFile; fileRef = B3BDCAD520EEF5EC0034F7F5 /* STPPaymentIntentParams.h */; settings = {ATTRIBUTES = (Public, ); }; };
-=======
->>>>>>> 73a6f75c
 		B3BDCADF20F0142C0034F7F5 /* PaymentIntent.json in Resources */ = {isa = PBXBuildFile; fileRef = B3BDCADE20F0142C0034F7F5 /* PaymentIntent.json */; };
 		B3C9CF2D2004595A005502ED /* STPConnectAccountFunctionalTest.m in Sources */ = {isa = PBXBuildFile; fileRef = B3C9CF2C2004595A005502ED /* STPConnectAccountFunctionalTest.m */; };
 		C1054F911FE197AE0033C87E /* STPPaymentContextSnapshotTests.m in Sources */ = {isa = PBXBuildFile; fileRef = C1054F901FE197AE0033C87E /* STPPaymentContextSnapshotTests.m */; };
@@ -1080,12 +1077,9 @@
 		B3BDCAC720EEF22D0034F7F5 /* STPPaymentIntentEnums.h */ = {isa = PBXFileReference; fileEncoding = 4; lastKnownFileType = sourcecode.c.h; name = STPPaymentIntentEnums.h; path = PublicHeaders/STPPaymentIntentEnums.h; sourceTree = "<group>"; };
 		B3BDCACC20EEF4540034F7F5 /* STPPaymentIntentTest.m */ = {isa = PBXFileReference; fileEncoding = 4; lastKnownFileType = sourcecode.c.objc; path = STPPaymentIntentTest.m; sourceTree = "<group>"; };
 		B3BDCACE20EEF4640034F7F5 /* STPPaymentIntentFunctionalTest.m */ = {isa = PBXFileReference; fileEncoding = 4; lastKnownFileType = sourcecode.c.objc; path = STPPaymentIntentFunctionalTest.m; sourceTree = "<group>"; };
-<<<<<<< HEAD
 		B3BDCAD020EEF5B90034F7F5 /* STPPaymentIntentParamsTest.m */ = {isa = PBXFileReference; fileEncoding = 4; lastKnownFileType = sourcecode.c.objc; path = STPPaymentIntentParamsTest.m; sourceTree = "<group>"; };
 		B3BDCAD220EEF5E00034F7F5 /* STPPaymentIntentParams.m */ = {isa = PBXFileReference; fileEncoding = 4; lastKnownFileType = sourcecode.c.objc; path = STPPaymentIntentParams.m; sourceTree = "<group>"; };
 		B3BDCAD520EEF5EC0034F7F5 /* STPPaymentIntentParams.h */ = {isa = PBXFileReference; fileEncoding = 4; lastKnownFileType = sourcecode.c.h; name = STPPaymentIntentParams.h; path = PublicHeaders/STPPaymentIntentParams.h; sourceTree = "<group>"; };
-=======
->>>>>>> 73a6f75c
 		B3BDCADE20F0142C0034F7F5 /* PaymentIntent.json */ = {isa = PBXFileReference; fileEncoding = 4; lastKnownFileType = text.json; path = PaymentIntent.json; sourceTree = "<group>"; };
 		B3C9CF2C2004595A005502ED /* STPConnectAccountFunctionalTest.m */ = {isa = PBXFileReference; lastKnownFileType = sourcecode.c.objc; path = STPConnectAccountFunctionalTest.m; sourceTree = "<group>"; };
 		C1054F901FE197AE0033C87E /* STPPaymentContextSnapshotTests.m */ = {isa = PBXFileReference; lastKnownFileType = sourcecode.c.objc; path = STPPaymentContextSnapshotTests.m; sourceTree = "<group>"; };
@@ -1657,10 +1651,7 @@
 				0438EF4B1B741B0100D506CC /* STPPaymentCardTextFieldViewModelTest.m */,
 				8B013C881F1E784A00DD831B /* STPPaymentConfigurationTest.m */,
 				F14C872E1D4FCDBA00C7CC6A /* STPPaymentContextApplePayTest.m */,
-<<<<<<< HEAD
 				B3BDCAD020EEF5B90034F7F5 /* STPPaymentIntentParamsTest.m */,
-=======
->>>>>>> 73a6f75c
 				B3BDCACC20EEF4540034F7F5 /* STPPaymentIntentTest.m */,
 				F1DE87FF1F8D410D00602F4C /* STPPaymentMethodsViewControllerTest.m */,
 				C1EEDCC91CA2186300A54582 /* STPPhoneNumberValidatorTest.m */,
@@ -1999,11 +1990,8 @@
 				B3BDCAC020EEF2150034F7F5 /* STPPaymentIntent.m */,
 				B3BDCAC120EEF2150034F7F5 /* STPPaymentIntent+Private.h */,
 				B3BDCAC720EEF22D0034F7F5 /* STPPaymentIntentEnums.h */,
-<<<<<<< HEAD
 				B3BDCAD520EEF5EC0034F7F5 /* STPPaymentIntentParams.h */,
 				B3BDCAD220EEF5E00034F7F5 /* STPPaymentIntentParams.m */,
-=======
->>>>>>> 73a6f75c
 				C1D7B51E1E36C32F002181F5 /* STPSource.h */,
 				C1D7B51F1E36C32F002181F5 /* STPSource.m */,
 				F19491DD1E5F6B8C001E1FC2 /* STPSourceCardDetails.h */,
