// !$*UTF8*$!
{
	archiveVersion = 1;
	classes = {
	};
	objectVersion = 46;
	objects = {

/* Begin PBXBuildFile section */
		0413CB22233FECD5006429EA /* STPPushProvisioningContext.m in Sources */ = {isa = PBXBuildFile; fileRef = 0413CB1A233FECD4006429EA /* STPPushProvisioningContext.m */; };
		0413CB24233FECD5006429EA /* STPPushProvisioningDetailsParams.m in Sources */ = {isa = PBXBuildFile; fileRef = 0413CB1B233FECD4006429EA /* STPPushProvisioningDetailsParams.m */; };
		0413CB26233FECD5006429EA /* STPPushProvisioningDetails.m in Sources */ = {isa = PBXBuildFile; fileRef = 0413CB1C233FECD4006429EA /* STPPushProvisioningDetails.m */; };
		0413CB28233FECD5006429EA /* STPPushProvisioningDetailsParams.h in Headers */ = {isa = PBXBuildFile; fileRef = 0413CB1D233FECD4006429EA /* STPPushProvisioningDetailsParams.h */; settings = {ATTRIBUTES = (Public, ); }; };
		0413CB2A233FECD5006429EA /* STPPushProvisioningContext.h in Headers */ = {isa = PBXBuildFile; fileRef = 0413CB1E233FECD4006429EA /* STPPushProvisioningContext.h */; settings = {ATTRIBUTES = (Public, ); }; };
		0413CB2C233FECD5006429EA /* STPAPIClient+PushProvisioning.h in Headers */ = {isa = PBXBuildFile; fileRef = 0413CB1F233FECD4006429EA /* STPAPIClient+PushProvisioning.h */; };
		0413CB2E233FECD5006429EA /* STPPushProvisioningDetails.h in Headers */ = {isa = PBXBuildFile; fileRef = 0413CB20233FECD5006429EA /* STPPushProvisioningDetails.h */; };
		0413CB30233FECD5006429EA /* STPAPIClient+PushProvisioning.m in Sources */ = {isa = PBXBuildFile; fileRef = 0413CB21233FECD5006429EA /* STPAPIClient+PushProvisioning.m */; };
		0426B96E1CEADC98006AC8DD /* STPColorUtils.h in Headers */ = {isa = PBXBuildFile; fileRef = 0426B96C1CEADC98006AC8DD /* STPColorUtils.h */; };
		0426B96F1CEADC98006AC8DD /* STPColorUtils.m in Sources */ = {isa = PBXBuildFile; fileRef = 0426B96D1CEADC98006AC8DD /* STPColorUtils.m */; };
		0426B9721CEAE3EB006AC8DD /* UITableViewCell+Stripe_Borders.h in Headers */ = {isa = PBXBuildFile; fileRef = 0426B9701CEAE3EB006AC8DD /* UITableViewCell+Stripe_Borders.h */; };
		0426B9731CEAE3EB006AC8DD /* UITableViewCell+Stripe_Borders.m in Sources */ = {isa = PBXBuildFile; fileRef = 0426B9711CEAE3EB006AC8DD /* UITableViewCell+Stripe_Borders.m */; };
		0426B9781CEBD001006AC8DD /* UINavigationBar+Stripe_Theme.m in Sources */ = {isa = PBXBuildFile; fileRef = 0426B9751CEBD001006AC8DD /* UINavigationBar+Stripe_Theme.m */; };
		0433EB491BD06313003912B4 /* NSDictionary+Stripe.h in Headers */ = {isa = PBXBuildFile; fileRef = 0433EB471BD06313003912B4 /* NSDictionary+Stripe.h */; };
		0433EB4C1BD06313003912B4 /* NSDictionary+Stripe.m in Sources */ = {isa = PBXBuildFile; fileRef = 0433EB481BD06313003912B4 /* NSDictionary+Stripe.m */; };
		0438EF2C1B7416BB00D506CC /* STPFormTextField.h in Headers */ = {isa = PBXBuildFile; fileRef = 0438EF261B7416BB00D506CC /* STPFormTextField.h */; };
		0438EF2F1B7416BB00D506CC /* STPFormTextField.m in Sources */ = {isa = PBXBuildFile; fileRef = 0438EF271B7416BB00D506CC /* STPFormTextField.m */; };
		0438EF351B7416BB00D506CC /* STPPaymentCardTextField.m in Sources */ = {isa = PBXBuildFile; fileRef = 0438EF291B7416BB00D506CC /* STPPaymentCardTextField.m */; };
		0438EF381B7416BB00D506CC /* STPPaymentCardTextFieldViewModel.h in Headers */ = {isa = PBXBuildFile; fileRef = 0438EF2A1B7416BB00D506CC /* STPPaymentCardTextFieldViewModel.h */; };
		0438EF3B1B7416BB00D506CC /* STPPaymentCardTextFieldViewModel.m in Sources */ = {isa = PBXBuildFile; fileRef = 0438EF2B1B7416BB00D506CC /* STPPaymentCardTextFieldViewModel.m */; };
		0438EF431B74170D00D506CC /* STPCardValidator.m in Sources */ = {isa = PBXBuildFile; fileRef = 0438EF3F1B74170D00D506CC /* STPCardValidator.m */; };
		0438EF471B74183100D506CC /* STPCardBrand.h in Headers */ = {isa = PBXBuildFile; fileRef = 0438EF461B74183100D506CC /* STPCardBrand.h */; settings = {ATTRIBUTES = (Public, ); }; };
		0438EF4C1B741B0100D506CC /* STPCardValidatorTest.m in Sources */ = {isa = PBXBuildFile; fileRef = 0438EF4A1B741B0100D506CC /* STPCardValidatorTest.m */; };
		0438EF4D1B741B0100D506CC /* STPPaymentCardTextFieldViewModelTest.m in Sources */ = {isa = PBXBuildFile; fileRef = 0438EF4B1B741B0100D506CC /* STPPaymentCardTextFieldViewModelTest.m */; };
		0439B9871C454F97005A1ED5 /* STPPaymentOptionsViewController.h in Headers */ = {isa = PBXBuildFile; fileRef = 0439B9851C454F97005A1ED5 /* STPPaymentOptionsViewController.h */; settings = {ATTRIBUTES = (Public, ); }; };
		0439B9891C454F97005A1ED5 /* STPPaymentOptionsViewController.m in Sources */ = {isa = PBXBuildFile; fileRef = 0439B9861C454F97005A1ED5 /* STPPaymentOptionsViewController.m */; };
		04415C671A6605B5001225ED /* STPAPIClientTest.m in Sources */ = {isa = PBXBuildFile; fileRef = 04CDB51E1A5F3A9300B854EE /* STPAPIClientTest.m */; };
		04415C681A6605B5001225ED /* STPFormEncoderTest.m in Sources */ = {isa = PBXBuildFile; fileRef = 04CDB51F1A5F3A9300B854EE /* STPFormEncoderTest.m */; };
		04415C6A1A6605B5001225ED /* STPApplePayFunctionalTest.m in Sources */ = {isa = PBXBuildFile; fileRef = 04CDB5211A5F3A9300B854EE /* STPApplePayFunctionalTest.m */; };
		04415C6B1A6605B5001225ED /* STPBankAccountFunctionalTest.m in Sources */ = {isa = PBXBuildFile; fileRef = 04CDB5221A5F3A9300B854EE /* STPBankAccountFunctionalTest.m */; };
		04415C6C1A6605B5001225ED /* STPBankAccountTest.m in Sources */ = {isa = PBXBuildFile; fileRef = 04CDB5231A5F3A9300B854EE /* STPBankAccountTest.m */; };
		04415C6D1A6605B5001225ED /* STPCardFunctionalTest.m in Sources */ = {isa = PBXBuildFile; fileRef = 04CDB5241A5F3A9300B854EE /* STPCardFunctionalTest.m */; };
		04415C6E1A6605B5001225ED /* STPCardTest.m in Sources */ = {isa = PBXBuildFile; fileRef = 04CDB5251A5F3A9300B854EE /* STPCardTest.m */; };
		04415C6F1A6605B5001225ED /* STPCertTest.m in Sources */ = {isa = PBXBuildFile; fileRef = 04CDB5261A5F3A9300B854EE /* STPCertTest.m */; };
		04415C701A6605B5001225ED /* STPTokenTest.m in Sources */ = {isa = PBXBuildFile; fileRef = 04CDB5271A5F3A9300B854EE /* STPTokenTest.m */; };
		0451CC441C49AE1C003B2CA6 /* STPPaymentResult.h in Headers */ = {isa = PBXBuildFile; fileRef = 0451CC421C49AE1C003B2CA6 /* STPPaymentResult.h */; settings = {ATTRIBUTES = (Public, ); }; };
		0451CC461C49AE1C003B2CA6 /* STPPaymentResult.m in Sources */ = {isa = PBXBuildFile; fileRef = 0451CC431C49AE1C003B2CA6 /* STPPaymentResult.m */; };
		04533E7D1A6877F400C7E52E /* PassKit.framework in Frameworks */ = {isa = PBXBuildFile; fileRef = 04D5BF9019BF958F009521A5 /* PassKit.framework */; settings = {ATTRIBUTES = (Required, ); }; };
		045A62AB1B8E7259000165CE /* STPPaymentCardTextFieldTest.m in Sources */ = {isa = PBXBuildFile; fileRef = 045A62AA1B8E7259000165CE /* STPPaymentCardTextFieldTest.m */; };
		045D710E1CEEE30500F6CD65 /* STPAspects.h in Headers */ = {isa = PBXBuildFile; fileRef = 045D710C1CEEE30500F6CD65 /* STPAspects.h */; };
		045D71101CEEE30500F6CD65 /* STPAspects.m in Sources */ = {isa = PBXBuildFile; fileRef = 045D710D1CEEE30500F6CD65 /* STPAspects.m */; };
		045D71201CEFA57000F6CD65 /* UIViewController+Stripe_Promises.h in Headers */ = {isa = PBXBuildFile; fileRef = 045D711E1CEFA57000F6CD65 /* UIViewController+Stripe_Promises.h */; };
		045D71221CEFA57000F6CD65 /* UIViewController+Stripe_Promises.m in Sources */ = {isa = PBXBuildFile; fileRef = 045D711F1CEFA57000F6CD65 /* UIViewController+Stripe_Promises.m */; };
		045D712C1CF4ED7600F6CD65 /* STPBINRange.h in Headers */ = {isa = PBXBuildFile; fileRef = 045D712A1CF4ED7600F6CD65 /* STPBINRange.h */; };
		045D712E1CF4ED7600F6CD65 /* STPBINRange.m in Sources */ = {isa = PBXBuildFile; fileRef = 045D712B1CF4ED7600F6CD65 /* STPBINRange.m */; };
		045D71311CF514BB00F6CD65 /* STPBinRangeTest.m in Sources */ = {isa = PBXBuildFile; fileRef = 045D71301CF514BB00F6CD65 /* STPBinRangeTest.m */; };
		045E7C091A5F41DE004751EF /* Stripe.framework in Frameworks */ = {isa = PBXBuildFile; fileRef = 04CDB4421A5F2E1800B854EE /* Stripe.framework */; };
		04633B051CD44F1C009D4FB5 /* STPAPIClient+ApplePay.m in Sources */ = {isa = PBXBuildFile; fileRef = 04633B041CD44F1C009D4FB5 /* STPAPIClient+ApplePay.m */; };
		04633B071CD44F47009D4FB5 /* STPAPIClient+ApplePay.h in Headers */ = {isa = PBXBuildFile; fileRef = 04633B061CD44F47009D4FB5 /* STPAPIClient+ApplePay.h */; settings = {ATTRIBUTES = (Public, ); }; };
		04633B0C1CD44F6C009D4FB5 /* PKPayment+Stripe.h in Headers */ = {isa = PBXBuildFile; fileRef = 04633B081CD44F6C009D4FB5 /* PKPayment+Stripe.h */; };
		04633B0D1CD44F6C009D4FB5 /* PKPayment+Stripe.m in Sources */ = {isa = PBXBuildFile; fileRef = 04633B091CD44F6C009D4FB5 /* PKPayment+Stripe.m */; };
		04695AD31C77F9DB00E08063 /* NSString+Stripe.h in Headers */ = {isa = PBXBuildFile; fileRef = 04695AD11C77F9DB00E08063 /* NSString+Stripe.h */; };
		04695AD41C77F9DB00E08063 /* NSString+Stripe.m in Sources */ = {isa = PBXBuildFile; fileRef = 04695AD21C77F9DB00E08063 /* NSString+Stripe.m */; };
		04695AD91C77F9EF00E08063 /* STPDelegateProxy.h in Headers */ = {isa = PBXBuildFile; fileRef = 04695AD51C77F9EF00E08063 /* STPDelegateProxy.h */; };
		04695ADA1C77F9EF00E08063 /* STPDelegateProxy.m in Sources */ = {isa = PBXBuildFile; fileRef = 04695AD61C77F9EF00E08063 /* STPDelegateProxy.m */; };
		04695ADB1C77F9EF00E08063 /* STPPhoneNumberValidator.h in Headers */ = {isa = PBXBuildFile; fileRef = 04695AD71C77F9EF00E08063 /* STPPhoneNumberValidator.h */; };
		04695ADC1C77F9EF00E08063 /* STPPhoneNumberValidator.m in Sources */ = {isa = PBXBuildFile; fileRef = 04695AD81C77F9EF00E08063 /* STPPhoneNumberValidator.m */; };
		046FE9A11CE55D1D00DA6A7B /* STPPaymentActivityIndicatorView.h in Headers */ = {isa = PBXBuildFile; fileRef = 046FE99F1CE55D1D00DA6A7B /* STPPaymentActivityIndicatorView.h */; settings = {ATTRIBUTES = (Public, ); }; };
		046FE9A21CE55D1D00DA6A7B /* STPPaymentActivityIndicatorView.m in Sources */ = {isa = PBXBuildFile; fileRef = 046FE9A01CE55D1D00DA6A7B /* STPPaymentActivityIndicatorView.m */; };
		04793F561D1D8DDD00B3C551 /* STPSourceProtocol.h in Headers */ = {isa = PBXBuildFile; fileRef = 04793F551D1D8DDD00B3C551 /* STPSourceProtocol.h */; settings = {ATTRIBUTES = (Public, ); }; };
		04827D101D2575C6002DB3E8 /* STPImageLibrary.h in Headers */ = {isa = PBXBuildFile; fileRef = 04827D0E1D2575C6002DB3E8 /* STPImageLibrary.h */; settings = {ATTRIBUTES = (Public, ); }; };
		04827D121D2575C6002DB3E8 /* STPImageLibrary.m in Sources */ = {isa = PBXBuildFile; fileRef = 04827D0F1D2575C6002DB3E8 /* STPImageLibrary.m */; };
		04827D151D257764002DB3E8 /* STPImageLibrary+Private.h in Headers */ = {isa = PBXBuildFile; fileRef = 04827D141D257764002DB3E8 /* STPImageLibrary+Private.h */; };
		04827D181D257A6C002DB3E8 /* STPImageLibraryTest.m in Sources */ = {isa = PBXBuildFile; fileRef = 04827D171D257A6C002DB3E8 /* STPImageLibraryTest.m */; };
		049880FC1CED5A2300EA4FFD /* STPPaymentConfiguration.h in Headers */ = {isa = PBXBuildFile; fileRef = 049880FA1CED5A2300EA4FFD /* STPPaymentConfiguration.h */; settings = {ATTRIBUTES = (Public, ); }; };
		049880FE1CED5A2300EA4FFD /* STPPaymentConfiguration.m in Sources */ = {isa = PBXBuildFile; fileRef = 049880FB1CED5A2300EA4FFD /* STPPaymentConfiguration.m */; };
		049952CF1BCF13510088C703 /* STPAPIRequest.h in Headers */ = {isa = PBXBuildFile; fileRef = 049952CD1BCF13510088C703 /* STPAPIRequest.h */; };
		049952D01BCF13510088C703 /* STPAPIRequest.m in Sources */ = {isa = PBXBuildFile; fileRef = 049952CE1BCF13510088C703 /* STPAPIRequest.m */; };
		049952D21BCF13DD0088C703 /* STPAPIClient+Private.h in Headers */ = {isa = PBXBuildFile; fileRef = 049952D11BCF13DD0088C703 /* STPAPIClient+Private.h */; };
		049A3F7A1CC18D5300F57DE7 /* UIView+Stripe_FirstResponder.h in Headers */ = {isa = PBXBuildFile; fileRef = 049A3F781CC18D5300F57DE7 /* UIView+Stripe_FirstResponder.h */; };
		049A3F7B1CC18D5300F57DE7 /* UIView+Stripe_FirstResponder.m in Sources */ = {isa = PBXBuildFile; fileRef = 049A3F791CC18D5300F57DE7 /* UIView+Stripe_FirstResponder.m */; };
		049A3F7E1CC1920A00F57DE7 /* UIViewController+Stripe_KeyboardAvoiding.h in Headers */ = {isa = PBXBuildFile; fileRef = 049A3F7C1CC1920A00F57DE7 /* UIViewController+Stripe_KeyboardAvoiding.h */; };
		049A3F7F1CC1920A00F57DE7 /* UIViewController+Stripe_KeyboardAvoiding.m in Sources */ = {isa = PBXBuildFile; fileRef = 049A3F7D1CC1920A00F57DE7 /* UIViewController+Stripe_KeyboardAvoiding.m */; };
		049A3F891CC73C7100F57DE7 /* STPPaymentContext.h in Headers */ = {isa = PBXBuildFile; fileRef = 049A3F871CC73C7100F57DE7 /* STPPaymentContext.h */; settings = {ATTRIBUTES = (Public, ); }; };
		049A3F8A1CC73C7100F57DE7 /* STPPaymentContext.m in Sources */ = {isa = PBXBuildFile; fileRef = 049A3F881CC73C7100F57DE7 /* STPPaymentContext.m */; };
		049A3F911CC740FF00F57DE7 /* NSDecimalNumber+Stripe_Currency.h in Headers */ = {isa = PBXBuildFile; fileRef = 049A3F8F1CC740FF00F57DE7 /* NSDecimalNumber+Stripe_Currency.h */; };
		049A3F921CC740FF00F57DE7 /* NSDecimalNumber+Stripe_Currency.m in Sources */ = {isa = PBXBuildFile; fileRef = 049A3F901CC740FF00F57DE7 /* NSDecimalNumber+Stripe_Currency.m */; };
		049A3F951CC75B2E00F57DE7 /* STPPromise.h in Headers */ = {isa = PBXBuildFile; fileRef = 049A3F931CC75B2E00F57DE7 /* STPPromise.h */; };
		049A3F961CC75B2E00F57DE7 /* STPPromise.m in Sources */ = {isa = PBXBuildFile; fileRef = 049A3F941CC75B2E00F57DE7 /* STPPromise.m */; };
		049A3F991CC76A2400F57DE7 /* NSBundle+Stripe_AppName.h in Headers */ = {isa = PBXBuildFile; fileRef = 049A3F971CC76A2400F57DE7 /* NSBundle+Stripe_AppName.h */; };
		049A3F9A1CC76A2400F57DE7 /* NSBundle+Stripe_AppName.m in Sources */ = {isa = PBXBuildFile; fileRef = 049A3F981CC76A2400F57DE7 /* NSBundle+Stripe_AppName.m */; };
		049A3FAE1CC9AA9900F57DE7 /* STPAddressViewModel.h in Headers */ = {isa = PBXBuildFile; fileRef = 049A3FAC1CC9AA9900F57DE7 /* STPAddressViewModel.h */; };
		049A3FAF1CC9AA9900F57DE7 /* STPAddressViewModel.m in Sources */ = {isa = PBXBuildFile; fileRef = 049A3FAD1CC9AA9900F57DE7 /* STPAddressViewModel.m */; };
		049A3FB21CC9FEFC00F57DE7 /* UIToolbar+Stripe_InputAccessory.h in Headers */ = {isa = PBXBuildFile; fileRef = 049A3FB01CC9FEFC00F57DE7 /* UIToolbar+Stripe_InputAccessory.h */; };
		049A3FB31CC9FEFC00F57DE7 /* UIToolbar+Stripe_InputAccessory.m in Sources */ = {isa = PBXBuildFile; fileRef = 049A3FB11CC9FEFC00F57DE7 /* UIToolbar+Stripe_InputAccessory.m */; };
		04A488331CA34D3000506E53 /* STPEmailAddressValidator.h in Headers */ = {isa = PBXBuildFile; fileRef = 04A488311CA34D3000506E53 /* STPEmailAddressValidator.h */; };
		04A488341CA34D3000506E53 /* STPEmailAddressValidator.m in Sources */ = {isa = PBXBuildFile; fileRef = 04A488321CA34D3000506E53 /* STPEmailAddressValidator.m */; };
		04A488361CA34DC600506E53 /* STPEmailAddressValidatorTest.m in Sources */ = {isa = PBXBuildFile; fileRef = 04A488351CA34DC600506E53 /* STPEmailAddressValidatorTest.m */; };
		04A4883C1CA3568800506E53 /* STPBlocks.h in Headers */ = {isa = PBXBuildFile; fileRef = 04A4883B1CA3568800506E53 /* STPBlocks.h */; settings = {ATTRIBUTES = (Public, ); }; };
		04A488421CA3580700506E53 /* UINavigationController+Stripe_Completion.h in Headers */ = {isa = PBXBuildFile; fileRef = 04A488401CA3580700506E53 /* UINavigationController+Stripe_Completion.h */; };
		04A488441CA3580700506E53 /* UINavigationController+Stripe_Completion.m in Sources */ = {isa = PBXBuildFile; fileRef = 04A488411CA3580700506E53 /* UINavigationController+Stripe_Completion.m */; };
		04A4C3891C4F25F900B3B290 /* NSArray+Stripe.h in Headers */ = {isa = PBXBuildFile; fileRef = 04A4C3851C4F25F900B3B290 /* NSArray+Stripe.h */; };
		04A4C38B1C4F25F900B3B290 /* NSArray+Stripe.m in Sources */ = {isa = PBXBuildFile; fileRef = 04A4C3861C4F25F900B3B290 /* NSArray+Stripe.m */; };
		04A4C38D1C4F25F900B3B290 /* UIViewController+Stripe_ParentViewController.h in Headers */ = {isa = PBXBuildFile; fileRef = 04A4C3871C4F25F900B3B290 /* UIViewController+Stripe_ParentViewController.h */; };
		04A4C38F1C4F25F900B3B290 /* UIViewController+Stripe_ParentViewController.m in Sources */ = {isa = PBXBuildFile; fileRef = 04A4C3881C4F25F900B3B290 /* UIViewController+Stripe_ParentViewController.m */; };
		04A4C3921C4F263300B3B290 /* NSArray+StripeTest.m in Sources */ = {isa = PBXBuildFile; fileRef = 04A4C3911C4F263300B3B290 /* NSArray+StripeTest.m */; };
		04A4C3941C4F276100B3B290 /* STPUIVCStripeParentViewControllerTests.m in Sources */ = {isa = PBXBuildFile; fileRef = 04A4C3931C4F276100B3B290 /* STPUIVCStripeParentViewControllerTests.m */; };
		04B31DD41D08E6E200EF1631 /* STPCustomer.h in Headers */ = {isa = PBXBuildFile; fileRef = 04B31DD21D08E6E200EF1631 /* STPCustomer.h */; settings = {ATTRIBUTES = (Public, ); }; };
		04B31DD61D08E6E200EF1631 /* STPCustomer.m in Sources */ = {isa = PBXBuildFile; fileRef = 04B31DD31D08E6E200EF1631 /* STPCustomer.m */; };
		04B31DDA1D09A4DC00EF1631 /* STPPaymentConfiguration+Private.h in Headers */ = {isa = PBXBuildFile; fileRef = 04B31DD81D09A4DC00EF1631 /* STPPaymentConfiguration+Private.h */; };
		04B31DE61D09D25F00EF1631 /* STPPaymentOptionsInternalViewController.h in Headers */ = {isa = PBXBuildFile; fileRef = 04B31DE41D09D25F00EF1631 /* STPPaymentOptionsInternalViewController.h */; };
		04B31DE81D09D25F00EF1631 /* STPPaymentOptionsInternalViewController.m in Sources */ = {isa = PBXBuildFile; fileRef = 04B31DE51D09D25F00EF1631 /* STPPaymentOptionsInternalViewController.m */; };
		04B31DF21D09F0A800EF1631 /* UIViewController+Stripe_NavigationItemProxy.h in Headers */ = {isa = PBXBuildFile; fileRef = 04B31DF01D09F0A800EF1631 /* UIViewController+Stripe_NavigationItemProxy.h */; };
		04B31DF41D09F0A800EF1631 /* UIViewController+Stripe_NavigationItemProxy.m in Sources */ = {isa = PBXBuildFile; fileRef = 04B31DF11D09F0A800EF1631 /* UIViewController+Stripe_NavigationItemProxy.m */; };
		04B31DF91D11AC6400EF1631 /* STPUserInformation.h in Headers */ = {isa = PBXBuildFile; fileRef = 04B31DF71D11AC6400EF1631 /* STPUserInformation.h */; settings = {ATTRIBUTES = (Public, ); }; };
		04B31DFB1D11AC6400EF1631 /* STPUserInformation.m in Sources */ = {isa = PBXBuildFile; fileRef = 04B31DF81D11AC6400EF1631 /* STPUserInformation.m */; };
		04B31DFF1D131D9000EF1631 /* STPPaymentCardTextFieldCell.h in Headers */ = {isa = PBXBuildFile; fileRef = 04B31DFD1D131D9000EF1631 /* STPPaymentCardTextFieldCell.h */; };
		04B31E011D131D9000EF1631 /* STPPaymentCardTextFieldCell.m in Sources */ = {isa = PBXBuildFile; fileRef = 04B31DFE1D131D9000EF1631 /* STPPaymentCardTextFieldCell.m */; };
		04BC29A41CD8697900318357 /* STPTheme.h in Headers */ = {isa = PBXBuildFile; fileRef = 04BC29A21CD8697900318357 /* STPTheme.h */; settings = {ATTRIBUTES = (Public, ); }; };
		04BC29A51CD8697900318357 /* STPTheme.m in Sources */ = {isa = PBXBuildFile; fileRef = 04BC29A31CD8697900318357 /* STPTheme.m */; };
		04BC29BD1CDD535700318357 /* STPSwitchTableViewCell.h in Headers */ = {isa = PBXBuildFile; fileRef = 04BC29BB1CDD535700318357 /* STPSwitchTableViewCell.h */; };
		04BC29BE1CDD535700318357 /* STPSwitchTableViewCell.m in Sources */ = {isa = PBXBuildFile; fileRef = 04BC29BC1CDD535700318357 /* STPSwitchTableViewCell.m */; };
		04BFFFD91D240B13005F2340 /* STPAddCardViewController+Private.h in Headers */ = {isa = PBXBuildFile; fileRef = 04BFFFD81D240B13005F2340 /* STPAddCardViewController+Private.h */; };
		04CB86BA1BA89CE100E4F61E /* PKPayment+StripeTest.m in Sources */ = {isa = PBXBuildFile; fileRef = 04CB86B81BA89CD400E4F61E /* PKPayment+StripeTest.m */; };
		04CDB4D31A5F30A700B854EE /* Stripe.h in Headers */ = {isa = PBXBuildFile; fileRef = 04CDB4A91A5F30A700B854EE /* Stripe.h */; settings = {ATTRIBUTES = (Public, ); }; };
		04CDB4FE1A5F30A700B854EE /* STPAPIClient.h in Headers */ = {isa = PBXBuildFile; fileRef = 04CDB4C21A5F30A700B854EE /* STPAPIClient.h */; settings = {ATTRIBUTES = (Public, ); }; };
		04CDB5001A5F30A700B854EE /* STPAPIClient.m in Sources */ = {isa = PBXBuildFile; fileRef = 04CDB4C31A5F30A700B854EE /* STPAPIClient.m */; };
		04CDB5021A5F30A700B854EE /* STPFormEncoder.h in Headers */ = {isa = PBXBuildFile; fileRef = 04CDB4C41A5F30A700B854EE /* STPFormEncoder.h */; };
		04CDB5041A5F30A700B854EE /* STPFormEncoder.m in Sources */ = {isa = PBXBuildFile; fileRef = 04CDB4C51A5F30A700B854EE /* STPFormEncoder.m */; };
		04CDB50A1A5F30A700B854EE /* STPBankAccount.h in Headers */ = {isa = PBXBuildFile; fileRef = 04CDB4C81A5F30A700B854EE /* STPBankAccount.h */; settings = {ATTRIBUTES = (Public, ); }; };
		04CDB50C1A5F30A700B854EE /* STPBankAccount.m in Sources */ = {isa = PBXBuildFile; fileRef = 04CDB4C91A5F30A700B854EE /* STPBankAccount.m */; };
		04CDB50E1A5F30A700B854EE /* STPCard.h in Headers */ = {isa = PBXBuildFile; fileRef = 04CDB4CA1A5F30A700B854EE /* STPCard.h */; settings = {ATTRIBUTES = (Public, ); }; };
		04CDB5101A5F30A700B854EE /* STPCard.m in Sources */ = {isa = PBXBuildFile; fileRef = 04CDB4CB1A5F30A700B854EE /* STPCard.m */; };
		04CDB5121A5F30A700B854EE /* STPToken.h in Headers */ = {isa = PBXBuildFile; fileRef = 04CDB4CC1A5F30A700B854EE /* STPToken.h */; settings = {ATTRIBUTES = (Public, ); }; };
		04CDB5141A5F30A700B854EE /* STPToken.m in Sources */ = {isa = PBXBuildFile; fileRef = 04CDB4CD1A5F30A700B854EE /* STPToken.m */; };
		04CDB5161A5F30A700B854EE /* StripeError.h in Headers */ = {isa = PBXBuildFile; fileRef = 04CDB4CE1A5F30A700B854EE /* StripeError.h */; settings = {ATTRIBUTES = (Public, ); }; };
		04CDB5181A5F30A700B854EE /* StripeError.m in Sources */ = {isa = PBXBuildFile; fileRef = 04CDB4CF1A5F30A700B854EE /* StripeError.m */; };
		04CDE5B81BC1F1F100548833 /* STPCardParams.m in Sources */ = {isa = PBXBuildFile; fileRef = 04CDE5B41BC1F1F100548833 /* STPCardParams.m */; };
		04CDE5BC1BC1F21500548833 /* STPCardParams.h in Headers */ = {isa = PBXBuildFile; fileRef = 04CDE5BB1BC1F21500548833 /* STPCardParams.h */; settings = {ATTRIBUTES = (Public, ); }; };
		04CDE5C51BC20AF800548833 /* STPBankAccountParams.m in Sources */ = {isa = PBXBuildFile; fileRef = 04CDE5C11BC20AF800548833 /* STPBankAccountParams.m */; };
		04CDE5C91BC20B1D00548833 /* STPBankAccountParams.h in Headers */ = {isa = PBXBuildFile; fileRef = 04CDE5C81BC20B1D00548833 /* STPBankAccountParams.h */; settings = {ATTRIBUTES = (Public, ); }; };
		04E01F7B21A8C37D0061402F /* OHHTTPStubs.framework in Frameworks */ = {isa = PBXBuildFile; fileRef = 04E01F7921A8C37C0061402F /* OHHTTPStubs.framework */; };
		04E01F7C21A8C37D0061402F /* SWHttpTrafficRecorder.framework in Frameworks */ = {isa = PBXBuildFile; fileRef = 04E01F7A21A8C37D0061402F /* SWHttpTrafficRecorder.framework */; };
		04E01F7D21A8C39D0061402F /* OHHTTPStubs.framework in CopyFiles */ = {isa = PBXBuildFile; fileRef = 04E01F7921A8C37C0061402F /* OHHTTPStubs.framework */; settings = {ATTRIBUTES = (CodeSignOnCopy, RemoveHeadersOnCopy, ); }; };
		04E01F7E21A8C39D0061402F /* SWHttpTrafficRecorder.framework in CopyFiles */ = {isa = PBXBuildFile; fileRef = 04E01F7A21A8C37D0061402F /* SWHttpTrafficRecorder.framework */; settings = {ATTRIBUTES = (CodeSignOnCopy, RemoveHeadersOnCopy, ); }; };
		04E01F8521AA36320061402F /* STPNetworkStubbingTestCase.h in Headers */ = {isa = PBXBuildFile; fileRef = 04E01F8321AA36320061402F /* STPNetworkStubbingTestCase.h */; };
		04E01F8621AA36320061402F /* STPNetworkStubbingTestCase.m in Sources */ = {isa = PBXBuildFile; fileRef = 04E01F8421AA36320061402F /* STPNetworkStubbingTestCase.m */; };
		04E01F8A21AA55E30061402F /* recorded_network_traffic in Resources */ = {isa = PBXBuildFile; fileRef = 04E01F8921AA55E30061402F /* recorded_network_traffic */; };
		04E32A9D1B7A9490009C9E35 /* STPPaymentCardTextField.h in Headers */ = {isa = PBXBuildFile; fileRef = 04E32A9C1B7A9490009C9E35 /* STPPaymentCardTextField.h */; settings = {ATTRIBUTES = (Public, ); }; };
		04E39F541CECF7A100AF3B96 /* STPPaymentOptionTuple.h in Headers */ = {isa = PBXBuildFile; fileRef = 04E39F501CECF7A100AF3B96 /* STPPaymentOptionTuple.h */; };
		04E39F551CECF7A100AF3B96 /* STPPaymentOptionTuple.m in Sources */ = {isa = PBXBuildFile; fileRef = 04E39F511CECF7A100AF3B96 /* STPPaymentOptionTuple.m */; };
		04E39F581CECF9A800AF3B96 /* STPPaymentOptionsViewController+Private.h in Headers */ = {isa = PBXBuildFile; fileRef = 04E39F561CECF9A800AF3B96 /* STPPaymentOptionsViewController+Private.h */; };
		04E39F5C1CECFAFD00AF3B96 /* STPPaymentContext+Private.h in Headers */ = {isa = PBXBuildFile; fileRef = 04E39F5A1CECFAFD00AF3B96 /* STPPaymentContext+Private.h */; };
		04E39F6A1CED48D500AF3B96 /* UIBarButtonItem+Stripe.h in Headers */ = {isa = PBXBuildFile; fileRef = 04E39F681CED48D500AF3B96 /* UIBarButtonItem+Stripe.h */; };
		04E39F6B1CED48D500AF3B96 /* UIBarButtonItem+Stripe.m in Sources */ = {isa = PBXBuildFile; fileRef = 04E39F691CED48D500AF3B96 /* UIBarButtonItem+Stripe.m */; };
		04E7D4BA233FEFDF00FC8C02 /* STPPushProvisioningDetailsFunctionalTest.m in Sources */ = {isa = PBXBuildFile; fileRef = 04E7D4B9233FEFDF00FC8C02 /* STPPushProvisioningDetailsFunctionalTest.m */; };
		04E7D4BD233FF29100FC8C02 /* STPFakeAddPaymentPassViewController.h in Headers */ = {isa = PBXBuildFile; fileRef = 04E7D4BB233FF29100FC8C02 /* STPFakeAddPaymentPassViewController.h */; settings = {ATTRIBUTES = (Public, ); }; };
		04E7D4BF233FF29100FC8C02 /* STPFakeAddPaymentPassViewController.m in Sources */ = {isa = PBXBuildFile; fileRef = 04E7D4BC233FF29100FC8C02 /* STPFakeAddPaymentPassViewController.m */; };
		04E7D4C32340717400FC8C02 /* PKAddPaymentPassRequest+Stripe_Error.h in Headers */ = {isa = PBXBuildFile; fileRef = 04E7D4C12340717400FC8C02 /* PKAddPaymentPassRequest+Stripe_Error.h */; };
		04E7D4C52340717400FC8C02 /* PKAddPaymentPassRequest+Stripe_Error.m in Sources */ = {isa = PBXBuildFile; fileRef = 04E7D4C22340717400FC8C02 /* PKAddPaymentPassRequest+Stripe_Error.m */; };
		04EBC7531B7533C300A0E6AE /* STPCardValidationState.h in Headers */ = {isa = PBXBuildFile; fileRef = 04EBC7511B7533C300A0E6AE /* STPCardValidationState.h */; settings = {ATTRIBUTES = (Public, ); }; };
		04EBC7571B7533C300A0E6AE /* STPCardValidator.h in Headers */ = {isa = PBXBuildFile; fileRef = 04EBC7521B7533C300A0E6AE /* STPCardValidator.h */; settings = {ATTRIBUTES = (Public, ); }; };
		04F213311BCEAB61001D6F22 /* STPFormEncodable.h in Headers */ = {isa = PBXBuildFile; fileRef = 04F213301BCEAB61001D6F22 /* STPFormEncodable.h */; settings = {ATTRIBUTES = (Public, ); }; };
		04F213351BCECB1C001D6F22 /* STPAPIResponseDecodable.h in Headers */ = {isa = PBXBuildFile; fileRef = 04F213341BCECB1C001D6F22 /* STPAPIResponseDecodable.h */; settings = {ATTRIBUTES = (Public, ); }; };
		04F416261CA3639500486FB5 /* STPAddCardViewController.h in Headers */ = {isa = PBXBuildFile; fileRef = 04F416241CA3639500486FB5 /* STPAddCardViewController.h */; settings = {ATTRIBUTES = (Public, ); }; };
		04F416271CA3639500486FB5 /* STPAddCardViewController.m in Sources */ = {isa = PBXBuildFile; fileRef = 04F416251CA3639500486FB5 /* STPAddCardViewController.m */; };
		0731328F2277A3F60019CE3F /* STPPinManagementService.h in Headers */ = {isa = PBXBuildFile; fileRef = 0731328D2277A3F60019CE3F /* STPPinManagementService.h */; settings = {ATTRIBUTES = (Public, ); }; };
		073132912277A3F60019CE3F /* STPPinManagementService.m in Sources */ = {isa = PBXBuildFile; fileRef = 0731328E2277A3F60019CE3F /* STPPinManagementService.m */; };
		073132952277A72D0019CE3F /* STPIssuingCardPin.h in Headers */ = {isa = PBXBuildFile; fileRef = 073132932277A72D0019CE3F /* STPIssuingCardPin.h */; settings = {ATTRIBUTES = (Public, ); }; };
		073132972277A72D0019CE3F /* STPIssuingCardPin.m in Sources */ = {isa = PBXBuildFile; fileRef = 073132942277A72D0019CE3F /* STPIssuingCardPin.m */; };
		073132982277A72D0019CE3F /* STPIssuingCardPin.m in Sources */ = {isa = PBXBuildFile; fileRef = 073132942277A72D0019CE3F /* STPIssuingCardPin.m */; };
		0731329C2277AA200019CE3F /* STPPinManagementServiceFunctionalTest.m in Sources */ = {isa = PBXBuildFile; fileRef = 0731329A2277AA200019CE3F /* STPPinManagementServiceFunctionalTest.m */; };
		311A475624EB1D2300576D92 /* STPCardScanner.h in Headers */ = {isa = PBXBuildFile; fileRef = 311A475424EB1D2300576D92 /* STPCardScanner.h */; };
		311A475824EB1D2300576D92 /* STPCardScanner.m in Sources */ = {isa = PBXBuildFile; fileRef = 311A475524EB1D2300576D92 /* STPCardScanner.m */; };
		311A475C24EB21AE00576D92 /* STPCameraView.h in Headers */ = {isa = PBXBuildFile; fileRef = 311A475A24EB21AE00576D92 /* STPCameraView.h */; };
		311A475E24EB21AE00576D92 /* STPCameraView.m in Sources */ = {isa = PBXBuildFile; fileRef = 311A475B24EB21AE00576D92 /* STPCameraView.m */; };
		311A476224EB27D000576D92 /* STPCardScannerTableViewCell.h in Headers */ = {isa = PBXBuildFile; fileRef = 311A476024EB27D000576D92 /* STPCardScannerTableViewCell.h */; };
		311A476424EB27D000576D92 /* STPCardScannerTableViewCell.m in Sources */ = {isa = PBXBuildFile; fileRef = 311A476124EB27D000576D92 /* STPCardScannerTableViewCell.m */; };
		31237F1F24F710E600B22785 /* UINavigationBar+Stripe_Theme.h in Headers */ = {isa = PBXBuildFile; fileRef = 31237F1E24F710E600B22785 /* UINavigationBar+Stripe_Theme.h */; settings = {ATTRIBUTES = (Public, ); }; };
		31237F2224F7116D00B22785 /* STPIntentActionAlipayHandleRedirect.h in Headers */ = {isa = PBXBuildFile; fileRef = 31237F2124F7116D00B22785 /* STPIntentActionAlipayHandleRedirect.h */; settings = {ATTRIBUTES = (Public, ); }; };
		31237F2524F7118B00B22785 /* STPIntentAction.h in Headers */ = {isa = PBXBuildFile; fileRef = 31237F2424F7118B00B22785 /* STPIntentAction.h */; settings = {ATTRIBUTES = (Public, ); }; };
		31237F2824F71BA000B22785 /* Stripe3DS2.bundle in Resources */ = {isa = PBXBuildFile; fileRef = 31237F2724F71BA000B22785 /* Stripe3DS2.bundle */; };
		31237F2E24F7386300B22785 /* libStripe3DS2.a in Frameworks */ = {isa = PBXBuildFile; fileRef = 315CB85222E7BD0D00E612A3 /* libStripe3DS2.a */; };
		314B6A532384A713001FE708 /* STPKlarnaLineItem.h in Headers */ = {isa = PBXBuildFile; fileRef = 314B6A512384A713001FE708 /* STPKlarnaLineItem.h */; settings = {ATTRIBUTES = (Public, ); }; };
		314B6A552384A713001FE708 /* STPKlarnaLineItem.m in Sources */ = {isa = PBXBuildFile; fileRef = 314B6A522384A713001FE708 /* STPKlarnaLineItem.m */; };
		314B6A592384ABF9001FE708 /* STPSourceKlarnaDetails.h in Headers */ = {isa = PBXBuildFile; fileRef = 314B6A572384ABF9001FE708 /* STPSourceKlarnaDetails.h */; settings = {ATTRIBUTES = (Public, ); }; };
		314B6A5B2384ABF9001FE708 /* STPSourceKlarnaDetails.m in Sources */ = {isa = PBXBuildFile; fileRef = 314B6A582384ABF9001FE708 /* STPSourceKlarnaDetails.m */; };
		314F9CC0235E66920059E2F6 /* STPFPXBankStatusResponse.h in Headers */ = {isa = PBXBuildFile; fileRef = 314F9CBE235E66920059E2F6 /* STPFPXBankStatusResponse.h */; };
		314F9CC2235E66920059E2F6 /* STPFPXBankStatusResponse.m in Sources */ = {isa = PBXBuildFile; fileRef = 314F9CBF235E66920059E2F6 /* STPFPXBankStatusResponse.m */; };
		315CB86222E7D13600E612A3 /* libStripe3DS2.a in Frameworks */ = {isa = PBXBuildFile; fileRef = 315CB85222E7BD0D00E612A3 /* libStripe3DS2.a */; };
		315CB8C222E7D96000E612A3 /* STDSChallengeStatusReceiver.h in Headers */ = {isa = PBXBuildFile; fileRef = 315CB8A322E7D95E00E612A3 /* STDSChallengeStatusReceiver.h */; settings = {ATTRIBUTES = (Public, ); }; };
		315CB8C322E7D96000E612A3 /* STDSRuntimeException.h in Headers */ = {isa = PBXBuildFile; fileRef = 315CB8A422E7D95E00E612A3 /* STDSRuntimeException.h */; settings = {ATTRIBUTES = (Public, ); }; };
		315CB8C422E7D96000E612A3 /* STDSButtonCustomization.h in Headers */ = {isa = PBXBuildFile; fileRef = 315CB8A522E7D95E00E612A3 /* STDSButtonCustomization.h */; settings = {ATTRIBUTES = (Public, ); }; };
		315CB8C522E7D96000E612A3 /* STDSWarning.h in Headers */ = {isa = PBXBuildFile; fileRef = 315CB8A622E7D95E00E612A3 /* STDSWarning.h */; settings = {ATTRIBUTES = (Public, ); }; };
		315CB8C622E7D96000E612A3 /* STDSSelectionCustomization.h in Headers */ = {isa = PBXBuildFile; fileRef = 315CB8A722E7D95E00E612A3 /* STDSSelectionCustomization.h */; settings = {ATTRIBUTES = (Public, ); }; };
		315CB8C722E7D96000E612A3 /* STDSException.h in Headers */ = {isa = PBXBuildFile; fileRef = 315CB8A822E7D95F00E612A3 /* STDSException.h */; settings = {ATTRIBUTES = (Public, ); }; };
		315CB8C822E7D96000E612A3 /* STDSTextFieldCustomization.h in Headers */ = {isa = PBXBuildFile; fileRef = 315CB8A922E7D95F00E612A3 /* STDSTextFieldCustomization.h */; settings = {ATTRIBUTES = (Public, ); }; };
		315CB8C922E7D96000E612A3 /* STDSUICustomization.h in Headers */ = {isa = PBXBuildFile; fileRef = 315CB8AA22E7D95F00E612A3 /* STDSUICustomization.h */; settings = {ATTRIBUTES = (Public, ); }; };
		315CB8CA22E7D96000E612A3 /* STDSNavigationBarCustomization.h in Headers */ = {isa = PBXBuildFile; fileRef = 315CB8AB22E7D95F00E612A3 /* STDSNavigationBarCustomization.h */; settings = {ATTRIBUTES = (Public, ); }; };
		315CB8CB22E7D96000E612A3 /* STDSTransaction.h in Headers */ = {isa = PBXBuildFile; fileRef = 315CB8AC22E7D95F00E612A3 /* STDSTransaction.h */; settings = {ATTRIBUTES = (Public, ); }; };
		315CB8CC22E7D96000E612A3 /* STDSLabelCustomization.h in Headers */ = {isa = PBXBuildFile; fileRef = 315CB8AD22E7D95F00E612A3 /* STDSLabelCustomization.h */; settings = {ATTRIBUTES = (Public, ); }; };
		315CB8CD22E7D96000E612A3 /* STDSCustomization.h in Headers */ = {isa = PBXBuildFile; fileRef = 315CB8AE22E7D95F00E612A3 /* STDSCustomization.h */; settings = {ATTRIBUTES = (Public, ); }; };
		315CB8CE22E7D96000E612A3 /* STDSAuthenticationRequestParameters.h in Headers */ = {isa = PBXBuildFile; fileRef = 315CB8AF22E7D95F00E612A3 /* STDSAuthenticationRequestParameters.h */; settings = {ATTRIBUTES = (Public, ); }; };
		315CB8CF22E7D96000E612A3 /* STDSRuntimeErrorEvent.h in Headers */ = {isa = PBXBuildFile; fileRef = 315CB8B022E7D95F00E612A3 /* STDSRuntimeErrorEvent.h */; settings = {ATTRIBUTES = (Public, ); }; };
		315CB8D022E7D96000E612A3 /* STDSErrorMessage.h in Headers */ = {isa = PBXBuildFile; fileRef = 315CB8B122E7D95F00E612A3 /* STDSErrorMessage.h */; settings = {ATTRIBUTES = (Public, ); }; };
		315CB8D122E7D96000E612A3 /* STDSCompletionEvent.h in Headers */ = {isa = PBXBuildFile; fileRef = 315CB8B222E7D95F00E612A3 /* STDSCompletionEvent.h */; settings = {ATTRIBUTES = (Public, ); }; };
		315CB8D222E7D96000E612A3 /* STDSThreeDSProtocolVersion.h in Headers */ = {isa = PBXBuildFile; fileRef = 315CB8B322E7D95F00E612A3 /* STDSThreeDSProtocolVersion.h */; settings = {ATTRIBUTES = (Public, ); }; };
		315CB8D322E7D96000E612A3 /* STDSAuthenticationResponse.h in Headers */ = {isa = PBXBuildFile; fileRef = 315CB8B422E7D95F00E612A3 /* STDSAuthenticationResponse.h */; settings = {ATTRIBUTES = (Public, ); }; };
		315CB8D422E7D96100E612A3 /* STDSThreeDS2Service.h in Headers */ = {isa = PBXBuildFile; fileRef = 315CB8B522E7D95F00E612A3 /* STDSThreeDS2Service.h */; settings = {ATTRIBUTES = (Public, ); }; };
		315CB8D522E7D96100E612A3 /* STDSFooterCustomization.h in Headers */ = {isa = PBXBuildFile; fileRef = 315CB8B622E7D96000E612A3 /* STDSFooterCustomization.h */; settings = {ATTRIBUTES = (Public, ); }; };
		315CB8D622E7D96100E612A3 /* STDSAlreadyInitializedException.h in Headers */ = {isa = PBXBuildFile; fileRef = 315CB8B722E7D96000E612A3 /* STDSAlreadyInitializedException.h */; settings = {ATTRIBUTES = (Public, ); }; };
		315CB8D722E7D96100E612A3 /* STDSJSONEncoder.h in Headers */ = {isa = PBXBuildFile; fileRef = 315CB8B822E7D96000E612A3 /* STDSJSONEncoder.h */; settings = {ATTRIBUTES = (Public, ); }; };
		315CB8D822E7D96100E612A3 /* STDSChallengeParameters.h in Headers */ = {isa = PBXBuildFile; fileRef = 315CB8B922E7D96000E612A3 /* STDSChallengeParameters.h */; settings = {ATTRIBUTES = (Public, ); }; };
		315CB8D922E7D96100E612A3 /* STDSJSONDecodable.h in Headers */ = {isa = PBXBuildFile; fileRef = 315CB8BA22E7D96000E612A3 /* STDSJSONDecodable.h */; settings = {ATTRIBUTES = (Public, ); }; };
		315CB8DA22E7D96100E612A3 /* STDSJSONEncodable.h in Headers */ = {isa = PBXBuildFile; fileRef = 315CB8BB22E7D96000E612A3 /* STDSJSONEncodable.h */; settings = {ATTRIBUTES = (Public, ); }; };
		315CB8DB22E7D96100E612A3 /* STDSInvalidInputException.h in Headers */ = {isa = PBXBuildFile; fileRef = 315CB8BC22E7D96000E612A3 /* STDSInvalidInputException.h */; settings = {ATTRIBUTES = (Public, ); }; };
		315CB8DC22E7D96100E612A3 /* STDSProtocolErrorEvent.h in Headers */ = {isa = PBXBuildFile; fileRef = 315CB8BD22E7D96000E612A3 /* STDSProtocolErrorEvent.h */; settings = {ATTRIBUTES = (Public, ); }; };
		315CB8DD22E7D96100E612A3 /* Stripe3DS2.h in Headers */ = {isa = PBXBuildFile; fileRef = 315CB8BE22E7D96000E612A3 /* Stripe3DS2.h */; settings = {ATTRIBUTES = (Public, ); }; };
		315CB8DE22E7D96100E612A3 /* STDSNotInitializedException.h in Headers */ = {isa = PBXBuildFile; fileRef = 315CB8BF22E7D96000E612A3 /* STDSNotInitializedException.h */; settings = {ATTRIBUTES = (Public, ); }; };
		315CB8DF22E7D96100E612A3 /* STDSConfigParameters.h in Headers */ = {isa = PBXBuildFile; fileRef = 315CB8C022E7D96000E612A3 /* STDSConfigParameters.h */; settings = {ATTRIBUTES = (Public, ); }; };
		315CB8E022E7D96100E612A3 /* STDSStripe3DS2Error.h in Headers */ = {isa = PBXBuildFile; fileRef = 315CB8C122E7D96000E612A3 /* STDSStripe3DS2Error.h */; settings = {ATTRIBUTES = (Public, ); }; };
		3194CF5C2314869500E1940F /* STPPaymentMethodFPXTest.m in Sources */ = {isa = PBXBuildFile; fileRef = 3194CF5B2314869400E1940F /* STPPaymentMethodFPXTest.m */; };
		3194CF5E231487A200E1940F /* STPFPXBankBrandTest.m in Sources */ = {isa = PBXBuildFile; fileRef = 3194CF5D231487A100E1940F /* STPFPXBankBrandTest.m */; };
		31B9609022FE128C00DC6FD9 /* STPBankSelectionViewController.h in Headers */ = {isa = PBXBuildFile; fileRef = 31B9608E22FE128C00DC6FD9 /* STPBankSelectionViewController.h */; settings = {ATTRIBUTES = (Public, ); }; };
		31B9609222FE128C00DC6FD9 /* STPBankSelectionViewController.m in Sources */ = {isa = PBXBuildFile; fileRef = 31B9608F22FE128C00DC6FD9 /* STPBankSelectionViewController.m */; };
		31B9609622FE20DF00DC6FD9 /* STPBankSelectionTableViewCell.m in Sources */ = {isa = PBXBuildFile; fileRef = 31B9609422FE20DE00DC6FD9 /* STPBankSelectionTableViewCell.m */; };
		31B9609822FE20DF00DC6FD9 /* STPBankSelectionTableViewCell.h in Headers */ = {isa = PBXBuildFile; fileRef = 31B9609522FE20DF00DC6FD9 /* STPBankSelectionTableViewCell.h */; };
		31C8644924DDF2560015F7DF /* STPPaymentMethodSofortParamsTests.m in Sources */ = {isa = PBXBuildFile; fileRef = 31C8644824DDF2550015F7DF /* STPPaymentMethodSofortParamsTests.m */; };
		31C8644A24DDF2560015F7DF /* STPPaymentMethodSofortTests.m in Sources */ = {isa = PBXBuildFile; fileRef = 31C8644724DDF2550015F7DF /* STPPaymentMethodSofortTests.m */; };
		31C8644B24DDF2D50015F7DF /* STPPaymentMethodSofort.m in Sources */ = {isa = PBXBuildFile; fileRef = 31C8644424DDEF070015F7DF /* STPPaymentMethodSofort.m */; };
		31C8644C24DDF2D50015F7DF /* STPPaymentMethodSofortParams.m in Sources */ = {isa = PBXBuildFile; fileRef = 31C8644524DDEF070015F7DF /* STPPaymentMethodSofortParams.m */; };
		31C8644F24DDF2D90015F7DF /* STPPaymentMethodSofort.h in Headers */ = {isa = PBXBuildFile; fileRef = 31C8644624DDEF070015F7DF /* STPPaymentMethodSofort.h */; settings = {ATTRIBUTES = (Public, ); }; };
		31C8645024DDF2D90015F7DF /* STPPaymentMethodSofortParams.h in Headers */ = {isa = PBXBuildFile; fileRef = 31C8644324DDEF070015F7DF /* STPPaymentMethodSofortParams.h */; settings = {ATTRIBUTES = (Public, ); }; };
		31CF06DF2508486F002FED4B /* Stripe.xcassets in Resources */ = {isa = PBXBuildFile; fileRef = 31CF06DE2508486F002FED4B /* Stripe.xcassets */; };
		31CF06E1250863A9002FED4B /* au_becs_bsb.json in Resources */ = {isa = PBXBuildFile; fileRef = 363E25BA24183B6900070D59 /* au_becs_bsb.json */; };
		31F5A50922F0EFB10033663B /* STPPaymentMethodFPXParams.h in Headers */ = {isa = PBXBuildFile; fileRef = 31F5A50722F0EFB00033663B /* STPPaymentMethodFPXParams.h */; settings = {ATTRIBUTES = (Public, ); }; };
		31F5A50B22F0EFB10033663B /* STPPaymentMethodFPX.h in Headers */ = {isa = PBXBuildFile; fileRef = 31F5A50822F0EFB00033663B /* STPPaymentMethodFPX.h */; settings = {ATTRIBUTES = (Public, ); }; };
		31F5A50F22F0EFDC0033663B /* STPPaymentMethodFPX.m in Sources */ = {isa = PBXBuildFile; fileRef = 31F5A50D22F0EFDB0033663B /* STPPaymentMethodFPX.m */; };
		31F5A51122F0EFDC0033663B /* STPPaymentMethodFPXParams.m in Sources */ = {isa = PBXBuildFile; fileRef = 31F5A50E22F0EFDB0033663B /* STPPaymentMethodFPXParams.m */; };
		31F5B33522FCAC4000A71C64 /* STPFPXBankBrand.h in Headers */ = {isa = PBXBuildFile; fileRef = 31F5B33322FCAC4000A71C64 /* STPFPXBankBrand.h */; settings = {ATTRIBUTES = (Public, ); }; };
		31F5B33622FCAC4000A71C64 /* STPFPXBankBrand.m in Sources */ = {isa = PBXBuildFile; fileRef = 31F5B33422FCAC4000A71C64 /* STPFPXBankBrand.m */; };
		3604006F22C18C78004CF80B /* STPThreeDSFooterCustomization.h in Headers */ = {isa = PBXBuildFile; fileRef = 3604006722C18C77004CF80B /* STPThreeDSFooterCustomization.h */; settings = {ATTRIBUTES = (Public, ); }; };
		3604007022C18C78004CF80B /* STPThreeDSLabelCustomization.h in Headers */ = {isa = PBXBuildFile; fileRef = 3604006822C18C77004CF80B /* STPThreeDSLabelCustomization.h */; settings = {ATTRIBUTES = (Public, ); }; };
		3604007122C18C78004CF80B /* STPThreeDSNavigationBarCustomization.h in Headers */ = {isa = PBXBuildFile; fileRef = 3604006922C18C77004CF80B /* STPThreeDSNavigationBarCustomization.h */; settings = {ATTRIBUTES = (Public, ); }; };
		3604007222C18C78004CF80B /* STPThreeDSUICustomization.h in Headers */ = {isa = PBXBuildFile; fileRef = 3604006A22C18C77004CF80B /* STPThreeDSUICustomization.h */; settings = {ATTRIBUTES = (Public, ); }; };
		3604007322C18C78004CF80B /* STPThreeDSButtonCustomization.h in Headers */ = {isa = PBXBuildFile; fileRef = 3604006B22C18C78004CF80B /* STPThreeDSButtonCustomization.h */; settings = {ATTRIBUTES = (Public, ); }; };
		3604007422C18C78004CF80B /* STPThreeDSSelectionCustomization.h in Headers */ = {isa = PBXBuildFile; fileRef = 3604006C22C18C78004CF80B /* STPThreeDSSelectionCustomization.h */; settings = {ATTRIBUTES = (Public, ); }; };
		3604007522C18C78004CF80B /* STPThreeDSTextFieldCustomization.h in Headers */ = {isa = PBXBuildFile; fileRef = 3604006D22C18C78004CF80B /* STPThreeDSTextFieldCustomization.h */; settings = {ATTRIBUTES = (Public, ); }; };
		3617A51420FE5BBB001A9E6A /* NSLocale+STPSwizzling.h in Headers */ = {isa = PBXBuildFile; fileRef = 3617A51220FE5BBB001A9E6A /* NSLocale+STPSwizzling.h */; };
		3617A51520FE5BBB001A9E6A /* NSLocale+STPSwizzling.m in Sources */ = {isa = PBXBuildFile; fileRef = 3617A51320FE5BBB001A9E6A /* NSLocale+STPSwizzling.m */; };
		36196245244FA6540025D60B /* STPPaymentMethodGiropay.m in Sources */ = {isa = PBXBuildFile; fileRef = 36196242244FA6540025D60B /* STPPaymentMethodGiropay.m */; };
		3619624B244FA66D0025D60B /* STPPaymentMethodGiropayParams.m in Sources */ = {isa = PBXBuildFile; fileRef = 36196248244FA66D0025D60B /* STPPaymentMethodGiropayParams.m */; };
		3619624E244FB2AE0025D60B /* STPPaymentMethodGiropayParamsTests.m in Sources */ = {isa = PBXBuildFile; fileRef = 3619624D244FB2AE0025D60B /* STPPaymentMethodGiropayParamsTests.m */; };
		36196251244FBA3C0025D60B /* STPPaymentMethodGiropay.h in Headers */ = {isa = PBXBuildFile; fileRef = 3619624F244FBA3C0025D60B /* STPPaymentMethodGiropay.h */; settings = {ATTRIBUTES = (Public, ); }; };
		36196253244FBA3C0025D60B /* STPPaymentMethodGiropayParams.h in Headers */ = {isa = PBXBuildFile; fileRef = 36196250244FBA3C0025D60B /* STPPaymentMethodGiropayParams.h */; settings = {ATTRIBUTES = (Public, ); }; };
		36196256244FBEB80025D60B /* STPPaymentMethodGiropayTests.m in Sources */ = {isa = PBXBuildFile; fileRef = 36196255244FBEB80025D60B /* STPPaymentMethodGiropayTests.m */; };
		3620B63021C41E08009FC6FB /* MockCustomerContext.m in Sources */ = {isa = PBXBuildFile; fileRef = 3620B62F21C41E08009FC6FB /* MockCustomerContext.m */; };
		3621DDCA22A5E4FD00281BC4 /* STPAuthenticationContext.h in Headers */ = {isa = PBXBuildFile; fileRef = 3621DDC722A5E4FC00281BC4 /* STPAuthenticationContext.h */; settings = {ATTRIBUTES = (Public, ); }; };
		3621DDCB22A5E4FD00281BC4 /* STPPaymentHandler.h in Headers */ = {isa = PBXBuildFile; fileRef = 3621DDC822A5E4FC00281BC4 /* STPPaymentHandler.h */; settings = {ATTRIBUTES = (Public, ); }; };
		3621DDCC22A5E4FD00281BC4 /* STPThreeDSCustomizationSettings.h in Headers */ = {isa = PBXBuildFile; fileRef = 3621DDC922A5E4FC00281BC4 /* STPThreeDSCustomizationSettings.h */; settings = {ATTRIBUTES = (Public, ); }; };
		36239BAE2295EA23004FB1A5 /* STP3DS2AuthenticateResponse.h in Headers */ = {isa = PBXBuildFile; fileRef = 36239BAC2295EA23004FB1A5 /* STP3DS2AuthenticateResponse.h */; };
		36239BAF2295EA23004FB1A5 /* STP3DS2AuthenticateResponse.m in Sources */ = {isa = PBXBuildFile; fileRef = 36239BAD2295EA23004FB1A5 /* STP3DS2AuthenticateResponse.m */; };
		3626615123C8F89F00B13AE0 /* STPConfirmPaymentMethodOptions.m in Sources */ = {isa = PBXBuildFile; fileRef = 3626614D23C8F89F00B13AE0 /* STPConfirmPaymentMethodOptions.m */; };
		3626615223C8F89F00B13AE0 /* STPConfirmPaymentMethodOptions.m in Sources */ = {isa = PBXBuildFile; fileRef = 3626614D23C8F89F00B13AE0 /* STPConfirmPaymentMethodOptions.m */; };
		3626615A23C8F8CD00B13AE0 /* STPConfirmCardOptions.m in Sources */ = {isa = PBXBuildFile; fileRef = 3626615623C8F8CD00B13AE0 /* STPConfirmCardOptions.m */; };
		3626615B23C8F8CD00B13AE0 /* STPConfirmCardOptions.m in Sources */ = {isa = PBXBuildFile; fileRef = 3626615623C8F8CD00B13AE0 /* STPConfirmCardOptions.m */; };
		3626616223C9019000B13AE0 /* STPConfirmCardOptionsTest.m in Sources */ = {isa = PBXBuildFile; fileRef = 3626616123C9019000B13AE0 /* STPConfirmCardOptionsTest.m */; };
		3626616423C902FB00B13AE0 /* STPConfirmPaymentMethodOptionsTest.m in Sources */ = {isa = PBXBuildFile; fileRef = 3626616323C902FB00B13AE0 /* STPConfirmPaymentMethodOptionsTest.m */; };
		3626617C23C908BA00B13AE0 /* STPConfirmCardOptions.h in Headers */ = {isa = PBXBuildFile; fileRef = 3626617A23C908BA00B13AE0 /* STPConfirmCardOptions.h */; settings = {ATTRIBUTES = (Public, ); }; };
		3626617D23C908BA00B13AE0 /* STPConfirmCardOptions.h in Headers */ = {isa = PBXBuildFile; fileRef = 3626617A23C908BA00B13AE0 /* STPConfirmCardOptions.h */; };
		3626617F23C908BA00B13AE0 /* STPConfirmPaymentMethodOptions.h in Headers */ = {isa = PBXBuildFile; fileRef = 3626617B23C908BA00B13AE0 /* STPConfirmPaymentMethodOptions.h */; settings = {ATTRIBUTES = (Public, ); }; };
		3626618023C908BA00B13AE0 /* STPConfirmPaymentMethodOptions.h in Headers */ = {isa = PBXBuildFile; fileRef = 3626617B23C908BA00B13AE0 /* STPConfirmPaymentMethodOptions.h */; };
		3635C33322B03E00004298B8 /* STPEmptyStripeResponse.h in Headers */ = {isa = PBXBuildFile; fileRef = 3635C33122B03E00004298B8 /* STPEmptyStripeResponse.h */; };
		3635C33422B03E00004298B8 /* STPEmptyStripeResponse.m in Sources */ = {isa = PBXBuildFile; fileRef = 3635C33222B03E00004298B8 /* STPEmptyStripeResponse.m */; };
		363E25B92416EA3D00070D59 /* STPAUBECSDebitFormView.h in Headers */ = {isa = PBXBuildFile; fileRef = 363E25B82416EA3D00070D59 /* STPAUBECSDebitFormView.h */; settings = {ATTRIBUTES = (Public, ); }; };
		363E25D924198B0D00070D59 /* STPViewWithSeparator.h in Headers */ = {isa = PBXBuildFile; fileRef = 363E25D724198B0D00070D59 /* STPViewWithSeparator.h */; };
		363E25DA24198B0D00070D59 /* STPViewWithSeparator.m in Sources */ = {isa = PBXBuildFile; fileRef = 363E25D824198B0D00070D59 /* STPViewWithSeparator.m */; };
		363EA802241C3EC8000C7671 /* STPAUBECSDebitFormViewSnapshotTests.m in Sources */ = {isa = PBXBuildFile; fileRef = 363EA801241C3EC8000C7671 /* STPAUBECSDebitFormViewSnapshotTests.m */; };
		363EA804241C4346000C7671 /* STPAUBECSDebitFormView+Testing.h in Headers */ = {isa = PBXBuildFile; fileRef = 363EA803241C4346000C7671 /* STPAUBECSDebitFormView+Testing.h */; };
		364B75DD24F46354007D9FAB /* STPCardLoadingIndicator.h in Headers */ = {isa = PBXBuildFile; fileRef = 364B75DB24F46354007D9FAB /* STPCardLoadingIndicator.h */; };
		364B75DE24F46354007D9FAB /* STPCardLoadingIndicator.m in Sources */ = {isa = PBXBuildFile; fileRef = 364B75DC24F46354007D9FAB /* STPCardLoadingIndicator.m */; };
		3650AA4221C07E3C002B0893 /* AppDelegate.m in Sources */ = {isa = PBXBuildFile; fileRef = 3650AA4121C07E3C002B0893 /* AppDelegate.m */; };
		3650AA4521C07E3C002B0893 /* ViewController.m in Sources */ = {isa = PBXBuildFile; fileRef = 3650AA4421C07E3C002B0893 /* ViewController.m */; };
		3650AA4A21C07E3D002B0893 /* Assets.xcassets in Resources */ = {isa = PBXBuildFile; fileRef = 3650AA4921C07E3D002B0893 /* Assets.xcassets */; };
		3650AA4D21C07E3D002B0893 /* LaunchScreen.storyboard in Resources */ = {isa = PBXBuildFile; fileRef = 3650AA4B21C07E3D002B0893 /* LaunchScreen.storyboard */; };
		3650AA5021C07E3D002B0893 /* main.m in Sources */ = {isa = PBXBuildFile; fileRef = 3650AA4F21C07E3D002B0893 /* main.m */; };
		3650AA5A21C07E3D002B0893 /* LocalizationTesterUITests.m in Sources */ = {isa = PBXBuildFile; fileRef = 3650AA5921C07E3D002B0893 /* LocalizationTesterUITests.m */; };
		3656EF2F246F135400DA11CF /* STPPaymentMethodEPSParams.h in Headers */ = {isa = PBXBuildFile; fileRef = 3656EF2D246F135400DA11CF /* STPPaymentMethodEPSParams.h */; settings = {ATTRIBUTES = (Public, ); }; };
		3656EF30246F135400DA11CF /* STPPaymentMethodEPS.h in Headers */ = {isa = PBXBuildFile; fileRef = 3656EF2E246F135400DA11CF /* STPPaymentMethodEPS.h */; settings = {ATTRIBUTES = (Public, ); }; };
		3657228224BFB3150006A64D /* STPPaymentMethodCardNetworks.m in Sources */ = {isa = PBXBuildFile; fileRef = 3657227E24BFB3150006A64D /* STPPaymentMethodCardNetworks.m */; };
		3657228324BFB3150006A64D /* STPPaymentMethodCardNetworks.m in Sources */ = {isa = PBXBuildFile; fileRef = 3657227E24BFB3150006A64D /* STPPaymentMethodCardNetworks.m */; };
		3657228624BFBE520006A64D /* STPPaymentMethodCardNetworks.h in Headers */ = {isa = PBXBuildFile; fileRef = 3657228524BFBE520006A64D /* STPPaymentMethodCardNetworks.h */; settings = {ATTRIBUTES = (Public, ); }; };
		365BE89E2285F6080068D824 /* STPPaymentHandler.m in Sources */ = {isa = PBXBuildFile; fileRef = 365BE89C2285F6080068D824 /* STPPaymentHandler.m */; };
		365BE8A2228CAB6A0068D824 /* STPIntentActionUseStripeSDK.h in Headers */ = {isa = PBXBuildFile; fileRef = 365BE8A0228CAB6A0068D824 /* STPIntentActionUseStripeSDK.h */; };
		365BE8A3228CAB6A0068D824 /* STPIntentActionUseStripeSDK.m in Sources */ = {isa = PBXBuildFile; fileRef = 365BE8A1228CAB6A0068D824 /* STPIntentActionUseStripeSDK.m */; };
		365CE37E252E4214007F5048 /* STPPaymentMethodPayPalTests.m in Sources */ = {isa = PBXBuildFile; fileRef = 365CE37D252E4214007F5048 /* STPPaymentMethodPayPalTests.m */; };
		365CE381252E43F7007F5048 /* STPPaymentMethodPayPalParamsTests.m in Sources */ = {isa = PBXBuildFile; fileRef = 365CE380252E43F7007F5048 /* STPPaymentMethodPayPalParamsTests.m */; };
		365CE385252E44DD007F5048 /* STPPaymentMethodPayPalParams.h in Headers */ = {isa = PBXBuildFile; fileRef = 365CE383252E44DD007F5048 /* STPPaymentMethodPayPalParams.h */; settings = {ATTRIBUTES = (Public, ); }; };
		365CE386252E44DD007F5048 /* STPPaymentMethodPayPal.h in Headers */ = {isa = PBXBuildFile; fileRef = 365CE384252E44DD007F5048 /* STPPaymentMethodPayPal.h */; settings = {ATTRIBUTES = (Public, ); }; };
		365CEC10252BCCC70015B977 /* STPPaymentMethodPayPal.m in Sources */ = {isa = PBXBuildFile; fileRef = 365CEC0E252BCCC70015B977 /* STPPaymentMethodPayPal.m */; };
		365CEC15252BCCE60015B977 /* STPPaymentMethodPayPalParams.m in Sources */ = {isa = PBXBuildFile; fileRef = 365CEC13252BCCE60015B977 /* STPPaymentMethodPayPalParams.m */; };
		365FC5A921C18F1A0092ADB0 /* Stripe.framework in Frameworks */ = {isa = PBXBuildFile; fileRef = 04CDB4421A5F2E1800B854EE /* Stripe.framework */; };
		365FC5AB21C18F550092ADB0 /* Stripe.framework in Embed Frameworks */ = {isa = PBXBuildFile; fileRef = 04CDB4421A5F2E1800B854EE /* Stripe.framework */; settings = {ATTRIBUTES = (CodeSignOnCopy, RemoveHeadersOnCopy, ); }; };
		3666589C23FF494400D00354 /* STPTestingAPIClient.h in Headers */ = {isa = PBXBuildFile; fileRef = 3666589A23FF494400D00354 /* STPTestingAPIClient.h */; };
		3666589D23FF494400D00354 /* STPTestingAPIClient.m in Sources */ = {isa = PBXBuildFile; fileRef = 3666589B23FF494400D00354 /* STPTestingAPIClient.m */; };
		366658A3240F17A300D00354 /* STPPaymentMethodAUBECSDebit.m in Sources */ = {isa = PBXBuildFile; fileRef = 366658A1240F17A300D00354 /* STPPaymentMethodAUBECSDebit.m */; };
		366658A9240F1D7D00D00354 /* STPPaymentMethodAUBECSDebitParams.m in Sources */ = {isa = PBXBuildFile; fileRef = 366658A7240F1D7C00D00354 /* STPPaymentMethodAUBECSDebitParams.m */; };
		366658B0240F20AD00D00354 /* STPPaymentMethodAUBECSDebit.h in Headers */ = {isa = PBXBuildFile; fileRef = 366658AE240F20AC00D00354 /* STPPaymentMethodAUBECSDebit.h */; settings = {ATTRIBUTES = (Public, ); }; };
		366658B1240F20AD00D00354 /* STPPaymentMethodAUBECSDebitParams.h in Headers */ = {isa = PBXBuildFile; fileRef = 366658AF240F20AD00D00354 /* STPPaymentMethodAUBECSDebitParams.h */; settings = {ATTRIBUTES = (Public, ); }; };
		366658B324105EF200D00354 /* STPPaymentMethodAUBECSDebitTests.m in Sources */ = {isa = PBXBuildFile; fileRef = 366658B224105EF200D00354 /* STPPaymentMethodAUBECSDebitTests.m */; };
		366658B52410756100D00354 /* STPPaymentMethodAUBECSDebitParamsTests.m in Sources */ = {isa = PBXBuildFile; fileRef = 366658B42410756100D00354 /* STPPaymentMethodAUBECSDebitParamsTests.m */; };
		366658B9241078BC00D00354 /* STPAUBECSDebitFormView.m in Sources */ = {isa = PBXBuildFile; fileRef = 366658B7241078BC00D00354 /* STPAUBECSDebitFormView.m */; };
		366658C124107A0900D00354 /* STPMultiFormTextField.m in Sources */ = {isa = PBXBuildFile; fileRef = 366658BF24107A0900D00354 /* STPMultiFormTextField.m */; };
		366658C42411934900D00354 /* STPBSBNumberValidator.h in Headers */ = {isa = PBXBuildFile; fileRef = 366658C22411934900D00354 /* STPBSBNumberValidator.h */; };
		366658C52411934900D00354 /* STPBSBNumberValidator.m in Sources */ = {isa = PBXBuildFile; fileRef = 366658C32411934900D00354 /* STPBSBNumberValidator.m */; };
		366658C72411B64400D00354 /* STPMultiFormTextField.h in Headers */ = {isa = PBXBuildFile; fileRef = 366658C62411B64400D00354 /* STPMultiFormTextField.h */; settings = {ATTRIBUTES = (Public, ); }; };
		367B46D722A0969000730BE0 /* STPThreeDSCustomizationSettings.m in Sources */ = {isa = PBXBuildFile; fileRef = 367B46D522A0969000730BE0 /* STPThreeDSCustomizationSettings.m */; };
		3680BFCC23A9926500DB54AA /* STPPaymentIntentParams+Utilities.h in Headers */ = {isa = PBXBuildFile; fileRef = 3680BFCB23A9926500DB54AA /* STPPaymentIntentParams+Utilities.h */; settings = {ATTRIBUTES = (Public, ); }; };
		3680BFCD23A9926500DB54AA /* STPPaymentIntentParams+Utilities.h in Headers */ = {isa = PBXBuildFile; fileRef = 3680BFCB23A9926500DB54AA /* STPPaymentIntentParams+Utilities.h */; };
		3680BFD023A9967100DB54AA /* STPSetupIntentConfirmParams+Utilities.h in Headers */ = {isa = PBXBuildFile; fileRef = 3680BFCF23A9967100DB54AA /* STPSetupIntentConfirmParams+Utilities.h */; settings = {ATTRIBUTES = (Public, ); }; };
		3680BFD123A9967100DB54AA /* STPSetupIntentConfirmParams+Utilities.h in Headers */ = {isa = PBXBuildFile; fileRef = 3680BFCF23A9967100DB54AA /* STPSetupIntentConfirmParams+Utilities.h */; };
		3687D23524C2244D00724C3D /* STPCardBINMetadata.h in Headers */ = {isa = PBXBuildFile; fileRef = 3687D23324C2244D00724C3D /* STPCardBINMetadata.h */; };
		3687D23724C2244D00724C3D /* STPCardBINMetadata.m in Sources */ = {isa = PBXBuildFile; fileRef = 3687D23424C2244D00724C3D /* STPCardBINMetadata.m */; };
		3687D23A24C6396200724C3D /* STPCardBINMetadataTests.m in Sources */ = {isa = PBXBuildFile; fileRef = 3687D23924C6396200724C3D /* STPCardBINMetadataTests.m */; };
		3691EB712119111A008C49E1 /* STPCardValidator+Private.h in Headers */ = {isa = PBXBuildFile; fileRef = 3691EB6F2119111A008C49E1 /* STPCardValidator+Private.h */; };
		3691EB722119111A008C49E1 /* STPCardValidator+Private.m in Sources */ = {isa = PBXBuildFile; fileRef = 3691EB702119111A008C49E1 /* STPCardValidator+Private.m */; };
		3691EB74211A4F31008C49E1 /* STPShippingAddressViewControllerTest.m in Sources */ = {isa = PBXBuildFile; fileRef = 3691EB73211A4F31008C49E1 /* STPShippingAddressViewControllerTest.m */; };
		36AEBFBC241C39A800CFCAE8 /* STPSTPViewWithSeparatorSnapshotTests.m in Sources */ = {isa = PBXBuildFile; fileRef = 36AEBFBB241C39A800CFCAE8 /* STPSTPViewWithSeparatorSnapshotTests.m */; };
		36AEBFBE241C3B7500CFCAE8 /* STPLabeledFormTextFieldViewSnapshotTests.m in Sources */ = {isa = PBXBuildFile; fileRef = 36AEBFBD241C3B7500CFCAE8 /* STPLabeledFormTextFieldViewSnapshotTests.m */; };
		36AEBFC0241C3DD700CFCAE8 /* STPLabeledMultiFormTextFieldViewSnapshotTests.m in Sources */ = {isa = PBXBuildFile; fileRef = 36AEBFBF241C3DD700CFCAE8 /* STPLabeledMultiFormTextFieldViewSnapshotTests.m */; };
		36B6CB51234BCC1F00331C38 /* STPPaymentMethodSEPADebit.m in Sources */ = {isa = PBXBuildFile; fileRef = 36B6CB4F234BCC1F00331C38 /* STPPaymentMethodSEPADebit.m */; };
		36B6CB55234BD59F00331C38 /* STPPaymentMethodSEPADebitParams.m in Sources */ = {isa = PBXBuildFile; fileRef = 36B6CB53234BD59F00331C38 /* STPPaymentMethodSEPADebitParams.m */; };
		36B6CB57234BDC4400331C38 /* STPPaymentMethodSEPADebitTest.m in Sources */ = {isa = PBXBuildFile; fileRef = 36B6CB56234BDC4400331C38 /* STPPaymentMethodSEPADebitTest.m */; };
		36B6CB68235519CB00331C38 /* STPPaymentMethodSEPADebit.h in Headers */ = {isa = PBXBuildFile; fileRef = 36B6CB67235519CB00331C38 /* STPPaymentMethodSEPADebit.h */; settings = {ATTRIBUTES = (Public, ); }; };
		36B6CB6A23551A0200331C38 /* STPPaymentMethodSEPADebitParams.h in Headers */ = {isa = PBXBuildFile; fileRef = 36B6CB6923551A0200331C38 /* STPPaymentMethodSEPADebitParams.h */; settings = {ATTRIBUTES = (Public, ); }; };
		36B6CB7B2359052D00331C38 /* STPMandateDataParams.m in Sources */ = {isa = PBXBuildFile; fileRef = 36B6CB782359052D00331C38 /* STPMandateDataParams.m */; };
		36B6CB812359054500331C38 /* STPMandateCustomerAcceptanceParams.m in Sources */ = {isa = PBXBuildFile; fileRef = 36B6CB7E2359054500331C38 /* STPMandateCustomerAcceptanceParams.m */; };
		36B6CB872359063200331C38 /* STPMandateOnlineParams.m in Sources */ = {isa = PBXBuildFile; fileRef = 36B6CB842359063200331C38 /* STPMandateOnlineParams.m */; };
		36B6CB8B235A33F800331C38 /* STPMandateOnlineParamsTest.m in Sources */ = {isa = PBXBuildFile; fileRef = 36B6CB8A235A33F800331C38 /* STPMandateOnlineParamsTest.m */; };
		36B6CB8D235A378C00331C38 /* STPMandateCustomerAcceptanceParamsTest.m in Sources */ = {isa = PBXBuildFile; fileRef = 36B6CB8C235A378C00331C38 /* STPMandateCustomerAcceptanceParamsTest.m */; };
		36B6CB8F235A38F000331C38 /* STPMandateDataParamsTest.m in Sources */ = {isa = PBXBuildFile; fileRef = 36B6CB8E235A38F000331C38 /* STPMandateDataParamsTest.m */; };
		36B6CB9C235A3CF300331C38 /* STPMandateCustomerAcceptanceParams.h in Headers */ = {isa = PBXBuildFile; fileRef = 36B6CB99235A3CF100331C38 /* STPMandateCustomerAcceptanceParams.h */; settings = {ATTRIBUTES = (Public, ); }; };
		36B6CB9E235A3CF300331C38 /* STPMandateOnlineParams.h in Headers */ = {isa = PBXBuildFile; fileRef = 36B6CB9A235A3CF200331C38 /* STPMandateOnlineParams.h */; settings = {ATTRIBUTES = (Public, ); }; };
		36B6CBA0235A3CF300331C38 /* STPMandateDataParams.h in Headers */ = {isa = PBXBuildFile; fileRef = 36B6CB9B235A3CF200331C38 /* STPMandateDataParams.h */; settings = {ATTRIBUTES = (Public, ); }; };
		36B8DDE2241AC0A100BB908E /* STPLabeledFormTextFieldView.h in Headers */ = {isa = PBXBuildFile; fileRef = 36B8DDE0241AC0A100BB908E /* STPLabeledFormTextFieldView.h */; };
		36B8DDE3241AC0A100BB908E /* STPLabeledFormTextFieldView.m in Sources */ = {isa = PBXBuildFile; fileRef = 36B8DDE1241AC0A100BB908E /* STPLabeledFormTextFieldView.m */; };
		36B8DDE6241AC17200BB908E /* STPLabeledMultiFormTextFieldView.h in Headers */ = {isa = PBXBuildFile; fileRef = 36B8DDE4241AC17200BB908E /* STPLabeledMultiFormTextFieldView.h */; };
		36B8DDE7241AC17200BB908E /* STPLabeledMultiFormTextFieldView.m in Sources */ = {isa = PBXBuildFile; fileRef = 36B8DDE5241AC17200BB908E /* STPLabeledMultiFormTextFieldView.m */; };
		36B8DDEA241AEB5400BB908E /* STPAUBECSFormViewModel.h in Headers */ = {isa = PBXBuildFile; fileRef = 36B8DDE8241AEB5400BB908E /* STPAUBECSFormViewModel.h */; };
		36B8DDEB241AEB5400BB908E /* STPAUBECSFormViewModel.m in Sources */ = {isa = PBXBuildFile; fileRef = 36B8DDE9241AEB5400BB908E /* STPAUBECSFormViewModel.m */; };
		36B8DDED241B00F600BB908E /* STPFormTextFieldContainer.h in Headers */ = {isa = PBXBuildFile; fileRef = 36B8DDEC241B008200BB908E /* STPFormTextFieldContainer.h */; settings = {ATTRIBUTES = (Public, ); }; };
		36B8DDF0241BF99600BB908E /* STPBECSDebitAccountNumberValidator.h in Headers */ = {isa = PBXBuildFile; fileRef = 36B8DDEE241BF99600BB908E /* STPBECSDebitAccountNumberValidator.h */; };
		36B8DDF1241BF99600BB908E /* STPBECSDebitAccountNumberValidator.m in Sources */ = {isa = PBXBuildFile; fileRef = 36B8DDEF241BF99600BB908E /* STPBECSDebitAccountNumberValidator.m */; };
		36B8DDF3241C00D200BB908E /* STPNumericStringValidatorTests.m in Sources */ = {isa = PBXBuildFile; fileRef = 36B8DDF2241C00D200BB908E /* STPNumericStringValidatorTests.m */; };
		36B8DDF5241C026300BB908E /* STPBSBNumberValidatorTests.m in Sources */ = {isa = PBXBuildFile; fileRef = 36B8DDF4241C026300BB908E /* STPBSBNumberValidatorTests.m */; };
		36B8DDF7241C07AB00BB908E /* STPBECSDebitAccountNumberValidatorTests.m in Sources */ = {isa = PBXBuildFile; fileRef = 36B8DDF6241C07AB00BB908E /* STPBECSDebitAccountNumberValidatorTests.m */; };
		36B8DDF9241C1A4600BB908E /* STPAUBECSFormViewModelTests.m in Sources */ = {isa = PBXBuildFile; fileRef = 36B8DDF8241C1A4600BB908E /* STPAUBECSFormViewModelTests.m */; };
		36D4EA6122DD33DF00619BA8 /* STPSetupIntentConfirmParamsTest.m in Sources */ = {isa = PBXBuildFile; fileRef = 36D4EA6022DD33DF00619BA8 /* STPSetupIntentConfirmParamsTest.m */; };
		36E8B98D2413159B007546C1 /* STPNumericStringValidator.h in Headers */ = {isa = PBXBuildFile; fileRef = 36E8B98B2413159B007546C1 /* STPNumericStringValidator.h */; };
		36E8B98E2413159B007546C1 /* STPNumericStringValidator.m in Sources */ = {isa = PBXBuildFile; fileRef = 36E8B98C2413159B007546C1 /* STPNumericStringValidator.m */; };
		4488959D24523F9400F7D0C2 /* STPPaymentMethodPrzelewy24.m in Sources */ = {isa = PBXBuildFile; fileRef = 4488959B24523F9400F7D0C2 /* STPPaymentMethodPrzelewy24.m */; };
		448895A12452406B00F7D0C2 /* STPPaymentMethodPrzelewy24.h in Headers */ = {isa = PBXBuildFile; fileRef = 448895A02452406B00F7D0C2 /* STPPaymentMethodPrzelewy24.h */; settings = {ATTRIBUTES = (Public, ); }; };
		448895A6245244FE00F7D0C2 /* STPPaymentMethodPrzelewy24Params.m in Sources */ = {isa = PBXBuildFile; fileRef = 448895A4245244FE00F7D0C2 /* STPPaymentMethodPrzelewy24Params.m */; };
		448895A82452452600F7D0C2 /* STPPaymentMethodPrzelewy24Params.h in Headers */ = {isa = PBXBuildFile; fileRef = 448895A72452452600F7D0C2 /* STPPaymentMethodPrzelewy24Params.h */; settings = {ATTRIBUTES = (Public, ); }; };
		448895AF245255D800F7D0C2 /* STPPaymentMethodPrzelewy24ParamsTests.m in Sources */ = {isa = PBXBuildFile; fileRef = 448895AE245255D800F7D0C2 /* STPPaymentMethodPrzelewy24ParamsTests.m */; };
		448895B1245262E500F7D0C2 /* STPPaymentMethodPrzelewy24Tests.m in Sources */ = {isa = PBXBuildFile; fileRef = 448895B0245262E500F7D0C2 /* STPPaymentMethodPrzelewy24Tests.m */; };
		44BDCFD3245A278F007EE6D5 /* STPPaymentMethodBancontact.m in Sources */ = {isa = PBXBuildFile; fileRef = 44BDCFD1245A278F007EE6D5 /* STPPaymentMethodBancontact.m */; };
		44BDCFD5245A27C1007EE6D5 /* STPPaymentMethodBancontact.h in Headers */ = {isa = PBXBuildFile; fileRef = 44BDCFD4245A27C1007EE6D5 /* STPPaymentMethodBancontact.h */; settings = {ATTRIBUTES = (Public, ); }; };
		44BDCFD9245A2BFA007EE6D5 /* STPPaymentMethodBancontactParams.m in Sources */ = {isa = PBXBuildFile; fileRef = 44BDCFD7245A2BFA007EE6D5 /* STPPaymentMethodBancontactParams.m */; };
		44BDCFDB245A2C38007EE6D5 /* STPPaymentMethodBancontactParams.h in Headers */ = {isa = PBXBuildFile; fileRef = 44BDCFDA245A2C38007EE6D5 /* STPPaymentMethodBancontactParams.h */; settings = {ATTRIBUTES = (Public, ); }; };
		44BDCFDF245A46CC007EE6D5 /* STPPaymentMethodBancontactParamsTests.m in Sources */ = {isa = PBXBuildFile; fileRef = 44BDCFDE245A46CC007EE6D5 /* STPPaymentMethodBancontactParamsTests.m */; };
		44BDCFE1245A4841007EE6D5 /* STPPaymentMethodBancontactTests.m in Sources */ = {isa = PBXBuildFile; fileRef = 44BDCFE0245A4841007EE6D5 /* STPPaymentMethodBancontactTests.m */; };
		45211F1F24A2A6C6004ABF00 /* STPIntentActionOXXODisplayDetails.h in Headers */ = {isa = PBXBuildFile; fileRef = 45211F1D24A2A6C6004ABF00 /* STPIntentActionOXXODisplayDetails.h */; settings = {ATTRIBUTES = (Public, ); }; };
		45211F2124A2A6C6004ABF00 /* STPIntentActionOXXODisplayDetails.m in Sources */ = {isa = PBXBuildFile; fileRef = 45211F1E24A2A6C6004ABF00 /* STPIntentActionOXXODisplayDetails.m */; };
		4521D385249896F40042700B /* STPPaymentMethodOXXO.m in Sources */ = {isa = PBXBuildFile; fileRef = 4521D384249896F40042700B /* STPPaymentMethodOXXO.m */; };
		4521D38B249985160042700B /* STPPaymentMethodOXXO.h in Headers */ = {isa = PBXBuildFile; fileRef = 4521D383249896C70042700B /* STPPaymentMethodOXXO.h */; settings = {ATTRIBUTES = (Public, ); }; };
		4521D38D249986A40042700B /* STPPaymentMethodOXXOParams.h in Headers */ = {isa = PBXBuildFile; fileRef = 4521D38C249986A40042700B /* STPPaymentMethodOXXOParams.h */; settings = {ATTRIBUTES = (Public, ); }; };
		4521D390249988340042700B /* STPPaymentMethodOXXOParams.m in Sources */ = {isa = PBXBuildFile; fileRef = 4521D38F249988340042700B /* STPPaymentMethodOXXOParams.m */; };
		4521D395249999C10042700B /* STPPaymentMethodOXXOParamsTests.m in Sources */ = {isa = PBXBuildFile; fileRef = 4521D394249999C10042700B /* STPPaymentMethodOXXOParamsTests.m */; };
		4521D3972499E85E0042700B /* STPPaymentMethodOXXOTests.m in Sources */ = {isa = PBXBuildFile; fileRef = 4521D3962499E85E0042700B /* STPPaymentMethodOXXOTests.m */; };
		69A6C2FA246D4AA0005FF304 /* STPPaymentMethodEPS.m in Sources */ = {isa = PBXBuildFile; fileRef = 69A6C2F9246D4AA0005FF304 /* STPPaymentMethodEPS.m */; };
		69A6C2FE246D788D005FF304 /* STPPaymentMethodEPSParams.m in Sources */ = {isa = PBXBuildFile; fileRef = 69A6C2FD246D788D005FF304 /* STPPaymentMethodEPSParams.m */; };
		69A6C2FF246D8834005FF304 /* STPPaymentMethodEPS.m in Headers */ = {isa = PBXBuildFile; fileRef = 69A6C2F9246D4AA0005FF304 /* STPPaymentMethodEPS.m */; };
		69A6C300246D8834005FF304 /* STPPaymentMethodEPSParams.m in Headers */ = {isa = PBXBuildFile; fileRef = 69A6C2FD246D788D005FF304 /* STPPaymentMethodEPSParams.m */; };
		69A6C308246EA03E005FF304 /* STPPaymentMethodEPSTests.m in Sources */ = {isa = PBXBuildFile; fileRef = 69A6C307246EA03E005FF304 /* STPPaymentMethodEPSTests.m */; };
		69A6C30A246EA195005FF304 /* STPPaymentMethodEPSParamsTests.m in Sources */ = {isa = PBXBuildFile; fileRef = 69A6C309246EA195005FF304 /* STPPaymentMethodEPSParamsTests.m */; };
		8B013C891F1E784A00DD831B /* STPPaymentConfigurationTest.m in Sources */ = {isa = PBXBuildFile; fileRef = 8B013C881F1E784A00DD831B /* STPPaymentConfigurationTest.m */; };
		8B39128220E2F99600098401 /* EPSSource.json in Resources */ = {isa = PBXBuildFile; fileRef = 8B39128120E2F99600098401 /* EPSSource.json */; };
		8B39128320E2F9A100098401 /* BancontactSource.json in Resources */ = {isa = PBXBuildFile; fileRef = 8B39127F20E2F6A500098401 /* BancontactSource.json */; };
		8B39128520E2F9C400098401 /* GiropaySource.json in Resources */ = {isa = PBXBuildFile; fileRef = 8B39128420E2F9C400098401 /* GiropaySource.json */; };
		8B39128720E2F9D300098401 /* MultibancoSource.json in Resources */ = {isa = PBXBuildFile; fileRef = 8B39128620E2F9D300098401 /* MultibancoSource.json */; };
		8B39128920E2F9E000098401 /* P24Source.json in Resources */ = {isa = PBXBuildFile; fileRef = 8B39128820E2F9E000098401 /* P24Source.json */; };
		8B39128B20E2F9F500098401 /* SofortSource.json in Resources */ = {isa = PBXBuildFile; fileRef = 8B39128A20E2F9F500098401 /* SofortSource.json */; };
		8B429AD81EF9D4B400F95F34 /* STPBankAccountParams+Private.h in Headers */ = {isa = PBXBuildFile; fileRef = 8B429AD71EF9D4A300F95F34 /* STPBankAccountParams+Private.h */; };
		8B429ADE1EF9EFF900F95F34 /* STPFile+Private.h in Headers */ = {isa = PBXBuildFile; fileRef = 8B429ADD1EF9EFF600F95F34 /* STPFile+Private.h */; };
		8B5B4B441EFDD925005CF475 /* STPSourceOwnerTest.m in Sources */ = {isa = PBXBuildFile; fileRef = 8B5B4B431EFDD925005CF475 /* STPSourceOwnerTest.m */; };
		8B6DC9751F0171D20025E811 /* STPSourceReceiverTest.m in Sources */ = {isa = PBXBuildFile; fileRef = 8B6DC9741F0171D20025E811 /* STPSourceReceiverTest.m */; };
		8B6DC9771F0172640025E811 /* STPSourceSEPADebitDetailsTest.m in Sources */ = {isa = PBXBuildFile; fileRef = 8B6DC9761F0172640025E811 /* STPSourceSEPADebitDetailsTest.m */; };
		8B82C5CA1F2BC78F009639F7 /* STPApplePayPaymentOptionTest.m in Sources */ = {isa = PBXBuildFile; fileRef = 8B82C5C91F2BC78F009639F7 /* STPApplePayPaymentOptionTest.m */; };
		8B8DDBB31EF887A4004B141F /* STPBankAccountParamsTest.m in Sources */ = {isa = PBXBuildFile; fileRef = 8B8DDBB21EF887A4004B141F /* STPBankAccountParamsTest.m */; };
		8BB97F081F26645B0095122A /* NSDictionary+StripeTest.m in Sources */ = {isa = PBXBuildFile; fileRef = 8BB97F071F26645B0095122A /* NSDictionary+StripeTest.m */; };
		8BD213371F044B57007F6FD1 /* BankAccount.json in Resources */ = {isa = PBXBuildFile; fileRef = 8BD213361F044B57007F6FD1 /* BankAccount.json */; };
		8BD213391F0457A1007F6FD1 /* FileUpload.json in Resources */ = {isa = PBXBuildFile; fileRef = 8BD213381F0457A1007F6FD1 /* FileUpload.json */; };
		8BD2133E1F045D31007F6FD1 /* SEPADebitSource.json in Resources */ = {isa = PBXBuildFile; fileRef = 8BD2133D1F045D31007F6FD1 /* SEPADebitSource.json */; };
		8BD87B881EFB131700269C2B /* STPSourceCardDetails+Private.h in Headers */ = {isa = PBXBuildFile; fileRef = 8BD87B871EFB131400269C2B /* STPSourceCardDetails+Private.h */; };
		8BD87B8B1EFB136F00269C2B /* STPSourceCardDetailsTest.m in Sources */ = {isa = PBXBuildFile; fileRef = 8BD87B8A1EFB136F00269C2B /* STPSourceCardDetailsTest.m */; };
		8BD87B8D1EFB152B00269C2B /* STPSourceRedirect+Private.h in Headers */ = {isa = PBXBuildFile; fileRef = 8BD87B8C1EFB152800269C2B /* STPSourceRedirect+Private.h */; };
		8BD87B901EFB17AA00269C2B /* STPSourceRedirectTest.m in Sources */ = {isa = PBXBuildFile; fileRef = 8BD87B8F1EFB17AA00269C2B /* STPSourceRedirectTest.m */; };
		8BD87B921EFB1C1E00269C2B /* STPSourceVerification+Private.h in Headers */ = {isa = PBXBuildFile; fileRef = 8BD87B911EFB1C1E00269C2B /* STPSourceVerification+Private.h */; };
		8BD87B951EFB1CB100269C2B /* STPSourceVerificationTest.m in Sources */ = {isa = PBXBuildFile; fileRef = 8BD87B941EFB1CB100269C2B /* STPSourceVerificationTest.m */; };
		8BE5AE8B1EF8905B0081A33C /* STPCardParamsTest.m in Sources */ = {isa = PBXBuildFile; fileRef = 8BE5AE8A1EF8905B0081A33C /* STPCardParamsTest.m */; };
		B318518320BE011700EE8C0F /* STPColorUtilsTest.m in Sources */ = {isa = PBXBuildFile; fileRef = B318518220BE011700EE8C0F /* STPColorUtilsTest.m */; };
		B32B175E20F6D2C4000D6EF8 /* STPGenericStripeObject.h in Headers */ = {isa = PBXBuildFile; fileRef = B32B175C20F6D2C4000D6EF8 /* STPGenericStripeObject.h */; };
		B32B176020F6D2C4000D6EF8 /* STPGenericStripeObject.m in Sources */ = {isa = PBXBuildFile; fileRef = B32B175D20F6D2C4000D6EF8 /* STPGenericStripeObject.m */; };
		B32B176320F6D722000D6EF8 /* STPGenericStripeObjectTest.m in Sources */ = {isa = PBXBuildFile; fileRef = B32B176220F6D722000D6EF8 /* STPGenericStripeObjectTest.m */; };
		B32B176520F80442000D6EF8 /* STPRedirectContext+Private.h in Headers */ = {isa = PBXBuildFile; fileRef = B32B176420F80442000D6EF8 /* STPRedirectContext+Private.h */; };
		B3302F462006FBA7005DDBE9 /* STPConnectAccountParamsTest.m in Sources */ = {isa = PBXBuildFile; fileRef = B3302F452006FBA7005DDBE9 /* STPConnectAccountParamsTest.m */; };
		B347DD481FE35423006B3BAC /* STPValidatedTextField.h in Headers */ = {isa = PBXBuildFile; fileRef = B347DD461FE35423006B3BAC /* STPValidatedTextField.h */; };
		B347DD491FE35423006B3BAC /* STPValidatedTextField.m in Sources */ = {isa = PBXBuildFile; fileRef = B347DD471FE35423006B3BAC /* STPValidatedTextField.m */; };
		B36C6D6D2193671400D17575 /* STPPaymentIntentSourceAction.h in Headers */ = {isa = PBXBuildFile; fileRef = B36C6D6B2193671400D17575 /* STPPaymentIntentSourceAction.h */; settings = {ATTRIBUTES = (Public, ); }; };
		B36C6D732193676600D17575 /* STPPaymentIntentSourceActionAuthorizeWithURL.h in Headers */ = {isa = PBXBuildFile; fileRef = B36C6D712193676600D17575 /* STPPaymentIntentSourceActionAuthorizeWithURL.h */; settings = {ATTRIBUTES = (Public, ); }; };
		B36C6D782193A16F00D17575 /* STPIntentActionTest.m in Sources */ = {isa = PBXBuildFile; fileRef = B36C6D772193A16F00D17575 /* STPIntentActionTest.m */; };
		B3A241391FFEB57400A2F00D /* STPConnectAccountParams.h in Headers */ = {isa = PBXBuildFile; fileRef = B3A241371FFEB57400A2F00D /* STPConnectAccountParams.h */; settings = {ATTRIBUTES = (Public, ); }; };
		B3A2413B1FFEB57400A2F00D /* STPConnectAccountParams.m in Sources */ = {isa = PBXBuildFile; fileRef = B3A241381FFEB57400A2F00D /* STPConnectAccountParams.m */; };
		B3BDCAC220EEF2150034F7F5 /* STPPaymentIntent.m in Sources */ = {isa = PBXBuildFile; fileRef = B3BDCAC020EEF2150034F7F5 /* STPPaymentIntent.m */; };
		B3BDCAC420EEF2150034F7F5 /* STPPaymentIntent+Private.h in Headers */ = {isa = PBXBuildFile; fileRef = B3BDCAC120EEF2150034F7F5 /* STPPaymentIntent+Private.h */; };
		B3BDCAC820EEF22D0034F7F5 /* STPPaymentIntent.h in Headers */ = {isa = PBXBuildFile; fileRef = B3BDCAC620EEF22D0034F7F5 /* STPPaymentIntent.h */; settings = {ATTRIBUTES = (Public, ); }; };
		B3BDCACA20EEF22D0034F7F5 /* STPPaymentIntentEnums.h in Headers */ = {isa = PBXBuildFile; fileRef = B3BDCAC720EEF22D0034F7F5 /* STPPaymentIntentEnums.h */; settings = {ATTRIBUTES = (Public, ); }; };
		B3BDCACD20EEF4540034F7F5 /* STPPaymentIntentTest.m in Sources */ = {isa = PBXBuildFile; fileRef = B3BDCACC20EEF4540034F7F5 /* STPPaymentIntentTest.m */; };
		B3BDCACF20EEF4640034F7F5 /* STPPaymentIntentFunctionalTest.m in Sources */ = {isa = PBXBuildFile; fileRef = B3BDCACE20EEF4640034F7F5 /* STPPaymentIntentFunctionalTest.m */; };
		B3BDCAD120EEF5BA0034F7F5 /* STPPaymentIntentParamsTest.m in Sources */ = {isa = PBXBuildFile; fileRef = B3BDCAD020EEF5B90034F7F5 /* STPPaymentIntentParamsTest.m */; };
		B3BDCAD320EEF5E10034F7F5 /* STPPaymentIntentParams.m in Sources */ = {isa = PBXBuildFile; fileRef = B3BDCAD220EEF5E00034F7F5 /* STPPaymentIntentParams.m */; };
		B3BDCAD620EEF5EC0034F7F5 /* STPPaymentIntentParams.h in Headers */ = {isa = PBXBuildFile; fileRef = B3BDCAD520EEF5EC0034F7F5 /* STPPaymentIntentParams.h */; settings = {ATTRIBUTES = (Public, ); }; };
		B3BDCADF20F0142C0034F7F5 /* PaymentIntent.json in Resources */ = {isa = PBXBuildFile; fileRef = B3BDCADE20F0142C0034F7F5 /* PaymentIntent.json */; };
		B3C9CF2D2004595A005502ED /* STPConnectAccountFunctionalTest.m in Sources */ = {isa = PBXBuildFile; fileRef = B3C9CF2C2004595A005502ED /* STPConnectAccountFunctionalTest.m */; };
		B600F3C3223088F900264403 /* STPPaymentMethodFunctionalTest.m in Sources */ = {isa = PBXBuildFile; fileRef = B600F3C2223088F900264403 /* STPPaymentMethodFunctionalTest.m */; };
		B6027BC22230ABAE0025DB29 /* STPPaymentMethodCardParams.h in Headers */ = {isa = PBXBuildFile; fileRef = B6027BC02230ABAE0025DB29 /* STPPaymentMethodCardParams.h */; settings = {ATTRIBUTES = (Public, ); }; };
		B604CF2122C56E9B00A23CC4 /* STPIntentActionRedirectToURL.h in Headers */ = {isa = PBXBuildFile; fileRef = B604CF1F22C56E9B00A23CC4 /* STPIntentActionRedirectToURL.h */; settings = {ATTRIBUTES = (Public, ); }; };
		B604CF2322C56E9B00A23CC4 /* STPIntentActionRedirectToURL.m in Sources */ = {isa = PBXBuildFile; fileRef = B604CF2022C56E9B00A23CC4 /* STPIntentActionRedirectToURL.m */; };
		B613DD3222C536C900C7603F /* STPSetupIntent.h in Headers */ = {isa = PBXBuildFile; fileRef = B613DD3022C536C900C7603F /* STPSetupIntent.h */; settings = {ATTRIBUTES = (Public, ); }; };
		B613DD3322C536C900C7603F /* STPSetupIntent.m in Sources */ = {isa = PBXBuildFile; fileRef = B613DD3122C536C900C7603F /* STPSetupIntent.m */; };
		B613DD3722C5452600C7603F /* STPSetupIntentEnums.h in Headers */ = {isa = PBXBuildFile; fileRef = B613DD3522C5452500C7603F /* STPSetupIntentEnums.h */; settings = {ATTRIBUTES = (Public, ); }; };
		B613DD3C22C54AA800C7603F /* STPSetupIntentTest.m in Sources */ = {isa = PBXBuildFile; fileRef = B613DD3B22C54AA800C7603F /* STPSetupIntentTest.m */; };
		B613DD3E22C54BA800C7603F /* SetupIntent.json in Resources */ = {isa = PBXBuildFile; fileRef = B613DD3D22C54BA700C7603F /* SetupIntent.json */; };
		B613DD4322C55F9500C7603F /* STPIntentAction.m in Sources */ = {isa = PBXBuildFile; fileRef = B613DD4022C55F9500C7603F /* STPIntentAction.m */; };
		B61C996522BBFA12004980FD /* STPAppInfo.h in Headers */ = {isa = PBXBuildFile; fileRef = B61C996322BBFA12004980FD /* STPAppInfo.h */; settings = {ATTRIBUTES = (Public, ); }; };
		B61C996622BBFA12004980FD /* STPAppInfo.m in Sources */ = {isa = PBXBuildFile; fileRef = B61C996422BBFA12004980FD /* STPAppInfo.m */; };
		B61D4B912457671F001AEBEF /* STPPaymentIntentShippingDetails.h in Headers */ = {isa = PBXBuildFile; fileRef = B61D4B8F2457671F001AEBEF /* STPPaymentIntentShippingDetails.h */; settings = {ATTRIBUTES = (Public, ); }; };
		B61D4B932457671F001AEBEF /* STPPaymentIntentShippingDetails.m in Sources */ = {isa = PBXBuildFile; fileRef = B61D4B902457671F001AEBEF /* STPPaymentIntentShippingDetails.m */; };
		B61D4B97245767D2001AEBEF /* STPPaymentIntentShippingDetailsAddress.h in Headers */ = {isa = PBXBuildFile; fileRef = B61D4B95245767D2001AEBEF /* STPPaymentIntentShippingDetailsAddress.h */; settings = {ATTRIBUTES = (Public, ); }; };
		B61D4B99245767D2001AEBEF /* STPPaymentIntentShippingDetailsAddress.m in Sources */ = {isa = PBXBuildFile; fileRef = B61D4B96245767D2001AEBEF /* STPPaymentIntentShippingDetailsAddress.m */; };
		B621F053223454E9002141B7 /* STPPaymentMethodCardWallet.h in Headers */ = {isa = PBXBuildFile; fileRef = B621F051223454E9002141B7 /* STPPaymentMethodCardWallet.h */; settings = {ATTRIBUTES = (Public, ); }; };
		B621F055223454E9002141B7 /* STPPaymentMethodCardWallet.m in Sources */ = {isa = PBXBuildFile; fileRef = B621F052223454E9002141B7 /* STPPaymentMethodCardWallet.m */; };
		B621F05922346243002141B7 /* STPPaymentMethodCardWalletMasterpass.h in Headers */ = {isa = PBXBuildFile; fileRef = B621F05722346243002141B7 /* STPPaymentMethodCardWalletMasterpass.h */; settings = {ATTRIBUTES = (Public, ); }; };
		B621F05B22346243002141B7 /* STPPaymentMethodCardWalletMasterpass.m in Sources */ = {isa = PBXBuildFile; fileRef = B621F05822346243002141B7 /* STPPaymentMethodCardWalletMasterpass.m */; };
		B621F05F223465EE002141B7 /* STPPaymentMethodCardWalletVisaCheckout.h in Headers */ = {isa = PBXBuildFile; fileRef = B621F05D223465EE002141B7 /* STPPaymentMethodCardWalletVisaCheckout.h */; settings = {ATTRIBUTES = (Public, ); }; };
		B621F061223465EE002141B7 /* STPPaymentMethodCardWalletVisaCheckout.m in Sources */ = {isa = PBXBuildFile; fileRef = B621F05E223465EE002141B7 /* STPPaymentMethodCardWalletVisaCheckout.m */; };
		B628476222307A4100957149 /* STPPaymentMethodCardTest.m in Sources */ = {isa = PBXBuildFile; fileRef = B628476122307A4100957149 /* STPPaymentMethodCardTest.m */; };
		B632989F2295BDD90007D287 /* ApplePayPaymentMethod.json in Resources */ = {isa = PBXBuildFile; fileRef = B632989E2295BDD80007D287 /* ApplePayPaymentMethod.json */; };
		B634497822A5BC91003881DC /* STPCardBrandTest.m in Sources */ = {isa = PBXBuildFile; fileRef = B634497722A5BC91003881DC /* STPCardBrandTest.m */; };
		B63E42762231D78D007B5B95 /* STPPaymentMethodCardParams.m in Sources */ = {isa = PBXBuildFile; fileRef = B6027BC12230ABAE0025DB29 /* STPPaymentMethodCardParams.m */; };
		B63E42792231F8FE007B5B95 /* STPPaymentMethodParamsTest.m in Sources */ = {isa = PBXBuildFile; fileRef = B63E42782231F8FE007B5B95 /* STPPaymentMethodParamsTest.m */; };
		B640DB1222C58E82003C8810 /* STPSetupIntentConfirmParams.h in Headers */ = {isa = PBXBuildFile; fileRef = B640DB1022C58E82003C8810 /* STPSetupIntentConfirmParams.h */; settings = {ATTRIBUTES = (Public, ); }; };
		B640DB1422C58E82003C8810 /* STPSetupIntentConfirmParams.m in Sources */ = {isa = PBXBuildFile; fileRef = B640DB1122C58E82003C8810 /* STPSetupIntentConfirmParams.m */; };
		B640DB1722C69A8E003C8810 /* STPSetupIntent+Private.h in Headers */ = {isa = PBXBuildFile; fileRef = B640DB1622C69A8E003C8810 /* STPSetupIntent+Private.h */; };
		B640DB1A22C69C01003C8810 /* STPSetupIntentFunctionalTest.m in Sources */ = {isa = PBXBuildFile; fileRef = B640DB1922C69C01003C8810 /* STPSetupIntentFunctionalTest.m */; };
		B643470423173E5000754F11 /* WeChatPaySource.json in Resources */ = {isa = PBXBuildFile; fileRef = B643470323173E5000754F11 /* WeChatPaySource.json */; };
		B6472182246CB4EA0098DE24 /* STPPaymentMethodAlipay.h in Headers */ = {isa = PBXBuildFile; fileRef = B6472181246CB4EA0098DE24 /* STPPaymentMethodAlipay.h */; settings = {ATTRIBUTES = (Public, ); }; };
		B6472185246CB5180098DE24 /* STPPaymentMethodAlipay.m in Sources */ = {isa = PBXBuildFile; fileRef = B6472184246CB5180098DE24 /* STPPaymentMethodAlipay.m */; };
		B647218F246CC1D20098DE24 /* STPConfirmAlipayOptions.h in Headers */ = {isa = PBXBuildFile; fileRef = B647218D246CC1D20098DE24 /* STPConfirmAlipayOptions.h */; settings = {ATTRIBUTES = (Public, ); }; };
		B6472191246CC1D20098DE24 /* STPConfirmAlipayOptions.m in Sources */ = {isa = PBXBuildFile; fileRef = B647218E246CC1D20098DE24 /* STPConfirmAlipayOptions.m */; };
		B64763B422FE193800C01BC0 /* STPSetupIntentLastSetupError.h in Headers */ = {isa = PBXBuildFile; fileRef = B64763B222FE193800C01BC0 /* STPSetupIntentLastSetupError.h */; settings = {ATTRIBUTES = (Public, ); }; };
		B64763B622FE193800C01BC0 /* STPSetupIntentLastSetupError.m in Sources */ = {isa = PBXBuildFile; fileRef = B64763B322FE193800C01BC0 /* STPSetupIntentLastSetupError.m */; };
		B64763B922FE1AF700C01BC0 /* STPSetupIntentLastSetupErrorTest.m in Sources */ = {isa = PBXBuildFile; fileRef = B64763B822FE1AF700C01BC0 /* STPSetupIntentLastSetupErrorTest.m */; };
		B6554C9624CF758C00808588 /* STPAPIClient+Beta.h in Headers */ = {isa = PBXBuildFile; fileRef = B6554C9524CF758C00808588 /* STPAPIClient+Beta.h */; };
		B656292523E10AB100458A8E /* STPPaymentMethodBacsDebitTest.m in Sources */ = {isa = PBXBuildFile; fileRef = B656292423E10AB100458A8E /* STPPaymentMethodBacsDebitTest.m */; };
		B656292E23E10F4A00458A8E /* STPPaymentMethodBacsDebit.h in Headers */ = {isa = PBXBuildFile; fileRef = B656292C23E10F4A00458A8E /* STPPaymentMethodBacsDebit.h */; settings = {ATTRIBUTES = (Public, ); }; };
		B656292F23E10F4A00458A8E /* STPPaymentMethodBacsDebit.m in Sources */ = {isa = PBXBuildFile; fileRef = B656292D23E10F4A00458A8E /* STPPaymentMethodBacsDebit.m */; };
		B656293323E1139E00458A8E /* BacsDebitPaymentMethod.json in Resources */ = {isa = PBXBuildFile; fileRef = B656292623E10D4D00458A8E /* BacsDebitPaymentMethod.json */; };
		B656294023E2195600458A8E /* STPPaymentMethodBacsDebitParams.h in Headers */ = {isa = PBXBuildFile; fileRef = B656293E23E2195600458A8E /* STPPaymentMethodBacsDebitParams.h */; settings = {ATTRIBUTES = (Public, ); }; };
		B656294223E2195600458A8E /* STPPaymentMethodBacsDebitParams.m in Sources */ = {isa = PBXBuildFile; fileRef = B656293F23E2195600458A8E /* STPPaymentMethodBacsDebitParams.m */; };
		B664D64922B800AF00E6354B /* STPThreeDSButtonCustomization.m in Sources */ = {isa = PBXBuildFile; fileRef = B664D64722B800AF00E6354B /* STPThreeDSButtonCustomization.m */; };
		B664D64B22B8034D00E6354B /* STPThreeDSCustomization+Private.h in Headers */ = {isa = PBXBuildFile; fileRef = B664D64A22B8034D00E6354B /* STPThreeDSCustomization+Private.h */; };
		B664D64F22B8085900E6354B /* STPThreeDSUICustomization.m in Sources */ = {isa = PBXBuildFile; fileRef = B664D64D22B8085900E6354B /* STPThreeDSUICustomization.m */; };
		B664D65122B810D500E6354B /* STPThreeDSUICustomizationTest.m in Sources */ = {isa = PBXBuildFile; fileRef = B664D65022B810D500E6354B /* STPThreeDSUICustomizationTest.m */; };
		B664D65322B813EC00E6354B /* STPThreeDSButtonCustomizationTest.m in Sources */ = {isa = PBXBuildFile; fileRef = B664D65222B813EC00E6354B /* STPThreeDSButtonCustomizationTest.m */; };
		B664D65722B817C800E6354B /* STPThreeDSFooterCustomization.m in Sources */ = {isa = PBXBuildFile; fileRef = B664D65522B817C800E6354B /* STPThreeDSFooterCustomization.m */; };
		B664D65922B81C1700E6354B /* STPThreeDSFooterCustomizationTest.m in Sources */ = {isa = PBXBuildFile; fileRef = B664D65822B81C1700E6354B /* STPThreeDSFooterCustomizationTest.m */; };
		B664D65D22B839DD00E6354B /* STPThreeDSLabelCustomization.m in Sources */ = {isa = PBXBuildFile; fileRef = B664D65B22B839DD00E6354B /* STPThreeDSLabelCustomization.m */; };
		B664D66222B83BAF00E6354B /* STPThreeDSLabelCustomizationTest.m in Sources */ = {isa = PBXBuildFile; fileRef = B664D66122B83BAF00E6354B /* STPThreeDSLabelCustomizationTest.m */; };
		B664D66622B83CF800E6354B /* STPThreeDSNavigationBarCustomization.m in Sources */ = {isa = PBXBuildFile; fileRef = B664D66422B83CF800E6354B /* STPThreeDSNavigationBarCustomization.m */; };
		B664D66822B8409200E6354B /* STPThreeDSNavigationBarCustomizationTest.m in Sources */ = {isa = PBXBuildFile; fileRef = B664D66722B8409200E6354B /* STPThreeDSNavigationBarCustomizationTest.m */; };
		B664D66C22B9661200E6354B /* STPThreeDSSelectionCustomization.m in Sources */ = {isa = PBXBuildFile; fileRef = B664D66A22B9661200E6354B /* STPThreeDSSelectionCustomization.m */; };
		B664D66E22B9684700E6354B /* STPThreeDSSelectionCustomizationTest.m in Sources */ = {isa = PBXBuildFile; fileRef = B664D66D22B9684700E6354B /* STPThreeDSSelectionCustomizationTest.m */; };
		B664D67222B96A1300E6354B /* STPThreeDSTextFieldCustomization.m in Sources */ = {isa = PBXBuildFile; fileRef = B664D67022B96A1300E6354B /* STPThreeDSTextFieldCustomization.m */; };
		B664D67422B96C9B00E6354B /* STPThreeDSTextFieldCustomizationTest.m in Sources */ = {isa = PBXBuildFile; fileRef = B664D67322B96C9B00E6354B /* STPThreeDSTextFieldCustomizationTest.m */; };
		B665CE47228DE4C4008B546F /* STPPaymentMethodListDeserializer.h in Headers */ = {isa = PBXBuildFile; fileRef = B665CE45228DE4C4008B546F /* STPPaymentMethodListDeserializer.h */; };
		B665CE48228DE4C4008B546F /* STPPaymentMethodListDeserializer.m in Sources */ = {isa = PBXBuildFile; fileRef = B665CE46228DE4C4008B546F /* STPPaymentMethodListDeserializer.m */; };
		B66AC61422C6E6590064C551 /* STPPaymentHandlerActionParams.h in Headers */ = {isa = PBXBuildFile; fileRef = B66AC61222C6E6590064C551 /* STPPaymentHandlerActionParams.h */; };
		B66AC61622C6E6590064C551 /* STPPaymentHandlerActionParams.m in Sources */ = {isa = PBXBuildFile; fileRef = B66AC61322C6E6590064C551 /* STPPaymentHandlerActionParams.m */; };
		B66B39B4223044A2006D1CAD /* STPPaymentMethodTest.m in Sources */ = {isa = PBXBuildFile; fileRef = B66B39B3223044A2006D1CAD /* STPPaymentMethodTest.m */; };
		B66B39B6223045EF006D1CAD /* CardPaymentMethod.json in Resources */ = {isa = PBXBuildFile; fileRef = B66B39B5223045EF006D1CAD /* CardPaymentMethod.json */; };
		B66D5021222F5611004A9210 /* STPPaymentMethodCardChecks.m in Sources */ = {isa = PBXBuildFile; fileRef = B66D5020222F5611004A9210 /* STPPaymentMethodCardChecks.m */; };
		B66D5024222F5A27004A9210 /* STPPaymentMethodThreeDSecureUsageTest.m in Sources */ = {isa = PBXBuildFile; fileRef = B66D5023222F5A27004A9210 /* STPPaymentMethodThreeDSecureUsageTest.m */; };
		B66D5027222F8605004A9210 /* STPPaymentMethodCardChecksTest.m in Sources */ = {isa = PBXBuildFile; fileRef = B66D5026222F8605004A9210 /* STPPaymentMethodCardChecksTest.m */; };
		B6794A4922F4B5CC00E3AB41 /* STPConnectAccountCompanyParams.h in Headers */ = {isa = PBXBuildFile; fileRef = B6794A4722F4B5CC00E3AB41 /* STPConnectAccountCompanyParams.h */; settings = {ATTRIBUTES = (Public, ); }; };
		B6794A4A22F4B5CC00E3AB41 /* STPConnectAccountCompanyParams.m in Sources */ = {isa = PBXBuildFile; fileRef = B6794A4822F4B5CC00E3AB41 /* STPConnectAccountCompanyParams.m */; };
		B6794A4F22F4B64500E3AB41 /* STPConnectAccountIndividualParams.h in Headers */ = {isa = PBXBuildFile; fileRef = B6794A4D22F4B64500E3AB41 /* STPConnectAccountIndividualParams.h */; settings = {ATTRIBUTES = (Public, ); }; };
		B6794A5122F4B64500E3AB41 /* STPConnectAccountIndividualParams.m in Sources */ = {isa = PBXBuildFile; fileRef = B6794A4E22F4B64500E3AB41 /* STPConnectAccountIndividualParams.m */; };
		B6794A5522F4CF6500E3AB41 /* STPConnectAccountAddress.h in Headers */ = {isa = PBXBuildFile; fileRef = B6794A5322F4CF6500E3AB41 /* STPConnectAccountAddress.h */; settings = {ATTRIBUTES = (Public, ); }; };
		B6794A5722F4CF6500E3AB41 /* STPConnectAccountAddress.m in Sources */ = {isa = PBXBuildFile; fileRef = B6794A5422F4CF6500E3AB41 /* STPConnectAccountAddress.m */; };
		B67AAC5924D885EB0012FCEB /* STPIntentActionAlipayHandleRedirect.m in Sources */ = {isa = PBXBuildFile; fileRef = B67AAC5624D885EB0012FCEB /* STPIntentActionAlipayHandleRedirect.m */; };
		B67F503A24C760EE00CF4A9D /* STPPaymentMethodGrabPay.m in Sources */ = {isa = PBXBuildFile; fileRef = B67F503924C760EE00CF4A9D /* STPPaymentMethodGrabPay.m */; };
		B67F503D24C760F700CF4A9D /* STPPaymentMethodGrabPay.h in Headers */ = {isa = PBXBuildFile; fileRef = B67F503C24C760F700CF4A9D /* STPPaymentMethodGrabPay.h */; settings = {ATTRIBUTES = (Public, ); }; };
		B67F504124C764CF00CF4A9D /* STPPaymentMethodGrabPayParams.h in Headers */ = {isa = PBXBuildFile; fileRef = B67F503F24C764CF00CF4A9D /* STPPaymentMethodGrabPayParams.h */; settings = {ATTRIBUTES = (Public, ); }; };
		B67F504324C764CF00CF4A9D /* STPPaymentMethodGrabPayParams.m in Sources */ = {isa = PBXBuildFile; fileRef = B67F504024C764CF00CF4A9D /* STPPaymentMethodGrabPayParams.m */; };
		B67F504824C794EF00CF4A9D /* STPPaymentMethodGrabPayParamsTest.m in Sources */ = {isa = PBXBuildFile; fileRef = B67F504724C794EF00CF4A9D /* STPPaymentMethodGrabPayParamsTest.m */; };
		B68882DC23FF15250057C5AD /* STPApplePayContext.h in Headers */ = {isa = PBXBuildFile; fileRef = B68882DA23FF15250057C5AD /* STPApplePayContext.h */; settings = {ATTRIBUTES = (Public, ); }; };
		B68882DE23FF15250057C5AD /* STPApplePayContext.m in Sources */ = {isa = PBXBuildFile; fileRef = B68882DB23FF15250057C5AD /* STPApplePayContext.m */; };
		B68882E5240453E30057C5AD /* STPApplePayContextTest.m in Sources */ = {isa = PBXBuildFile; fileRef = B68882E4240453E30057C5AD /* STPApplePayContextTest.m */; };
		B68D52E322A739AA00D4E8BA /* STPSourceWeChatPayDetails.h in Headers */ = {isa = PBXBuildFile; fileRef = B68D52E122A739AA00D4E8BA /* STPSourceWeChatPayDetails.h */; settings = {ATTRIBUTES = (Public, ); }; };
		B68D52E422A739AA00D4E8BA /* STPSourceWeChatPayDetails.m in Sources */ = {isa = PBXBuildFile; fileRef = B68D52E222A739AA00D4E8BA /* STPSourceWeChatPayDetails.m */; };
		B68F1C792234740B0030B438 /* STPPaymentMethodCardWalletTest.m in Sources */ = {isa = PBXBuildFile; fileRef = B68F1C782234740B0030B438 /* STPPaymentMethodCardWalletTest.m */; };
		B690DDEC222F01BF000B902D /* STPPaymentMethodBillingDetails.h in Headers */ = {isa = PBXBuildFile; fileRef = B690DDEA222F01BF000B902D /* STPPaymentMethodBillingDetails.h */; settings = {ATTRIBUTES = (Public, ); }; };
		B690DDEE222F01BF000B902D /* STPPaymentMethodBillingDetails.m in Sources */ = {isa = PBXBuildFile; fileRef = B690DDEB222F01BF000B902D /* STPPaymentMethodBillingDetails.m */; };
		B690DDF2222F0211000B902D /* STPPaymentMethodAddress.h in Headers */ = {isa = PBXBuildFile; fileRef = B690DDF0222F0211000B902D /* STPPaymentMethodAddress.h */; settings = {ATTRIBUTES = (Public, ); }; };
		B690DDF4222F0211000B902D /* STPPaymentMethodAddress.m in Sources */ = {isa = PBXBuildFile; fileRef = B690DDF1222F0211000B902D /* STPPaymentMethodAddress.m */; };
		B690DDF8222F0564000B902D /* STPPaymentMethodCard.h in Headers */ = {isa = PBXBuildFile; fileRef = B690DDF6222F0564000B902D /* STPPaymentMethodCard.h */; settings = {ATTRIBUTES = (Public, ); }; };
		B690DDFA222F0564000B902D /* STPPaymentMethodCard.m in Sources */ = {isa = PBXBuildFile; fileRef = B690DDF7222F0564000B902D /* STPPaymentMethodCard.m */; };
		B699BC8D24577D50009107F9 /* STPPaymentIntentShippingDetailsParams.h in Headers */ = {isa = PBXBuildFile; fileRef = B699BC8B24577D50009107F9 /* STPPaymentIntentShippingDetailsParams.h */; settings = {ATTRIBUTES = (Public, ); }; };
		B699BC8F24577D50009107F9 /* STPPaymentIntentShippingDetailsParams.m in Sources */ = {isa = PBXBuildFile; fileRef = B699BC8C24577D50009107F9 /* STPPaymentIntentShippingDetailsParams.m */; };
		B699BC9324577FED009107F9 /* STPPaymentIntentShippingDetailsAddressParams.h in Headers */ = {isa = PBXBuildFile; fileRef = B699BC9124577FED009107F9 /* STPPaymentIntentShippingDetailsAddressParams.h */; settings = {ATTRIBUTES = (Public, ); }; };
		B699BC9524577FED009107F9 /* STPPaymentIntentShippingDetailsAddressParams.m in Sources */ = {isa = PBXBuildFile; fileRef = B699BC9224577FED009107F9 /* STPPaymentIntentShippingDetailsAddressParams.m */; };
		B69CABB4246DC2AC0081B1EF /* STPPaymentMethodAlipayParams.h in Headers */ = {isa = PBXBuildFile; fileRef = B69CABB2246DC2AC0081B1EF /* STPPaymentMethodAlipayParams.h */; settings = {ATTRIBUTES = (Public, ); }; };
		B69CABB6246DC2AC0081B1EF /* STPPaymentMethodAlipayParams.m in Sources */ = {isa = PBXBuildFile; fileRef = B69CABB3246DC2AC0081B1EF /* STPPaymentMethodAlipayParams.m */; };
		B69CABB9246DCB620081B1EF /* STPPaymentHandlerFunctionalTest.m in Sources */ = {isa = PBXBuildFile; fileRef = B69CABB8246DCB620081B1EF /* STPPaymentHandlerFunctionalTest.m */; };
		B69CFB452236F8E3001E9885 /* STPPaymentMethodCardPresent.h in Headers */ = {isa = PBXBuildFile; fileRef = B69CFB432236F8E3001E9885 /* STPPaymentMethodCardPresent.h */; settings = {ATTRIBUTES = (Public, ); }; };
		B69CFB472236F8E3001E9885 /* STPPaymentMethodCardPresent.m in Sources */ = {isa = PBXBuildFile; fileRef = B69CFB442236F8E3001E9885 /* STPPaymentMethodCardPresent.m */; };
		B69CFB4A22370547001E9885 /* STPPaymentMethodCardChecks+Private.h in Headers */ = {isa = PBXBuildFile; fileRef = B69CFB4922370547001E9885 /* STPPaymentMethodCardChecks+Private.h */; };
		B69FEC3F222EE8FE00273A16 /* STPPaymentMethod.m in Sources */ = {isa = PBXBuildFile; fileRef = B69FEC3C222EE8FE00273A16 /* STPPaymentMethod.m */; };
		B69FEC42222EE9E000273A16 /* STPPaymentMethod.h in Headers */ = {isa = PBXBuildFile; fileRef = B69FEC41222EE9E000273A16 /* STPPaymentMethod.h */; settings = {ATTRIBUTES = (Public, ); }; };
		B6A46F7622FCDB81001991B2 /* STPPaymentIntentLastPaymentError.h in Headers */ = {isa = PBXBuildFile; fileRef = B6A46F7422FCDB81001991B2 /* STPPaymentIntentLastPaymentError.h */; settings = {ATTRIBUTES = (Public, ); }; };
		B6A46F7822FCDB81001991B2 /* STPPaymentIntentLastPaymentError.m in Sources */ = {isa = PBXBuildFile; fileRef = B6A46F7522FCDB81001991B2 /* STPPaymentIntentLastPaymentError.m */; };
		B6A46F7B22FCE579001991B2 /* STPPaymentIntentLastPaymentErrorTest.m in Sources */ = {isa = PBXBuildFile; fileRef = B6A46F7A22FCE579001991B2 /* STPPaymentIntentLastPaymentErrorTest.m */; };
		B6B41F71223476AE0020BA7F /* STPPaymentMethodCardWalletMasterpassTest.m in Sources */ = {isa = PBXBuildFile; fileRef = B6B41F70223476AE0020BA7F /* STPPaymentMethodCardWalletMasterpassTest.m */; };
		B6B41F73223476B90020BA7F /* STPPaymentMethodCardWalletVisaCheckoutTest.m in Sources */ = {isa = PBXBuildFile; fileRef = B6B41F72223476B90020BA7F /* STPPaymentMethodCardWalletVisaCheckoutTest.m */; };
		B6B41F75223481BA0020BA7F /* STPPaymentMethodCardWallet+Private.h in Headers */ = {isa = PBXBuildFile; fileRef = B6B41F74223481BA0020BA7F /* STPPaymentMethodCardWallet+Private.h */; };
		B6B41F79223484280020BA7F /* STPPaymentMethodiDEAL.h in Headers */ = {isa = PBXBuildFile; fileRef = B6B41F77223484280020BA7F /* STPPaymentMethodiDEAL.h */; settings = {ATTRIBUTES = (Public, ); }; };
		B6B41F7B223484280020BA7F /* STPPaymentMethodiDEAL.m in Sources */ = {isa = PBXBuildFile; fileRef = B6B41F78223484280020BA7F /* STPPaymentMethodiDEAL.m */; };
		B6B41F7F22348A1E0020BA7F /* STPPaymentMethodiDEALParams.h in Headers */ = {isa = PBXBuildFile; fileRef = B6B41F7D22348A1E0020BA7F /* STPPaymentMethodiDEALParams.h */; settings = {ATTRIBUTES = (Public, ); }; };
		B6B41F8122348A1E0020BA7F /* STPPaymentMethodiDEALParams.m in Sources */ = {isa = PBXBuildFile; fileRef = B6B41F7E22348A1E0020BA7F /* STPPaymentMethodiDEALParams.m */; };
		B6B5FC41222F4C0200440249 /* STPPaymentMethodThreeDSecureUsage.h in Headers */ = {isa = PBXBuildFile; fileRef = B6B5FC3F222F4C0200440249 /* STPPaymentMethodThreeDSecureUsage.h */; settings = {ATTRIBUTES = (Public, ); }; };
		B6B5FC43222F4C0200440249 /* STPPaymentMethodThreeDSecureUsage.m in Sources */ = {isa = PBXBuildFile; fileRef = B6B5FC40222F4C0200440249 /* STPPaymentMethodThreeDSecureUsage.m */; };
		B6C42817229897EF0044E419 /* NSURLComponents_StripeTest.m in Sources */ = {isa = PBXBuildFile; fileRef = B6C42816229897EF0044E419 /* NSURLComponents_StripeTest.m */; };
		B6CF3135229D8C3600BA8AC2 /* STPCardBrand.m in Sources */ = {isa = PBXBuildFile; fileRef = B6CF3134229D8C3500BA8AC2 /* STPCardBrand.m */; };
		B6D13947230C68FF007AFF8A /* STPConnectAccountAddressTest.m in Sources */ = {isa = PBXBuildFile; fileRef = B6D13946230C68FF007AFF8A /* STPConnectAccountAddressTest.m */; };
		B6D6C933223076600092AFC8 /* STPPaymentMethodAddressTest.m in Sources */ = {isa = PBXBuildFile; fileRef = B6D6C932223076600092AFC8 /* STPPaymentMethodAddressTest.m */; };
		B6D6C935223078840092AFC8 /* STPPaymentMethodBillingDetailsTest.m in Sources */ = {isa = PBXBuildFile; fileRef = B6D6C934223078840092AFC8 /* STPPaymentMethodBillingDetailsTest.m */; };
		B6DB0CA6223817A300AEF640 /* STPPaymentMethodEnums.h in Headers */ = {isa = PBXBuildFile; fileRef = B6DB0CA5223817A300AEF640 /* STPPaymentMethodEnums.h */; settings = {ATTRIBUTES = (Public, ); }; };
		B6DB0CA922381B4900AEF640 /* STPPaymentMethod+Private.h in Headers */ = {isa = PBXBuildFile; fileRef = B6DB0CA822381B4900AEF640 /* STPPaymentMethod+Private.h */; settings = {ATTRIBUTES = (Private, ); }; };
		B6DE52DB2230981200B70A66 /* STPPaymentMethodParams.h in Headers */ = {isa = PBXBuildFile; fileRef = B6DE52D92230981200B70A66 /* STPPaymentMethodParams.h */; settings = {ATTRIBUTES = (Public, ); }; };
		B6DE52DD2230981200B70A66 /* STPPaymentMethodParams.m in Sources */ = {isa = PBXBuildFile; fileRef = B6DE52DA2230981200B70A66 /* STPPaymentMethodParams.m */; };
		B6DF4C972411BE4D005C1AE0 /* STPApplePayContextFunctionalTest.m in Sources */ = {isa = PBXBuildFile; fileRef = B6DF4C962411BE4D005C1AE0 /* STPApplePayContextFunctionalTest.m */; };
		B6E2F308222F442E0001FED4 /* STPPaymentMethodCardChecks.h in Headers */ = {isa = PBXBuildFile; fileRef = B6E2F306222F442E0001FED4 /* STPPaymentMethodCardChecks.h */; settings = {ATTRIBUTES = (Public, ); }; };
		B6EC63CA22348D4600E4C0FB /* STPPaymentMethodiDEALTest.m in Sources */ = {isa = PBXBuildFile; fileRef = B6EC63C922348D4600E4C0FB /* STPPaymentMethodiDEALTest.m */; };
		B6F16090223350640088C970 /* STPPaymentIntentAction.h in Headers */ = {isa = PBXBuildFile; fileRef = B6F1608E223350640088C970 /* STPPaymentIntentAction.h */; settings = {ATTRIBUTES = (Public, ); }; };
		B6F16096223351C20088C970 /* STPPaymentIntentActionRedirectToURL.h in Headers */ = {isa = PBXBuildFile; fileRef = B6F16094223351C20088C970 /* STPPaymentIntentActionRedirectToURL.h */; settings = {ATTRIBUTES = (Public, ); }; };
		C1054F911FE197AE0033C87E /* STPPaymentContextSnapshotTests.m in Sources */ = {isa = PBXBuildFile; fileRef = C1054F901FE197AE0033C87E /* STPPaymentContextSnapshotTests.m */; };
		C1080F491CBECF7B007B2D89 /* STPAddress.h in Headers */ = {isa = PBXBuildFile; fileRef = C1080F471CBECF7B007B2D89 /* STPAddress.h */; settings = {ATTRIBUTES = (Public, ); }; };
		C1080F4A1CBECF7B007B2D89 /* STPAddress.m in Sources */ = {isa = PBXBuildFile; fileRef = C1080F481CBECF7B007B2D89 /* STPAddress.m */; };
		C1080F4C1CBED48A007B2D89 /* STPAddressTests.m in Sources */ = {isa = PBXBuildFile; fileRef = C1080F4B1CBED48A007B2D89 /* STPAddressTests.m */; };
		C113D2191EBB9A36006FACC2 /* STPEphemeralKey.h in Headers */ = {isa = PBXBuildFile; fileRef = C113D2171EBB9A36006FACC2 /* STPEphemeralKey.h */; };
		C113D21B1EBB9A36006FACC2 /* STPEphemeralKey.m in Sources */ = {isa = PBXBuildFile; fileRef = C113D2181EBB9A36006FACC2 /* STPEphemeralKey.m */; };
		C11810861CC6AF4C0022FB55 /* STPPaymentOption.h in Headers */ = {isa = PBXBuildFile; fileRef = C11810851CC6AF4C0022FB55 /* STPPaymentOption.h */; settings = {ATTRIBUTES = (Public, ); }; };
		C11810891CC6B00D0022FB55 /* STPApplePayPaymentOption.h in Headers */ = {isa = PBXBuildFile; fileRef = C11810871CC6B00D0022FB55 /* STPApplePayPaymentOption.h */; settings = {ATTRIBUTES = (Public, ); }; };
		C118108A1CC6B00D0022FB55 /* STPApplePayPaymentOption.m in Sources */ = {isa = PBXBuildFile; fileRef = C11810881CC6B00D0022FB55 /* STPApplePayPaymentOption.m */; };
		C11810951CC6C4700022FB55 /* PKPaymentAuthorizationViewController+Stripe_Blocks.h in Headers */ = {isa = PBXBuildFile; fileRef = C11810931CC6C4700022FB55 /* PKPaymentAuthorizationViewController+Stripe_Blocks.h */; };
		C11810961CC6C4700022FB55 /* PKPaymentAuthorizationViewController+Stripe_Blocks.m in Sources */ = {isa = PBXBuildFile; fileRef = C11810941CC6C4700022FB55 /* PKPaymentAuthorizationViewController+Stripe_Blocks.m */; };
		C11810991CC6D46D0022FB55 /* NSDecimalNumber+StripeTest.m in Sources */ = {isa = PBXBuildFile; fileRef = C11810981CC6D46D0022FB55 /* NSDecimalNumber+StripeTest.m */; };
		C11810A71CC6EE840022FB55 /* STPBackendAPIAdapter.h in Headers */ = {isa = PBXBuildFile; fileRef = C11810A61CC6E2160022FB55 /* STPBackendAPIAdapter.h */; settings = {ATTRIBUTES = (Public, ); }; };
		C11B14971E8AE316000F760C /* OCMock.framework in Frameworks */ = {isa = PBXBuildFile; fileRef = C11B14961E8AE316000F760C /* OCMock.framework */; };
		C124A1701CCA968B007D42EE /* STPAnalyticsClient.h in Headers */ = {isa = PBXBuildFile; fileRef = C124A16E1CCA968B007D42EE /* STPAnalyticsClient.h */; };
		C124A1721CCA968B007D42EE /* STPAnalyticsClient.m in Sources */ = {isa = PBXBuildFile; fileRef = C124A16F1CCA968B007D42EE /* STPAnalyticsClient.m */; };
		C124A17C1CCAA0C2007D42EE /* NSMutableURLRequest+Stripe.h in Headers */ = {isa = PBXBuildFile; fileRef = C124A17A1CCAA0C2007D42EE /* NSMutableURLRequest+Stripe.h */; };
		C124A17E1CCAA0C2007D42EE /* NSMutableURLRequest+Stripe.m in Sources */ = {isa = PBXBuildFile; fileRef = C124A17B1CCAA0C2007D42EE /* NSMutableURLRequest+Stripe.m */; };
		C124A1811CCAA1BF007D42EE /* NSMutableURLRequest+StripeTest.m in Sources */ = {isa = PBXBuildFile; fileRef = C124A1801CCAA1BF007D42EE /* NSMutableURLRequest+StripeTest.m */; };
		C124A1851CCAB750007D42EE /* STPAnalyticsClientTest.m in Sources */ = {isa = PBXBuildFile; fileRef = C124A1841CCAB750007D42EE /* STPAnalyticsClientTest.m */; };
		C127110A1DBA7E490087840D /* STPAddressViewModelTest.m in Sources */ = {isa = PBXBuildFile; fileRef = C12711091DBA7E490087840D /* STPAddressViewModelTest.m */; };
		C13538081D2C2186003F6157 /* STPAddCardViewControllerTest.m in Sources */ = {isa = PBXBuildFile; fileRef = C13538071D2C2186003F6157 /* STPAddCardViewControllerTest.m */; };
		C1363BB71D7633D800EB82B4 /* STPPaymentOptionTableViewCell.h in Headers */ = {isa = PBXBuildFile; fileRef = C1363BB51D7633D800EB82B4 /* STPPaymentOptionTableViewCell.h */; };
		C1363BB91D7633D800EB82B4 /* STPPaymentOptionTableViewCell.m in Sources */ = {isa = PBXBuildFile; fileRef = C1363BB61D7633D800EB82B4 /* STPPaymentOptionTableViewCell.m */; };
		C14C4DB11EC3B34500C2FDF6 /* STPAPIRequestTest.m in Sources */ = {isa = PBXBuildFile; fileRef = C14C4DB01EC3B34500C2FDF6 /* STPAPIRequestTest.m */; };
		C15608DD1FE08F2E0032AE66 /* UIView+Stripe_SafeAreaBounds.h in Headers */ = {isa = PBXBuildFile; fileRef = C15608DB1FE08F2E0032AE66 /* UIView+Stripe_SafeAreaBounds.h */; };
		C15608DF1FE08F2E0032AE66 /* UIView+Stripe_SafeAreaBounds.m in Sources */ = {isa = PBXBuildFile; fileRef = C15608DC1FE08F2E0032AE66 /* UIView+Stripe_SafeAreaBounds.m */; };
		C158AB3F1E1EE98900348D01 /* STPSectionHeaderView.h in Headers */ = {isa = PBXBuildFile; fileRef = C158AB3D1E1EE98900348D01 /* STPSectionHeaderView.h */; };
		C158AB401E1EE98900348D01 /* STPSectionHeaderView.m in Sources */ = {isa = PBXBuildFile; fileRef = C158AB3E1E1EE98900348D01 /* STPSectionHeaderView.m */; };
		C15993281D8808490047950D /* STPShippingAddressViewController.h in Headers */ = {isa = PBXBuildFile; fileRef = C15993261D8808490047950D /* STPShippingAddressViewController.h */; settings = {ATTRIBUTES = (Public, ); }; };
		C15993331D8808680047950D /* STPShippingAddressViewController.m in Sources */ = {isa = PBXBuildFile; fileRef = C159932C1D8808680047950D /* STPShippingAddressViewController.m */; };
		C15993361D8808680047950D /* STPShippingMethodsViewController.h in Headers */ = {isa = PBXBuildFile; fileRef = C159932F1D8808680047950D /* STPShippingMethodsViewController.h */; };
		C15993371D8808680047950D /* STPShippingMethodsViewController.m in Sources */ = {isa = PBXBuildFile; fileRef = C15993301D8808680047950D /* STPShippingMethodsViewController.m */; };
		C15993381D8808680047950D /* STPShippingMethodTableViewCell.h in Headers */ = {isa = PBXBuildFile; fileRef = C15993311D8808680047950D /* STPShippingMethodTableViewCell.h */; };
		C15993391D8808680047950D /* STPShippingMethodTableViewCell.m in Sources */ = {isa = PBXBuildFile; fileRef = C15993321D8808680047950D /* STPShippingMethodTableViewCell.m */; };
		C15B02731EA176090026E606 /* StripeErrorTest.m in Sources */ = {isa = PBXBuildFile; fileRef = C15B02721EA176090026E606 /* StripeErrorTest.m */; };
		C16F66AB1CA21BAC006A21B5 /* STPFormTextFieldTest.m in Sources */ = {isa = PBXBuildFile; fileRef = C16F66AA1CA21BAC006A21B5 /* STPFormTextFieldTest.m */; };
		C175B7941FE834A3009F5A0E /* STPCustomer+Private.h in Headers */ = {isa = PBXBuildFile; fileRef = C175B7931FE834A3009F5A0E /* STPCustomer+Private.h */; };
		C17A030D1CBEE7A2006C819F /* STPAddressFieldTableViewCell.h in Headers */ = {isa = PBXBuildFile; fileRef = C17A030B1CBEE7A2006C819F /* STPAddressFieldTableViewCell.h */; };
		C17A030E1CBEE7A2006C819F /* STPAddressFieldTableViewCell.m in Sources */ = {isa = PBXBuildFile; fileRef = C17A030C1CBEE7A2006C819F /* STPAddressFieldTableViewCell.m */; };
		C17D24EE1E37DBAC005CB188 /* STPSourceTest.m in Sources */ = {isa = PBXBuildFile; fileRef = C17D24ED1E37DBAC005CB188 /* STPSourceTest.m */; };
		C180211A1E3A58710089D712 /* STPSourcePoller.h in Headers */ = {isa = PBXBuildFile; fileRef = C18021181E3A58710089D712 /* STPSourcePoller.h */; };
		C180211C1E3A58710089D712 /* STPSourcePoller.m in Sources */ = {isa = PBXBuildFile; fileRef = C18021191E3A58710089D712 /* STPSourcePoller.m */; };
		C18410761EC2529400178149 /* STPEphemeralKeyManager.h in Headers */ = {isa = PBXBuildFile; fileRef = C18410741EC2529400178149 /* STPEphemeralKeyManager.h */; };
		C18410781EC2529400178149 /* STPEphemeralKeyManager.m in Sources */ = {isa = PBXBuildFile; fileRef = C18410751EC2529400178149 /* STPEphemeralKeyManager.m */; };
		C184107B1EC2539F00178149 /* STPEphemeralKeyProvider.h in Headers */ = {isa = PBXBuildFile; fileRef = C184107A1EC2539F00178149 /* STPEphemeralKeyProvider.h */; settings = {ATTRIBUTES = (Public, ); }; };
		C184107E1EC2704700178149 /* STPEphemeralKeyManagerTest.m in Sources */ = {isa = PBXBuildFile; fileRef = C184107D1EC2704700178149 /* STPEphemeralKeyManagerTest.m */; };
		C18867D41E8AF8F300A77634 /* OCMock.framework in CopyFiles */ = {isa = PBXBuildFile; fileRef = C11B14961E8AE316000F760C /* OCMock.framework */; settings = {ATTRIBUTES = (CodeSignOnCopy, RemoveHeadersOnCopy, ); }; };
		C18867DB1E8B0C4100A77634 /* STPFixtures.h in Headers */ = {isa = PBXBuildFile; fileRef = C18867D91E8B0C4100A77634 /* STPFixtures.h */; };
		C18867DC1E8B0C4100A77634 /* STPFixtures.m in Sources */ = {isa = PBXBuildFile; fileRef = C18867DA1E8B0C4100A77634 /* STPFixtures.m */; };
		C192269C1EBA99F900BED563 /* STPCustomerContext.h in Headers */ = {isa = PBXBuildFile; fileRef = C192269B1EBA99F900BED563 /* STPCustomerContext.h */; settings = {ATTRIBUTES = (Public, ); }; };
		C192269F1EBA9A0800BED563 /* STPCustomerContext.m in Sources */ = {isa = PBXBuildFile; fileRef = C192269E1EBA9A0800BED563 /* STPCustomerContext.m */; };
		C19D098F1EAEAE4000A4AB3E /* STPTelemetryClient.h in Headers */ = {isa = PBXBuildFile; fileRef = C19D098D1EAEAE4000A4AB3E /* STPTelemetryClient.h */; };
		C19D09901EAEAE4000A4AB3E /* STPTelemetryClient.m in Sources */ = {isa = PBXBuildFile; fileRef = C19D098E1EAEAE4000A4AB3E /* STPTelemetryClient.m */; };
		C19D09931EAEAE5E00A4AB3E /* STPTelemetryClientTest.m in Sources */ = {isa = PBXBuildFile; fileRef = C19D09911EAEAE5200A4AB3E /* STPTelemetryClientTest.m */; };
		C1A06F101E1D8A7F004DCA06 /* STPCard+Private.h in Headers */ = {isa = PBXBuildFile; fileRef = C1A06F0F1E1D8A6E004DCA06 /* STPCard+Private.h */; };
		C1AED1561EE0C8C6008BEFBF /* STPApplePayTest.m in Sources */ = {isa = PBXBuildFile; fileRef = C1AED1551EE0C8C6008BEFBF /* STPApplePayTest.m */; };
		C1BD9B1F1E390A2700CEE925 /* STPSourceParamsTest.m in Sources */ = {isa = PBXBuildFile; fileRef = C1BD9B1E1E390A2700CEE925 /* STPSourceParamsTest.m */; };
		C1BD9B221E393FFE00CEE925 /* STPSourceReceiver.h in Headers */ = {isa = PBXBuildFile; fileRef = C1BD9B201E393FFE00CEE925 /* STPSourceReceiver.h */; settings = {ATTRIBUTES = (Public, ); }; };
		C1BD9B241E393FFE00CEE925 /* STPSourceReceiver.m in Sources */ = {isa = PBXBuildFile; fileRef = C1BD9B211E393FFE00CEE925 /* STPSourceReceiver.m */; };
		C1BD9B2A1E39406C00CEE925 /* STPSourceOwner.m in Sources */ = {isa = PBXBuildFile; fileRef = C1BD9B271E39406C00CEE925 /* STPSourceOwner.m */; };
		C1BD9B2E1E3940A200CEE925 /* STPSourceRedirect.h in Headers */ = {isa = PBXBuildFile; fileRef = C1BD9B2C1E3940A200CEE925 /* STPSourceRedirect.h */; settings = {ATTRIBUTES = (Public, ); }; };
		C1BD9B301E3940A200CEE925 /* STPSourceRedirect.m in Sources */ = {isa = PBXBuildFile; fileRef = C1BD9B2D1E3940A200CEE925 /* STPSourceRedirect.m */; };
		C1BD9B341E3940C400CEE925 /* STPSourceVerification.h in Headers */ = {isa = PBXBuildFile; fileRef = C1BD9B321E3940C400CEE925 /* STPSourceVerification.h */; settings = {ATTRIBUTES = (Public, ); }; };
		C1BD9B361E3940C400CEE925 /* STPSourceVerification.m in Sources */ = {isa = PBXBuildFile; fileRef = C1BD9B331E3940C400CEE925 /* STPSourceVerification.m */; };
		C1BD9B391E39416700CEE925 /* STPSourceOwner.h in Headers */ = {isa = PBXBuildFile; fileRef = C1BD9B381E39416700CEE925 /* STPSourceOwner.h */; settings = {ATTRIBUTES = (Public, ); }; };
		C1C02CCC1ECCD0ED00DF5643 /* EphemeralKey.json in Resources */ = {isa = PBXBuildFile; fileRef = C1C02CCA1ECCD0E500DF5643 /* EphemeralKey.json */; };
		C1C02CCE1ECCE92900DF5643 /* STPEphemeralKeyTest.m in Sources */ = {isa = PBXBuildFile; fileRef = C1C02CCD1ECCE92900DF5643 /* STPEphemeralKeyTest.m */; };
		C1C1012D1E57A26F00C7BFAE /* STPSource+Private.h in Headers */ = {isa = PBXBuildFile; fileRef = C1C1012C1E57A26F00C7BFAE /* STPSource+Private.h */; };
		C1CFCB671ED4E38900BE45DF /* STPInternalAPIResponseDecodable.h in Headers */ = {isa = PBXBuildFile; fileRef = C1CFCB661ED4E38900BE45DF /* STPInternalAPIResponseDecodable.h */; };
		C1CFCB6D1ED5E0F800BE45DF /* STPMocks.h in Headers */ = {isa = PBXBuildFile; fileRef = C1CFCB691ED5E0F400BE45DF /* STPMocks.h */; };
		C1CFCB6E1ED5E0F800BE45DF /* STPMocks.m in Sources */ = {isa = PBXBuildFile; fileRef = C1CFCB6A1ED5E0F400BE45DF /* STPMocks.m */; };
		C1CFCB751ED5E12400BE45DF /* STPFileTest.m in Sources */ = {isa = PBXBuildFile; fileRef = C1CFCB701ED5E11500BE45DF /* STPFileTest.m */; };
		C1CFCB761ED5E12400BE45DF /* STPFileFunctionalTest.m in Sources */ = {isa = PBXBuildFile; fileRef = C1CFCB6F1ED5E11500BE45DF /* STPFileFunctionalTest.m */; };
		C1CFCB771ED5E12400BE45DF /* STPPIIFunctionalTest.m in Sources */ = {isa = PBXBuildFile; fileRef = C1CFCB711ED5E11500BE45DF /* STPPIIFunctionalTest.m */; };
		C1CFCB7A1ED5F88D00BE45DF /* stp_test_upload_image.jpeg in Resources */ = {isa = PBXBuildFile; fileRef = C1CFCB781ED5F85A00BE45DF /* stp_test_upload_image.jpeg */; };
		C1D23FAD1D37F81F002FD83C /* STPCustomerTest.m in Sources */ = {isa = PBXBuildFile; fileRef = C1D23FAC1D37F81F002FD83C /* STPCustomerTest.m */; };
		C1D7B51A1E36B8B9002181F5 /* STPSourceParams.h in Headers */ = {isa = PBXBuildFile; fileRef = C1D7B5181E36B8B9002181F5 /* STPSourceParams.h */; settings = {ATTRIBUTES = (Public, ); }; };
		C1D7B51C1E36B8B9002181F5 /* STPSourceParams.m in Sources */ = {isa = PBXBuildFile; fileRef = C1D7B5191E36B8B9002181F5 /* STPSourceParams.m */; };
		C1D7B5201E36C32F002181F5 /* STPSource.h in Headers */ = {isa = PBXBuildFile; fileRef = C1D7B51E1E36C32F002181F5 /* STPSource.h */; settings = {ATTRIBUTES = (Public, ); }; };
		C1D7B5221E36C32F002181F5 /* STPSource.m in Sources */ = {isa = PBXBuildFile; fileRef = C1D7B51F1E36C32F002181F5 /* STPSource.m */; };
		C1D7B5251E36C70D002181F5 /* STPSourceFunctionalTest.m in Sources */ = {isa = PBXBuildFile; fileRef = C1D7B5241E36C70D002181F5 /* STPSourceFunctionalTest.m */; };
		C1E4F8061EBBEB0F00E611F5 /* STPCustomerContextTest.m in Sources */ = {isa = PBXBuildFile; fileRef = C1E4F8051EBBEB0F00E611F5 /* STPCustomerContextTest.m */; };
		C1EEDCC61CA2126000A54582 /* STPDelegateProxyTest.m in Sources */ = {isa = PBXBuildFile; fileRef = C1EEDCC51CA2126000A54582 /* STPDelegateProxyTest.m */; };
		C1EEDCC81CA2172700A54582 /* NSString+StripeTest.m in Sources */ = {isa = PBXBuildFile; fileRef = C1EEDCC71CA2172700A54582 /* NSString+StripeTest.m */; };
		C1EEDCCA1CA2186300A54582 /* STPPhoneNumberValidatorTest.m in Sources */ = {isa = PBXBuildFile; fileRef = C1EEDCC91CA2186300A54582 /* STPPhoneNumberValidatorTest.m */; };
		C1EF044D1DD2397500FBF452 /* STPShippingAddressViewControllerLocalizationTests.m in Sources */ = {isa = PBXBuildFile; fileRef = C1EF04491DD2396200FBF452 /* STPShippingAddressViewControllerLocalizationTests.m */; };
		C1EF044E1DD2397C00FBF452 /* STPShippingMethodsViewControllerLocalizationTests.m in Sources */ = {isa = PBXBuildFile; fileRef = C1EF044A1DD2396200FBF452 /* STPShippingMethodsViewControllerLocalizationTests.m */; };
		C1FEE5961CBFF11400A7632B /* STPPostalCodeValidator.h in Headers */ = {isa = PBXBuildFile; fileRef = C1FEE5941CBFF11400A7632B /* STPPostalCodeValidator.h */; };
		C1FEE5971CBFF11400A7632B /* STPPostalCodeValidator.m in Sources */ = {isa = PBXBuildFile; fileRef = C1FEE5951CBFF11400A7632B /* STPPostalCodeValidator.m */; };
		C1FEE5991CBFF24000A7632B /* STPPostalCodeValidatorTest.m in Sources */ = {isa = PBXBuildFile; fileRef = C1FEE5981CBFF24000A7632B /* STPPostalCodeValidatorTest.m */; };
		F1122A7E1DFB84E000A8B1AF /* UINavigationBar+StripeTest.m in Sources */ = {isa = PBXBuildFile; fileRef = F1122A7D1DFB84E000A8B1AF /* UINavigationBar+StripeTest.m */; };
		F116E94C1D83405E0026A52A /* Foundation.framework in Frameworks */ = {isa = PBXBuildFile; fileRef = 11C74B9B164043050071C2CA /* Foundation.framework */; };
		F116E94D1D8340640026A52A /* Security.framework in Frameworks */ = {isa = PBXBuildFile; fileRef = 4A0D74F918F6106100966D7B /* Security.framework */; };
		F12829DA1D7747E4008B10D6 /* STPBundleLocator.h in Headers */ = {isa = PBXBuildFile; fileRef = F12829D81D7747E4008B10D6 /* STPBundleLocator.h */; };
		F12829DC1D7747E4008B10D6 /* STPBundleLocator.m in Sources */ = {isa = PBXBuildFile; fileRef = F12829D91D7747E4008B10D6 /* STPBundleLocator.m */; };
		F12C8DC01D63DE9F00ADA0D7 /* STPPaymentContextAmountModel.h in Headers */ = {isa = PBXBuildFile; fileRef = F12C8DBE1D63DE9F00ADA0D7 /* STPPaymentContextAmountModel.h */; };
		F12C8DC31D63DE9F00ADA0D7 /* STPPaymentContextAmountModel.m in Sources */ = {isa = PBXBuildFile; fileRef = F12C8DBF1D63DE9F00ADA0D7 /* STPPaymentContextAmountModel.m */; };
		F1343BE91D652CAB00F102D8 /* Card.json in Resources */ = {isa = PBXBuildFile; fileRef = C1D23FB31D37FE0B002FD83C /* Card.json */; };
		F1343BEA1D652CAD00F102D8 /* Customer.json in Resources */ = {isa = PBXBuildFile; fileRef = C1D23FB41D37FE0B002FD83C /* Customer.json */; };
		F148ABC81D5D334B0014FD92 /* STPLocalizationUtils.m in Sources */ = {isa = PBXBuildFile; fileRef = F148ABC31D5D334B0014FD92 /* STPLocalizationUtils.m */; };
		F148ABE81D5E805A0014FD92 /* Localizable.strings in Resources */ = {isa = PBXBuildFile; fileRef = F148ABE61D5E805A0014FD92 /* Localizable.strings */; };
		F148ABFA1D5E88C40014FD92 /* STPTestUtils.h in Headers */ = {isa = PBXBuildFile; fileRef = C1D23FAF1D37FC90002FD83C /* STPTestUtils.h */; };
		F148ABFB1D5E88C70014FD92 /* STPTestUtils.m in Sources */ = {isa = PBXBuildFile; fileRef = C1D23FB01D37FC90002FD83C /* STPTestUtils.m */; };
		F14C872F1D4FCDBA00C7CC6A /* STPPaymentContextApplePayTest.m in Sources */ = {isa = PBXBuildFile; fileRef = F14C872E1D4FCDBA00C7CC6A /* STPPaymentContextApplePayTest.m */; };
		F152321B1EA92F9D00D65C67 /* STPRedirectContextTest.m in Sources */ = {isa = PBXBuildFile; fileRef = F152321A1EA92F9D00D65C67 /* STPRedirectContextTest.m */; };
		F152321D1EA92FC100D65C67 /* STPRedirectContext.m in Sources */ = {isa = PBXBuildFile; fileRef = F152321C1EA92FC100D65C67 /* STPRedirectContext.m */; };
		F15232201EA92FCF00D65C67 /* STPRedirectContext.h in Headers */ = {isa = PBXBuildFile; fileRef = F152321F1EA92FCF00D65C67 /* STPRedirectContext.h */; settings = {ATTRIBUTES = (Public, ); }; };
		F15232241EA9303800D65C67 /* STPURLCallbackHandler.h in Headers */ = {isa = PBXBuildFile; fileRef = F15232221EA9303800D65C67 /* STPURLCallbackHandler.h */; };
		F15232261EA9303800D65C67 /* STPURLCallbackHandler.m in Sources */ = {isa = PBXBuildFile; fileRef = F15232231EA9303800D65C67 /* STPURLCallbackHandler.m */; };
		F152322A1EA9306100D65C67 /* NSURLComponents+Stripe.h in Headers */ = {isa = PBXBuildFile; fileRef = F15232281EA9306100D65C67 /* NSURLComponents+Stripe.h */; };
		F152322C1EA9306100D65C67 /* NSURLComponents+Stripe.m in Sources */ = {isa = PBXBuildFile; fileRef = F15232291EA9306100D65C67 /* NSURLComponents+Stripe.m */; };
		F152322F1EA9344600D65C67 /* iDEALSource.json in Resources */ = {isa = PBXBuildFile; fileRef = F152322E1EA9344000D65C67 /* iDEALSource.json */; };
		F15232311EA93E6800D65C67 /* Contacts.framework in Frameworks */ = {isa = PBXBuildFile; fileRef = F15232301EA93E6800D65C67 /* Contacts.framework */; settings = {ATTRIBUTES = (Required, ); }; };
		F15675401DB544D3004468E3 /* STPAddCardViewControllerLocalizationTests.m in Sources */ = {isa = PBXBuildFile; fileRef = F156753F1DB544D3004468E3 /* STPAddCardViewControllerLocalizationTests.m */; };
		F15AC18E1DBA9CA90009EADE /* FBSnapshotTestCase.framework in Frameworks */ = {isa = PBXBuildFile; fileRef = F15AC18D1DBA9CA90009EADE /* FBSnapshotTestCase.framework */; };
		F15AC1901DBA9CC60009EADE /* FBSnapshotTestCase.framework in CopyFiles */ = {isa = PBXBuildFile; fileRef = F15AC18D1DBA9CA90009EADE /* FBSnapshotTestCase.framework */; settings = {ATTRIBUTES = (CodeSignOnCopy, RemoveHeadersOnCopy, ); }; };
		F16AA26F1F5A0F1700207FFF /* AlipaySource.json in Resources */ = {isa = PBXBuildFile; fileRef = F16AA26D1F5A05A100207FFF /* AlipaySource.json */; };
		F1852F931D80B6EC00367C86 /* STPStringUtils.h in Headers */ = {isa = PBXBuildFile; fileRef = F1852F911D80B6EC00367C86 /* STPStringUtils.h */; };
		F1852F951D80B6EC00367C86 /* STPStringUtils.m in Sources */ = {isa = PBXBuildFile; fileRef = F1852F921D80B6EC00367C86 /* STPStringUtils.m */; };
		F19491DB1E5F606F001E1FC2 /* STPSourceCardDetails.m in Sources */ = {isa = PBXBuildFile; fileRef = F19491D81E5F606F001E1FC2 /* STPSourceCardDetails.m */; };
		F19491DE1E5F6B8C001E1FC2 /* STPSourceCardDetails.h in Headers */ = {isa = PBXBuildFile; fileRef = F19491DD1E5F6B8C001E1FC2 /* STPSourceCardDetails.h */; settings = {ATTRIBUTES = (Public, ); }; };
		F19491E41E60DD72001E1FC2 /* STPSourceSEPADebitDetails.m in Sources */ = {isa = PBXBuildFile; fileRef = F19491E11E60DD72001E1FC2 /* STPSourceSEPADebitDetails.m */; };
		F19491E71E60DD9C001E1FC2 /* STPSourceSEPADebitDetails.h in Headers */ = {isa = PBXBuildFile; fileRef = F19491E61E60DD9C001E1FC2 /* STPSourceSEPADebitDetails.h */; settings = {ATTRIBUTES = (Public, ); }; };
		F1A0197C1EA5733200354301 /* STPSourceParams+Private.h in Headers */ = {isa = PBXBuildFile; fileRef = F1A0197A1EA5733200354301 /* STPSourceParams+Private.h */; };
		F1A2F92C1EEB6A70006B0456 /* NSCharacterSet+Stripe.h in Headers */ = {isa = PBXBuildFile; fileRef = F1A2F92A1EEB6A70006B0456 /* NSCharacterSet+Stripe.h */; };
		F1A2F92E1EEB6A70006B0456 /* NSCharacterSet+Stripe.m in Sources */ = {isa = PBXBuildFile; fileRef = F1A2F92B1EEB6A70006B0456 /* NSCharacterSet+Stripe.m */; };
		F1A7A0531FE053CE00B47D4A /* FauxPasAnnotations.h in Headers */ = {isa = PBXBuildFile; fileRef = F10239381FDF4144006273B5 /* FauxPasAnnotations.h */; settings = {ATTRIBUTES = (Public, ); }; };
		F1B8534F1FDF544B0065A49E /* FBSnapshotTestCase+STPViewControllerLoading.h in Headers */ = {isa = PBXBuildFile; fileRef = F1B8534D1FDF544B0065A49E /* FBSnapshotTestCase+STPViewControllerLoading.h */; };
		F1B853501FDF544B0065A49E /* FBSnapshotTestCase+STPViewControllerLoading.m in Sources */ = {isa = PBXBuildFile; fileRef = F1B8534E1FDF544B0065A49E /* FBSnapshotTestCase+STPViewControllerLoading.m */; };
		F1B980941DB550E60075332E /* STPPaymentOptionsViewControllerLocalizationTests.m in Sources */ = {isa = PBXBuildFile; fileRef = F1B980931DB550E60075332E /* STPPaymentOptionsViewControllerLocalizationTests.m */; };
		F1BA241E1E57BE5E00E4A1CF /* CardSource.json in Resources */ = {isa = PBXBuildFile; fileRef = F1BA241C1E57BE5700E4A1CF /* CardSource.json */; };
		F1BA24211E57BECA00E4A1CF /* 3DSSource.json in Resources */ = {isa = PBXBuildFile; fileRef = F1BA241F1E57BEC600E4A1CF /* 3DSSource.json */; };
		F1BEB2F91F34F2250043F48C /* STPSourceEnums.h in Headers */ = {isa = PBXBuildFile; fileRef = F1BEB2F81F34F2250043F48C /* STPSourceEnums.h */; settings = {ATTRIBUTES = (Public, ); }; };
		F1BEB2FD1F3508BB0043F48C /* NSError+Stripe.h in Headers */ = {isa = PBXBuildFile; fileRef = F1BEB2FB1F3508BB0043F48C /* NSError+Stripe.h */; };
		F1BEB2FF1F3508BB0043F48C /* NSError+Stripe.m in Sources */ = {isa = PBXBuildFile; fileRef = F1BEB2FC1F3508BB0043F48C /* NSError+Stripe.m */; };
		F1C7B8D31DBECF2400D9F6F0 /* STPDispatchFunctions.m in Sources */ = {isa = PBXBuildFile; fileRef = F1C7B8D11DBECF2400D9F6F0 /* STPDispatchFunctions.m */; };
		F1C7B8D51DBECF2400D9F6F0 /* STPDispatchFunctions.h in Headers */ = {isa = PBXBuildFile; fileRef = F1C7B8D21DBECF2400D9F6F0 /* STPDispatchFunctions.h */; };
		F1D3A24B1EB012010095BFA9 /* STPFile.m in Sources */ = {isa = PBXBuildFile; fileRef = F1D3A2461EB012010095BFA9 /* STPFile.m */; };
		F1D3A24C1EB012010095BFA9 /* STPMultipartFormDataEncoder.h in Headers */ = {isa = PBXBuildFile; fileRef = F1D3A2471EB012010095BFA9 /* STPMultipartFormDataEncoder.h */; };
		F1D3A24D1EB012010095BFA9 /* STPMultipartFormDataEncoder.m in Sources */ = {isa = PBXBuildFile; fileRef = F1D3A2481EB012010095BFA9 /* STPMultipartFormDataEncoder.m */; };
		F1D3A24E1EB012010095BFA9 /* STPMultipartFormDataPart.h in Headers */ = {isa = PBXBuildFile; fileRef = F1D3A2491EB012010095BFA9 /* STPMultipartFormDataPart.h */; };
		F1D3A24F1EB012010095BFA9 /* STPMultipartFormDataPart.m in Sources */ = {isa = PBXBuildFile; fileRef = F1D3A24A1EB012010095BFA9 /* STPMultipartFormDataPart.m */; };
		F1D3A2511EB0120F0095BFA9 /* STPFile.h in Headers */ = {isa = PBXBuildFile; fileRef = F1D3A2501EB0120F0095BFA9 /* STPFile.h */; settings = {ATTRIBUTES = (Public, ); }; };
		F1D3A25A1EB014BD0095BFA9 /* UIImage+Stripe.h in Headers */ = {isa = PBXBuildFile; fileRef = F1D3A2581EB014BD0095BFA9 /* UIImage+Stripe.h */; };
		F1D3A25C1EB014BD0095BFA9 /* UIImage+Stripe.m in Sources */ = {isa = PBXBuildFile; fileRef = F1D3A2591EB014BD0095BFA9 /* UIImage+Stripe.m */; };
		F1D3A25F1EB015B30095BFA9 /* UIImage+StripeTests.m in Sources */ = {isa = PBXBuildFile; fileRef = F1D3A25E1EB015B30095BFA9 /* UIImage+StripeTests.m */; };
		F1D3A2651EBA5BAE0095BFA9 /* STPPaymentCardTextField+Private.h in Headers */ = {isa = PBXBuildFile; fileRef = F1D3A2631EBA5BAE0095BFA9 /* STPPaymentCardTextField+Private.h */; };
		F1D64B2E1D87686E001CDB7C /* WebKit.framework in Frameworks */ = {isa = PBXBuildFile; fileRef = F1D64B2D1D87686E001CDB7C /* WebKit.framework */; };
		F1D765CE1EDE331500F37005 /* CoreLocation.framework in Frameworks */ = {isa = PBXBuildFile; fileRef = F1D765CD1EDE331500F37005 /* CoreLocation.framework */; settings = {ATTRIBUTES = (Required, ); }; };
		F1D777C01D81DD520076FA19 /* STPStringUtilsTest.m in Sources */ = {isa = PBXBuildFile; fileRef = F1D777BF1D81DD520076FA19 /* STPStringUtilsTest.m */; };
		F1D96F961DC7D82400477E64 /* STPLocalizationUtils.h in Headers */ = {isa = PBXBuildFile; fileRef = F1D96F951DC7D82400477E64 /* STPLocalizationUtils.h */; };
		F1D96F9A1DC7DCDE00477E64 /* STPLocalizationUtils+STPTestAdditions.h in Headers */ = {isa = PBXBuildFile; fileRef = F1D96F981DC7DCDE00477E64 /* STPLocalizationUtils+STPTestAdditions.h */; };
		F1D96F9B1DC7DCDE00477E64 /* STPLocalizationUtils+STPTestAdditions.m in Sources */ = {isa = PBXBuildFile; fileRef = F1D96F991DC7DCDE00477E64 /* STPLocalizationUtils+STPTestAdditions.m */; };
		F1DE88011F8D410D00602F4C /* STPPaymentOptionsViewControllerTest.m in Sources */ = {isa = PBXBuildFile; fileRef = F1DE87FF1F8D410D00602F4C /* STPPaymentOptionsViewControllerTest.m */; };
		F1DEB88A1E2047CA0066B8E8 /* STPCoreTableViewController.h in Headers */ = {isa = PBXBuildFile; fileRef = F1DEB8881E2047CA0066B8E8 /* STPCoreTableViewController.h */; settings = {ATTRIBUTES = (Public, ); }; };
		F1DEB88C1E2047CA0066B8E8 /* STPCoreTableViewController.m in Sources */ = {isa = PBXBuildFile; fileRef = F1DEB8891E2047CA0066B8E8 /* STPCoreTableViewController.m */; };
		F1DEB8901E2052150066B8E8 /* STPCoreScrollViewController.h in Headers */ = {isa = PBXBuildFile; fileRef = F1DEB88E1E2052150066B8E8 /* STPCoreScrollViewController.h */; settings = {ATTRIBUTES = (Public, ); }; };
		F1DEB8921E2052150066B8E8 /* STPCoreScrollViewController.m in Sources */ = {isa = PBXBuildFile; fileRef = F1DEB88F1E2052150066B8E8 /* STPCoreScrollViewController.m */; };
		F1DEB8991E2074480066B8E8 /* STPCoreViewController.h in Headers */ = {isa = PBXBuildFile; fileRef = F1DEB8971E2074480066B8E8 /* STPCoreViewController.h */; settings = {ATTRIBUTES = (Public, ); }; };
		F1DEB89B1E2074480066B8E8 /* STPCoreViewController.m in Sources */ = {isa = PBXBuildFile; fileRef = F1DEB8981E2074480066B8E8 /* STPCoreViewController.m */; };
		F1FA6F921E258F6800EB444D /* STPCoreViewController+Private.h in Headers */ = {isa = PBXBuildFile; fileRef = F1FA6F911E258F6800EB444D /* STPCoreViewController+Private.h */; };
		F1FA6F951E25960500EB444D /* STPCoreScrollViewController+Private.h in Headers */ = {isa = PBXBuildFile; fileRef = F1FA6F941E25960500EB444D /* STPCoreScrollViewController+Private.h */; };
		F1FA6F981E25970F00EB444D /* STPCoreTableViewController+Private.h in Headers */ = {isa = PBXBuildFile; fileRef = F1FA6F971E25970F00EB444D /* STPCoreTableViewController+Private.h */; };
/* End PBXBuildFile section */

/* Begin PBXContainerItemProxy section */
		045E7C0A1A5F41DE004751EF /* PBXContainerItemProxy */ = {
			isa = PBXContainerItemProxy;
			containerPortal = 11C74B8F164043050071C2CA /* Project object */;
			proxyType = 1;
			remoteGlobalIDString = 04CDB4411A5F2E1800B854EE;
			remoteInfo = StripeiOS;
		};
		3650AA5621C07E3D002B0893 /* PBXContainerItemProxy */ = {
			isa = PBXContainerItemProxy;
			containerPortal = 11C74B8F164043050071C2CA /* Project object */;
			proxyType = 1;
			remoteGlobalIDString = 3650AA3D21C07E3C002B0893;
			remoteInfo = LocalizationTester;
		};
		3650AA6221C087C1002B0893 /* PBXContainerItemProxy */ = {
			isa = PBXContainerItemProxy;
			containerPortal = 11C74B8F164043050071C2CA /* Project object */;
			proxyType = 1;
			remoteGlobalIDString = 04CDB4411A5F2E1800B854EE;
			remoteInfo = StripeiOS;
		};
/* End PBXContainerItemProxy section */

/* Begin PBXCopyFilesBuildPhase section */
		365FC5AC21C18F550092ADB0 /* Embed Frameworks */ = {
			isa = PBXCopyFilesBuildPhase;
			buildActionMask = 2147483647;
			dstPath = "";
			dstSubfolderSpec = 10;
			files = (
				365FC5AB21C18F550092ADB0 /* Stripe.framework in Embed Frameworks */,
			);
			name = "Embed Frameworks";
			runOnlyForDeploymentPostprocessing = 0;
		};
		36E582F822B4539A0044F82C /* CopyFiles */ = {
			isa = PBXCopyFilesBuildPhase;
			buildActionMask = 2147483647;
			dstPath = "";
			dstSubfolderSpec = 10;
			files = (
			);
			runOnlyForDeploymentPostprocessing = 0;
		};
		F15AC18F1DBA9CC10009EADE /* CopyFiles */ = {
			isa = PBXCopyFilesBuildPhase;
			buildActionMask = 2147483647;
			dstPath = "";
			dstSubfolderSpec = 10;
			files = (
				04E01F7D21A8C39D0061402F /* OHHTTPStubs.framework in CopyFiles */,
				04E01F7E21A8C39D0061402F /* SWHttpTrafficRecorder.framework in CopyFiles */,
				C18867D41E8AF8F300A77634 /* OCMock.framework in CopyFiles */,
				F15AC1901DBA9CC60009EADE /* FBSnapshotTestCase.framework in CopyFiles */,
			);
			runOnlyForDeploymentPostprocessing = 0;
		};
/* End PBXCopyFilesBuildPhase section */

/* Begin PBXFileReference section */
		0413CB1A233FECD4006429EA /* STPPushProvisioningContext.m */ = {isa = PBXFileReference; fileEncoding = 4; lastKnownFileType = sourcecode.c.objc; path = STPPushProvisioningContext.m; sourceTree = "<group>"; };
		0413CB1B233FECD4006429EA /* STPPushProvisioningDetailsParams.m */ = {isa = PBXFileReference; fileEncoding = 4; lastKnownFileType = sourcecode.c.objc; path = STPPushProvisioningDetailsParams.m; sourceTree = "<group>"; };
		0413CB1C233FECD4006429EA /* STPPushProvisioningDetails.m */ = {isa = PBXFileReference; fileEncoding = 4; lastKnownFileType = sourcecode.c.objc; path = STPPushProvisioningDetails.m; sourceTree = "<group>"; };
		0413CB1D233FECD4006429EA /* STPPushProvisioningDetailsParams.h */ = {isa = PBXFileReference; fileEncoding = 4; lastKnownFileType = sourcecode.c.h; name = STPPushProvisioningDetailsParams.h; path = PublicHeaders/Stripe/STPPushProvisioningDetailsParams.h; sourceTree = "<group>"; };
		0413CB1E233FECD4006429EA /* STPPushProvisioningContext.h */ = {isa = PBXFileReference; fileEncoding = 4; lastKnownFileType = sourcecode.c.h; name = STPPushProvisioningContext.h; path = PublicHeaders/Stripe/STPPushProvisioningContext.h; sourceTree = "<group>"; };
		0413CB1F233FECD4006429EA /* STPAPIClient+PushProvisioning.h */ = {isa = PBXFileReference; fileEncoding = 4; lastKnownFileType = sourcecode.c.h; path = "STPAPIClient+PushProvisioning.h"; sourceTree = "<group>"; };
		0413CB20233FECD5006429EA /* STPPushProvisioningDetails.h */ = {isa = PBXFileReference; fileEncoding = 4; lastKnownFileType = sourcecode.c.h; path = STPPushProvisioningDetails.h; sourceTree = "<group>"; };
		0413CB21233FECD5006429EA /* STPAPIClient+PushProvisioning.m */ = {isa = PBXFileReference; fileEncoding = 4; lastKnownFileType = sourcecode.c.objc; path = "STPAPIClient+PushProvisioning.m"; sourceTree = "<group>"; };
		0426B96C1CEADC98006AC8DD /* STPColorUtils.h */ = {isa = PBXFileReference; fileEncoding = 4; lastKnownFileType = sourcecode.c.h; path = STPColorUtils.h; sourceTree = "<group>"; };
		0426B96D1CEADC98006AC8DD /* STPColorUtils.m */ = {isa = PBXFileReference; fileEncoding = 4; lastKnownFileType = sourcecode.c.objc; path = STPColorUtils.m; sourceTree = "<group>"; };
		0426B9701CEAE3EB006AC8DD /* UITableViewCell+Stripe_Borders.h */ = {isa = PBXFileReference; fileEncoding = 4; lastKnownFileType = sourcecode.c.h; path = "UITableViewCell+Stripe_Borders.h"; sourceTree = "<group>"; };
		0426B9711CEAE3EB006AC8DD /* UITableViewCell+Stripe_Borders.m */ = {isa = PBXFileReference; fileEncoding = 4; lastKnownFileType = sourcecode.c.objc; path = "UITableViewCell+Stripe_Borders.m"; sourceTree = "<group>"; };
		0426B9751CEBD001006AC8DD /* UINavigationBar+Stripe_Theme.m */ = {isa = PBXFileReference; fileEncoding = 4; lastKnownFileType = sourcecode.c.objc; path = "UINavigationBar+Stripe_Theme.m"; sourceTree = "<group>"; };
		0433EB471BD06313003912B4 /* NSDictionary+Stripe.h */ = {isa = PBXFileReference; fileEncoding = 4; lastKnownFileType = sourcecode.c.h; path = "NSDictionary+Stripe.h"; sourceTree = "<group>"; };
		0433EB481BD06313003912B4 /* NSDictionary+Stripe.m */ = {isa = PBXFileReference; fileEncoding = 4; lastKnownFileType = sourcecode.c.objc; path = "NSDictionary+Stripe.m"; sourceTree = "<group>"; };
		04365D2C1A4CF86C00A3E1D4 /* CoreGraphics.framework */ = {isa = PBXFileReference; lastKnownFileType = wrapper.framework; name = CoreGraphics.framework; path = System/Library/Frameworks/CoreGraphics.framework; sourceTree = SDKROOT; };
		0438EF261B7416BB00D506CC /* STPFormTextField.h */ = {isa = PBXFileReference; fileEncoding = 4; lastKnownFileType = sourcecode.c.h; path = STPFormTextField.h; sourceTree = "<group>"; };
		0438EF271B7416BB00D506CC /* STPFormTextField.m */ = {isa = PBXFileReference; fileEncoding = 4; lastKnownFileType = sourcecode.c.objc; path = STPFormTextField.m; sourceTree = "<group>"; };
		0438EF291B7416BB00D506CC /* STPPaymentCardTextField.m */ = {isa = PBXFileReference; fileEncoding = 4; lastKnownFileType = sourcecode.c.objc; path = STPPaymentCardTextField.m; sourceTree = "<group>"; };
		0438EF2A1B7416BB00D506CC /* STPPaymentCardTextFieldViewModel.h */ = {isa = PBXFileReference; fileEncoding = 4; lastKnownFileType = sourcecode.c.h; path = STPPaymentCardTextFieldViewModel.h; sourceTree = "<group>"; };
		0438EF2B1B7416BB00D506CC /* STPPaymentCardTextFieldViewModel.m */ = {isa = PBXFileReference; fileEncoding = 4; lastKnownFileType = sourcecode.c.objc; path = STPPaymentCardTextFieldViewModel.m; sourceTree = "<group>"; };
		0438EF3F1B74170D00D506CC /* STPCardValidator.m */ = {isa = PBXFileReference; fileEncoding = 4; lastKnownFileType = sourcecode.c.objc; path = STPCardValidator.m; sourceTree = "<group>"; };
		0438EF461B74183100D506CC /* STPCardBrand.h */ = {isa = PBXFileReference; fileEncoding = 4; lastKnownFileType = sourcecode.c.h; name = STPCardBrand.h; path = PublicHeaders/Stripe/STPCardBrand.h; sourceTree = "<group>"; };
		0438EF4A1B741B0100D506CC /* STPCardValidatorTest.m */ = {isa = PBXFileReference; fileEncoding = 4; lastKnownFileType = sourcecode.c.objc; path = STPCardValidatorTest.m; sourceTree = "<group>"; };
		0438EF4B1B741B0100D506CC /* STPPaymentCardTextFieldViewModelTest.m */ = {isa = PBXFileReference; fileEncoding = 4; lastKnownFileType = sourcecode.c.objc; path = STPPaymentCardTextFieldViewModelTest.m; sourceTree = "<group>"; };
		0439B9851C454F97005A1ED5 /* STPPaymentOptionsViewController.h */ = {isa = PBXFileReference; fileEncoding = 4; lastKnownFileType = sourcecode.c.h; lineEnding = 0; name = STPPaymentOptionsViewController.h; path = PublicHeaders/Stripe/STPPaymentOptionsViewController.h; sourceTree = "<group>"; xcLanguageSpecificationIdentifier = xcode.lang.objcpp; };
		0439B9861C454F97005A1ED5 /* STPPaymentOptionsViewController.m */ = {isa = PBXFileReference; fileEncoding = 4; lastKnownFileType = sourcecode.c.objc; lineEnding = 0; path = STPPaymentOptionsViewController.m; sourceTree = "<group>"; xcLanguageSpecificationIdentifier = xcode.lang.objc; };
		0451CC421C49AE1C003B2CA6 /* STPPaymentResult.h */ = {isa = PBXFileReference; fileEncoding = 4; lastKnownFileType = sourcecode.c.h; name = STPPaymentResult.h; path = PublicHeaders/Stripe/STPPaymentResult.h; sourceTree = "<group>"; };
		0451CC431C49AE1C003B2CA6 /* STPPaymentResult.m */ = {isa = PBXFileReference; fileEncoding = 4; lastKnownFileType = sourcecode.c.objc; path = STPPaymentResult.m; sourceTree = "<group>"; };
		045A62AA1B8E7259000165CE /* STPPaymentCardTextFieldTest.m */ = {isa = PBXFileReference; fileEncoding = 4; lastKnownFileType = sourcecode.c.objc; path = STPPaymentCardTextFieldTest.m; sourceTree = "<group>"; };
		045D710C1CEEE30500F6CD65 /* STPAspects.h */ = {isa = PBXFileReference; fileEncoding = 4; lastKnownFileType = sourcecode.c.h; path = STPAspects.h; sourceTree = "<group>"; };
		045D710D1CEEE30500F6CD65 /* STPAspects.m */ = {isa = PBXFileReference; fileEncoding = 4; lastKnownFileType = sourcecode.c.objc; path = STPAspects.m; sourceTree = "<group>"; };
		045D711E1CEFA57000F6CD65 /* UIViewController+Stripe_Promises.h */ = {isa = PBXFileReference; fileEncoding = 4; lastKnownFileType = sourcecode.c.h; path = "UIViewController+Stripe_Promises.h"; sourceTree = "<group>"; };
		045D711F1CEFA57000F6CD65 /* UIViewController+Stripe_Promises.m */ = {isa = PBXFileReference; fileEncoding = 4; lastKnownFileType = sourcecode.c.objc; path = "UIViewController+Stripe_Promises.m"; sourceTree = "<group>"; };
		045D712A1CF4ED7600F6CD65 /* STPBINRange.h */ = {isa = PBXFileReference; fileEncoding = 4; lastKnownFileType = sourcecode.c.h; path = STPBINRange.h; sourceTree = "<group>"; };
		045D712B1CF4ED7600F6CD65 /* STPBINRange.m */ = {isa = PBXFileReference; fileEncoding = 4; lastKnownFileType = sourcecode.c.objc; path = STPBINRange.m; sourceTree = "<group>"; };
		045D71301CF514BB00F6CD65 /* STPBinRangeTest.m */ = {isa = PBXFileReference; fileEncoding = 4; lastKnownFileType = sourcecode.c.objc; path = STPBinRangeTest.m; sourceTree = "<group>"; };
		045E7C031A5F41DE004751EF /* StripeiOS Tests.xctest */ = {isa = PBXFileReference; explicitFileType = wrapper.cfbundle; includeInIndex = 0; path = "StripeiOS Tests.xctest"; sourceTree = BUILT_PRODUCTS_DIR; };
		04633B041CD44F1C009D4FB5 /* STPAPIClient+ApplePay.m */ = {isa = PBXFileReference; fileEncoding = 4; lastKnownFileType = sourcecode.c.objc; path = "STPAPIClient+ApplePay.m"; sourceTree = "<group>"; };
		04633B061CD44F47009D4FB5 /* STPAPIClient+ApplePay.h */ = {isa = PBXFileReference; fileEncoding = 4; lastKnownFileType = sourcecode.c.h; name = "STPAPIClient+ApplePay.h"; path = "PublicHeaders/Stripe/STPAPIClient+ApplePay.h"; sourceTree = "<group>"; };
		04633B081CD44F6C009D4FB5 /* PKPayment+Stripe.h */ = {isa = PBXFileReference; fileEncoding = 4; lastKnownFileType = sourcecode.c.h; path = "PKPayment+Stripe.h"; sourceTree = "<group>"; };
		04633B091CD44F6C009D4FB5 /* PKPayment+Stripe.m */ = {isa = PBXFileReference; fileEncoding = 4; lastKnownFileType = sourcecode.c.objc; path = "PKPayment+Stripe.m"; sourceTree = "<group>"; };
		04633B0A1CD44F6C009D4FB5 /* STPCategoryLoader.m */ = {isa = PBXFileReference; fileEncoding = 4; lastKnownFileType = sourcecode.c.objc; path = STPCategoryLoader.m; sourceTree = "<group>"; };
		04695AD11C77F9DB00E08063 /* NSString+Stripe.h */ = {isa = PBXFileReference; fileEncoding = 4; lastKnownFileType = sourcecode.c.h; path = "NSString+Stripe.h"; sourceTree = "<group>"; };
		04695AD21C77F9DB00E08063 /* NSString+Stripe.m */ = {isa = PBXFileReference; fileEncoding = 4; lastKnownFileType = sourcecode.c.objc; path = "NSString+Stripe.m"; sourceTree = "<group>"; };
		04695AD51C77F9EF00E08063 /* STPDelegateProxy.h */ = {isa = PBXFileReference; fileEncoding = 4; lastKnownFileType = sourcecode.c.h; path = STPDelegateProxy.h; sourceTree = "<group>"; };
		04695AD61C77F9EF00E08063 /* STPDelegateProxy.m */ = {isa = PBXFileReference; fileEncoding = 4; lastKnownFileType = sourcecode.c.objc; path = STPDelegateProxy.m; sourceTree = "<group>"; };
		04695AD71C77F9EF00E08063 /* STPPhoneNumberValidator.h */ = {isa = PBXFileReference; fileEncoding = 4; lastKnownFileType = sourcecode.c.h; path = STPPhoneNumberValidator.h; sourceTree = "<group>"; };
		04695AD81C77F9EF00E08063 /* STPPhoneNumberValidator.m */ = {isa = PBXFileReference; fileEncoding = 4; lastKnownFileType = sourcecode.c.objc; path = STPPhoneNumberValidator.m; sourceTree = "<group>"; };
		046FE99F1CE55D1D00DA6A7B /* STPPaymentActivityIndicatorView.h */ = {isa = PBXFileReference; fileEncoding = 4; lastKnownFileType = sourcecode.c.h; name = STPPaymentActivityIndicatorView.h; path = PublicHeaders/Stripe/STPPaymentActivityIndicatorView.h; sourceTree = "<group>"; };
		046FE9A01CE55D1D00DA6A7B /* STPPaymentActivityIndicatorView.m */ = {isa = PBXFileReference; fileEncoding = 4; lastKnownFileType = sourcecode.c.objc; path = STPPaymentActivityIndicatorView.m; sourceTree = "<group>"; };
		04793F551D1D8DDD00B3C551 /* STPSourceProtocol.h */ = {isa = PBXFileReference; fileEncoding = 4; lastKnownFileType = sourcecode.c.h; name = STPSourceProtocol.h; path = PublicHeaders/Stripe/STPSourceProtocol.h; sourceTree = "<group>"; };
		04827D0E1D2575C6002DB3E8 /* STPImageLibrary.h */ = {isa = PBXFileReference; fileEncoding = 4; lastKnownFileType = sourcecode.c.h; name = STPImageLibrary.h; path = PublicHeaders/Stripe/STPImageLibrary.h; sourceTree = "<group>"; };
		04827D0F1D2575C6002DB3E8 /* STPImageLibrary.m */ = {isa = PBXFileReference; fileEncoding = 4; lastKnownFileType = sourcecode.c.objc; path = STPImageLibrary.m; sourceTree = "<group>"; };
		04827D141D257764002DB3E8 /* STPImageLibrary+Private.h */ = {isa = PBXFileReference; fileEncoding = 4; lastKnownFileType = sourcecode.c.h; path = "STPImageLibrary+Private.h"; sourceTree = "<group>"; };
		04827D171D257A6C002DB3E8 /* STPImageLibraryTest.m */ = {isa = PBXFileReference; fileEncoding = 4; lastKnownFileType = sourcecode.c.objc; path = STPImageLibraryTest.m; sourceTree = "<group>"; };
		049880FA1CED5A2300EA4FFD /* STPPaymentConfiguration.h */ = {isa = PBXFileReference; fileEncoding = 4; lastKnownFileType = sourcecode.c.h; name = STPPaymentConfiguration.h; path = PublicHeaders/Stripe/STPPaymentConfiguration.h; sourceTree = "<group>"; };
		049880FB1CED5A2300EA4FFD /* STPPaymentConfiguration.m */ = {isa = PBXFileReference; fileEncoding = 4; lastKnownFileType = sourcecode.c.objc; path = STPPaymentConfiguration.m; sourceTree = "<group>"; };
		049952CD1BCF13510088C703 /* STPAPIRequest.h */ = {isa = PBXFileReference; fileEncoding = 4; lastKnownFileType = sourcecode.c.h; path = STPAPIRequest.h; sourceTree = "<group>"; };
		049952CE1BCF13510088C703 /* STPAPIRequest.m */ = {isa = PBXFileReference; fileEncoding = 4; lastKnownFileType = sourcecode.c.objc; path = STPAPIRequest.m; sourceTree = "<group>"; };
		049952D11BCF13DD0088C703 /* STPAPIClient+Private.h */ = {isa = PBXFileReference; fileEncoding = 4; lastKnownFileType = sourcecode.c.h; path = "STPAPIClient+Private.h"; sourceTree = "<group>"; };
		049A3F781CC18D5300F57DE7 /* UIView+Stripe_FirstResponder.h */ = {isa = PBXFileReference; fileEncoding = 4; lastKnownFileType = sourcecode.c.h; path = "UIView+Stripe_FirstResponder.h"; sourceTree = "<group>"; };
		049A3F791CC18D5300F57DE7 /* UIView+Stripe_FirstResponder.m */ = {isa = PBXFileReference; fileEncoding = 4; lastKnownFileType = sourcecode.c.objc; path = "UIView+Stripe_FirstResponder.m"; sourceTree = "<group>"; };
		049A3F7C1CC1920A00F57DE7 /* UIViewController+Stripe_KeyboardAvoiding.h */ = {isa = PBXFileReference; fileEncoding = 4; lastKnownFileType = sourcecode.c.h; path = "UIViewController+Stripe_KeyboardAvoiding.h"; sourceTree = "<group>"; };
		049A3F7D1CC1920A00F57DE7 /* UIViewController+Stripe_KeyboardAvoiding.m */ = {isa = PBXFileReference; fileEncoding = 4; lastKnownFileType = sourcecode.c.objc; path = "UIViewController+Stripe_KeyboardAvoiding.m"; sourceTree = "<group>"; };
		049A3F871CC73C7100F57DE7 /* STPPaymentContext.h */ = {isa = PBXFileReference; fileEncoding = 4; lastKnownFileType = sourcecode.c.h; name = STPPaymentContext.h; path = PublicHeaders/Stripe/STPPaymentContext.h; sourceTree = "<group>"; };
		049A3F881CC73C7100F57DE7 /* STPPaymentContext.m */ = {isa = PBXFileReference; fileEncoding = 4; lastKnownFileType = sourcecode.c.objc; path = STPPaymentContext.m; sourceTree = "<group>"; };
		049A3F8F1CC740FF00F57DE7 /* NSDecimalNumber+Stripe_Currency.h */ = {isa = PBXFileReference; fileEncoding = 4; lastKnownFileType = sourcecode.c.h; path = "NSDecimalNumber+Stripe_Currency.h"; sourceTree = "<group>"; };
		049A3F901CC740FF00F57DE7 /* NSDecimalNumber+Stripe_Currency.m */ = {isa = PBXFileReference; fileEncoding = 4; lastKnownFileType = sourcecode.c.objc; path = "NSDecimalNumber+Stripe_Currency.m"; sourceTree = "<group>"; };
		049A3F931CC75B2E00F57DE7 /* STPPromise.h */ = {isa = PBXFileReference; fileEncoding = 4; lastKnownFileType = sourcecode.c.h; path = STPPromise.h; sourceTree = "<group>"; };
		049A3F941CC75B2E00F57DE7 /* STPPromise.m */ = {isa = PBXFileReference; fileEncoding = 4; lastKnownFileType = sourcecode.c.objc; path = STPPromise.m; sourceTree = "<group>"; };
		049A3F971CC76A2400F57DE7 /* NSBundle+Stripe_AppName.h */ = {isa = PBXFileReference; fileEncoding = 4; lastKnownFileType = sourcecode.c.h; path = "NSBundle+Stripe_AppName.h"; sourceTree = "<group>"; };
		049A3F981CC76A2400F57DE7 /* NSBundle+Stripe_AppName.m */ = {isa = PBXFileReference; fileEncoding = 4; lastKnownFileType = sourcecode.c.objc; path = "NSBundle+Stripe_AppName.m"; sourceTree = "<group>"; };
		049A3FAC1CC9AA9900F57DE7 /* STPAddressViewModel.h */ = {isa = PBXFileReference; fileEncoding = 4; lastKnownFileType = sourcecode.c.h; path = STPAddressViewModel.h; sourceTree = "<group>"; };
		049A3FAD1CC9AA9900F57DE7 /* STPAddressViewModel.m */ = {isa = PBXFileReference; fileEncoding = 4; lastKnownFileType = sourcecode.c.objc; path = STPAddressViewModel.m; sourceTree = "<group>"; };
		049A3FB01CC9FEFC00F57DE7 /* UIToolbar+Stripe_InputAccessory.h */ = {isa = PBXFileReference; fileEncoding = 4; lastKnownFileType = sourcecode.c.h; path = "UIToolbar+Stripe_InputAccessory.h"; sourceTree = "<group>"; };
		049A3FB11CC9FEFC00F57DE7 /* UIToolbar+Stripe_InputAccessory.m */ = {isa = PBXFileReference; fileEncoding = 4; lastKnownFileType = sourcecode.c.objc; path = "UIToolbar+Stripe_InputAccessory.m"; sourceTree = "<group>"; };
		04A488311CA34D3000506E53 /* STPEmailAddressValidator.h */ = {isa = PBXFileReference; fileEncoding = 4; lastKnownFileType = sourcecode.c.h; path = STPEmailAddressValidator.h; sourceTree = "<group>"; };
		04A488321CA34D3000506E53 /* STPEmailAddressValidator.m */ = {isa = PBXFileReference; fileEncoding = 4; lastKnownFileType = sourcecode.c.objc; path = STPEmailAddressValidator.m; sourceTree = "<group>"; };
		04A488351CA34DC600506E53 /* STPEmailAddressValidatorTest.m */ = {isa = PBXFileReference; fileEncoding = 4; lastKnownFileType = sourcecode.c.objc; path = STPEmailAddressValidatorTest.m; sourceTree = "<group>"; };
		04A4883B1CA3568800506E53 /* STPBlocks.h */ = {isa = PBXFileReference; fileEncoding = 4; lastKnownFileType = sourcecode.c.h; name = STPBlocks.h; path = PublicHeaders/Stripe/STPBlocks.h; sourceTree = "<group>"; };
		04A488401CA3580700506E53 /* UINavigationController+Stripe_Completion.h */ = {isa = PBXFileReference; fileEncoding = 4; lastKnownFileType = sourcecode.c.h; path = "UINavigationController+Stripe_Completion.h"; sourceTree = "<group>"; };
		04A488411CA3580700506E53 /* UINavigationController+Stripe_Completion.m */ = {isa = PBXFileReference; fileEncoding = 4; lastKnownFileType = sourcecode.c.objc; path = "UINavigationController+Stripe_Completion.m"; sourceTree = "<group>"; };
		04A4C3851C4F25F900B3B290 /* NSArray+Stripe.h */ = {isa = PBXFileReference; fileEncoding = 4; lastKnownFileType = sourcecode.c.h; path = "NSArray+Stripe.h"; sourceTree = "<group>"; };
		04A4C3861C4F25F900B3B290 /* NSArray+Stripe.m */ = {isa = PBXFileReference; fileEncoding = 4; lastKnownFileType = sourcecode.c.objc; path = "NSArray+Stripe.m"; sourceTree = "<group>"; };
		04A4C3871C4F25F900B3B290 /* UIViewController+Stripe_ParentViewController.h */ = {isa = PBXFileReference; fileEncoding = 4; lastKnownFileType = sourcecode.c.h; path = "UIViewController+Stripe_ParentViewController.h"; sourceTree = "<group>"; };
		04A4C3881C4F25F900B3B290 /* UIViewController+Stripe_ParentViewController.m */ = {isa = PBXFileReference; fileEncoding = 4; lastKnownFileType = sourcecode.c.objc; path = "UIViewController+Stripe_ParentViewController.m"; sourceTree = "<group>"; };
		04A4C3911C4F263300B3B290 /* NSArray+StripeTest.m */ = {isa = PBXFileReference; fileEncoding = 4; lastKnownFileType = sourcecode.c.objc; path = "NSArray+StripeTest.m"; sourceTree = "<group>"; };
		04A4C3931C4F276100B3B290 /* STPUIVCStripeParentViewControllerTests.m */ = {isa = PBXFileReference; fileEncoding = 4; lastKnownFileType = sourcecode.c.objc; path = STPUIVCStripeParentViewControllerTests.m; sourceTree = "<group>"; };
		04B31DD21D08E6E200EF1631 /* STPCustomer.h */ = {isa = PBXFileReference; fileEncoding = 4; lastKnownFileType = sourcecode.c.h; name = STPCustomer.h; path = PublicHeaders/Stripe/STPCustomer.h; sourceTree = "<group>"; };
		04B31DD31D08E6E200EF1631 /* STPCustomer.m */ = {isa = PBXFileReference; fileEncoding = 4; lastKnownFileType = sourcecode.c.objc; path = STPCustomer.m; sourceTree = "<group>"; };
		04B31DD81D09A4DC00EF1631 /* STPPaymentConfiguration+Private.h */ = {isa = PBXFileReference; fileEncoding = 4; lastKnownFileType = sourcecode.c.h; path = "STPPaymentConfiguration+Private.h"; sourceTree = "<group>"; };
		04B31DE41D09D25F00EF1631 /* STPPaymentOptionsInternalViewController.h */ = {isa = PBXFileReference; fileEncoding = 4; lastKnownFileType = sourcecode.c.h; path = STPPaymentOptionsInternalViewController.h; sourceTree = "<group>"; };
		04B31DE51D09D25F00EF1631 /* STPPaymentOptionsInternalViewController.m */ = {isa = PBXFileReference; fileEncoding = 4; lastKnownFileType = sourcecode.c.objc; path = STPPaymentOptionsInternalViewController.m; sourceTree = "<group>"; };
		04B31DF01D09F0A800EF1631 /* UIViewController+Stripe_NavigationItemProxy.h */ = {isa = PBXFileReference; fileEncoding = 4; lastKnownFileType = sourcecode.c.h; path = "UIViewController+Stripe_NavigationItemProxy.h"; sourceTree = "<group>"; };
		04B31DF11D09F0A800EF1631 /* UIViewController+Stripe_NavigationItemProxy.m */ = {isa = PBXFileReference; fileEncoding = 4; lastKnownFileType = sourcecode.c.objc; path = "UIViewController+Stripe_NavigationItemProxy.m"; sourceTree = "<group>"; };
		04B31DF71D11AC6400EF1631 /* STPUserInformation.h */ = {isa = PBXFileReference; fileEncoding = 4; lastKnownFileType = sourcecode.c.h; name = STPUserInformation.h; path = PublicHeaders/Stripe/STPUserInformation.h; sourceTree = "<group>"; };
		04B31DF81D11AC6400EF1631 /* STPUserInformation.m */ = {isa = PBXFileReference; fileEncoding = 4; lastKnownFileType = sourcecode.c.objc; path = STPUserInformation.m; sourceTree = "<group>"; };
		04B31DFD1D131D9000EF1631 /* STPPaymentCardTextFieldCell.h */ = {isa = PBXFileReference; fileEncoding = 4; lastKnownFileType = sourcecode.c.h; path = STPPaymentCardTextFieldCell.h; sourceTree = "<group>"; };
		04B31DFE1D131D9000EF1631 /* STPPaymentCardTextFieldCell.m */ = {isa = PBXFileReference; fileEncoding = 4; lastKnownFileType = sourcecode.c.objc; path = STPPaymentCardTextFieldCell.m; sourceTree = "<group>"; };
		04B33F301BC7417B00DD8120 /* Info.plist */ = {isa = PBXFileReference; fileEncoding = 4; lastKnownFileType = text.plist.xml; path = Info.plist; sourceTree = "<group>"; };
		04B94BC71A47B78A00092C46 /* AddressBook.framework */ = {isa = PBXFileReference; lastKnownFileType = wrapper.framework; name = AddressBook.framework; path = System/Library/Frameworks/AddressBook.framework; sourceTree = SDKROOT; };
		04BC29A21CD8697900318357 /* STPTheme.h */ = {isa = PBXFileReference; fileEncoding = 4; lastKnownFileType = sourcecode.c.h; name = STPTheme.h; path = PublicHeaders/Stripe/STPTheme.h; sourceTree = "<group>"; };
		04BC29A31CD8697900318357 /* STPTheme.m */ = {isa = PBXFileReference; fileEncoding = 4; lastKnownFileType = sourcecode.c.objc; path = STPTheme.m; sourceTree = "<group>"; };
		04BC29BB1CDD535700318357 /* STPSwitchTableViewCell.h */ = {isa = PBXFileReference; fileEncoding = 4; lastKnownFileType = sourcecode.c.h; path = STPSwitchTableViewCell.h; sourceTree = "<group>"; };
		04BC29BC1CDD535700318357 /* STPSwitchTableViewCell.m */ = {isa = PBXFileReference; fileEncoding = 4; lastKnownFileType = sourcecode.c.objc; path = STPSwitchTableViewCell.m; sourceTree = "<group>"; };
		04BFFFD81D240B13005F2340 /* STPAddCardViewController+Private.h */ = {isa = PBXFileReference; fileEncoding = 4; lastKnownFileType = sourcecode.c.h; path = "STPAddCardViewController+Private.h"; sourceTree = "<group>"; };
		04CB86B81BA89CD400E4F61E /* PKPayment+StripeTest.m */ = {isa = PBXFileReference; fileEncoding = 4; lastKnownFileType = sourcecode.c.objc; path = "PKPayment+StripeTest.m"; sourceTree = "<group>"; };
		04CDB4421A5F2E1800B854EE /* Stripe.framework */ = {isa = PBXFileReference; explicitFileType = wrapper.framework; includeInIndex = 0; path = Stripe.framework; sourceTree = BUILT_PRODUCTS_DIR; };
		04CDB4A91A5F30A700B854EE /* Stripe.h */ = {isa = PBXFileReference; fileEncoding = 4; lastKnownFileType = sourcecode.c.h; lineEnding = 0; name = Stripe.h; path = PublicHeaders/Stripe/Stripe.h; sourceTree = "<group>"; };
		04CDB4C21A5F30A700B854EE /* STPAPIClient.h */ = {isa = PBXFileReference; fileEncoding = 4; lastKnownFileType = sourcecode.c.h; lineEnding = 0; name = STPAPIClient.h; path = PublicHeaders/Stripe/STPAPIClient.h; sourceTree = "<group>"; xcLanguageSpecificationIdentifier = xcode.lang.objcpp; };
		04CDB4C31A5F30A700B854EE /* STPAPIClient.m */ = {isa = PBXFileReference; fileEncoding = 4; lastKnownFileType = sourcecode.c.objc; path = STPAPIClient.m; sourceTree = "<group>"; };
		04CDB4C41A5F30A700B854EE /* STPFormEncoder.h */ = {isa = PBXFileReference; fileEncoding = 4; lastKnownFileType = sourcecode.c.h; path = STPFormEncoder.h; sourceTree = "<group>"; };
		04CDB4C51A5F30A700B854EE /* STPFormEncoder.m */ = {isa = PBXFileReference; fileEncoding = 4; lastKnownFileType = sourcecode.c.objc; path = STPFormEncoder.m; sourceTree = "<group>"; };
		04CDB4C81A5F30A700B854EE /* STPBankAccount.h */ = {isa = PBXFileReference; fileEncoding = 4; lastKnownFileType = sourcecode.c.h; name = STPBankAccount.h; path = PublicHeaders/Stripe/STPBankAccount.h; sourceTree = "<group>"; };
		04CDB4C91A5F30A700B854EE /* STPBankAccount.m */ = {isa = PBXFileReference; fileEncoding = 4; lastKnownFileType = sourcecode.c.objc; path = STPBankAccount.m; sourceTree = "<group>"; };
		04CDB4CA1A5F30A700B854EE /* STPCard.h */ = {isa = PBXFileReference; fileEncoding = 4; lastKnownFileType = sourcecode.c.h; name = STPCard.h; path = PublicHeaders/Stripe/STPCard.h; sourceTree = "<group>"; };
		04CDB4CB1A5F30A700B854EE /* STPCard.m */ = {isa = PBXFileReference; fileEncoding = 4; lastKnownFileType = sourcecode.c.objc; path = STPCard.m; sourceTree = "<group>"; };
		04CDB4CC1A5F30A700B854EE /* STPToken.h */ = {isa = PBXFileReference; fileEncoding = 4; lastKnownFileType = sourcecode.c.h; name = STPToken.h; path = PublicHeaders/Stripe/STPToken.h; sourceTree = "<group>"; };
		04CDB4CD1A5F30A700B854EE /* STPToken.m */ = {isa = PBXFileReference; fileEncoding = 4; lastKnownFileType = sourcecode.c.objc; path = STPToken.m; sourceTree = "<group>"; };
		04CDB4CE1A5F30A700B854EE /* StripeError.h */ = {isa = PBXFileReference; fileEncoding = 4; lastKnownFileType = sourcecode.c.h; name = StripeError.h; path = PublicHeaders/Stripe/StripeError.h; sourceTree = "<group>"; };
		04CDB4CF1A5F30A700B854EE /* StripeError.m */ = {isa = PBXFileReference; fileEncoding = 4; lastKnownFileType = sourcecode.c.objc; path = StripeError.m; sourceTree = "<group>"; };
		04CDB51E1A5F3A9300B854EE /* STPAPIClientTest.m */ = {isa = PBXFileReference; fileEncoding = 4; lastKnownFileType = sourcecode.c.objc; path = STPAPIClientTest.m; sourceTree = "<group>"; };
		04CDB51F1A5F3A9300B854EE /* STPFormEncoderTest.m */ = {isa = PBXFileReference; fileEncoding = 4; lastKnownFileType = sourcecode.c.objc; path = STPFormEncoderTest.m; sourceTree = "<group>"; };
		04CDB5211A5F3A9300B854EE /* STPApplePayFunctionalTest.m */ = {isa = PBXFileReference; fileEncoding = 4; lastKnownFileType = sourcecode.c.objc; path = STPApplePayFunctionalTest.m; sourceTree = "<group>"; };
		04CDB5221A5F3A9300B854EE /* STPBankAccountFunctionalTest.m */ = {isa = PBXFileReference; fileEncoding = 4; lastKnownFileType = sourcecode.c.objc; path = STPBankAccountFunctionalTest.m; sourceTree = "<group>"; };
		04CDB5231A5F3A9300B854EE /* STPBankAccountTest.m */ = {isa = PBXFileReference; fileEncoding = 4; lastKnownFileType = sourcecode.c.objc; path = STPBankAccountTest.m; sourceTree = "<group>"; };
		04CDB5241A5F3A9300B854EE /* STPCardFunctionalTest.m */ = {isa = PBXFileReference; fileEncoding = 4; lastKnownFileType = sourcecode.c.objc; path = STPCardFunctionalTest.m; sourceTree = "<group>"; };
		04CDB5251A5F3A9300B854EE /* STPCardTest.m */ = {isa = PBXFileReference; fileEncoding = 4; lastKnownFileType = sourcecode.c.objc; path = STPCardTest.m; sourceTree = "<group>"; };
		04CDB5261A5F3A9300B854EE /* STPCertTest.m */ = {isa = PBXFileReference; fileEncoding = 4; lastKnownFileType = sourcecode.c.objc; path = STPCertTest.m; sourceTree = "<group>"; };
		04CDB5271A5F3A9300B854EE /* STPTokenTest.m */ = {isa = PBXFileReference; fileEncoding = 4; lastKnownFileType = sourcecode.c.objc; path = STPTokenTest.m; sourceTree = "<group>"; };
		04CDE5B41BC1F1F100548833 /* STPCardParams.m */ = {isa = PBXFileReference; fileEncoding = 4; lastKnownFileType = sourcecode.c.objc; path = STPCardParams.m; sourceTree = "<group>"; };
		04CDE5BB1BC1F21500548833 /* STPCardParams.h */ = {isa = PBXFileReference; fileEncoding = 4; lastKnownFileType = sourcecode.c.h; name = STPCardParams.h; path = PublicHeaders/Stripe/STPCardParams.h; sourceTree = "<group>"; };
		04CDE5C11BC20AF800548833 /* STPBankAccountParams.m */ = {isa = PBXFileReference; fileEncoding = 4; lastKnownFileType = sourcecode.c.objc; path = STPBankAccountParams.m; sourceTree = "<group>"; };
		04CDE5C81BC20B1D00548833 /* STPBankAccountParams.h */ = {isa = PBXFileReference; fileEncoding = 4; lastKnownFileType = sourcecode.c.h; name = STPBankAccountParams.h; path = PublicHeaders/Stripe/STPBankAccountParams.h; sourceTree = "<group>"; };
		04D5BF9019BF958F009521A5 /* PassKit.framework */ = {isa = PBXFileReference; lastKnownFileType = wrapper.framework; name = PassKit.framework; path = System/Library/Frameworks/PassKit.framework; sourceTree = SDKROOT; };
		04E01F7921A8C37C0061402F /* OHHTTPStubs.framework */ = {isa = PBXFileReference; lastKnownFileType = wrapper.framework; name = OHHTTPStubs.framework; path = Carthage/Build/iOS/OHHTTPStubs.framework; sourceTree = "<group>"; };
		04E01F7A21A8C37D0061402F /* SWHttpTrafficRecorder.framework */ = {isa = PBXFileReference; lastKnownFileType = wrapper.framework; name = SWHttpTrafficRecorder.framework; path = Carthage/Build/iOS/SWHttpTrafficRecorder.framework; sourceTree = "<group>"; };
		04E01F8321AA36320061402F /* STPNetworkStubbingTestCase.h */ = {isa = PBXFileReference; lastKnownFileType = sourcecode.c.h; path = STPNetworkStubbingTestCase.h; sourceTree = "<group>"; };
		04E01F8421AA36320061402F /* STPNetworkStubbingTestCase.m */ = {isa = PBXFileReference; lastKnownFileType = sourcecode.c.objc; path = STPNetworkStubbingTestCase.m; sourceTree = "<group>"; };
		04E01F8921AA55E30061402F /* recorded_network_traffic */ = {isa = PBXFileReference; lastKnownFileType = folder; name = recorded_network_traffic; path = Tests/recorded_network_traffic; sourceTree = SOURCE_ROOT; };
		04E32A9C1B7A9490009C9E35 /* STPPaymentCardTextField.h */ = {isa = PBXFileReference; fileEncoding = 4; lastKnownFileType = sourcecode.c.h; name = STPPaymentCardTextField.h; path = PublicHeaders/Stripe/STPPaymentCardTextField.h; sourceTree = "<group>"; };
		04E39F501CECF7A100AF3B96 /* STPPaymentOptionTuple.h */ = {isa = PBXFileReference; fileEncoding = 4; lastKnownFileType = sourcecode.c.h; path = STPPaymentOptionTuple.h; sourceTree = "<group>"; };
		04E39F511CECF7A100AF3B96 /* STPPaymentOptionTuple.m */ = {isa = PBXFileReference; fileEncoding = 4; lastKnownFileType = sourcecode.c.objc; path = STPPaymentOptionTuple.m; sourceTree = "<group>"; };
		04E39F561CECF9A800AF3B96 /* STPPaymentOptionsViewController+Private.h */ = {isa = PBXFileReference; fileEncoding = 4; lastKnownFileType = sourcecode.c.h; path = "STPPaymentOptionsViewController+Private.h"; sourceTree = "<group>"; };
		04E39F5A1CECFAFD00AF3B96 /* STPPaymentContext+Private.h */ = {isa = PBXFileReference; fileEncoding = 4; lastKnownFileType = sourcecode.c.h; path = "STPPaymentContext+Private.h"; sourceTree = "<group>"; };
		04E39F681CED48D500AF3B96 /* UIBarButtonItem+Stripe.h */ = {isa = PBXFileReference; fileEncoding = 4; lastKnownFileType = sourcecode.c.h; path = "UIBarButtonItem+Stripe.h"; sourceTree = "<group>"; };
		04E39F691CED48D500AF3B96 /* UIBarButtonItem+Stripe.m */ = {isa = PBXFileReference; fileEncoding = 4; lastKnownFileType = sourcecode.c.objc; path = "UIBarButtonItem+Stripe.m"; sourceTree = "<group>"; };
		04E7D4B9233FEFDF00FC8C02 /* STPPushProvisioningDetailsFunctionalTest.m */ = {isa = PBXFileReference; fileEncoding = 4; lastKnownFileType = sourcecode.c.objc; path = STPPushProvisioningDetailsFunctionalTest.m; sourceTree = "<group>"; };
		04E7D4BB233FF29100FC8C02 /* STPFakeAddPaymentPassViewController.h */ = {isa = PBXFileReference; lastKnownFileType = sourcecode.c.h; name = STPFakeAddPaymentPassViewController.h; path = PublicHeaders/Stripe/STPFakeAddPaymentPassViewController.h; sourceTree = "<group>"; };
		04E7D4BC233FF29100FC8C02 /* STPFakeAddPaymentPassViewController.m */ = {isa = PBXFileReference; lastKnownFileType = sourcecode.c.objc; path = STPFakeAddPaymentPassViewController.m; sourceTree = "<group>"; };
		04E7D4C12340717400FC8C02 /* PKAddPaymentPassRequest+Stripe_Error.h */ = {isa = PBXFileReference; lastKnownFileType = sourcecode.c.h; path = "PKAddPaymentPassRequest+Stripe_Error.h"; sourceTree = "<group>"; };
		04E7D4C22340717400FC8C02 /* PKAddPaymentPassRequest+Stripe_Error.m */ = {isa = PBXFileReference; lastKnownFileType = sourcecode.c.objc; path = "PKAddPaymentPassRequest+Stripe_Error.m"; sourceTree = "<group>"; };
		04EBC7511B7533C300A0E6AE /* STPCardValidationState.h */ = {isa = PBXFileReference; fileEncoding = 4; lastKnownFileType = sourcecode.c.h; name = STPCardValidationState.h; path = PublicHeaders/Stripe/STPCardValidationState.h; sourceTree = "<group>"; };
		04EBC7521B7533C300A0E6AE /* STPCardValidator.h */ = {isa = PBXFileReference; fileEncoding = 4; lastKnownFileType = sourcecode.c.h; name = STPCardValidator.h; path = PublicHeaders/Stripe/STPCardValidator.h; sourceTree = "<group>"; };
		04F213301BCEAB61001D6F22 /* STPFormEncodable.h */ = {isa = PBXFileReference; fileEncoding = 4; lastKnownFileType = sourcecode.c.h; name = STPFormEncodable.h; path = PublicHeaders/Stripe/STPFormEncodable.h; sourceTree = "<group>"; };
		04F213341BCECB1C001D6F22 /* STPAPIResponseDecodable.h */ = {isa = PBXFileReference; fileEncoding = 4; lastKnownFileType = sourcecode.c.h; name = STPAPIResponseDecodable.h; path = PublicHeaders/Stripe/STPAPIResponseDecodable.h; sourceTree = "<group>"; };
		04F39F0A1AEF2AFE005B926E /* Project-Debug.xcconfig */ = {isa = PBXFileReference; lastKnownFileType = text.xcconfig; path = "Project-Debug.xcconfig"; sourceTree = "<group>"; };
		04F39F0B1AEF2AFE005B926E /* Project-Release.xcconfig */ = {isa = PBXFileReference; lastKnownFileType = text.xcconfig; path = "Project-Release.xcconfig"; sourceTree = "<group>"; };
		04F39F0C1AEF2AFE005B926E /* Project-Shared.xcconfig */ = {isa = PBXFileReference; lastKnownFileType = text.xcconfig; path = "Project-Shared.xcconfig"; sourceTree = "<group>"; };
		04F39F0D1AEF2AFE005B926E /* StripeiOS Tests-Debug.xcconfig */ = {isa = PBXFileReference; lastKnownFileType = text.xcconfig; path = "StripeiOS Tests-Debug.xcconfig"; sourceTree = "<group>"; };
		04F39F0E1AEF2AFE005B926E /* StripeiOS Tests-Release.xcconfig */ = {isa = PBXFileReference; lastKnownFileType = text.xcconfig; path = "StripeiOS Tests-Release.xcconfig"; sourceTree = "<group>"; };
		04F39F0F1AEF2AFE005B926E /* StripeiOS Tests-Shared.xcconfig */ = {isa = PBXFileReference; lastKnownFileType = text.xcconfig; path = "StripeiOS Tests-Shared.xcconfig"; sourceTree = "<group>"; };
		04F39F101AEF2AFE005B926E /* StripeiOS-Debug.xcconfig */ = {isa = PBXFileReference; lastKnownFileType = text.xcconfig; path = "StripeiOS-Debug.xcconfig"; sourceTree = "<group>"; };
		04F39F111AEF2AFE005B926E /* StripeiOS-Release.xcconfig */ = {isa = PBXFileReference; lastKnownFileType = text.xcconfig; path = "StripeiOS-Release.xcconfig"; sourceTree = "<group>"; };
		04F39F121AEF2AFE005B926E /* StripeiOS-Shared.xcconfig */ = {isa = PBXFileReference; lastKnownFileType = text.xcconfig; path = "StripeiOS-Shared.xcconfig"; sourceTree = "<group>"; };
		04F416241CA3639500486FB5 /* STPAddCardViewController.h */ = {isa = PBXFileReference; fileEncoding = 4; lastKnownFileType = sourcecode.c.h; lineEnding = 0; name = STPAddCardViewController.h; path = PublicHeaders/Stripe/STPAddCardViewController.h; sourceTree = "<group>"; xcLanguageSpecificationIdentifier = xcode.lang.objcpp; };
		04F416251CA3639500486FB5 /* STPAddCardViewController.m */ = {isa = PBXFileReference; fileEncoding = 4; lastKnownFileType = sourcecode.c.objc; lineEnding = 0; path = STPAddCardViewController.m; sourceTree = "<group>"; xcLanguageSpecificationIdentifier = xcode.lang.objc; };
		04F94D6F1D21CB20004FC826 /* StripeiOSResources.xcconfig */ = {isa = PBXFileReference; fileEncoding = 4; lastKnownFileType = text.xcconfig; path = StripeiOSResources.xcconfig; sourceTree = "<group>"; };
		04FCFA171BD59A8C00297732 /* STPCategoryLoader.h */ = {isa = PBXFileReference; fileEncoding = 4; lastKnownFileType = sourcecode.c.h; path = STPCategoryLoader.h; sourceTree = "<group>"; };
		0731328D2277A3F60019CE3F /* STPPinManagementService.h */ = {isa = PBXFileReference; fileEncoding = 4; lastKnownFileType = sourcecode.c.h; name = STPPinManagementService.h; path = PublicHeaders/Stripe/STPPinManagementService.h; sourceTree = "<group>"; };
		0731328E2277A3F60019CE3F /* STPPinManagementService.m */ = {isa = PBXFileReference; fileEncoding = 4; lastKnownFileType = sourcecode.c.objc; path = STPPinManagementService.m; sourceTree = "<group>"; };
		073132932277A72D0019CE3F /* STPIssuingCardPin.h */ = {isa = PBXFileReference; fileEncoding = 4; lastKnownFileType = sourcecode.c.h; name = STPIssuingCardPin.h; path = PublicHeaders/Stripe/STPIssuingCardPin.h; sourceTree = "<group>"; };
		073132942277A72D0019CE3F /* STPIssuingCardPin.m */ = {isa = PBXFileReference; fileEncoding = 4; lastKnownFileType = sourcecode.c.objc; path = STPIssuingCardPin.m; sourceTree = "<group>"; };
		0731329A2277AA200019CE3F /* STPPinManagementServiceFunctionalTest.m */ = {isa = PBXFileReference; fileEncoding = 4; lastKnownFileType = sourcecode.c.objc; path = STPPinManagementServiceFunctionalTest.m; sourceTree = "<group>"; };
		11C74B9B164043050071C2CA /* Foundation.framework */ = {isa = PBXFileReference; lastKnownFileType = wrapper.framework; name = Foundation.framework; path = System/Library/Frameworks/Foundation.framework; sourceTree = SDKROOT; };
		311A475424EB1D2300576D92 /* STPCardScanner.h */ = {isa = PBXFileReference; lastKnownFileType = sourcecode.c.h; path = STPCardScanner.h; sourceTree = "<group>"; };
		311A475524EB1D2300576D92 /* STPCardScanner.m */ = {isa = PBXFileReference; lastKnownFileType = sourcecode.c.objc; path = STPCardScanner.m; sourceTree = "<group>"; };
		311A475A24EB21AE00576D92 /* STPCameraView.h */ = {isa = PBXFileReference; lastKnownFileType = sourcecode.c.h; path = STPCameraView.h; sourceTree = "<group>"; };
		311A475B24EB21AE00576D92 /* STPCameraView.m */ = {isa = PBXFileReference; lastKnownFileType = sourcecode.c.objc; path = STPCameraView.m; sourceTree = "<group>"; };
		311A476024EB27D000576D92 /* STPCardScannerTableViewCell.h */ = {isa = PBXFileReference; lastKnownFileType = sourcecode.c.h; path = STPCardScannerTableViewCell.h; sourceTree = "<group>"; };
		311A476124EB27D000576D92 /* STPCardScannerTableViewCell.m */ = {isa = PBXFileReference; lastKnownFileType = sourcecode.c.objc; path = STPCardScannerTableViewCell.m; sourceTree = "<group>"; };
		31237F1E24F710E600B22785 /* UINavigationBar+Stripe_Theme.h */ = {isa = PBXFileReference; fileEncoding = 4; lastKnownFileType = sourcecode.c.h; name = "UINavigationBar+Stripe_Theme.h"; path = "PublicHeaders/Stripe/UINavigationBar+Stripe_Theme.h"; sourceTree = "<group>"; };
		31237F2124F7116D00B22785 /* STPIntentActionAlipayHandleRedirect.h */ = {isa = PBXFileReference; fileEncoding = 4; lastKnownFileType = sourcecode.c.h; name = STPIntentActionAlipayHandleRedirect.h; path = PublicHeaders/Stripe/STPIntentActionAlipayHandleRedirect.h; sourceTree = "<group>"; };
		31237F2424F7118B00B22785 /* STPIntentAction.h */ = {isa = PBXFileReference; fileEncoding = 4; lastKnownFileType = sourcecode.c.h; name = STPIntentAction.h; path = PublicHeaders/Stripe/STPIntentAction.h; sourceTree = "<group>"; };
		31237F2724F71BA000B22785 /* Stripe3DS2.bundle */ = {isa = PBXFileReference; lastKnownFileType = "wrapper.plug-in"; name = Stripe3DS2.bundle; path = Stripe/ExternalResources/Stripe3DS2.bundle; sourceTree = SOURCE_ROOT; };
		314B6A512384A713001FE708 /* STPKlarnaLineItem.h */ = {isa = PBXFileReference; lastKnownFileType = sourcecode.c.h; name = STPKlarnaLineItem.h; path = PublicHeaders/Stripe/STPKlarnaLineItem.h; sourceTree = "<group>"; };
		314B6A522384A713001FE708 /* STPKlarnaLineItem.m */ = {isa = PBXFileReference; lastKnownFileType = sourcecode.c.objc; path = STPKlarnaLineItem.m; sourceTree = "<group>"; };
		314B6A572384ABF9001FE708 /* STPSourceKlarnaDetails.h */ = {isa = PBXFileReference; lastKnownFileType = sourcecode.c.h; name = STPSourceKlarnaDetails.h; path = PublicHeaders/Stripe/STPSourceKlarnaDetails.h; sourceTree = "<group>"; };
		314B6A582384ABF9001FE708 /* STPSourceKlarnaDetails.m */ = {isa = PBXFileReference; lastKnownFileType = sourcecode.c.objc; path = STPSourceKlarnaDetails.m; sourceTree = "<group>"; };
		314F9CBE235E66920059E2F6 /* STPFPXBankStatusResponse.h */ = {isa = PBXFileReference; lastKnownFileType = sourcecode.c.h; path = STPFPXBankStatusResponse.h; sourceTree = "<group>"; };
		314F9CBF235E66920059E2F6 /* STPFPXBankStatusResponse.m */ = {isa = PBXFileReference; lastKnownFileType = sourcecode.c.objc; path = STPFPXBankStatusResponse.m; sourceTree = "<group>"; };
		315CB85222E7BD0D00E612A3 /* libStripe3DS2.a */ = {isa = PBXFileReference; lastKnownFileType = archive.ar; name = libStripe3DS2.a; path = InternalFrameworks/libStripe3DS2.a; sourceTree = "<group>"; };
		315CB8A322E7D95E00E612A3 /* STDSChallengeStatusReceiver.h */ = {isa = PBXFileReference; lastKnownFileType = sourcecode.c.h; name = STDSChallengeStatusReceiver.h; path = Stripe/STDSChallengeStatusReceiver.h; sourceTree = "<group>"; };
		315CB8A422E7D95E00E612A3 /* STDSRuntimeException.h */ = {isa = PBXFileReference; lastKnownFileType = sourcecode.c.h; name = STDSRuntimeException.h; path = Stripe/STDSRuntimeException.h; sourceTree = "<group>"; };
		315CB8A522E7D95E00E612A3 /* STDSButtonCustomization.h */ = {isa = PBXFileReference; lastKnownFileType = sourcecode.c.h; name = STDSButtonCustomization.h; path = Stripe/STDSButtonCustomization.h; sourceTree = "<group>"; };
		315CB8A622E7D95E00E612A3 /* STDSWarning.h */ = {isa = PBXFileReference; lastKnownFileType = sourcecode.c.h; name = STDSWarning.h; path = Stripe/STDSWarning.h; sourceTree = "<group>"; };
		315CB8A722E7D95E00E612A3 /* STDSSelectionCustomization.h */ = {isa = PBXFileReference; lastKnownFileType = sourcecode.c.h; name = STDSSelectionCustomization.h; path = Stripe/STDSSelectionCustomization.h; sourceTree = "<group>"; };
		315CB8A822E7D95F00E612A3 /* STDSException.h */ = {isa = PBXFileReference; lastKnownFileType = sourcecode.c.h; name = STDSException.h; path = Stripe/STDSException.h; sourceTree = "<group>"; };
		315CB8A922E7D95F00E612A3 /* STDSTextFieldCustomization.h */ = {isa = PBXFileReference; lastKnownFileType = sourcecode.c.h; name = STDSTextFieldCustomization.h; path = Stripe/STDSTextFieldCustomization.h; sourceTree = "<group>"; };
		315CB8AA22E7D95F00E612A3 /* STDSUICustomization.h */ = {isa = PBXFileReference; lastKnownFileType = sourcecode.c.h; name = STDSUICustomization.h; path = Stripe/STDSUICustomization.h; sourceTree = "<group>"; };
		315CB8AB22E7D95F00E612A3 /* STDSNavigationBarCustomization.h */ = {isa = PBXFileReference; lastKnownFileType = sourcecode.c.h; name = STDSNavigationBarCustomization.h; path = Stripe/STDSNavigationBarCustomization.h; sourceTree = "<group>"; };
		315CB8AC22E7D95F00E612A3 /* STDSTransaction.h */ = {isa = PBXFileReference; lastKnownFileType = sourcecode.c.h; name = STDSTransaction.h; path = Stripe/STDSTransaction.h; sourceTree = "<group>"; };
		315CB8AD22E7D95F00E612A3 /* STDSLabelCustomization.h */ = {isa = PBXFileReference; lastKnownFileType = sourcecode.c.h; name = STDSLabelCustomization.h; path = Stripe/STDSLabelCustomization.h; sourceTree = "<group>"; };
		315CB8AE22E7D95F00E612A3 /* STDSCustomization.h */ = {isa = PBXFileReference; lastKnownFileType = sourcecode.c.h; name = STDSCustomization.h; path = Stripe/STDSCustomization.h; sourceTree = "<group>"; };
		315CB8AF22E7D95F00E612A3 /* STDSAuthenticationRequestParameters.h */ = {isa = PBXFileReference; lastKnownFileType = sourcecode.c.h; name = STDSAuthenticationRequestParameters.h; path = Stripe/STDSAuthenticationRequestParameters.h; sourceTree = "<group>"; };
		315CB8B022E7D95F00E612A3 /* STDSRuntimeErrorEvent.h */ = {isa = PBXFileReference; lastKnownFileType = sourcecode.c.h; name = STDSRuntimeErrorEvent.h; path = Stripe/STDSRuntimeErrorEvent.h; sourceTree = "<group>"; };
		315CB8B122E7D95F00E612A3 /* STDSErrorMessage.h */ = {isa = PBXFileReference; lastKnownFileType = sourcecode.c.h; name = STDSErrorMessage.h; path = Stripe/STDSErrorMessage.h; sourceTree = "<group>"; };
		315CB8B222E7D95F00E612A3 /* STDSCompletionEvent.h */ = {isa = PBXFileReference; lastKnownFileType = sourcecode.c.h; name = STDSCompletionEvent.h; path = Stripe/STDSCompletionEvent.h; sourceTree = "<group>"; };
		315CB8B322E7D95F00E612A3 /* STDSThreeDSProtocolVersion.h */ = {isa = PBXFileReference; lastKnownFileType = sourcecode.c.h; name = STDSThreeDSProtocolVersion.h; path = Stripe/STDSThreeDSProtocolVersion.h; sourceTree = "<group>"; };
		315CB8B422E7D95F00E612A3 /* STDSAuthenticationResponse.h */ = {isa = PBXFileReference; lastKnownFileType = sourcecode.c.h; name = STDSAuthenticationResponse.h; path = Stripe/STDSAuthenticationResponse.h; sourceTree = "<group>"; };
		315CB8B522E7D95F00E612A3 /* STDSThreeDS2Service.h */ = {isa = PBXFileReference; lastKnownFileType = sourcecode.c.h; name = STDSThreeDS2Service.h; path = Stripe/STDSThreeDS2Service.h; sourceTree = "<group>"; };
		315CB8B622E7D96000E612A3 /* STDSFooterCustomization.h */ = {isa = PBXFileReference; lastKnownFileType = sourcecode.c.h; name = STDSFooterCustomization.h; path = Stripe/STDSFooterCustomization.h; sourceTree = "<group>"; };
		315CB8B722E7D96000E612A3 /* STDSAlreadyInitializedException.h */ = {isa = PBXFileReference; lastKnownFileType = sourcecode.c.h; name = STDSAlreadyInitializedException.h; path = Stripe/STDSAlreadyInitializedException.h; sourceTree = "<group>"; };
		315CB8B822E7D96000E612A3 /* STDSJSONEncoder.h */ = {isa = PBXFileReference; lastKnownFileType = sourcecode.c.h; name = STDSJSONEncoder.h; path = Stripe/STDSJSONEncoder.h; sourceTree = "<group>"; };
		315CB8B922E7D96000E612A3 /* STDSChallengeParameters.h */ = {isa = PBXFileReference; lastKnownFileType = sourcecode.c.h; name = STDSChallengeParameters.h; path = Stripe/STDSChallengeParameters.h; sourceTree = "<group>"; };
		315CB8BA22E7D96000E612A3 /* STDSJSONDecodable.h */ = {isa = PBXFileReference; lastKnownFileType = sourcecode.c.h; name = STDSJSONDecodable.h; path = Stripe/STDSJSONDecodable.h; sourceTree = "<group>"; };
		315CB8BB22E7D96000E612A3 /* STDSJSONEncodable.h */ = {isa = PBXFileReference; lastKnownFileType = sourcecode.c.h; name = STDSJSONEncodable.h; path = Stripe/STDSJSONEncodable.h; sourceTree = "<group>"; };
		315CB8BC22E7D96000E612A3 /* STDSInvalidInputException.h */ = {isa = PBXFileReference; lastKnownFileType = sourcecode.c.h; name = STDSInvalidInputException.h; path = Stripe/STDSInvalidInputException.h; sourceTree = "<group>"; };
		315CB8BD22E7D96000E612A3 /* STDSProtocolErrorEvent.h */ = {isa = PBXFileReference; lastKnownFileType = sourcecode.c.h; name = STDSProtocolErrorEvent.h; path = Stripe/STDSProtocolErrorEvent.h; sourceTree = "<group>"; };
		315CB8BE22E7D96000E612A3 /* Stripe3DS2.h */ = {isa = PBXFileReference; lastKnownFileType = sourcecode.c.h; name = Stripe3DS2.h; path = Stripe/Stripe3DS2.h; sourceTree = "<group>"; };
		315CB8BF22E7D96000E612A3 /* STDSNotInitializedException.h */ = {isa = PBXFileReference; lastKnownFileType = sourcecode.c.h; name = STDSNotInitializedException.h; path = Stripe/STDSNotInitializedException.h; sourceTree = "<group>"; };
		315CB8C022E7D96000E612A3 /* STDSConfigParameters.h */ = {isa = PBXFileReference; lastKnownFileType = sourcecode.c.h; name = STDSConfigParameters.h; path = Stripe/STDSConfigParameters.h; sourceTree = "<group>"; };
		315CB8C122E7D96000E612A3 /* STDSStripe3DS2Error.h */ = {isa = PBXFileReference; lastKnownFileType = sourcecode.c.h; name = STDSStripe3DS2Error.h; path = Stripe/STDSStripe3DS2Error.h; sourceTree = "<group>"; };
		3194CF5B2314869400E1940F /* STPPaymentMethodFPXTest.m */ = {isa = PBXFileReference; fileEncoding = 4; lastKnownFileType = sourcecode.c.objc; path = STPPaymentMethodFPXTest.m; sourceTree = "<group>"; };
		3194CF5D231487A100E1940F /* STPFPXBankBrandTest.m */ = {isa = PBXFileReference; fileEncoding = 4; lastKnownFileType = sourcecode.c.objc; path = STPFPXBankBrandTest.m; sourceTree = "<group>"; };
		31B9608E22FE128C00DC6FD9 /* STPBankSelectionViewController.h */ = {isa = PBXFileReference; fileEncoding = 4; lastKnownFileType = sourcecode.c.h; name = STPBankSelectionViewController.h; path = PublicHeaders/Stripe/STPBankSelectionViewController.h; sourceTree = "<group>"; };
		31B9608F22FE128C00DC6FD9 /* STPBankSelectionViewController.m */ = {isa = PBXFileReference; fileEncoding = 4; lastKnownFileType = sourcecode.c.objc; path = STPBankSelectionViewController.m; sourceTree = "<group>"; };
		31B9609422FE20DE00DC6FD9 /* STPBankSelectionTableViewCell.m */ = {isa = PBXFileReference; fileEncoding = 4; lastKnownFileType = sourcecode.c.objc; path = STPBankSelectionTableViewCell.m; sourceTree = "<group>"; };
		31B9609522FE20DF00DC6FD9 /* STPBankSelectionTableViewCell.h */ = {isa = PBXFileReference; fileEncoding = 4; lastKnownFileType = sourcecode.c.h; path = STPBankSelectionTableViewCell.h; sourceTree = "<group>"; };
		31C8644324DDEF070015F7DF /* STPPaymentMethodSofortParams.h */ = {isa = PBXFileReference; lastKnownFileType = sourcecode.c.h; name = STPPaymentMethodSofortParams.h; path = PublicHeaders/Stripe/STPPaymentMethodSofortParams.h; sourceTree = "<group>"; };
		31C8644424DDEF070015F7DF /* STPPaymentMethodSofort.m */ = {isa = PBXFileReference; lastKnownFileType = sourcecode.c.objc; path = STPPaymentMethodSofort.m; sourceTree = "<group>"; };
		31C8644524DDEF070015F7DF /* STPPaymentMethodSofortParams.m */ = {isa = PBXFileReference; lastKnownFileType = sourcecode.c.objc; path = STPPaymentMethodSofortParams.m; sourceTree = "<group>"; };
		31C8644624DDEF070015F7DF /* STPPaymentMethodSofort.h */ = {isa = PBXFileReference; lastKnownFileType = sourcecode.c.h; name = STPPaymentMethodSofort.h; path = PublicHeaders/Stripe/STPPaymentMethodSofort.h; sourceTree = "<group>"; };
		31C8644724DDF2550015F7DF /* STPPaymentMethodSofortTests.m */ = {isa = PBXFileReference; lastKnownFileType = sourcecode.c.objc; path = STPPaymentMethodSofortTests.m; sourceTree = "<group>"; };
		31C8644824DDF2550015F7DF /* STPPaymentMethodSofortParamsTests.m */ = {isa = PBXFileReference; lastKnownFileType = sourcecode.c.objc; path = STPPaymentMethodSofortParamsTests.m; sourceTree = "<group>"; };
		31CF06DE2508486F002FED4B /* Stripe.xcassets */ = {isa = PBXFileReference; lastKnownFileType = folder.assetcatalog; path = Stripe.xcassets; sourceTree = "<group>"; };
		31F5A50722F0EFB00033663B /* STPPaymentMethodFPXParams.h */ = {isa = PBXFileReference; fileEncoding = 4; lastKnownFileType = sourcecode.c.h; name = STPPaymentMethodFPXParams.h; path = PublicHeaders/Stripe/STPPaymentMethodFPXParams.h; sourceTree = "<group>"; };
		31F5A50822F0EFB00033663B /* STPPaymentMethodFPX.h */ = {isa = PBXFileReference; fileEncoding = 4; lastKnownFileType = sourcecode.c.h; name = STPPaymentMethodFPX.h; path = PublicHeaders/Stripe/STPPaymentMethodFPX.h; sourceTree = "<group>"; };
		31F5A50D22F0EFDB0033663B /* STPPaymentMethodFPX.m */ = {isa = PBXFileReference; fileEncoding = 4; lastKnownFileType = sourcecode.c.objc; path = STPPaymentMethodFPX.m; sourceTree = "<group>"; };
		31F5A50E22F0EFDB0033663B /* STPPaymentMethodFPXParams.m */ = {isa = PBXFileReference; fileEncoding = 4; lastKnownFileType = sourcecode.c.objc; path = STPPaymentMethodFPXParams.m; sourceTree = "<group>"; };
		31F5B33322FCAC4000A71C64 /* STPFPXBankBrand.h */ = {isa = PBXFileReference; lastKnownFileType = sourcecode.c.h; name = STPFPXBankBrand.h; path = PublicHeaders/Stripe/STPFPXBankBrand.h; sourceTree = "<group>"; };
		31F5B33422FCAC4000A71C64 /* STPFPXBankBrand.m */ = {isa = PBXFileReference; lastKnownFileType = sourcecode.c.objc; path = STPFPXBankBrand.m; sourceTree = "<group>"; };
		36006C6F244A4D8C002E7C41 /* es-419 */ = {isa = PBXFileReference; lastKnownFileType = text.plist.strings; name = "es-419"; path = "es-419.lproj/LaunchScreen.strings"; sourceTree = "<group>"; };
		36006C70244A4D8C002E7C41 /* es-419 */ = {isa = PBXFileReference; lastKnownFileType = text.plist.strings; name = "es-419"; path = "Localizations/es-419.lproj/Localizable.strings"; sourceTree = "<group>"; };
		3604006722C18C77004CF80B /* STPThreeDSFooterCustomization.h */ = {isa = PBXFileReference; fileEncoding = 4; lastKnownFileType = sourcecode.c.h; name = STPThreeDSFooterCustomization.h; path = Stripe/PublicHeaders/Stripe/STPThreeDSFooterCustomization.h; sourceTree = SOURCE_ROOT; };
		3604006822C18C77004CF80B /* STPThreeDSLabelCustomization.h */ = {isa = PBXFileReference; fileEncoding = 4; lastKnownFileType = sourcecode.c.h; name = STPThreeDSLabelCustomization.h; path = Stripe/PublicHeaders/Stripe/STPThreeDSLabelCustomization.h; sourceTree = SOURCE_ROOT; };
		3604006922C18C77004CF80B /* STPThreeDSNavigationBarCustomization.h */ = {isa = PBXFileReference; fileEncoding = 4; lastKnownFileType = sourcecode.c.h; name = STPThreeDSNavigationBarCustomization.h; path = Stripe/PublicHeaders/Stripe/STPThreeDSNavigationBarCustomization.h; sourceTree = SOURCE_ROOT; };
		3604006A22C18C77004CF80B /* STPThreeDSUICustomization.h */ = {isa = PBXFileReference; fileEncoding = 4; lastKnownFileType = sourcecode.c.h; name = STPThreeDSUICustomization.h; path = Stripe/PublicHeaders/Stripe/STPThreeDSUICustomization.h; sourceTree = SOURCE_ROOT; };
		3604006B22C18C78004CF80B /* STPThreeDSButtonCustomization.h */ = {isa = PBXFileReference; fileEncoding = 4; lastKnownFileType = sourcecode.c.h; name = STPThreeDSButtonCustomization.h; path = Stripe/PublicHeaders/Stripe/STPThreeDSButtonCustomization.h; sourceTree = SOURCE_ROOT; };
		3604006C22C18C78004CF80B /* STPThreeDSSelectionCustomization.h */ = {isa = PBXFileReference; fileEncoding = 4; lastKnownFileType = sourcecode.c.h; name = STPThreeDSSelectionCustomization.h; path = Stripe/PublicHeaders/Stripe/STPThreeDSSelectionCustomization.h; sourceTree = SOURCE_ROOT; };
		3604006D22C18C78004CF80B /* STPThreeDSTextFieldCustomization.h */ = {isa = PBXFileReference; fileEncoding = 4; lastKnownFileType = sourcecode.c.h; name = STPThreeDSTextFieldCustomization.h; path = Stripe/PublicHeaders/Stripe/STPThreeDSTextFieldCustomization.h; sourceTree = SOURCE_ROOT; };
		3617A51220FE5BBB001A9E6A /* NSLocale+STPSwizzling.h */ = {isa = PBXFileReference; lastKnownFileType = sourcecode.c.h; path = "NSLocale+STPSwizzling.h"; sourceTree = "<group>"; };
		3617A51320FE5BBB001A9E6A /* NSLocale+STPSwizzling.m */ = {isa = PBXFileReference; lastKnownFileType = sourcecode.c.objc; path = "NSLocale+STPSwizzling.m"; sourceTree = "<group>"; };
		36196242244FA6540025D60B /* STPPaymentMethodGiropay.m */ = {isa = PBXFileReference; lastKnownFileType = sourcecode.c.objc; path = STPPaymentMethodGiropay.m; sourceTree = "<group>"; };
		36196248244FA66D0025D60B /* STPPaymentMethodGiropayParams.m */ = {isa = PBXFileReference; lastKnownFileType = sourcecode.c.objc; path = STPPaymentMethodGiropayParams.m; sourceTree = "<group>"; };
		3619624D244FB2AE0025D60B /* STPPaymentMethodGiropayParamsTests.m */ = {isa = PBXFileReference; lastKnownFileType = sourcecode.c.objc; path = STPPaymentMethodGiropayParamsTests.m; sourceTree = "<group>"; };
		3619624F244FBA3C0025D60B /* STPPaymentMethodGiropay.h */ = {isa = PBXFileReference; fileEncoding = 4; lastKnownFileType = sourcecode.c.h; name = STPPaymentMethodGiropay.h; path = PublicHeaders/Stripe/STPPaymentMethodGiropay.h; sourceTree = "<group>"; };
		36196250244FBA3C0025D60B /* STPPaymentMethodGiropayParams.h */ = {isa = PBXFileReference; fileEncoding = 4; lastKnownFileType = sourcecode.c.h; name = STPPaymentMethodGiropayParams.h; path = PublicHeaders/Stripe/STPPaymentMethodGiropayParams.h; sourceTree = "<group>"; };
		36196255244FBEB80025D60B /* STPPaymentMethodGiropayTests.m */ = {isa = PBXFileReference; lastKnownFileType = sourcecode.c.objc; path = STPPaymentMethodGiropayTests.m; sourceTree = "<group>"; };
		3620B62E21C41E08009FC6FB /* MockCustomerContext.h */ = {isa = PBXFileReference; lastKnownFileType = sourcecode.c.h; path = MockCustomerContext.h; sourceTree = "<group>"; };
		3620B62F21C41E08009FC6FB /* MockCustomerContext.m */ = {isa = PBXFileReference; lastKnownFileType = sourcecode.c.objc; path = MockCustomerContext.m; sourceTree = "<group>"; };
		3621DDC722A5E4FC00281BC4 /* STPAuthenticationContext.h */ = {isa = PBXFileReference; fileEncoding = 4; lastKnownFileType = sourcecode.c.h; name = STPAuthenticationContext.h; path = Stripe/PublicHeaders/Stripe/STPAuthenticationContext.h; sourceTree = SOURCE_ROOT; };
		3621DDC822A5E4FC00281BC4 /* STPPaymentHandler.h */ = {isa = PBXFileReference; fileEncoding = 4; lastKnownFileType = sourcecode.c.h; name = STPPaymentHandler.h; path = Stripe/PublicHeaders/Stripe/STPPaymentHandler.h; sourceTree = SOURCE_ROOT; };
		3621DDC922A5E4FC00281BC4 /* STPThreeDSCustomizationSettings.h */ = {isa = PBXFileReference; fileEncoding = 4; lastKnownFileType = sourcecode.c.h; name = STPThreeDSCustomizationSettings.h; path = Stripe/PublicHeaders/Stripe/STPThreeDSCustomizationSettings.h; sourceTree = SOURCE_ROOT; };
		36239BAC2295EA23004FB1A5 /* STP3DS2AuthenticateResponse.h */ = {isa = PBXFileReference; lastKnownFileType = sourcecode.c.h; path = STP3DS2AuthenticateResponse.h; sourceTree = "<group>"; };
		36239BAD2295EA23004FB1A5 /* STP3DS2AuthenticateResponse.m */ = {isa = PBXFileReference; lastKnownFileType = sourcecode.c.objc; path = STP3DS2AuthenticateResponse.m; sourceTree = "<group>"; };
		36239BB022960D52004FB1A5 /* STPIntentAction+Private.h */ = {isa = PBXFileReference; lastKnownFileType = sourcecode.c.h; path = "STPIntentAction+Private.h"; sourceTree = "<group>"; };
		36242DF9242EBFEA00A32EEE /* zh-Hant */ = {isa = PBXFileReference; lastKnownFileType = text.plist.strings; name = "zh-Hant"; path = "zh-Hant.lproj/LaunchScreen.strings"; sourceTree = "<group>"; };
		36242DFA242EBFEA00A32EEE /* zh-Hant */ = {isa = PBXFileReference; lastKnownFileType = text.plist.strings; name = "zh-Hant"; path = "Localizations/zh-Hant.lproj/Localizable.strings"; sourceTree = "<group>"; };
		36242DFB242EBFF300A32EEE /* zh-HK */ = {isa = PBXFileReference; lastKnownFileType = text.plist.strings; name = "zh-HK"; path = "zh-HK.lproj/LaunchScreen.strings"; sourceTree = "<group>"; };
		36242DFC242EBFF300A32EEE /* zh-HK */ = {isa = PBXFileReference; lastKnownFileType = text.plist.strings; name = "zh-HK"; path = "Localizations/zh-HK.lproj/Localizable.strings"; sourceTree = "<group>"; };
		3626614D23C8F89F00B13AE0 /* STPConfirmPaymentMethodOptions.m */ = {isa = PBXFileReference; lastKnownFileType = sourcecode.c.objc; path = STPConfirmPaymentMethodOptions.m; sourceTree = "<group>"; };
		3626615623C8F8CD00B13AE0 /* STPConfirmCardOptions.m */ = {isa = PBXFileReference; lastKnownFileType = sourcecode.c.objc; path = STPConfirmCardOptions.m; sourceTree = "<group>"; };
		3626616123C9019000B13AE0 /* STPConfirmCardOptionsTest.m */ = {isa = PBXFileReference; lastKnownFileType = sourcecode.c.objc; path = STPConfirmCardOptionsTest.m; sourceTree = "<group>"; };
		3626616323C902FB00B13AE0 /* STPConfirmPaymentMethodOptionsTest.m */ = {isa = PBXFileReference; lastKnownFileType = sourcecode.c.objc; path = STPConfirmPaymentMethodOptionsTest.m; sourceTree = "<group>"; };
		3626617A23C908BA00B13AE0 /* STPConfirmCardOptions.h */ = {isa = PBXFileReference; fileEncoding = 4; lastKnownFileType = sourcecode.c.h; name = STPConfirmCardOptions.h; path = PublicHeaders/Stripe/STPConfirmCardOptions.h; sourceTree = "<group>"; };
		3626617B23C908BA00B13AE0 /* STPConfirmPaymentMethodOptions.h */ = {isa = PBXFileReference; fileEncoding = 4; lastKnownFileType = sourcecode.c.h; name = STPConfirmPaymentMethodOptions.h; path = PublicHeaders/Stripe/STPConfirmPaymentMethodOptions.h; sourceTree = "<group>"; };
		3634DB292241845F00E4AA7E /* LocalizationTester-Shared.xcconfig */ = {isa = PBXFileReference; lastKnownFileType = text.xcconfig; path = "LocalizationTester-Shared.xcconfig"; sourceTree = "<group>"; };
		3634DB2A2241879400E4AA7E /* LocalizationTesterUITests.xcconfig */ = {isa = PBXFileReference; lastKnownFileType = text.xcconfig; path = LocalizationTesterUITests.xcconfig; sourceTree = "<group>"; };
		3635C33122B03E00004298B8 /* STPEmptyStripeResponse.h */ = {isa = PBXFileReference; lastKnownFileType = sourcecode.c.h; path = STPEmptyStripeResponse.h; sourceTree = "<group>"; };
		3635C33222B03E00004298B8 /* STPEmptyStripeResponse.m */ = {isa = PBXFileReference; lastKnownFileType = sourcecode.c.objc; path = STPEmptyStripeResponse.m; sourceTree = "<group>"; };
		363E25B82416EA3D00070D59 /* STPAUBECSDebitFormView.h */ = {isa = PBXFileReference; fileEncoding = 4; lastKnownFileType = sourcecode.c.h; name = STPAUBECSDebitFormView.h; path = PublicHeaders/Stripe/STPAUBECSDebitFormView.h; sourceTree = "<group>"; };
		363E25BA24183B6900070D59 /* au_becs_bsb.json */ = {isa = PBXFileReference; fileEncoding = 4; lastKnownFileType = text.json; path = au_becs_bsb.json; sourceTree = "<group>"; };
		363E25D724198B0D00070D59 /* STPViewWithSeparator.h */ = {isa = PBXFileReference; lastKnownFileType = sourcecode.c.h; path = STPViewWithSeparator.h; sourceTree = "<group>"; };
		363E25D824198B0D00070D59 /* STPViewWithSeparator.m */ = {isa = PBXFileReference; lastKnownFileType = sourcecode.c.objc; path = STPViewWithSeparator.m; sourceTree = "<group>"; };
		363EA801241C3EC8000C7671 /* STPAUBECSDebitFormViewSnapshotTests.m */ = {isa = PBXFileReference; lastKnownFileType = sourcecode.c.objc; path = STPAUBECSDebitFormViewSnapshotTests.m; sourceTree = "<group>"; };
		363EA803241C4346000C7671 /* STPAUBECSDebitFormView+Testing.h */ = {isa = PBXFileReference; lastKnownFileType = sourcecode.c.h; path = "STPAUBECSDebitFormView+Testing.h"; sourceTree = "<group>"; };
		364B75DB24F46354007D9FAB /* STPCardLoadingIndicator.h */ = {isa = PBXFileReference; lastKnownFileType = sourcecode.c.h; path = STPCardLoadingIndicator.h; sourceTree = "<group>"; };
		364B75DC24F46354007D9FAB /* STPCardLoadingIndicator.m */ = {isa = PBXFileReference; lastKnownFileType = sourcecode.c.objc; path = STPCardLoadingIndicator.m; sourceTree = "<group>"; };
		3650AA3E21C07E3C002B0893 /* LocalizationTester.app */ = {isa = PBXFileReference; explicitFileType = wrapper.application; includeInIndex = 0; path = LocalizationTester.app; sourceTree = BUILT_PRODUCTS_DIR; };
		3650AA4021C07E3C002B0893 /* AppDelegate.h */ = {isa = PBXFileReference; lastKnownFileType = sourcecode.c.h; path = AppDelegate.h; sourceTree = "<group>"; };
		3650AA4121C07E3C002B0893 /* AppDelegate.m */ = {isa = PBXFileReference; lastKnownFileType = sourcecode.c.objc; path = AppDelegate.m; sourceTree = "<group>"; };
		3650AA4321C07E3C002B0893 /* ViewController.h */ = {isa = PBXFileReference; lastKnownFileType = sourcecode.c.h; path = ViewController.h; sourceTree = "<group>"; };
		3650AA4421C07E3C002B0893 /* ViewController.m */ = {isa = PBXFileReference; lastKnownFileType = sourcecode.c.objc; path = ViewController.m; sourceTree = "<group>"; };
		3650AA4921C07E3D002B0893 /* Assets.xcassets */ = {isa = PBXFileReference; lastKnownFileType = folder.assetcatalog; path = Assets.xcassets; sourceTree = "<group>"; };
		3650AA4C21C07E3D002B0893 /* Base */ = {isa = PBXFileReference; lastKnownFileType = file.storyboard; name = Base; path = Base.lproj/LaunchScreen.storyboard; sourceTree = "<group>"; };
		3650AA4E21C07E3D002B0893 /* Info.plist */ = {isa = PBXFileReference; lastKnownFileType = text.plist.xml; path = Info.plist; sourceTree = "<group>"; };
		3650AA4F21C07E3D002B0893 /* main.m */ = {isa = PBXFileReference; lastKnownFileType = sourcecode.c.objc; path = main.m; sourceTree = "<group>"; };
		3650AA5521C07E3D002B0893 /* LocalizationTesterUITests.xctest */ = {isa = PBXFileReference; explicitFileType = wrapper.cfbundle; includeInIndex = 0; path = LocalizationTesterUITests.xctest; sourceTree = BUILT_PRODUCTS_DIR; };
		3650AA5921C07E3D002B0893 /* LocalizationTesterUITests.m */ = {isa = PBXFileReference; lastKnownFileType = sourcecode.c.objc; path = LocalizationTesterUITests.m; sourceTree = "<group>"; };
		3650AA5B21C07E3D002B0893 /* Info.plist */ = {isa = PBXFileReference; lastKnownFileType = text.plist.xml; path = Info.plist; sourceTree = "<group>"; };
		3656EF2D246F135400DA11CF /* STPPaymentMethodEPSParams.h */ = {isa = PBXFileReference; fileEncoding = 4; lastKnownFileType = sourcecode.c.h; name = STPPaymentMethodEPSParams.h; path = PublicHeaders/Stripe/STPPaymentMethodEPSParams.h; sourceTree = "<group>"; };
		3656EF2E246F135400DA11CF /* STPPaymentMethodEPS.h */ = {isa = PBXFileReference; fileEncoding = 4; lastKnownFileType = sourcecode.c.h; name = STPPaymentMethodEPS.h; path = PublicHeaders/Stripe/STPPaymentMethodEPS.h; sourceTree = "<group>"; };
		3657227E24BFB3150006A64D /* STPPaymentMethodCardNetworks.m */ = {isa = PBXFileReference; lastKnownFileType = sourcecode.c.objc; path = STPPaymentMethodCardNetworks.m; sourceTree = "<group>"; };
		3657228524BFBE520006A64D /* STPPaymentMethodCardNetworks.h */ = {isa = PBXFileReference; fileEncoding = 4; lastKnownFileType = sourcecode.c.h; name = STPPaymentMethodCardNetworks.h; path = PublicHeaders/Stripe/STPPaymentMethodCardNetworks.h; sourceTree = "<group>"; };
		365BE89C2285F6080068D824 /* STPPaymentHandler.m */ = {isa = PBXFileReference; lastKnownFileType = sourcecode.c.objc; path = STPPaymentHandler.m; sourceTree = "<group>"; };
		365BE8A0228CAB6A0068D824 /* STPIntentActionUseStripeSDK.h */ = {isa = PBXFileReference; lastKnownFileType = sourcecode.c.h; path = STPIntentActionUseStripeSDK.h; sourceTree = "<group>"; };
		365BE8A1228CAB6A0068D824 /* STPIntentActionUseStripeSDK.m */ = {isa = PBXFileReference; lastKnownFileType = sourcecode.c.objc; path = STPIntentActionUseStripeSDK.m; sourceTree = "<group>"; };
		365CE37D252E4214007F5048 /* STPPaymentMethodPayPalTests.m */ = {isa = PBXFileReference; lastKnownFileType = sourcecode.c.objc; path = STPPaymentMethodPayPalTests.m; sourceTree = "<group>"; };
		365CE380252E43F7007F5048 /* STPPaymentMethodPayPalParamsTests.m */ = {isa = PBXFileReference; lastKnownFileType = sourcecode.c.objc; path = STPPaymentMethodPayPalParamsTests.m; sourceTree = "<group>"; };
		365CE383252E44DD007F5048 /* STPPaymentMethodPayPalParams.h */ = {isa = PBXFileReference; fileEncoding = 4; lastKnownFileType = sourcecode.c.h; name = STPPaymentMethodPayPalParams.h; path = PublicHeaders/Stripe/STPPaymentMethodPayPalParams.h; sourceTree = "<group>"; };
		365CE384252E44DD007F5048 /* STPPaymentMethodPayPal.h */ = {isa = PBXFileReference; fileEncoding = 4; lastKnownFileType = sourcecode.c.h; name = STPPaymentMethodPayPal.h; path = PublicHeaders/Stripe/STPPaymentMethodPayPal.h; sourceTree = "<group>"; };
		365CEC0E252BCCC70015B977 /* STPPaymentMethodPayPal.m */ = {isa = PBXFileReference; lastKnownFileType = sourcecode.c.objc; path = STPPaymentMethodPayPal.m; sourceTree = "<group>"; };
		365CEC13252BCCE60015B977 /* STPPaymentMethodPayPalParams.m */ = {isa = PBXFileReference; lastKnownFileType = sourcecode.c.objc; path = STPPaymentMethodPayPalParams.m; sourceTree = "<group>"; };
		3666589A23FF494400D00354 /* STPTestingAPIClient.h */ = {isa = PBXFileReference; lastKnownFileType = sourcecode.c.h; path = STPTestingAPIClient.h; sourceTree = "<group>"; };
		3666589B23FF494400D00354 /* STPTestingAPIClient.m */ = {isa = PBXFileReference; lastKnownFileType = sourcecode.c.objc; path = STPTestingAPIClient.m; sourceTree = "<group>"; };
		366658A1240F17A300D00354 /* STPPaymentMethodAUBECSDebit.m */ = {isa = PBXFileReference; lastKnownFileType = sourcecode.c.objc; path = STPPaymentMethodAUBECSDebit.m; sourceTree = "<group>"; };
		366658A7240F1D7C00D00354 /* STPPaymentMethodAUBECSDebitParams.m */ = {isa = PBXFileReference; lastKnownFileType = sourcecode.c.objc; path = STPPaymentMethodAUBECSDebitParams.m; sourceTree = "<group>"; };
		366658AE240F20AC00D00354 /* STPPaymentMethodAUBECSDebit.h */ = {isa = PBXFileReference; fileEncoding = 4; lastKnownFileType = sourcecode.c.h; name = STPPaymentMethodAUBECSDebit.h; path = PublicHeaders/Stripe/STPPaymentMethodAUBECSDebit.h; sourceTree = "<group>"; };
		366658AF240F20AD00D00354 /* STPPaymentMethodAUBECSDebitParams.h */ = {isa = PBXFileReference; fileEncoding = 4; lastKnownFileType = sourcecode.c.h; name = STPPaymentMethodAUBECSDebitParams.h; path = PublicHeaders/Stripe/STPPaymentMethodAUBECSDebitParams.h; sourceTree = "<group>"; };
		366658B224105EF200D00354 /* STPPaymentMethodAUBECSDebitTests.m */ = {isa = PBXFileReference; lastKnownFileType = sourcecode.c.objc; path = STPPaymentMethodAUBECSDebitTests.m; sourceTree = "<group>"; };
		366658B42410756100D00354 /* STPPaymentMethodAUBECSDebitParamsTests.m */ = {isa = PBXFileReference; lastKnownFileType = sourcecode.c.objc; path = STPPaymentMethodAUBECSDebitParamsTests.m; sourceTree = "<group>"; };
		366658B7241078BC00D00354 /* STPAUBECSDebitFormView.m */ = {isa = PBXFileReference; lastKnownFileType = sourcecode.c.objc; path = STPAUBECSDebitFormView.m; sourceTree = "<group>"; };
		366658BF24107A0900D00354 /* STPMultiFormTextField.m */ = {isa = PBXFileReference; lastKnownFileType = sourcecode.c.objc; path = STPMultiFormTextField.m; sourceTree = "<group>"; };
		366658C22411934900D00354 /* STPBSBNumberValidator.h */ = {isa = PBXFileReference; lastKnownFileType = sourcecode.c.h; path = STPBSBNumberValidator.h; sourceTree = "<group>"; };
		366658C32411934900D00354 /* STPBSBNumberValidator.m */ = {isa = PBXFileReference; lastKnownFileType = sourcecode.c.objc; path = STPBSBNumberValidator.m; sourceTree = "<group>"; };
		366658C62411B64400D00354 /* STPMultiFormTextField.h */ = {isa = PBXFileReference; fileEncoding = 4; lastKnownFileType = sourcecode.c.h; name = STPMultiFormTextField.h; path = PublicHeaders/Stripe/STPMultiFormTextField.h; sourceTree = "<group>"; };
		3674EAD4232AEE24008ADA25 /* en-GB */ = {isa = PBXFileReference; lastKnownFileType = text.plist.strings; name = "en-GB"; path = "en-GB.lproj/LaunchScreen.strings"; sourceTree = "<group>"; };
		3674EAD5232AEE25008ADA25 /* en-GB */ = {isa = PBXFileReference; fileEncoding = 4; lastKnownFileType = text.plist.strings; name = "en-GB"; path = "Localizations/en-GB.lproj/Localizable.strings"; sourceTree = "<group>"; };
		3674EAD6232AEE37008ADA25 /* ko */ = {isa = PBXFileReference; lastKnownFileType = text.plist.strings; name = ko; path = ko.lproj/LaunchScreen.strings; sourceTree = "<group>"; };
		3674EAD7232AEE37008ADA25 /* ko */ = {isa = PBXFileReference; fileEncoding = 4; lastKnownFileType = text.plist.strings; name = ko; path = Localizations/ko.lproj/Localizable.strings; sourceTree = "<group>"; };
		3674EAD8232AEE4B008ADA25 /* ru */ = {isa = PBXFileReference; lastKnownFileType = text.plist.strings; name = ru; path = ru.lproj/LaunchScreen.strings; sourceTree = "<group>"; };
		3674EAD9232AEE4B008ADA25 /* ru */ = {isa = PBXFileReference; fileEncoding = 4; lastKnownFileType = text.plist.strings; name = ru; path = Localizations/ru.lproj/Localizable.strings; sourceTree = "<group>"; };
		3674EADA232AEE5B008ADA25 /* tr */ = {isa = PBXFileReference; lastKnownFileType = text.plist.strings; name = tr; path = tr.lproj/LaunchScreen.strings; sourceTree = "<group>"; };
		3674EADB232AEE5B008ADA25 /* tr */ = {isa = PBXFileReference; fileEncoding = 4; lastKnownFileType = text.plist.strings; name = tr; path = Localizations/tr.lproj/Localizable.strings; sourceTree = "<group>"; };
		3676777B237CC8A800B8FA4F /* STPIntentActionRedirectToURL+Private.h */ = {isa = PBXFileReference; lastKnownFileType = sourcecode.c.h; path = "STPIntentActionRedirectToURL+Private.h"; sourceTree = "<group>"; };
		367B46D522A0969000730BE0 /* STPThreeDSCustomizationSettings.m */ = {isa = PBXFileReference; lastKnownFileType = sourcecode.c.objc; path = STPThreeDSCustomizationSettings.m; sourceTree = "<group>"; };
		3680BFCB23A9926500DB54AA /* STPPaymentIntentParams+Utilities.h */ = {isa = PBXFileReference; lastKnownFileType = sourcecode.c.h; name = "STPPaymentIntentParams+Utilities.h"; path = "PublicHeaders/Stripe/STPPaymentIntentParams+Utilities.h"; sourceTree = "<group>"; };
		3680BFCF23A9967100DB54AA /* STPSetupIntentConfirmParams+Utilities.h */ = {isa = PBXFileReference; lastKnownFileType = sourcecode.c.h; name = "STPSetupIntentConfirmParams+Utilities.h"; path = "PublicHeaders/Stripe/STPSetupIntentConfirmParams+Utilities.h"; sourceTree = "<group>"; };
		3687D23324C2244D00724C3D /* STPCardBINMetadata.h */ = {isa = PBXFileReference; lastKnownFileType = sourcecode.c.h; path = STPCardBINMetadata.h; sourceTree = "<group>"; };
		3687D23424C2244D00724C3D /* STPCardBINMetadata.m */ = {isa = PBXFileReference; lastKnownFileType = sourcecode.c.objc; path = STPCardBINMetadata.m; sourceTree = "<group>"; };
		3687D23924C6396200724C3D /* STPCardBINMetadataTests.m */ = {isa = PBXFileReference; lastKnownFileType = sourcecode.c.objc; path = STPCardBINMetadataTests.m; sourceTree = "<group>"; };
		3691EB6F2119111A008C49E1 /* STPCardValidator+Private.h */ = {isa = PBXFileReference; lastKnownFileType = sourcecode.c.h; path = "STPCardValidator+Private.h"; sourceTree = "<group>"; };
		3691EB702119111A008C49E1 /* STPCardValidator+Private.m */ = {isa = PBXFileReference; lastKnownFileType = sourcecode.c.objc; path = "STPCardValidator+Private.m"; sourceTree = "<group>"; };
		3691EB73211A4F31008C49E1 /* STPShippingAddressViewControllerTest.m */ = {isa = PBXFileReference; lastKnownFileType = sourcecode.c.objc; path = STPShippingAddressViewControllerTest.m; sourceTree = "<group>"; };
		36AEBFBB241C39A800CFCAE8 /* STPSTPViewWithSeparatorSnapshotTests.m */ = {isa = PBXFileReference; lastKnownFileType = sourcecode.c.objc; path = STPSTPViewWithSeparatorSnapshotTests.m; sourceTree = "<group>"; };
		36AEBFBD241C3B7500CFCAE8 /* STPLabeledFormTextFieldViewSnapshotTests.m */ = {isa = PBXFileReference; lastKnownFileType = sourcecode.c.objc; path = STPLabeledFormTextFieldViewSnapshotTests.m; sourceTree = "<group>"; };
		36AEBFBF241C3DD700CFCAE8 /* STPLabeledMultiFormTextFieldViewSnapshotTests.m */ = {isa = PBXFileReference; lastKnownFileType = sourcecode.c.objc; path = STPLabeledMultiFormTextFieldViewSnapshotTests.m; sourceTree = "<group>"; };
		36B6CB4F234BCC1F00331C38 /* STPPaymentMethodSEPADebit.m */ = {isa = PBXFileReference; lastKnownFileType = sourcecode.c.objc; path = STPPaymentMethodSEPADebit.m; sourceTree = "<group>"; };
		36B6CB53234BD59F00331C38 /* STPPaymentMethodSEPADebitParams.m */ = {isa = PBXFileReference; lastKnownFileType = sourcecode.c.objc; path = STPPaymentMethodSEPADebitParams.m; sourceTree = "<group>"; };
		36B6CB56234BDC4400331C38 /* STPPaymentMethodSEPADebitTest.m */ = {isa = PBXFileReference; lastKnownFileType = sourcecode.c.objc; path = STPPaymentMethodSEPADebitTest.m; sourceTree = "<group>"; };
		36B6CB67235519CB00331C38 /* STPPaymentMethodSEPADebit.h */ = {isa = PBXFileReference; fileEncoding = 4; lastKnownFileType = sourcecode.c.h; name = STPPaymentMethodSEPADebit.h; path = PublicHeaders/Stripe/STPPaymentMethodSEPADebit.h; sourceTree = "<group>"; };
		36B6CB6923551A0200331C38 /* STPPaymentMethodSEPADebitParams.h */ = {isa = PBXFileReference; fileEncoding = 4; lastKnownFileType = sourcecode.c.h; name = STPPaymentMethodSEPADebitParams.h; path = PublicHeaders/Stripe/STPPaymentMethodSEPADebitParams.h; sourceTree = "<group>"; };
		36B6CB782359052D00331C38 /* STPMandateDataParams.m */ = {isa = PBXFileReference; lastKnownFileType = sourcecode.c.objc; path = STPMandateDataParams.m; sourceTree = "<group>"; };
		36B6CB7E2359054500331C38 /* STPMandateCustomerAcceptanceParams.m */ = {isa = PBXFileReference; lastKnownFileType = sourcecode.c.objc; path = STPMandateCustomerAcceptanceParams.m; sourceTree = "<group>"; };
		36B6CB842359063200331C38 /* STPMandateOnlineParams.m */ = {isa = PBXFileReference; lastKnownFileType = sourcecode.c.objc; path = STPMandateOnlineParams.m; sourceTree = "<group>"; };
		36B6CB892359194F00331C38 /* STPMandateOnlineParams+Private.h */ = {isa = PBXFileReference; lastKnownFileType = sourcecode.c.h; path = "STPMandateOnlineParams+Private.h"; sourceTree = "<group>"; };
		36B6CB8A235A33F800331C38 /* STPMandateOnlineParamsTest.m */ = {isa = PBXFileReference; lastKnownFileType = sourcecode.c.objc; path = STPMandateOnlineParamsTest.m; sourceTree = "<group>"; };
		36B6CB8C235A378C00331C38 /* STPMandateCustomerAcceptanceParamsTest.m */ = {isa = PBXFileReference; lastKnownFileType = sourcecode.c.objc; path = STPMandateCustomerAcceptanceParamsTest.m; sourceTree = "<group>"; };
		36B6CB8E235A38F000331C38 /* STPMandateDataParamsTest.m */ = {isa = PBXFileReference; lastKnownFileType = sourcecode.c.objc; path = STPMandateDataParamsTest.m; sourceTree = "<group>"; };
		36B6CB99235A3CF100331C38 /* STPMandateCustomerAcceptanceParams.h */ = {isa = PBXFileReference; fileEncoding = 4; lastKnownFileType = sourcecode.c.h; name = STPMandateCustomerAcceptanceParams.h; path = PublicHeaders/Stripe/STPMandateCustomerAcceptanceParams.h; sourceTree = "<group>"; };
		36B6CB9A235A3CF200331C38 /* STPMandateOnlineParams.h */ = {isa = PBXFileReference; fileEncoding = 4; lastKnownFileType = sourcecode.c.h; name = STPMandateOnlineParams.h; path = PublicHeaders/Stripe/STPMandateOnlineParams.h; sourceTree = "<group>"; };
		36B6CB9B235A3CF200331C38 /* STPMandateDataParams.h */ = {isa = PBXFileReference; fileEncoding = 4; lastKnownFileType = sourcecode.c.h; name = STPMandateDataParams.h; path = PublicHeaders/Stripe/STPMandateDataParams.h; sourceTree = "<group>"; };
		36B8DDE0241AC0A100BB908E /* STPLabeledFormTextFieldView.h */ = {isa = PBXFileReference; lastKnownFileType = sourcecode.c.h; path = STPLabeledFormTextFieldView.h; sourceTree = "<group>"; };
		36B8DDE1241AC0A100BB908E /* STPLabeledFormTextFieldView.m */ = {isa = PBXFileReference; lastKnownFileType = sourcecode.c.objc; path = STPLabeledFormTextFieldView.m; sourceTree = "<group>"; };
		36B8DDE4241AC17200BB908E /* STPLabeledMultiFormTextFieldView.h */ = {isa = PBXFileReference; lastKnownFileType = sourcecode.c.h; path = STPLabeledMultiFormTextFieldView.h; sourceTree = "<group>"; };
		36B8DDE5241AC17200BB908E /* STPLabeledMultiFormTextFieldView.m */ = {isa = PBXFileReference; lastKnownFileType = sourcecode.c.objc; path = STPLabeledMultiFormTextFieldView.m; sourceTree = "<group>"; };
		36B8DDE8241AEB5400BB908E /* STPAUBECSFormViewModel.h */ = {isa = PBXFileReference; lastKnownFileType = sourcecode.c.h; path = STPAUBECSFormViewModel.h; sourceTree = "<group>"; };
		36B8DDE9241AEB5400BB908E /* STPAUBECSFormViewModel.m */ = {isa = PBXFileReference; lastKnownFileType = sourcecode.c.objc; path = STPAUBECSFormViewModel.m; sourceTree = "<group>"; };
		36B8DDEC241B008200BB908E /* STPFormTextFieldContainer.h */ = {isa = PBXFileReference; lastKnownFileType = sourcecode.c.h; name = STPFormTextFieldContainer.h; path = PublicHeaders/Stripe/STPFormTextFieldContainer.h; sourceTree = "<group>"; };
		36B8DDEE241BF99600BB908E /* STPBECSDebitAccountNumberValidator.h */ = {isa = PBXFileReference; lastKnownFileType = sourcecode.c.h; path = STPBECSDebitAccountNumberValidator.h; sourceTree = "<group>"; };
		36B8DDEF241BF99600BB908E /* STPBECSDebitAccountNumberValidator.m */ = {isa = PBXFileReference; lastKnownFileType = sourcecode.c.objc; path = STPBECSDebitAccountNumberValidator.m; sourceTree = "<group>"; };
		36B8DDF2241C00D200BB908E /* STPNumericStringValidatorTests.m */ = {isa = PBXFileReference; lastKnownFileType = sourcecode.c.objc; path = STPNumericStringValidatorTests.m; sourceTree = "<group>"; };
		36B8DDF4241C026300BB908E /* STPBSBNumberValidatorTests.m */ = {isa = PBXFileReference; lastKnownFileType = sourcecode.c.objc; path = STPBSBNumberValidatorTests.m; sourceTree = "<group>"; };
		36B8DDF6241C07AB00BB908E /* STPBECSDebitAccountNumberValidatorTests.m */ = {isa = PBXFileReference; lastKnownFileType = sourcecode.c.objc; path = STPBECSDebitAccountNumberValidatorTests.m; sourceTree = "<group>"; };
		36B8DDF8241C1A4600BB908E /* STPAUBECSFormViewModelTests.m */ = {isa = PBXFileReference; lastKnownFileType = sourcecode.c.objc; path = STPAUBECSFormViewModelTests.m; sourceTree = "<group>"; };
		36BE41CC21CB0B600054EAE5 /* en */ = {isa = PBXFileReference; lastKnownFileType = text.plist.strings; name = en; path = en.lproj/LaunchScreen.strings; sourceTree = "<group>"; };
		36BE41CE21CB0B610054EAE5 /* zh-Hans */ = {isa = PBXFileReference; lastKnownFileType = text.plist.strings; name = "zh-Hans"; path = "zh-Hans.lproj/LaunchScreen.strings"; sourceTree = "<group>"; };
		36BE41D021CB0B620054EAE5 /* de */ = {isa = PBXFileReference; lastKnownFileType = text.plist.strings; name = de; path = de.lproj/LaunchScreen.strings; sourceTree = "<group>"; };
		36BE41D221CB0B630054EAE5 /* es */ = {isa = PBXFileReference; lastKnownFileType = text.plist.strings; name = es; path = es.lproj/LaunchScreen.strings; sourceTree = "<group>"; };
		36BE41D421CB0B640054EAE5 /* it */ = {isa = PBXFileReference; lastKnownFileType = text.plist.strings; name = it; path = it.lproj/LaunchScreen.strings; sourceTree = "<group>"; };
		36BE41D621CB0B640054EAE5 /* ja */ = {isa = PBXFileReference; lastKnownFileType = text.plist.strings; name = ja; path = ja.lproj/LaunchScreen.strings; sourceTree = "<group>"; };
		36BE41D821CB0B650054EAE5 /* nl */ = {isa = PBXFileReference; lastKnownFileType = text.plist.strings; name = nl; path = nl.lproj/LaunchScreen.strings; sourceTree = "<group>"; };
		36BE41DA21CB0B660054EAE5 /* fr */ = {isa = PBXFileReference; lastKnownFileType = text.plist.strings; name = fr; path = fr.lproj/LaunchScreen.strings; sourceTree = "<group>"; };
		36BE41DC21CB0B670054EAE5 /* fi */ = {isa = PBXFileReference; lastKnownFileType = text.plist.strings; name = fi; path = fi.lproj/LaunchScreen.strings; sourceTree = "<group>"; };
		36BE41DE21CB0B670054EAE5 /* nb */ = {isa = PBXFileReference; lastKnownFileType = text.plist.strings; name = nb; path = nb.lproj/LaunchScreen.strings; sourceTree = "<group>"; };
		36BE41E021CB0B680054EAE5 /* da */ = {isa = PBXFileReference; lastKnownFileType = text.plist.strings; name = da; path = da.lproj/LaunchScreen.strings; sourceTree = "<group>"; };
		36BE41E421CB0B690054EAE5 /* fr-CA */ = {isa = PBXFileReference; lastKnownFileType = text.plist.strings; name = "fr-CA"; path = "fr-CA.lproj/LaunchScreen.strings"; sourceTree = "<group>"; };
		36BE41E621CB0B690054EAE5 /* nn-NO */ = {isa = PBXFileReference; lastKnownFileType = text.plist.strings; name = "nn-NO"; path = "nn-NO.lproj/LaunchScreen.strings"; sourceTree = "<group>"; };
		36BE41E821CB0B6A0054EAE5 /* pt-BR */ = {isa = PBXFileReference; lastKnownFileType = text.plist.strings; name = "pt-BR"; path = "pt-BR.lproj/LaunchScreen.strings"; sourceTree = "<group>"; };
		36BE41EA21CB0B6B0054EAE5 /* pt-PT */ = {isa = PBXFileReference; lastKnownFileType = text.plist.strings; name = "pt-PT"; path = "pt-PT.lproj/LaunchScreen.strings"; sourceTree = "<group>"; };
		36BE41EC21CB0B6C0054EAE5 /* sv */ = {isa = PBXFileReference; lastKnownFileType = text.plist.strings; name = sv; path = sv.lproj/LaunchScreen.strings; sourceTree = "<group>"; };
		36D153B521AE0FDC00567EFE /* da */ = {isa = PBXFileReference; fileEncoding = 4; lastKnownFileType = text.plist.strings; name = da; path = Localizations/da.lproj/Localizable.strings; sourceTree = "<group>"; };
		36D153B721AE106D00567EFE /* fr-CA */ = {isa = PBXFileReference; fileEncoding = 4; lastKnownFileType = text.plist.strings; name = "fr-CA"; path = "Localizations/fr-CA.lproj/Localizable.strings"; sourceTree = "<group>"; };
		36D153B821AE10E300567EFE /* nn-NO */ = {isa = PBXFileReference; fileEncoding = 4; lastKnownFileType = text.plist.strings; name = "nn-NO"; path = "Localizations/nn-NO.lproj/Localizable.strings"; sourceTree = "<group>"; };
		36D153B921AE111500567EFE /* pt-BR */ = {isa = PBXFileReference; fileEncoding = 4; lastKnownFileType = text.plist.strings; name = "pt-BR"; path = "Localizations/pt-BR.lproj/Localizable.strings"; sourceTree = "<group>"; };
		36D153BA21AE111F00567EFE /* pt-PT */ = {isa = PBXFileReference; fileEncoding = 4; lastKnownFileType = text.plist.strings; name = "pt-PT"; path = "Localizations/pt-PT.lproj/Localizable.strings"; sourceTree = "<group>"; };
		36D153BB21AE11CF00567EFE /* sv */ = {isa = PBXFileReference; fileEncoding = 4; lastKnownFileType = text.plist.strings; name = sv; path = Localizations/sv.lproj/Localizable.strings; sourceTree = "<group>"; };
		36D4EA6022DD33DF00619BA8 /* STPSetupIntentConfirmParamsTest.m */ = {isa = PBXFileReference; lastKnownFileType = sourcecode.c.objc; path = STPSetupIntentConfirmParamsTest.m; sourceTree = "<group>"; };
		36E8B98B2413159B007546C1 /* STPNumericStringValidator.h */ = {isa = PBXFileReference; lastKnownFileType = sourcecode.c.h; path = STPNumericStringValidator.h; sourceTree = "<group>"; };
		36E8B98C2413159B007546C1 /* STPNumericStringValidator.m */ = {isa = PBXFileReference; lastKnownFileType = sourcecode.c.objc; path = STPNumericStringValidator.m; sourceTree = "<group>"; };
		36FA86272241710700D5B4D4 /* LocalizationTester-Debug.xcconfig */ = {isa = PBXFileReference; lastKnownFileType = text.xcconfig; path = "LocalizationTester-Debug.xcconfig"; sourceTree = "<group>"; };
		36FA86292241718F00D5B4D4 /* LocalizationTester-Release.xcconfig */ = {isa = PBXFileReference; lastKnownFileType = text.xcconfig; path = "LocalizationTester-Release.xcconfig"; sourceTree = "<group>"; };
		4488959B24523F9400F7D0C2 /* STPPaymentMethodPrzelewy24.m */ = {isa = PBXFileReference; lastKnownFileType = sourcecode.c.objc; path = STPPaymentMethodPrzelewy24.m; sourceTree = "<group>"; };
		448895A02452406B00F7D0C2 /* STPPaymentMethodPrzelewy24.h */ = {isa = PBXFileReference; fileEncoding = 4; lastKnownFileType = sourcecode.c.h; name = STPPaymentMethodPrzelewy24.h; path = PublicHeaders/Stripe/STPPaymentMethodPrzelewy24.h; sourceTree = "<group>"; };
		448895A4245244FE00F7D0C2 /* STPPaymentMethodPrzelewy24Params.m */ = {isa = PBXFileReference; lastKnownFileType = sourcecode.c.objc; path = STPPaymentMethodPrzelewy24Params.m; sourceTree = "<group>"; };
		448895A72452452600F7D0C2 /* STPPaymentMethodPrzelewy24Params.h */ = {isa = PBXFileReference; fileEncoding = 4; lastKnownFileType = sourcecode.c.h; name = STPPaymentMethodPrzelewy24Params.h; path = PublicHeaders/Stripe/STPPaymentMethodPrzelewy24Params.h; sourceTree = "<group>"; };
		448895AE245255D800F7D0C2 /* STPPaymentMethodPrzelewy24ParamsTests.m */ = {isa = PBXFileReference; lastKnownFileType = sourcecode.c.objc; path = STPPaymentMethodPrzelewy24ParamsTests.m; sourceTree = "<group>"; };
		448895B0245262E500F7D0C2 /* STPPaymentMethodPrzelewy24Tests.m */ = {isa = PBXFileReference; lastKnownFileType = sourcecode.c.objc; path = STPPaymentMethodPrzelewy24Tests.m; sourceTree = "<group>"; };
		44BDCFD1245A278F007EE6D5 /* STPPaymentMethodBancontact.m */ = {isa = PBXFileReference; lastKnownFileType = sourcecode.c.objc; path = STPPaymentMethodBancontact.m; sourceTree = "<group>"; };
		44BDCFD4245A27C1007EE6D5 /* STPPaymentMethodBancontact.h */ = {isa = PBXFileReference; fileEncoding = 4; lastKnownFileType = sourcecode.c.h; name = STPPaymentMethodBancontact.h; path = PublicHeaders/Stripe/STPPaymentMethodBancontact.h; sourceTree = "<group>"; };
		44BDCFD7245A2BFA007EE6D5 /* STPPaymentMethodBancontactParams.m */ = {isa = PBXFileReference; lastKnownFileType = sourcecode.c.objc; path = STPPaymentMethodBancontactParams.m; sourceTree = "<group>"; };
		44BDCFDA245A2C38007EE6D5 /* STPPaymentMethodBancontactParams.h */ = {isa = PBXFileReference; fileEncoding = 4; lastKnownFileType = sourcecode.c.h; name = STPPaymentMethodBancontactParams.h; path = PublicHeaders/Stripe/STPPaymentMethodBancontactParams.h; sourceTree = "<group>"; };
		44BDCFDE245A46CC007EE6D5 /* STPPaymentMethodBancontactParamsTests.m */ = {isa = PBXFileReference; lastKnownFileType = sourcecode.c.objc; path = STPPaymentMethodBancontactParamsTests.m; sourceTree = "<group>"; };
		44BDCFE0245A4841007EE6D5 /* STPPaymentMethodBancontactTests.m */ = {isa = PBXFileReference; lastKnownFileType = sourcecode.c.objc; path = STPPaymentMethodBancontactTests.m; sourceTree = "<group>"; };
		45211F1D24A2A6C6004ABF00 /* STPIntentActionOXXODisplayDetails.h */ = {isa = PBXFileReference; lastKnownFileType = sourcecode.c.h; name = STPIntentActionOXXODisplayDetails.h; path = PublicHeaders/Stripe/STPIntentActionOXXODisplayDetails.h; sourceTree = "<group>"; };
		45211F1E24A2A6C6004ABF00 /* STPIntentActionOXXODisplayDetails.m */ = {isa = PBXFileReference; lastKnownFileType = sourcecode.c.objc; path = STPIntentActionOXXODisplayDetails.m; sourceTree = "<group>"; };
		4521D383249896C70042700B /* STPPaymentMethodOXXO.h */ = {isa = PBXFileReference; lastKnownFileType = sourcecode.c.h; name = STPPaymentMethodOXXO.h; path = PublicHeaders/Stripe/STPPaymentMethodOXXO.h; sourceTree = "<group>"; };
		4521D384249896F40042700B /* STPPaymentMethodOXXO.m */ = {isa = PBXFileReference; lastKnownFileType = sourcecode.c.objc; path = STPPaymentMethodOXXO.m; sourceTree = "<group>"; };
		4521D38C249986A40042700B /* STPPaymentMethodOXXOParams.h */ = {isa = PBXFileReference; fileEncoding = 4; lastKnownFileType = sourcecode.c.h; name = STPPaymentMethodOXXOParams.h; path = PublicHeaders/Stripe/STPPaymentMethodOXXOParams.h; sourceTree = "<group>"; };
		4521D38F249988340042700B /* STPPaymentMethodOXXOParams.m */ = {isa = PBXFileReference; lastKnownFileType = sourcecode.c.objc; path = STPPaymentMethodOXXOParams.m; sourceTree = "<group>"; };
		4521D394249999C10042700B /* STPPaymentMethodOXXOParamsTests.m */ = {isa = PBXFileReference; lastKnownFileType = sourcecode.c.objc; path = STPPaymentMethodOXXOParamsTests.m; sourceTree = "<group>"; };
		4521D3962499E85E0042700B /* STPPaymentMethodOXXOTests.m */ = {isa = PBXFileReference; lastKnownFileType = sourcecode.c.objc; path = STPPaymentMethodOXXOTests.m; sourceTree = "<group>"; };
		4A0D74F918F6106100966D7B /* Security.framework */ = {isa = PBXFileReference; lastKnownFileType = wrapper.framework; name = Security.framework; path = System/Library/Frameworks/Security.framework; sourceTree = SDKROOT; };
		69A6C2F9246D4AA0005FF304 /* STPPaymentMethodEPS.m */ = {isa = PBXFileReference; lastKnownFileType = sourcecode.c.objc; path = STPPaymentMethodEPS.m; sourceTree = "<group>"; };
		69A6C2FD246D788D005FF304 /* STPPaymentMethodEPSParams.m */ = {isa = PBXFileReference; lastKnownFileType = sourcecode.c.objc; path = STPPaymentMethodEPSParams.m; sourceTree = "<group>"; };
		69A6C307246EA03E005FF304 /* STPPaymentMethodEPSTests.m */ = {isa = PBXFileReference; lastKnownFileType = sourcecode.c.objc; path = STPPaymentMethodEPSTests.m; sourceTree = "<group>"; };
		69A6C309246EA195005FF304 /* STPPaymentMethodEPSParamsTests.m */ = {isa = PBXFileReference; lastKnownFileType = sourcecode.c.objc; path = STPPaymentMethodEPSParamsTests.m; sourceTree = "<group>"; };
		7E0B1132203572FB00271AD3 /* fi */ = {isa = PBXFileReference; fileEncoding = 4; lastKnownFileType = text.plist.strings; name = fi; path = Localizations/fi.lproj/Localizable.strings; sourceTree = "<group>"; };
		8B013C881F1E784A00DD831B /* STPPaymentConfigurationTest.m */ = {isa = PBXFileReference; fileEncoding = 4; lastKnownFileType = sourcecode.c.objc; path = STPPaymentConfigurationTest.m; sourceTree = "<group>"; };
		8B39127F20E2F6A500098401 /* BancontactSource.json */ = {isa = PBXFileReference; fileEncoding = 4; lastKnownFileType = text.json; path = BancontactSource.json; sourceTree = "<group>"; };
		8B39128120E2F99600098401 /* EPSSource.json */ = {isa = PBXFileReference; lastKnownFileType = text.json; path = EPSSource.json; sourceTree = "<group>"; };
		8B39128420E2F9C400098401 /* GiropaySource.json */ = {isa = PBXFileReference; lastKnownFileType = text.json; path = GiropaySource.json; sourceTree = "<group>"; };
		8B39128620E2F9D300098401 /* MultibancoSource.json */ = {isa = PBXFileReference; lastKnownFileType = text.json; path = MultibancoSource.json; sourceTree = "<group>"; };
		8B39128820E2F9E000098401 /* P24Source.json */ = {isa = PBXFileReference; lastKnownFileType = text.json; path = P24Source.json; sourceTree = "<group>"; };
		8B39128A20E2F9F500098401 /* SofortSource.json */ = {isa = PBXFileReference; lastKnownFileType = text.json; path = SofortSource.json; sourceTree = "<group>"; };
		8B429AD71EF9D4A300F95F34 /* STPBankAccountParams+Private.h */ = {isa = PBXFileReference; lastKnownFileType = sourcecode.c.h; path = "STPBankAccountParams+Private.h"; sourceTree = "<group>"; };
		8B429ADD1EF9EFF600F95F34 /* STPFile+Private.h */ = {isa = PBXFileReference; lastKnownFileType = sourcecode.c.h; path = "STPFile+Private.h"; sourceTree = "<group>"; };
		8B5B4B431EFDD925005CF475 /* STPSourceOwnerTest.m */ = {isa = PBXFileReference; fileEncoding = 4; lastKnownFileType = sourcecode.c.objc; path = STPSourceOwnerTest.m; sourceTree = "<group>"; };
		8B6DC9741F0171D20025E811 /* STPSourceReceiverTest.m */ = {isa = PBXFileReference; fileEncoding = 4; lastKnownFileType = sourcecode.c.objc; path = STPSourceReceiverTest.m; sourceTree = "<group>"; };
		8B6DC9761F0172640025E811 /* STPSourceSEPADebitDetailsTest.m */ = {isa = PBXFileReference; fileEncoding = 4; lastKnownFileType = sourcecode.c.objc; path = STPSourceSEPADebitDetailsTest.m; sourceTree = "<group>"; };
		8B82C5C91F2BC78F009639F7 /* STPApplePayPaymentOptionTest.m */ = {isa = PBXFileReference; fileEncoding = 4; lastKnownFileType = sourcecode.c.objc; path = STPApplePayPaymentOptionTest.m; sourceTree = "<group>"; };
		8B8DDBB21EF887A4004B141F /* STPBankAccountParamsTest.m */ = {isa = PBXFileReference; fileEncoding = 4; lastKnownFileType = sourcecode.c.objc; path = STPBankAccountParamsTest.m; sourceTree = "<group>"; };
		8BB97F071F26645B0095122A /* NSDictionary+StripeTest.m */ = {isa = PBXFileReference; fileEncoding = 4; lastKnownFileType = sourcecode.c.objc; path = "NSDictionary+StripeTest.m"; sourceTree = "<group>"; };
		8BD213361F044B57007F6FD1 /* BankAccount.json */ = {isa = PBXFileReference; fileEncoding = 4; lastKnownFileType = text.json; path = BankAccount.json; sourceTree = "<group>"; };
		8BD213381F0457A1007F6FD1 /* FileUpload.json */ = {isa = PBXFileReference; fileEncoding = 4; lastKnownFileType = text.json; path = FileUpload.json; sourceTree = "<group>"; };
		8BD2133D1F045D31007F6FD1 /* SEPADebitSource.json */ = {isa = PBXFileReference; fileEncoding = 4; lastKnownFileType = text.json; path = SEPADebitSource.json; sourceTree = "<group>"; };
		8BD87B871EFB131400269C2B /* STPSourceCardDetails+Private.h */ = {isa = PBXFileReference; lastKnownFileType = sourcecode.c.h; path = "STPSourceCardDetails+Private.h"; sourceTree = "<group>"; };
		8BD87B8A1EFB136F00269C2B /* STPSourceCardDetailsTest.m */ = {isa = PBXFileReference; fileEncoding = 4; lastKnownFileType = sourcecode.c.objc; path = STPSourceCardDetailsTest.m; sourceTree = "<group>"; };
		8BD87B8C1EFB152800269C2B /* STPSourceRedirect+Private.h */ = {isa = PBXFileReference; lastKnownFileType = sourcecode.c.h; path = "STPSourceRedirect+Private.h"; sourceTree = "<group>"; };
		8BD87B8F1EFB17AA00269C2B /* STPSourceRedirectTest.m */ = {isa = PBXFileReference; fileEncoding = 4; lastKnownFileType = sourcecode.c.objc; path = STPSourceRedirectTest.m; sourceTree = "<group>"; };
		8BD87B911EFB1C1E00269C2B /* STPSourceVerification+Private.h */ = {isa = PBXFileReference; fileEncoding = 4; lastKnownFileType = sourcecode.c.h; path = "STPSourceVerification+Private.h"; sourceTree = "<group>"; };
		8BD87B941EFB1CB100269C2B /* STPSourceVerificationTest.m */ = {isa = PBXFileReference; fileEncoding = 4; lastKnownFileType = sourcecode.c.objc; path = STPSourceVerificationTest.m; sourceTree = "<group>"; };
		8BE5AE8A1EF8905B0081A33C /* STPCardParamsTest.m */ = {isa = PBXFileReference; fileEncoding = 4; lastKnownFileType = sourcecode.c.objc; path = STPCardParamsTest.m; sourceTree = "<group>"; };
		B318518220BE011700EE8C0F /* STPColorUtilsTest.m */ = {isa = PBXFileReference; lastKnownFileType = sourcecode.c.objc; path = STPColorUtilsTest.m; sourceTree = "<group>"; };
		B32B175C20F6D2C4000D6EF8 /* STPGenericStripeObject.h */ = {isa = PBXFileReference; lastKnownFileType = sourcecode.c.h; path = STPGenericStripeObject.h; sourceTree = "<group>"; };
		B32B175D20F6D2C4000D6EF8 /* STPGenericStripeObject.m */ = {isa = PBXFileReference; lastKnownFileType = sourcecode.c.objc; path = STPGenericStripeObject.m; sourceTree = "<group>"; };
		B32B176220F6D722000D6EF8 /* STPGenericStripeObjectTest.m */ = {isa = PBXFileReference; lastKnownFileType = sourcecode.c.objc; path = STPGenericStripeObjectTest.m; sourceTree = "<group>"; };
		B32B176420F80442000D6EF8 /* STPRedirectContext+Private.h */ = {isa = PBXFileReference; lastKnownFileType = sourcecode.c.h; path = "STPRedirectContext+Private.h"; sourceTree = "<group>"; };
		B3302F452006FBA7005DDBE9 /* STPConnectAccountParamsTest.m */ = {isa = PBXFileReference; lastKnownFileType = sourcecode.c.objc; path = STPConnectAccountParamsTest.m; sourceTree = "<group>"; };
		B347DD461FE35423006B3BAC /* STPValidatedTextField.h */ = {isa = PBXFileReference; lastKnownFileType = sourcecode.c.h; path = STPValidatedTextField.h; sourceTree = "<group>"; };
		B347DD471FE35423006B3BAC /* STPValidatedTextField.m */ = {isa = PBXFileReference; lastKnownFileType = sourcecode.c.objc; path = STPValidatedTextField.m; sourceTree = "<group>"; };
		B36C6D6B2193671400D17575 /* STPPaymentIntentSourceAction.h */ = {isa = PBXFileReference; lastKnownFileType = sourcecode.c.h; name = STPPaymentIntentSourceAction.h; path = PublicHeaders/Stripe/STPPaymentIntentSourceAction.h; sourceTree = "<group>"; };
		B36C6D712193676600D17575 /* STPPaymentIntentSourceActionAuthorizeWithURL.h */ = {isa = PBXFileReference; lastKnownFileType = sourcecode.c.h; name = STPPaymentIntentSourceActionAuthorizeWithURL.h; path = PublicHeaders/Stripe/STPPaymentIntentSourceActionAuthorizeWithURL.h; sourceTree = "<group>"; };
		B36C6D772193A16F00D17575 /* STPIntentActionTest.m */ = {isa = PBXFileReference; lastKnownFileType = sourcecode.c.objc; path = STPIntentActionTest.m; sourceTree = "<group>"; };
		B3A241371FFEB57400A2F00D /* STPConnectAccountParams.h */ = {isa = PBXFileReference; lastKnownFileType = sourcecode.c.h; name = STPConnectAccountParams.h; path = PublicHeaders/Stripe/STPConnectAccountParams.h; sourceTree = "<group>"; };
		B3A241381FFEB57400A2F00D /* STPConnectAccountParams.m */ = {isa = PBXFileReference; lastKnownFileType = sourcecode.c.objc; path = STPConnectAccountParams.m; sourceTree = "<group>"; };
		B3BDCAC020EEF2150034F7F5 /* STPPaymentIntent.m */ = {isa = PBXFileReference; fileEncoding = 4; lastKnownFileType = sourcecode.c.objc; path = STPPaymentIntent.m; sourceTree = "<group>"; };
		B3BDCAC120EEF2150034F7F5 /* STPPaymentIntent+Private.h */ = {isa = PBXFileReference; fileEncoding = 4; lastKnownFileType = sourcecode.c.h; path = "STPPaymentIntent+Private.h"; sourceTree = "<group>"; };
		B3BDCAC620EEF22D0034F7F5 /* STPPaymentIntent.h */ = {isa = PBXFileReference; fileEncoding = 4; lastKnownFileType = sourcecode.c.h; name = STPPaymentIntent.h; path = PublicHeaders/Stripe/STPPaymentIntent.h; sourceTree = "<group>"; };
		B3BDCAC720EEF22D0034F7F5 /* STPPaymentIntentEnums.h */ = {isa = PBXFileReference; fileEncoding = 4; lastKnownFileType = sourcecode.c.h; name = STPPaymentIntentEnums.h; path = PublicHeaders/Stripe/STPPaymentIntentEnums.h; sourceTree = "<group>"; };
		B3BDCACC20EEF4540034F7F5 /* STPPaymentIntentTest.m */ = {isa = PBXFileReference; fileEncoding = 4; lastKnownFileType = sourcecode.c.objc; path = STPPaymentIntentTest.m; sourceTree = "<group>"; };
		B3BDCACE20EEF4640034F7F5 /* STPPaymentIntentFunctionalTest.m */ = {isa = PBXFileReference; fileEncoding = 4; lastKnownFileType = sourcecode.c.objc; path = STPPaymentIntentFunctionalTest.m; sourceTree = "<group>"; };
		B3BDCAD020EEF5B90034F7F5 /* STPPaymentIntentParamsTest.m */ = {isa = PBXFileReference; fileEncoding = 4; lastKnownFileType = sourcecode.c.objc; path = STPPaymentIntentParamsTest.m; sourceTree = "<group>"; };
		B3BDCAD220EEF5E00034F7F5 /* STPPaymentIntentParams.m */ = {isa = PBXFileReference; fileEncoding = 4; lastKnownFileType = sourcecode.c.objc; path = STPPaymentIntentParams.m; sourceTree = "<group>"; };
		B3BDCAD520EEF5EC0034F7F5 /* STPPaymentIntentParams.h */ = {isa = PBXFileReference; fileEncoding = 4; lastKnownFileType = sourcecode.c.h; name = STPPaymentIntentParams.h; path = PublicHeaders/Stripe/STPPaymentIntentParams.h; sourceTree = "<group>"; };
		B3BDCADE20F0142C0034F7F5 /* PaymentIntent.json */ = {isa = PBXFileReference; fileEncoding = 4; lastKnownFileType = text.json; path = PaymentIntent.json; sourceTree = "<group>"; };
		B3C9CF2C2004595A005502ED /* STPConnectAccountFunctionalTest.m */ = {isa = PBXFileReference; lastKnownFileType = sourcecode.c.objc; path = STPConnectAccountFunctionalTest.m; sourceTree = "<group>"; };
		B600F3C2223088F900264403 /* STPPaymentMethodFunctionalTest.m */ = {isa = PBXFileReference; fileEncoding = 4; lastKnownFileType = sourcecode.c.objc; path = STPPaymentMethodFunctionalTest.m; sourceTree = "<group>"; };
		B6027BC02230ABAE0025DB29 /* STPPaymentMethodCardParams.h */ = {isa = PBXFileReference; lastKnownFileType = sourcecode.c.h; name = STPPaymentMethodCardParams.h; path = PublicHeaders/Stripe/STPPaymentMethodCardParams.h; sourceTree = "<group>"; };
		B6027BC12230ABAE0025DB29 /* STPPaymentMethodCardParams.m */ = {isa = PBXFileReference; lastKnownFileType = sourcecode.c.objc; path = STPPaymentMethodCardParams.m; sourceTree = "<group>"; };
		B604CF1F22C56E9B00A23CC4 /* STPIntentActionRedirectToURL.h */ = {isa = PBXFileReference; lastKnownFileType = sourcecode.c.h; name = STPIntentActionRedirectToURL.h; path = PublicHeaders/Stripe/STPIntentActionRedirectToURL.h; sourceTree = "<group>"; };
		B604CF2022C56E9B00A23CC4 /* STPIntentActionRedirectToURL.m */ = {isa = PBXFileReference; lastKnownFileType = sourcecode.c.objc; path = STPIntentActionRedirectToURL.m; sourceTree = "<group>"; };
		B613DD3022C536C900C7603F /* STPSetupIntent.h */ = {isa = PBXFileReference; lastKnownFileType = sourcecode.c.h; name = STPSetupIntent.h; path = PublicHeaders/Stripe/STPSetupIntent.h; sourceTree = "<group>"; };
		B613DD3122C536C900C7603F /* STPSetupIntent.m */ = {isa = PBXFileReference; lastKnownFileType = sourcecode.c.objc; path = STPSetupIntent.m; sourceTree = "<group>"; };
		B613DD3522C5452500C7603F /* STPSetupIntentEnums.h */ = {isa = PBXFileReference; lastKnownFileType = sourcecode.c.h; name = STPSetupIntentEnums.h; path = PublicHeaders/Stripe/STPSetupIntentEnums.h; sourceTree = "<group>"; };
		B613DD3B22C54AA800C7603F /* STPSetupIntentTest.m */ = {isa = PBXFileReference; lastKnownFileType = sourcecode.c.objc; path = STPSetupIntentTest.m; sourceTree = "<group>"; };
		B613DD3D22C54BA700C7603F /* SetupIntent.json */ = {isa = PBXFileReference; fileEncoding = 4; lastKnownFileType = text.json; path = SetupIntent.json; sourceTree = "<group>"; };
		B613DD4022C55F9500C7603F /* STPIntentAction.m */ = {isa = PBXFileReference; lastKnownFileType = sourcecode.c.objc; path = STPIntentAction.m; sourceTree = "<group>"; };
		B61C996322BBFA12004980FD /* STPAppInfo.h */ = {isa = PBXFileReference; lastKnownFileType = sourcecode.c.h; name = STPAppInfo.h; path = PublicHeaders/Stripe/STPAppInfo.h; sourceTree = "<group>"; };
		B61C996422BBFA12004980FD /* STPAppInfo.m */ = {isa = PBXFileReference; lastKnownFileType = sourcecode.c.objc; path = STPAppInfo.m; sourceTree = "<group>"; };
		B61D4B8F2457671F001AEBEF /* STPPaymentIntentShippingDetails.h */ = {isa = PBXFileReference; lastKnownFileType = sourcecode.c.h; name = STPPaymentIntentShippingDetails.h; path = PublicHeaders/Stripe/STPPaymentIntentShippingDetails.h; sourceTree = "<group>"; };
		B61D4B902457671F001AEBEF /* STPPaymentIntentShippingDetails.m */ = {isa = PBXFileReference; lastKnownFileType = sourcecode.c.objc; path = STPPaymentIntentShippingDetails.m; sourceTree = "<group>"; };
		B61D4B95245767D2001AEBEF /* STPPaymentIntentShippingDetailsAddress.h */ = {isa = PBXFileReference; lastKnownFileType = sourcecode.c.h; name = STPPaymentIntentShippingDetailsAddress.h; path = PublicHeaders/Stripe/STPPaymentIntentShippingDetailsAddress.h; sourceTree = "<group>"; };
		B61D4B96245767D2001AEBEF /* STPPaymentIntentShippingDetailsAddress.m */ = {isa = PBXFileReference; lastKnownFileType = sourcecode.c.objc; path = STPPaymentIntentShippingDetailsAddress.m; sourceTree = "<group>"; };
		B621F051223454E9002141B7 /* STPPaymentMethodCardWallet.h */ = {isa = PBXFileReference; lastKnownFileType = sourcecode.c.h; name = STPPaymentMethodCardWallet.h; path = PublicHeaders/Stripe/STPPaymentMethodCardWallet.h; sourceTree = "<group>"; };
		B621F052223454E9002141B7 /* STPPaymentMethodCardWallet.m */ = {isa = PBXFileReference; lastKnownFileType = sourcecode.c.objc; path = STPPaymentMethodCardWallet.m; sourceTree = "<group>"; };
		B621F05722346243002141B7 /* STPPaymentMethodCardWalletMasterpass.h */ = {isa = PBXFileReference; lastKnownFileType = sourcecode.c.h; name = STPPaymentMethodCardWalletMasterpass.h; path = PublicHeaders/Stripe/STPPaymentMethodCardWalletMasterpass.h; sourceTree = "<group>"; };
		B621F05822346243002141B7 /* STPPaymentMethodCardWalletMasterpass.m */ = {isa = PBXFileReference; lastKnownFileType = sourcecode.c.objc; path = STPPaymentMethodCardWalletMasterpass.m; sourceTree = "<group>"; };
		B621F05D223465EE002141B7 /* STPPaymentMethodCardWalletVisaCheckout.h */ = {isa = PBXFileReference; lastKnownFileType = sourcecode.c.h; name = STPPaymentMethodCardWalletVisaCheckout.h; path = PublicHeaders/Stripe/STPPaymentMethodCardWalletVisaCheckout.h; sourceTree = "<group>"; };
		B621F05E223465EE002141B7 /* STPPaymentMethodCardWalletVisaCheckout.m */ = {isa = PBXFileReference; lastKnownFileType = sourcecode.c.objc; path = STPPaymentMethodCardWalletVisaCheckout.m; sourceTree = "<group>"; };
		B628476122307A4100957149 /* STPPaymentMethodCardTest.m */ = {isa = PBXFileReference; lastKnownFileType = sourcecode.c.objc; path = STPPaymentMethodCardTest.m; sourceTree = "<group>"; };
		B632989E2295BDD80007D287 /* ApplePayPaymentMethod.json */ = {isa = PBXFileReference; fileEncoding = 4; lastKnownFileType = text.json; path = ApplePayPaymentMethod.json; sourceTree = "<group>"; };
		B634497722A5BC91003881DC /* STPCardBrandTest.m */ = {isa = PBXFileReference; lastKnownFileType = sourcecode.c.objc; path = STPCardBrandTest.m; sourceTree = "<group>"; };
		B63E42782231F8FE007B5B95 /* STPPaymentMethodParamsTest.m */ = {isa = PBXFileReference; lastKnownFileType = sourcecode.c.objc; path = STPPaymentMethodParamsTest.m; sourceTree = "<group>"; };
		B640DB1022C58E82003C8810 /* STPSetupIntentConfirmParams.h */ = {isa = PBXFileReference; lastKnownFileType = sourcecode.c.h; name = STPSetupIntentConfirmParams.h; path = PublicHeaders/Stripe/STPSetupIntentConfirmParams.h; sourceTree = "<group>"; };
		B640DB1122C58E82003C8810 /* STPSetupIntentConfirmParams.m */ = {isa = PBXFileReference; lastKnownFileType = sourcecode.c.objc; path = STPSetupIntentConfirmParams.m; sourceTree = "<group>"; };
		B640DB1622C69A8E003C8810 /* STPSetupIntent+Private.h */ = {isa = PBXFileReference; lastKnownFileType = sourcecode.c.h; path = "STPSetupIntent+Private.h"; sourceTree = "<group>"; };
		B640DB1922C69C01003C8810 /* STPSetupIntentFunctionalTest.m */ = {isa = PBXFileReference; lastKnownFileType = sourcecode.c.objc; path = STPSetupIntentFunctionalTest.m; sourceTree = "<group>"; };
		B643470323173E5000754F11 /* WeChatPaySource.json */ = {isa = PBXFileReference; fileEncoding = 4; lastKnownFileType = text.json; path = WeChatPaySource.json; sourceTree = "<group>"; };
		B6472181246CB4EA0098DE24 /* STPPaymentMethodAlipay.h */ = {isa = PBXFileReference; fileEncoding = 4; lastKnownFileType = sourcecode.c.h; name = STPPaymentMethodAlipay.h; path = PublicHeaders/Stripe/STPPaymentMethodAlipay.h; sourceTree = "<group>"; };
		B6472184246CB5180098DE24 /* STPPaymentMethodAlipay.m */ = {isa = PBXFileReference; fileEncoding = 4; lastKnownFileType = sourcecode.c.objc; path = STPPaymentMethodAlipay.m; sourceTree = "<group>"; };
		B647218D246CC1D20098DE24 /* STPConfirmAlipayOptions.h */ = {isa = PBXFileReference; lastKnownFileType = sourcecode.c.h; name = STPConfirmAlipayOptions.h; path = PublicHeaders/Stripe/STPConfirmAlipayOptions.h; sourceTree = "<group>"; };
		B647218E246CC1D20098DE24 /* STPConfirmAlipayOptions.m */ = {isa = PBXFileReference; lastKnownFileType = sourcecode.c.objc; path = STPConfirmAlipayOptions.m; sourceTree = "<group>"; };
		B64763B222FE193800C01BC0 /* STPSetupIntentLastSetupError.h */ = {isa = PBXFileReference; lastKnownFileType = sourcecode.c.h; name = STPSetupIntentLastSetupError.h; path = PublicHeaders/Stripe/STPSetupIntentLastSetupError.h; sourceTree = "<group>"; };
		B64763B322FE193800C01BC0 /* STPSetupIntentLastSetupError.m */ = {isa = PBXFileReference; lastKnownFileType = sourcecode.c.objc; path = STPSetupIntentLastSetupError.m; sourceTree = "<group>"; };
		B64763B822FE1AF700C01BC0 /* STPSetupIntentLastSetupErrorTest.m */ = {isa = PBXFileReference; lastKnownFileType = sourcecode.c.objc; path = STPSetupIntentLastSetupErrorTest.m; sourceTree = "<group>"; };
		B6554C9524CF758C00808588 /* STPAPIClient+Beta.h */ = {isa = PBXFileReference; lastKnownFileType = sourcecode.c.h; path = "STPAPIClient+Beta.h"; sourceTree = "<group>"; };
		B656292423E10AB100458A8E /* STPPaymentMethodBacsDebitTest.m */ = {isa = PBXFileReference; lastKnownFileType = sourcecode.c.objc; path = STPPaymentMethodBacsDebitTest.m; sourceTree = "<group>"; };
		B656292623E10D4D00458A8E /* BacsDebitPaymentMethod.json */ = {isa = PBXFileReference; fileEncoding = 4; lastKnownFileType = text.json; path = BacsDebitPaymentMethod.json; sourceTree = "<group>"; };
		B656292C23E10F4A00458A8E /* STPPaymentMethodBacsDebit.h */ = {isa = PBXFileReference; lastKnownFileType = sourcecode.c.h; name = STPPaymentMethodBacsDebit.h; path = PublicHeaders/Stripe/STPPaymentMethodBacsDebit.h; sourceTree = "<group>"; };
		B656292D23E10F4A00458A8E /* STPPaymentMethodBacsDebit.m */ = {isa = PBXFileReference; lastKnownFileType = sourcecode.c.objc; path = STPPaymentMethodBacsDebit.m; sourceTree = "<group>"; };
		B656293E23E2195600458A8E /* STPPaymentMethodBacsDebitParams.h */ = {isa = PBXFileReference; lastKnownFileType = sourcecode.c.h; name = STPPaymentMethodBacsDebitParams.h; path = PublicHeaders/Stripe/STPPaymentMethodBacsDebitParams.h; sourceTree = "<group>"; };
		B656293F23E2195600458A8E /* STPPaymentMethodBacsDebitParams.m */ = {isa = PBXFileReference; lastKnownFileType = sourcecode.c.objc; path = STPPaymentMethodBacsDebitParams.m; sourceTree = "<group>"; };
		B65D7C632384ACDD000C6D34 /* STPCustomerContext+Private.h */ = {isa = PBXFileReference; lastKnownFileType = sourcecode.c.h; path = "STPCustomerContext+Private.h"; sourceTree = "<group>"; };
		B664D64722B800AF00E6354B /* STPThreeDSButtonCustomization.m */ = {isa = PBXFileReference; lastKnownFileType = sourcecode.c.objc; path = STPThreeDSButtonCustomization.m; sourceTree = "<group>"; };
		B664D64A22B8034D00E6354B /* STPThreeDSCustomization+Private.h */ = {isa = PBXFileReference; lastKnownFileType = sourcecode.c.h; path = "STPThreeDSCustomization+Private.h"; sourceTree = "<group>"; };
		B664D64D22B8085900E6354B /* STPThreeDSUICustomization.m */ = {isa = PBXFileReference; lastKnownFileType = sourcecode.c.objc; path = STPThreeDSUICustomization.m; sourceTree = "<group>"; };
		B664D65022B810D500E6354B /* STPThreeDSUICustomizationTest.m */ = {isa = PBXFileReference; lastKnownFileType = sourcecode.c.objc; path = STPThreeDSUICustomizationTest.m; sourceTree = "<group>"; };
		B664D65222B813EC00E6354B /* STPThreeDSButtonCustomizationTest.m */ = {isa = PBXFileReference; lastKnownFileType = sourcecode.c.objc; path = STPThreeDSButtonCustomizationTest.m; sourceTree = "<group>"; };
		B664D65522B817C800E6354B /* STPThreeDSFooterCustomization.m */ = {isa = PBXFileReference; lastKnownFileType = sourcecode.c.objc; path = STPThreeDSFooterCustomization.m; sourceTree = "<group>"; };
		B664D65822B81C1700E6354B /* STPThreeDSFooterCustomizationTest.m */ = {isa = PBXFileReference; lastKnownFileType = sourcecode.c.objc; path = STPThreeDSFooterCustomizationTest.m; sourceTree = "<group>"; };
		B664D65B22B839DD00E6354B /* STPThreeDSLabelCustomization.m */ = {isa = PBXFileReference; lastKnownFileType = sourcecode.c.objc; path = STPThreeDSLabelCustomization.m; sourceTree = "<group>"; };
		B664D66122B83BAF00E6354B /* STPThreeDSLabelCustomizationTest.m */ = {isa = PBXFileReference; lastKnownFileType = sourcecode.c.objc; path = STPThreeDSLabelCustomizationTest.m; sourceTree = "<group>"; };
		B664D66422B83CF800E6354B /* STPThreeDSNavigationBarCustomization.m */ = {isa = PBXFileReference; lastKnownFileType = sourcecode.c.objc; path = STPThreeDSNavigationBarCustomization.m; sourceTree = "<group>"; };
		B664D66722B8409200E6354B /* STPThreeDSNavigationBarCustomizationTest.m */ = {isa = PBXFileReference; lastKnownFileType = sourcecode.c.objc; path = STPThreeDSNavigationBarCustomizationTest.m; sourceTree = "<group>"; };
		B664D66A22B9661200E6354B /* STPThreeDSSelectionCustomization.m */ = {isa = PBXFileReference; lastKnownFileType = sourcecode.c.objc; path = STPThreeDSSelectionCustomization.m; sourceTree = "<group>"; };
		B664D66D22B9684700E6354B /* STPThreeDSSelectionCustomizationTest.m */ = {isa = PBXFileReference; lastKnownFileType = sourcecode.c.objc; path = STPThreeDSSelectionCustomizationTest.m; sourceTree = "<group>"; };
		B664D67022B96A1300E6354B /* STPThreeDSTextFieldCustomization.m */ = {isa = PBXFileReference; lastKnownFileType = sourcecode.c.objc; path = STPThreeDSTextFieldCustomization.m; sourceTree = "<group>"; };
		B664D67322B96C9B00E6354B /* STPThreeDSTextFieldCustomizationTest.m */ = {isa = PBXFileReference; lastKnownFileType = sourcecode.c.objc; path = STPThreeDSTextFieldCustomizationTest.m; sourceTree = "<group>"; };
		B665CE45228DE4C4008B546F /* STPPaymentMethodListDeserializer.h */ = {isa = PBXFileReference; lastKnownFileType = sourcecode.c.h; path = STPPaymentMethodListDeserializer.h; sourceTree = "<group>"; };
		B665CE46228DE4C4008B546F /* STPPaymentMethodListDeserializer.m */ = {isa = PBXFileReference; lastKnownFileType = sourcecode.c.objc; path = STPPaymentMethodListDeserializer.m; sourceTree = "<group>"; };
		B66AC61222C6E6590064C551 /* STPPaymentHandlerActionParams.h */ = {isa = PBXFileReference; lastKnownFileType = sourcecode.c.h; path = STPPaymentHandlerActionParams.h; sourceTree = "<group>"; };
		B66AC61322C6E6590064C551 /* STPPaymentHandlerActionParams.m */ = {isa = PBXFileReference; lastKnownFileType = sourcecode.c.objc; path = STPPaymentHandlerActionParams.m; sourceTree = "<group>"; };
		B66B39B3223044A2006D1CAD /* STPPaymentMethodTest.m */ = {isa = PBXFileReference; lastKnownFileType = sourcecode.c.objc; path = STPPaymentMethodTest.m; sourceTree = "<group>"; };
		B66B39B5223045EF006D1CAD /* CardPaymentMethod.json */ = {isa = PBXFileReference; fileEncoding = 4; lastKnownFileType = text.json; path = CardPaymentMethod.json; sourceTree = "<group>"; };
		B66D5020222F5611004A9210 /* STPPaymentMethodCardChecks.m */ = {isa = PBXFileReference; fileEncoding = 4; lastKnownFileType = sourcecode.c.objc; path = STPPaymentMethodCardChecks.m; sourceTree = "<group>"; };
		B66D5023222F5A27004A9210 /* STPPaymentMethodThreeDSecureUsageTest.m */ = {isa = PBXFileReference; lastKnownFileType = sourcecode.c.objc; path = STPPaymentMethodThreeDSecureUsageTest.m; sourceTree = "<group>"; };
		B66D5026222F8605004A9210 /* STPPaymentMethodCardChecksTest.m */ = {isa = PBXFileReference; lastKnownFileType = sourcecode.c.objc; path = STPPaymentMethodCardChecksTest.m; sourceTree = "<group>"; };
		B6794A4722F4B5CC00E3AB41 /* STPConnectAccountCompanyParams.h */ = {isa = PBXFileReference; lastKnownFileType = sourcecode.c.h; name = STPConnectAccountCompanyParams.h; path = PublicHeaders/Stripe/STPConnectAccountCompanyParams.h; sourceTree = "<group>"; };
		B6794A4822F4B5CC00E3AB41 /* STPConnectAccountCompanyParams.m */ = {isa = PBXFileReference; lastKnownFileType = sourcecode.c.objc; path = STPConnectAccountCompanyParams.m; sourceTree = "<group>"; };
		B6794A4D22F4B64500E3AB41 /* STPConnectAccountIndividualParams.h */ = {isa = PBXFileReference; lastKnownFileType = sourcecode.c.h; name = STPConnectAccountIndividualParams.h; path = PublicHeaders/Stripe/STPConnectAccountIndividualParams.h; sourceTree = "<group>"; };
		B6794A4E22F4B64500E3AB41 /* STPConnectAccountIndividualParams.m */ = {isa = PBXFileReference; lastKnownFileType = sourcecode.c.objc; path = STPConnectAccountIndividualParams.m; sourceTree = "<group>"; };
		B6794A5322F4CF6500E3AB41 /* STPConnectAccountAddress.h */ = {isa = PBXFileReference; lastKnownFileType = sourcecode.c.h; name = STPConnectAccountAddress.h; path = PublicHeaders/Stripe/STPConnectAccountAddress.h; sourceTree = "<group>"; };
		B6794A5422F4CF6500E3AB41 /* STPConnectAccountAddress.m */ = {isa = PBXFileReference; lastKnownFileType = sourcecode.c.objc; path = STPConnectAccountAddress.m; sourceTree = "<group>"; };
		B67AAC5624D885EB0012FCEB /* STPIntentActionAlipayHandleRedirect.m */ = {isa = PBXFileReference; lastKnownFileType = sourcecode.c.objc; name = STPIntentActionAlipayHandleRedirect.m; path = Stripe/STPIntentActionAlipayHandleRedirect.m; sourceTree = SOURCE_ROOT; };
		B67F503924C760EE00CF4A9D /* STPPaymentMethodGrabPay.m */ = {isa = PBXFileReference; fileEncoding = 4; lastKnownFileType = sourcecode.c.objc; path = STPPaymentMethodGrabPay.m; sourceTree = "<group>"; };
		B67F503C24C760F700CF4A9D /* STPPaymentMethodGrabPay.h */ = {isa = PBXFileReference; fileEncoding = 4; lastKnownFileType = sourcecode.c.h; name = STPPaymentMethodGrabPay.h; path = PublicHeaders/Stripe/STPPaymentMethodGrabPay.h; sourceTree = "<group>"; };
		B67F503F24C764CF00CF4A9D /* STPPaymentMethodGrabPayParams.h */ = {isa = PBXFileReference; lastKnownFileType = sourcecode.c.h; name = STPPaymentMethodGrabPayParams.h; path = PublicHeaders/Stripe/STPPaymentMethodGrabPayParams.h; sourceTree = "<group>"; };
		B67F504024C764CF00CF4A9D /* STPPaymentMethodGrabPayParams.m */ = {isa = PBXFileReference; lastKnownFileType = sourcecode.c.objc; path = STPPaymentMethodGrabPayParams.m; sourceTree = "<group>"; };
		B67F504724C794EF00CF4A9D /* STPPaymentMethodGrabPayParamsTest.m */ = {isa = PBXFileReference; lastKnownFileType = sourcecode.c.objc; path = STPPaymentMethodGrabPayParamsTest.m; sourceTree = "<group>"; };
		B68882DA23FF15250057C5AD /* STPApplePayContext.h */ = {isa = PBXFileReference; lastKnownFileType = sourcecode.c.h; name = STPApplePayContext.h; path = PublicHeaders/Stripe/STPApplePayContext.h; sourceTree = "<group>"; };
		B68882DB23FF15250057C5AD /* STPApplePayContext.m */ = {isa = PBXFileReference; lastKnownFileType = sourcecode.c.objc; path = STPApplePayContext.m; sourceTree = "<group>"; };
		B68882E4240453E30057C5AD /* STPApplePayContextTest.m */ = {isa = PBXFileReference; lastKnownFileType = sourcecode.c.objc; path = STPApplePayContextTest.m; sourceTree = "<group>"; };
		B68D52E122A739AA00D4E8BA /* STPSourceWeChatPayDetails.h */ = {isa = PBXFileReference; lastKnownFileType = sourcecode.c.h; name = STPSourceWeChatPayDetails.h; path = PublicHeaders/Stripe/STPSourceWeChatPayDetails.h; sourceTree = "<group>"; };
		B68D52E222A739AA00D4E8BA /* STPSourceWeChatPayDetails.m */ = {isa = PBXFileReference; lastKnownFileType = sourcecode.c.objc; path = STPSourceWeChatPayDetails.m; sourceTree = "<group>"; };
		B68F1C782234740B0030B438 /* STPPaymentMethodCardWalletTest.m */ = {isa = PBXFileReference; lastKnownFileType = sourcecode.c.objc; path = STPPaymentMethodCardWalletTest.m; sourceTree = "<group>"; };
		B690DDEA222F01BF000B902D /* STPPaymentMethodBillingDetails.h */ = {isa = PBXFileReference; lastKnownFileType = sourcecode.c.h; name = STPPaymentMethodBillingDetails.h; path = PublicHeaders/Stripe/STPPaymentMethodBillingDetails.h; sourceTree = "<group>"; };
		B690DDEB222F01BF000B902D /* STPPaymentMethodBillingDetails.m */ = {isa = PBXFileReference; lastKnownFileType = sourcecode.c.objc; path = STPPaymentMethodBillingDetails.m; sourceTree = "<group>"; };
		B690DDF0222F0211000B902D /* STPPaymentMethodAddress.h */ = {isa = PBXFileReference; lastKnownFileType = sourcecode.c.h; name = STPPaymentMethodAddress.h; path = PublicHeaders/Stripe/STPPaymentMethodAddress.h; sourceTree = "<group>"; };
		B690DDF1222F0211000B902D /* STPPaymentMethodAddress.m */ = {isa = PBXFileReference; lastKnownFileType = sourcecode.c.objc; path = STPPaymentMethodAddress.m; sourceTree = "<group>"; };
		B690DDF6222F0564000B902D /* STPPaymentMethodCard.h */ = {isa = PBXFileReference; lastKnownFileType = sourcecode.c.h; name = STPPaymentMethodCard.h; path = PublicHeaders/Stripe/STPPaymentMethodCard.h; sourceTree = "<group>"; };
		B690DDF7222F0564000B902D /* STPPaymentMethodCard.m */ = {isa = PBXFileReference; lastKnownFileType = sourcecode.c.objc; path = STPPaymentMethodCard.m; sourceTree = "<group>"; };
		B699BC8B24577D50009107F9 /* STPPaymentIntentShippingDetailsParams.h */ = {isa = PBXFileReference; lastKnownFileType = sourcecode.c.h; name = STPPaymentIntentShippingDetailsParams.h; path = PublicHeaders/Stripe/STPPaymentIntentShippingDetailsParams.h; sourceTree = "<group>"; };
		B699BC8C24577D50009107F9 /* STPPaymentIntentShippingDetailsParams.m */ = {isa = PBXFileReference; lastKnownFileType = sourcecode.c.objc; path = STPPaymentIntentShippingDetailsParams.m; sourceTree = "<group>"; };
		B699BC9124577FED009107F9 /* STPPaymentIntentShippingDetailsAddressParams.h */ = {isa = PBXFileReference; lastKnownFileType = sourcecode.c.h; name = STPPaymentIntentShippingDetailsAddressParams.h; path = PublicHeaders/Stripe/STPPaymentIntentShippingDetailsAddressParams.h; sourceTree = "<group>"; };
		B699BC9224577FED009107F9 /* STPPaymentIntentShippingDetailsAddressParams.m */ = {isa = PBXFileReference; lastKnownFileType = sourcecode.c.objc; path = STPPaymentIntentShippingDetailsAddressParams.m; sourceTree = "<group>"; };
		B69A84642489A0DB009DE268 /* hu */ = {isa = PBXFileReference; lastKnownFileType = text.plist.strings; name = hu; path = hu.lproj/LaunchScreen.strings; sourceTree = "<group>"; };
		B69A84652489A0DB009DE268 /* hu */ = {isa = PBXFileReference; lastKnownFileType = text.plist.strings; name = hu; path = Localizations/hu.lproj/Localizable.strings; sourceTree = "<group>"; };
		B69A84662489A0EB009DE268 /* mt */ = {isa = PBXFileReference; lastKnownFileType = text.plist.strings; name = mt; path = mt.lproj/LaunchScreen.strings; sourceTree = "<group>"; };
		B69A84672489A0EB009DE268 /* mt */ = {isa = PBXFileReference; lastKnownFileType = text.plist.strings; name = mt; path = Localizations/mt.lproj/Localizable.strings; sourceTree = "<group>"; };
		B69CABB2246DC2AC0081B1EF /* STPPaymentMethodAlipayParams.h */ = {isa = PBXFileReference; lastKnownFileType = sourcecode.c.h; name = STPPaymentMethodAlipayParams.h; path = PublicHeaders/Stripe/STPPaymentMethodAlipayParams.h; sourceTree = "<group>"; };
		B69CABB3246DC2AC0081B1EF /* STPPaymentMethodAlipayParams.m */ = {isa = PBXFileReference; lastKnownFileType = sourcecode.c.objc; path = STPPaymentMethodAlipayParams.m; sourceTree = "<group>"; };
		B69CABB8246DCB620081B1EF /* STPPaymentHandlerFunctionalTest.m */ = {isa = PBXFileReference; lastKnownFileType = sourcecode.c.objc; path = STPPaymentHandlerFunctionalTest.m; sourceTree = "<group>"; };
		B69CFB432236F8E3001E9885 /* STPPaymentMethodCardPresent.h */ = {isa = PBXFileReference; lastKnownFileType = sourcecode.c.h; name = STPPaymentMethodCardPresent.h; path = PublicHeaders/Stripe/STPPaymentMethodCardPresent.h; sourceTree = "<group>"; };
		B69CFB442236F8E3001E9885 /* STPPaymentMethodCardPresent.m */ = {isa = PBXFileReference; lastKnownFileType = sourcecode.c.objc; path = STPPaymentMethodCardPresent.m; sourceTree = "<group>"; };
		B69CFB4922370547001E9885 /* STPPaymentMethodCardChecks+Private.h */ = {isa = PBXFileReference; lastKnownFileType = sourcecode.c.h; path = "STPPaymentMethodCardChecks+Private.h"; sourceTree = "<group>"; };
		B69FEC3C222EE8FE00273A16 /* STPPaymentMethod.m */ = {isa = PBXFileReference; lastKnownFileType = sourcecode.c.objc; path = STPPaymentMethod.m; sourceTree = "<group>"; };
		B69FEC41222EE9E000273A16 /* STPPaymentMethod.h */ = {isa = PBXFileReference; fileEncoding = 4; lastKnownFileType = sourcecode.c.h; name = STPPaymentMethod.h; path = PublicHeaders/Stripe/STPPaymentMethod.h; sourceTree = "<group>"; };
		B6A46F7422FCDB81001991B2 /* STPPaymentIntentLastPaymentError.h */ = {isa = PBXFileReference; lastKnownFileType = sourcecode.c.h; name = STPPaymentIntentLastPaymentError.h; path = PublicHeaders/Stripe/STPPaymentIntentLastPaymentError.h; sourceTree = "<group>"; };
		B6A46F7522FCDB81001991B2 /* STPPaymentIntentLastPaymentError.m */ = {isa = PBXFileReference; lastKnownFileType = sourcecode.c.objc; path = STPPaymentIntentLastPaymentError.m; sourceTree = "<group>"; };
		B6A46F7A22FCE579001991B2 /* STPPaymentIntentLastPaymentErrorTest.m */ = {isa = PBXFileReference; lastKnownFileType = sourcecode.c.objc; path = STPPaymentIntentLastPaymentErrorTest.m; sourceTree = "<group>"; };
		B6B41F70223476AE0020BA7F /* STPPaymentMethodCardWalletMasterpassTest.m */ = {isa = PBXFileReference; lastKnownFileType = sourcecode.c.objc; path = STPPaymentMethodCardWalletMasterpassTest.m; sourceTree = "<group>"; };
		B6B41F72223476B90020BA7F /* STPPaymentMethodCardWalletVisaCheckoutTest.m */ = {isa = PBXFileReference; lastKnownFileType = sourcecode.c.objc; path = STPPaymentMethodCardWalletVisaCheckoutTest.m; sourceTree = "<group>"; };
		B6B41F74223481BA0020BA7F /* STPPaymentMethodCardWallet+Private.h */ = {isa = PBXFileReference; lastKnownFileType = sourcecode.c.h; path = "STPPaymentMethodCardWallet+Private.h"; sourceTree = "<group>"; };
		B6B41F77223484280020BA7F /* STPPaymentMethodiDEAL.h */ = {isa = PBXFileReference; lastKnownFileType = sourcecode.c.h; name = STPPaymentMethodiDEAL.h; path = PublicHeaders/Stripe/STPPaymentMethodiDEAL.h; sourceTree = "<group>"; };
		B6B41F78223484280020BA7F /* STPPaymentMethodiDEAL.m */ = {isa = PBXFileReference; lastKnownFileType = sourcecode.c.objc; path = STPPaymentMethodiDEAL.m; sourceTree = "<group>"; };
		B6B41F7D22348A1E0020BA7F /* STPPaymentMethodiDEALParams.h */ = {isa = PBXFileReference; lastKnownFileType = sourcecode.c.h; name = STPPaymentMethodiDEALParams.h; path = PublicHeaders/Stripe/STPPaymentMethodiDEALParams.h; sourceTree = "<group>"; };
		B6B41F7E22348A1E0020BA7F /* STPPaymentMethodiDEALParams.m */ = {isa = PBXFileReference; lastKnownFileType = sourcecode.c.objc; path = STPPaymentMethodiDEALParams.m; sourceTree = "<group>"; };
		B6B5FC3F222F4C0200440249 /* STPPaymentMethodThreeDSecureUsage.h */ = {isa = PBXFileReference; lastKnownFileType = sourcecode.c.h; name = STPPaymentMethodThreeDSecureUsage.h; path = PublicHeaders/Stripe/STPPaymentMethodThreeDSecureUsage.h; sourceTree = "<group>"; };
		B6B5FC40222F4C0200440249 /* STPPaymentMethodThreeDSecureUsage.m */ = {isa = PBXFileReference; lastKnownFileType = sourcecode.c.objc; path = STPPaymentMethodThreeDSecureUsage.m; sourceTree = "<group>"; };
		B6C42816229897EF0044E419 /* NSURLComponents_StripeTest.m */ = {isa = PBXFileReference; lastKnownFileType = sourcecode.c.objc; path = NSURLComponents_StripeTest.m; sourceTree = "<group>"; };
		B6CF3134229D8C3500BA8AC2 /* STPCardBrand.m */ = {isa = PBXFileReference; lastKnownFileType = sourcecode.c.objc; path = STPCardBrand.m; sourceTree = "<group>"; };
		B6D13946230C68FF007AFF8A /* STPConnectAccountAddressTest.m */ = {isa = PBXFileReference; fileEncoding = 4; lastKnownFileType = sourcecode.c.objc; path = STPConnectAccountAddressTest.m; sourceTree = "<group>"; };
		B6D6C932223076600092AFC8 /* STPPaymentMethodAddressTest.m */ = {isa = PBXFileReference; lastKnownFileType = sourcecode.c.objc; path = STPPaymentMethodAddressTest.m; sourceTree = "<group>"; };
		B6D6C934223078840092AFC8 /* STPPaymentMethodBillingDetailsTest.m */ = {isa = PBXFileReference; lastKnownFileType = sourcecode.c.objc; path = STPPaymentMethodBillingDetailsTest.m; sourceTree = "<group>"; };
		B6DB0CA5223817A300AEF640 /* STPPaymentMethodEnums.h */ = {isa = PBXFileReference; lastKnownFileType = sourcecode.c.h; name = STPPaymentMethodEnums.h; path = PublicHeaders/Stripe/STPPaymentMethodEnums.h; sourceTree = "<group>"; };
		B6DB0CA822381B4900AEF640 /* STPPaymentMethod+Private.h */ = {isa = PBXFileReference; lastKnownFileType = sourcecode.c.h; path = "STPPaymentMethod+Private.h"; sourceTree = "<group>"; };
		B6DE52D92230981200B70A66 /* STPPaymentMethodParams.h */ = {isa = PBXFileReference; lastKnownFileType = sourcecode.c.h; name = STPPaymentMethodParams.h; path = PublicHeaders/Stripe/STPPaymentMethodParams.h; sourceTree = "<group>"; };
		B6DE52DA2230981200B70A66 /* STPPaymentMethodParams.m */ = {isa = PBXFileReference; lastKnownFileType = sourcecode.c.objc; path = STPPaymentMethodParams.m; sourceTree = "<group>"; };
		B6DF4C962411BE4D005C1AE0 /* STPApplePayContextFunctionalTest.m */ = {isa = PBXFileReference; lastKnownFileType = sourcecode.c.objc; path = STPApplePayContextFunctionalTest.m; sourceTree = "<group>"; };
		B6E2F306222F442E0001FED4 /* STPPaymentMethodCardChecks.h */ = {isa = PBXFileReference; lastKnownFileType = sourcecode.c.h; name = STPPaymentMethodCardChecks.h; path = PublicHeaders/Stripe/STPPaymentMethodCardChecks.h; sourceTree = "<group>"; };
		B6EC63C922348D4600E4C0FB /* STPPaymentMethodiDEALTest.m */ = {isa = PBXFileReference; lastKnownFileType = sourcecode.c.objc; path = STPPaymentMethodiDEALTest.m; sourceTree = "<group>"; };
		B6F1608E223350640088C970 /* STPPaymentIntentAction.h */ = {isa = PBXFileReference; lastKnownFileType = sourcecode.c.h; name = STPPaymentIntentAction.h; path = PublicHeaders/Stripe/STPPaymentIntentAction.h; sourceTree = "<group>"; };
		B6F16094223351C20088C970 /* STPPaymentIntentActionRedirectToURL.h */ = {isa = PBXFileReference; lastKnownFileType = sourcecode.c.h; name = STPPaymentIntentActionRedirectToURL.h; path = PublicHeaders/Stripe/STPPaymentIntentActionRedirectToURL.h; sourceTree = "<group>"; };
		C1054F901FE197AE0033C87E /* STPPaymentContextSnapshotTests.m */ = {isa = PBXFileReference; lastKnownFileType = sourcecode.c.objc; path = STPPaymentContextSnapshotTests.m; sourceTree = "<group>"; };
		C1080F471CBECF7B007B2D89 /* STPAddress.h */ = {isa = PBXFileReference; fileEncoding = 4; lastKnownFileType = sourcecode.c.h; name = STPAddress.h; path = PublicHeaders/Stripe/STPAddress.h; sourceTree = "<group>"; };
		C1080F481CBECF7B007B2D89 /* STPAddress.m */ = {isa = PBXFileReference; fileEncoding = 4; lastKnownFileType = sourcecode.c.objc; path = STPAddress.m; sourceTree = "<group>"; };
		C1080F4B1CBED48A007B2D89 /* STPAddressTests.m */ = {isa = PBXFileReference; fileEncoding = 4; lastKnownFileType = sourcecode.c.objc; path = STPAddressTests.m; sourceTree = "<group>"; };
		C113D2171EBB9A36006FACC2 /* STPEphemeralKey.h */ = {isa = PBXFileReference; fileEncoding = 4; lastKnownFileType = sourcecode.c.h; path = STPEphemeralKey.h; sourceTree = "<group>"; };
		C113D2181EBB9A36006FACC2 /* STPEphemeralKey.m */ = {isa = PBXFileReference; fileEncoding = 4; lastKnownFileType = sourcecode.c.objc; path = STPEphemeralKey.m; sourceTree = "<group>"; };
		C11810851CC6AF4C0022FB55 /* STPPaymentOption.h */ = {isa = PBXFileReference; fileEncoding = 4; lastKnownFileType = sourcecode.c.h; name = STPPaymentOption.h; path = PublicHeaders/Stripe/STPPaymentOption.h; sourceTree = "<group>"; };
		C11810871CC6B00D0022FB55 /* STPApplePayPaymentOption.h */ = {isa = PBXFileReference; fileEncoding = 4; lastKnownFileType = sourcecode.c.h; name = STPApplePayPaymentOption.h; path = PublicHeaders/Stripe/STPApplePayPaymentOption.h; sourceTree = "<group>"; };
		C11810881CC6B00D0022FB55 /* STPApplePayPaymentOption.m */ = {isa = PBXFileReference; fileEncoding = 4; lastKnownFileType = sourcecode.c.objc; path = STPApplePayPaymentOption.m; sourceTree = "<group>"; };
		C11810931CC6C4700022FB55 /* PKPaymentAuthorizationViewController+Stripe_Blocks.h */ = {isa = PBXFileReference; fileEncoding = 4; lastKnownFileType = sourcecode.c.h; path = "PKPaymentAuthorizationViewController+Stripe_Blocks.h"; sourceTree = "<group>"; };
		C11810941CC6C4700022FB55 /* PKPaymentAuthorizationViewController+Stripe_Blocks.m */ = {isa = PBXFileReference; fileEncoding = 4; lastKnownFileType = sourcecode.c.objc; path = "PKPaymentAuthorizationViewController+Stripe_Blocks.m"; sourceTree = "<group>"; };
		C11810981CC6D46D0022FB55 /* NSDecimalNumber+StripeTest.m */ = {isa = PBXFileReference; fileEncoding = 4; lastKnownFileType = sourcecode.c.objc; path = "NSDecimalNumber+StripeTest.m"; sourceTree = "<group>"; };
		C11810A61CC6E2160022FB55 /* STPBackendAPIAdapter.h */ = {isa = PBXFileReference; lastKnownFileType = sourcecode.c.h; name = STPBackendAPIAdapter.h; path = PublicHeaders/Stripe/STPBackendAPIAdapter.h; sourceTree = "<group>"; };
		C11B14961E8AE316000F760C /* OCMock.framework */ = {isa = PBXFileReference; lastKnownFileType = wrapper.framework; name = OCMock.framework; path = Carthage/Build/iOS/OCMock.framework; sourceTree = "<group>"; };
		C124A16E1CCA968B007D42EE /* STPAnalyticsClient.h */ = {isa = PBXFileReference; fileEncoding = 4; lastKnownFileType = sourcecode.c.h; path = STPAnalyticsClient.h; sourceTree = "<group>"; };
		C124A16F1CCA968B007D42EE /* STPAnalyticsClient.m */ = {isa = PBXFileReference; fileEncoding = 4; lastKnownFileType = sourcecode.c.objc; path = STPAnalyticsClient.m; sourceTree = "<group>"; };
		C124A17A1CCAA0C2007D42EE /* NSMutableURLRequest+Stripe.h */ = {isa = PBXFileReference; fileEncoding = 4; lastKnownFileType = sourcecode.c.h; path = "NSMutableURLRequest+Stripe.h"; sourceTree = "<group>"; };
		C124A17B1CCAA0C2007D42EE /* NSMutableURLRequest+Stripe.m */ = {isa = PBXFileReference; fileEncoding = 4; lastKnownFileType = sourcecode.c.objc; path = "NSMutableURLRequest+Stripe.m"; sourceTree = "<group>"; };
		C124A1801CCAA1BF007D42EE /* NSMutableURLRequest+StripeTest.m */ = {isa = PBXFileReference; fileEncoding = 4; lastKnownFileType = sourcecode.c.objc; path = "NSMutableURLRequest+StripeTest.m"; sourceTree = "<group>"; };
		C124A1841CCAB750007D42EE /* STPAnalyticsClientTest.m */ = {isa = PBXFileReference; fileEncoding = 4; lastKnownFileType = sourcecode.c.objc; path = STPAnalyticsClientTest.m; sourceTree = "<group>"; };
		C12711091DBA7E490087840D /* STPAddressViewModelTest.m */ = {isa = PBXFileReference; fileEncoding = 4; lastKnownFileType = sourcecode.c.objc; path = STPAddressViewModelTest.m; sourceTree = "<group>"; };
		C13538071D2C2186003F6157 /* STPAddCardViewControllerTest.m */ = {isa = PBXFileReference; fileEncoding = 4; lastKnownFileType = sourcecode.c.objc; path = STPAddCardViewControllerTest.m; sourceTree = "<group>"; };
		C1363BB51D7633D800EB82B4 /* STPPaymentOptionTableViewCell.h */ = {isa = PBXFileReference; fileEncoding = 4; lastKnownFileType = sourcecode.c.h; path = STPPaymentOptionTableViewCell.h; sourceTree = "<group>"; };
		C1363BB61D7633D800EB82B4 /* STPPaymentOptionTableViewCell.m */ = {isa = PBXFileReference; fileEncoding = 4; lastKnownFileType = sourcecode.c.objc; path = STPPaymentOptionTableViewCell.m; sourceTree = "<group>"; };
		C14C4DB01EC3B34500C2FDF6 /* STPAPIRequestTest.m */ = {isa = PBXFileReference; fileEncoding = 4; lastKnownFileType = sourcecode.c.objc; path = STPAPIRequestTest.m; sourceTree = "<group>"; };
		C15608DB1FE08F2E0032AE66 /* UIView+Stripe_SafeAreaBounds.h */ = {isa = PBXFileReference; lastKnownFileType = sourcecode.c.h; path = "UIView+Stripe_SafeAreaBounds.h"; sourceTree = "<group>"; };
		C15608DC1FE08F2E0032AE66 /* UIView+Stripe_SafeAreaBounds.m */ = {isa = PBXFileReference; lastKnownFileType = sourcecode.c.objc; path = "UIView+Stripe_SafeAreaBounds.m"; sourceTree = "<group>"; };
		C158AB3D1E1EE98900348D01 /* STPSectionHeaderView.h */ = {isa = PBXFileReference; fileEncoding = 4; lastKnownFileType = sourcecode.c.h; path = STPSectionHeaderView.h; sourceTree = "<group>"; };
		C158AB3E1E1EE98900348D01 /* STPSectionHeaderView.m */ = {isa = PBXFileReference; fileEncoding = 4; lastKnownFileType = sourcecode.c.objc; path = STPSectionHeaderView.m; sourceTree = "<group>"; };
		C15993261D8808490047950D /* STPShippingAddressViewController.h */ = {isa = PBXFileReference; fileEncoding = 4; lastKnownFileType = sourcecode.c.h; name = STPShippingAddressViewController.h; path = PublicHeaders/Stripe/STPShippingAddressViewController.h; sourceTree = "<group>"; };
		C159932C1D8808680047950D /* STPShippingAddressViewController.m */ = {isa = PBXFileReference; fileEncoding = 4; lastKnownFileType = sourcecode.c.objc; path = STPShippingAddressViewController.m; sourceTree = "<group>"; };
		C159932F1D8808680047950D /* STPShippingMethodsViewController.h */ = {isa = PBXFileReference; fileEncoding = 4; lastKnownFileType = sourcecode.c.h; path = STPShippingMethodsViewController.h; sourceTree = "<group>"; };
		C15993301D8808680047950D /* STPShippingMethodsViewController.m */ = {isa = PBXFileReference; fileEncoding = 4; lastKnownFileType = sourcecode.c.objc; path = STPShippingMethodsViewController.m; sourceTree = "<group>"; };
		C15993311D8808680047950D /* STPShippingMethodTableViewCell.h */ = {isa = PBXFileReference; fileEncoding = 4; lastKnownFileType = sourcecode.c.h; path = STPShippingMethodTableViewCell.h; sourceTree = "<group>"; };
		C15993321D8808680047950D /* STPShippingMethodTableViewCell.m */ = {isa = PBXFileReference; fileEncoding = 4; lastKnownFileType = sourcecode.c.objc; path = STPShippingMethodTableViewCell.m; sourceTree = "<group>"; };
		C15B02721EA176090026E606 /* StripeErrorTest.m */ = {isa = PBXFileReference; fileEncoding = 4; lastKnownFileType = sourcecode.c.objc; path = StripeErrorTest.m; sourceTree = "<group>"; };
		C16F66AA1CA21BAC006A21B5 /* STPFormTextFieldTest.m */ = {isa = PBXFileReference; fileEncoding = 4; lastKnownFileType = sourcecode.c.objc; path = STPFormTextFieldTest.m; sourceTree = "<group>"; };
		C175B7931FE834A3009F5A0E /* STPCustomer+Private.h */ = {isa = PBXFileReference; lastKnownFileType = sourcecode.c.h; path = "STPCustomer+Private.h"; sourceTree = "<group>"; };
		C17A030B1CBEE7A2006C819F /* STPAddressFieldTableViewCell.h */ = {isa = PBXFileReference; fileEncoding = 4; lastKnownFileType = sourcecode.c.h; path = STPAddressFieldTableViewCell.h; sourceTree = "<group>"; };
		C17A030C1CBEE7A2006C819F /* STPAddressFieldTableViewCell.m */ = {isa = PBXFileReference; fileEncoding = 4; lastKnownFileType = sourcecode.c.objc; path = STPAddressFieldTableViewCell.m; sourceTree = "<group>"; };
		C17D24ED1E37DBAC005CB188 /* STPSourceTest.m */ = {isa = PBXFileReference; fileEncoding = 4; lastKnownFileType = sourcecode.c.objc; path = STPSourceTest.m; sourceTree = "<group>"; };
		C18021181E3A58710089D712 /* STPSourcePoller.h */ = {isa = PBXFileReference; fileEncoding = 4; lastKnownFileType = sourcecode.c.h; path = STPSourcePoller.h; sourceTree = "<group>"; };
		C18021191E3A58710089D712 /* STPSourcePoller.m */ = {isa = PBXFileReference; fileEncoding = 4; lastKnownFileType = sourcecode.c.objc; path = STPSourcePoller.m; sourceTree = "<group>"; };
		C18410741EC2529400178149 /* STPEphemeralKeyManager.h */ = {isa = PBXFileReference; fileEncoding = 4; lastKnownFileType = sourcecode.c.h; path = STPEphemeralKeyManager.h; sourceTree = "<group>"; };
		C18410751EC2529400178149 /* STPEphemeralKeyManager.m */ = {isa = PBXFileReference; fileEncoding = 4; lastKnownFileType = sourcecode.c.objc; path = STPEphemeralKeyManager.m; sourceTree = "<group>"; };
		C184107A1EC2539F00178149 /* STPEphemeralKeyProvider.h */ = {isa = PBXFileReference; fileEncoding = 4; lastKnownFileType = sourcecode.c.h; name = STPEphemeralKeyProvider.h; path = PublicHeaders/Stripe/STPEphemeralKeyProvider.h; sourceTree = "<group>"; };
		C184107D1EC2704700178149 /* STPEphemeralKeyManagerTest.m */ = {isa = PBXFileReference; fileEncoding = 4; lastKnownFileType = sourcecode.c.objc; path = STPEphemeralKeyManagerTest.m; sourceTree = "<group>"; };
		C18867D91E8B0C4100A77634 /* STPFixtures.h */ = {isa = PBXFileReference; fileEncoding = 4; lastKnownFileType = sourcecode.c.h; lineEnding = 0; path = STPFixtures.h; sourceTree = "<group>"; xcLanguageSpecificationIdentifier = xcode.lang.objcpp; };
		C18867DA1E8B0C4100A77634 /* STPFixtures.m */ = {isa = PBXFileReference; fileEncoding = 4; lastKnownFileType = sourcecode.c.objc; lineEnding = 0; path = STPFixtures.m; sourceTree = "<group>"; xcLanguageSpecificationIdentifier = xcode.lang.objc; };
		C192269B1EBA99F900BED563 /* STPCustomerContext.h */ = {isa = PBXFileReference; fileEncoding = 4; lastKnownFileType = sourcecode.c.h; name = STPCustomerContext.h; path = PublicHeaders/Stripe/STPCustomerContext.h; sourceTree = "<group>"; };
		C192269E1EBA9A0800BED563 /* STPCustomerContext.m */ = {isa = PBXFileReference; fileEncoding = 4; lastKnownFileType = sourcecode.c.objc; path = STPCustomerContext.m; sourceTree = "<group>"; };
		C19D098D1EAEAE4000A4AB3E /* STPTelemetryClient.h */ = {isa = PBXFileReference; fileEncoding = 4; lastKnownFileType = sourcecode.c.h; path = STPTelemetryClient.h; sourceTree = "<group>"; };
		C19D098E1EAEAE4000A4AB3E /* STPTelemetryClient.m */ = {isa = PBXFileReference; fileEncoding = 4; lastKnownFileType = sourcecode.c.objc; path = STPTelemetryClient.m; sourceTree = "<group>"; };
		C19D09911EAEAE5200A4AB3E /* STPTelemetryClientTest.m */ = {isa = PBXFileReference; fileEncoding = 4; lastKnownFileType = sourcecode.c.objc; path = STPTelemetryClientTest.m; sourceTree = "<group>"; };
		C1A06F0F1E1D8A6E004DCA06 /* STPCard+Private.h */ = {isa = PBXFileReference; lastKnownFileType = sourcecode.c.h; path = "STPCard+Private.h"; sourceTree = "<group>"; };
		C1AED1551EE0C8C6008BEFBF /* STPApplePayTest.m */ = {isa = PBXFileReference; fileEncoding = 4; lastKnownFileType = sourcecode.c.objc; path = STPApplePayTest.m; sourceTree = "<group>"; };
		C1B630B51D1D817900A05285 /* Info.plist */ = {isa = PBXFileReference; lastKnownFileType = text.plist.xml; path = Info.plist; sourceTree = "<group>"; };
		C1BD9B1E1E390A2700CEE925 /* STPSourceParamsTest.m */ = {isa = PBXFileReference; fileEncoding = 4; lastKnownFileType = sourcecode.c.objc; path = STPSourceParamsTest.m; sourceTree = "<group>"; };
		C1BD9B201E393FFE00CEE925 /* STPSourceReceiver.h */ = {isa = PBXFileReference; fileEncoding = 4; lastKnownFileType = sourcecode.c.h; name = STPSourceReceiver.h; path = PublicHeaders/Stripe/STPSourceReceiver.h; sourceTree = "<group>"; };
		C1BD9B211E393FFE00CEE925 /* STPSourceReceiver.m */ = {isa = PBXFileReference; fileEncoding = 4; lastKnownFileType = sourcecode.c.objc; path = STPSourceReceiver.m; sourceTree = "<group>"; };
		C1BD9B271E39406C00CEE925 /* STPSourceOwner.m */ = {isa = PBXFileReference; fileEncoding = 4; lastKnownFileType = sourcecode.c.objc; path = STPSourceOwner.m; sourceTree = "<group>"; };
		C1BD9B2C1E3940A200CEE925 /* STPSourceRedirect.h */ = {isa = PBXFileReference; fileEncoding = 4; lastKnownFileType = sourcecode.c.h; name = STPSourceRedirect.h; path = PublicHeaders/Stripe/STPSourceRedirect.h; sourceTree = "<group>"; };
		C1BD9B2D1E3940A200CEE925 /* STPSourceRedirect.m */ = {isa = PBXFileReference; fileEncoding = 4; lastKnownFileType = sourcecode.c.objc; path = STPSourceRedirect.m; sourceTree = "<group>"; };
		C1BD9B321E3940C400CEE925 /* STPSourceVerification.h */ = {isa = PBXFileReference; fileEncoding = 4; lastKnownFileType = sourcecode.c.h; name = STPSourceVerification.h; path = PublicHeaders/Stripe/STPSourceVerification.h; sourceTree = "<group>"; };
		C1BD9B331E3940C400CEE925 /* STPSourceVerification.m */ = {isa = PBXFileReference; fileEncoding = 4; lastKnownFileType = sourcecode.c.objc; path = STPSourceVerification.m; sourceTree = "<group>"; };
		C1BD9B381E39416700CEE925 /* STPSourceOwner.h */ = {isa = PBXFileReference; fileEncoding = 4; lastKnownFileType = sourcecode.c.h; name = STPSourceOwner.h; path = PublicHeaders/Stripe/STPSourceOwner.h; sourceTree = "<group>"; };
		C1C02CCA1ECCD0E500DF5643 /* EphemeralKey.json */ = {isa = PBXFileReference; fileEncoding = 4; lastKnownFileType = text.json; path = EphemeralKey.json; sourceTree = "<group>"; };
		C1C02CCD1ECCE92900DF5643 /* STPEphemeralKeyTest.m */ = {isa = PBXFileReference; fileEncoding = 4; lastKnownFileType = sourcecode.c.objc; path = STPEphemeralKeyTest.m; sourceTree = "<group>"; };
		C1C1012C1E57A26F00C7BFAE /* STPSource+Private.h */ = {isa = PBXFileReference; fileEncoding = 4; lastKnownFileType = sourcecode.c.h; path = "STPSource+Private.h"; sourceTree = "<group>"; };
		C1CFCB661ED4E38900BE45DF /* STPInternalAPIResponseDecodable.h */ = {isa = PBXFileReference; fileEncoding = 4; lastKnownFileType = sourcecode.c.h; path = STPInternalAPIResponseDecodable.h; sourceTree = "<group>"; };
		C1CFCB691ED5E0F400BE45DF /* STPMocks.h */ = {isa = PBXFileReference; fileEncoding = 4; lastKnownFileType = sourcecode.c.h; path = STPMocks.h; sourceTree = "<group>"; };
		C1CFCB6A1ED5E0F400BE45DF /* STPMocks.m */ = {isa = PBXFileReference; fileEncoding = 4; lastKnownFileType = sourcecode.c.objc; path = STPMocks.m; sourceTree = "<group>"; };
		C1CFCB6F1ED5E11500BE45DF /* STPFileFunctionalTest.m */ = {isa = PBXFileReference; fileEncoding = 4; lastKnownFileType = sourcecode.c.objc; path = STPFileFunctionalTest.m; sourceTree = "<group>"; };
		C1CFCB701ED5E11500BE45DF /* STPFileTest.m */ = {isa = PBXFileReference; fileEncoding = 4; lastKnownFileType = sourcecode.c.objc; path = STPFileTest.m; sourceTree = "<group>"; };
		C1CFCB711ED5E11500BE45DF /* STPPIIFunctionalTest.m */ = {isa = PBXFileReference; fileEncoding = 4; lastKnownFileType = sourcecode.c.objc; path = STPPIIFunctionalTest.m; sourceTree = "<group>"; };
		C1CFCB781ED5F85A00BE45DF /* stp_test_upload_image.jpeg */ = {isa = PBXFileReference; lastKnownFileType = image.jpeg; name = stp_test_upload_image.jpeg; path = Stripe/Resources/Images/stp_test_upload_image.jpeg; sourceTree = SOURCE_ROOT; };
		C1D23FAC1D37F81F002FD83C /* STPCustomerTest.m */ = {isa = PBXFileReference; fileEncoding = 4; lastKnownFileType = sourcecode.c.objc; path = STPCustomerTest.m; sourceTree = "<group>"; };
		C1D23FAF1D37FC90002FD83C /* STPTestUtils.h */ = {isa = PBXFileReference; fileEncoding = 4; lastKnownFileType = sourcecode.c.h; path = STPTestUtils.h; sourceTree = "<group>"; };
		C1D23FB01D37FC90002FD83C /* STPTestUtils.m */ = {isa = PBXFileReference; fileEncoding = 4; lastKnownFileType = sourcecode.c.objc; path = STPTestUtils.m; sourceTree = "<group>"; };
		C1D23FB31D37FE0B002FD83C /* Card.json */ = {isa = PBXFileReference; fileEncoding = 4; lastKnownFileType = text.json; path = Card.json; sourceTree = "<group>"; };
		C1D23FB41D37FE0B002FD83C /* Customer.json */ = {isa = PBXFileReference; fileEncoding = 4; lastKnownFileType = text.json; path = Customer.json; sourceTree = "<group>"; };
		C1D7B5181E36B8B9002181F5 /* STPSourceParams.h */ = {isa = PBXFileReference; fileEncoding = 4; lastKnownFileType = sourcecode.c.h; name = STPSourceParams.h; path = PublicHeaders/Stripe/STPSourceParams.h; sourceTree = "<group>"; };
		C1D7B5191E36B8B9002181F5 /* STPSourceParams.m */ = {isa = PBXFileReference; fileEncoding = 4; lastKnownFileType = sourcecode.c.objc; path = STPSourceParams.m; sourceTree = "<group>"; };
		C1D7B51E1E36C32F002181F5 /* STPSource.h */ = {isa = PBXFileReference; fileEncoding = 4; lastKnownFileType = sourcecode.c.h; name = STPSource.h; path = PublicHeaders/Stripe/STPSource.h; sourceTree = "<group>"; };
		C1D7B51F1E36C32F002181F5 /* STPSource.m */ = {isa = PBXFileReference; fileEncoding = 4; lastKnownFileType = sourcecode.c.objc; path = STPSource.m; sourceTree = "<group>"; };
		C1D7B5241E36C70D002181F5 /* STPSourceFunctionalTest.m */ = {isa = PBXFileReference; fileEncoding = 4; lastKnownFileType = sourcecode.c.objc; path = STPSourceFunctionalTest.m; sourceTree = "<group>"; };
		C1E4F8051EBBEB0F00E611F5 /* STPCustomerContextTest.m */ = {isa = PBXFileReference; fileEncoding = 4; lastKnownFileType = sourcecode.c.objc; path = STPCustomerContextTest.m; sourceTree = "<group>"; };
		C1EEDCC51CA2126000A54582 /* STPDelegateProxyTest.m */ = {isa = PBXFileReference; fileEncoding = 4; lastKnownFileType = sourcecode.c.objc; path = STPDelegateProxyTest.m; sourceTree = "<group>"; };
		C1EEDCC71CA2172700A54582 /* NSString+StripeTest.m */ = {isa = PBXFileReference; fileEncoding = 4; lastKnownFileType = sourcecode.c.objc; path = "NSString+StripeTest.m"; sourceTree = "<group>"; };
		C1EEDCC91CA2186300A54582 /* STPPhoneNumberValidatorTest.m */ = {isa = PBXFileReference; fileEncoding = 4; lastKnownFileType = sourcecode.c.objc; path = STPPhoneNumberValidatorTest.m; sourceTree = "<group>"; };
		C1EF04491DD2396200FBF452 /* STPShippingAddressViewControllerLocalizationTests.m */ = {isa = PBXFileReference; fileEncoding = 4; lastKnownFileType = sourcecode.c.objc; path = STPShippingAddressViewControllerLocalizationTests.m; sourceTree = "<group>"; };
		C1EF044A1DD2396200FBF452 /* STPShippingMethodsViewControllerLocalizationTests.m */ = {isa = PBXFileReference; fileEncoding = 4; lastKnownFileType = sourcecode.c.objc; path = STPShippingMethodsViewControllerLocalizationTests.m; sourceTree = "<group>"; };
		C1FEE5941CBFF11400A7632B /* STPPostalCodeValidator.h */ = {isa = PBXFileReference; fileEncoding = 4; lastKnownFileType = sourcecode.c.h; path = STPPostalCodeValidator.h; sourceTree = "<group>"; };
		C1FEE5951CBFF11400A7632B /* STPPostalCodeValidator.m */ = {isa = PBXFileReference; fileEncoding = 4; lastKnownFileType = sourcecode.c.objc; path = STPPostalCodeValidator.m; sourceTree = "<group>"; };
		C1FEE5981CBFF24000A7632B /* STPPostalCodeValidatorTest.m */ = {isa = PBXFileReference; fileEncoding = 4; lastKnownFileType = sourcecode.c.objc; path = STPPostalCodeValidatorTest.m; sourceTree = "<group>"; };
		ED627D57207EA348007EFC56 /* nb */ = {isa = PBXFileReference; fileEncoding = 4; lastKnownFileType = text.plist.strings; name = nb; path = Localizations/nb.lproj/Localizable.strings; sourceTree = "<group>"; };
		F10239381FDF4144006273B5 /* FauxPasAnnotations.h */ = {isa = PBXFileReference; lastKnownFileType = sourcecode.c.h; name = FauxPasAnnotations.h; path = PublicHeaders/Stripe/FauxPasAnnotations.h; sourceTree = "<group>"; };
		F1122A7D1DFB84E000A8B1AF /* UINavigationBar+StripeTest.m */ = {isa = PBXFileReference; fileEncoding = 4; lastKnownFileType = sourcecode.c.objc; path = "UINavigationBar+StripeTest.m"; sourceTree = "<group>"; };
		F12829D81D7747E4008B10D6 /* STPBundleLocator.h */ = {isa = PBXFileReference; fileEncoding = 4; lastKnownFileType = sourcecode.c.h; path = STPBundleLocator.h; sourceTree = "<group>"; };
		F12829D91D7747E4008B10D6 /* STPBundleLocator.m */ = {isa = PBXFileReference; fileEncoding = 4; lastKnownFileType = sourcecode.c.objc; path = STPBundleLocator.m; sourceTree = "<group>"; };
		F12C8DBE1D63DE9F00ADA0D7 /* STPPaymentContextAmountModel.h */ = {isa = PBXFileReference; fileEncoding = 4; lastKnownFileType = sourcecode.c.h; path = STPPaymentContextAmountModel.h; sourceTree = "<group>"; };
		F12C8DBF1D63DE9F00ADA0D7 /* STPPaymentContextAmountModel.m */ = {isa = PBXFileReference; fileEncoding = 4; lastKnownFileType = sourcecode.c.objc; path = STPPaymentContextAmountModel.m; sourceTree = "<group>"; };
		F148ABC31D5D334B0014FD92 /* STPLocalizationUtils.m */ = {isa = PBXFileReference; fileEncoding = 4; lastKnownFileType = sourcecode.c.objc; path = STPLocalizationUtils.m; sourceTree = "<group>"; };
		F148ABE71D5E805A0014FD92 /* en */ = {isa = PBXFileReference; fileEncoding = 4; lastKnownFileType = text.plist.strings; name = en; path = Localizations/en.lproj/Localizable.strings; sourceTree = "<group>"; };
		F148ABEA1D5E80790014FD92 /* zh-Hans */ = {isa = PBXFileReference; fileEncoding = 4; lastKnownFileType = text.plist.strings; name = "zh-Hans"; path = "Localizations/zh-Hans.lproj/Localizable.strings"; sourceTree = "<group>"; };
		F148ABEC1D5E80860014FD92 /* de */ = {isa = PBXFileReference; fileEncoding = 4; lastKnownFileType = text.plist.strings; name = de; path = Localizations/de.lproj/Localizable.strings; sourceTree = "<group>"; };
		F148ABED1D5E808B0014FD92 /* es */ = {isa = PBXFileReference; fileEncoding = 4; lastKnownFileType = text.plist.strings; name = es; path = Localizations/es.lproj/Localizable.strings; sourceTree = "<group>"; };
		F148ABEE1D5E80990014FD92 /* it */ = {isa = PBXFileReference; fileEncoding = 4; lastKnownFileType = text.plist.strings; name = it; path = Localizations/it.lproj/Localizable.strings; sourceTree = "<group>"; };
		F148ABEF1D5E809D0014FD92 /* ja */ = {isa = PBXFileReference; fileEncoding = 4; lastKnownFileType = text.plist.strings; name = ja; path = Localizations/ja.lproj/Localizable.strings; sourceTree = "<group>"; };
		F148ABF01D5E80A00014FD92 /* nl */ = {isa = PBXFileReference; fileEncoding = 4; lastKnownFileType = text.plist.strings; name = nl; path = Localizations/nl.lproj/Localizable.strings; sourceTree = "<group>"; };
		F148ABF11D5E81EB0014FD92 /* fr */ = {isa = PBXFileReference; fileEncoding = 4; lastKnownFileType = text.plist.strings; name = fr; path = Localizations/fr.lproj/Localizable.strings; sourceTree = "<group>"; };
		F14C872E1D4FCDBA00C7CC6A /* STPPaymentContextApplePayTest.m */ = {isa = PBXFileReference; fileEncoding = 4; lastKnownFileType = sourcecode.c.objc; path = STPPaymentContextApplePayTest.m; sourceTree = "<group>"; };
		F152321A1EA92F9D00D65C67 /* STPRedirectContextTest.m */ = {isa = PBXFileReference; fileEncoding = 4; lastKnownFileType = sourcecode.c.objc; path = STPRedirectContextTest.m; sourceTree = "<group>"; };
		F152321C1EA92FC100D65C67 /* STPRedirectContext.m */ = {isa = PBXFileReference; fileEncoding = 4; lastKnownFileType = sourcecode.c.objc; path = STPRedirectContext.m; sourceTree = "<group>"; };
		F152321F1EA92FCF00D65C67 /* STPRedirectContext.h */ = {isa = PBXFileReference; fileEncoding = 4; lastKnownFileType = sourcecode.c.h; name = STPRedirectContext.h; path = PublicHeaders/Stripe/STPRedirectContext.h; sourceTree = "<group>"; };
		F15232221EA9303800D65C67 /* STPURLCallbackHandler.h */ = {isa = PBXFileReference; fileEncoding = 4; lastKnownFileType = sourcecode.c.h; path = STPURLCallbackHandler.h; sourceTree = "<group>"; };
		F15232231EA9303800D65C67 /* STPURLCallbackHandler.m */ = {isa = PBXFileReference; fileEncoding = 4; lastKnownFileType = sourcecode.c.objc; path = STPURLCallbackHandler.m; sourceTree = "<group>"; };
		F15232281EA9306100D65C67 /* NSURLComponents+Stripe.h */ = {isa = PBXFileReference; fileEncoding = 4; lastKnownFileType = sourcecode.c.h; path = "NSURLComponents+Stripe.h"; sourceTree = "<group>"; };
		F15232291EA9306100D65C67 /* NSURLComponents+Stripe.m */ = {isa = PBXFileReference; fileEncoding = 4; lastKnownFileType = sourcecode.c.objc; path = "NSURLComponents+Stripe.m"; sourceTree = "<group>"; };
		F152322E1EA9344000D65C67 /* iDEALSource.json */ = {isa = PBXFileReference; lastKnownFileType = text.json; path = iDEALSource.json; sourceTree = "<group>"; };
		F15232301EA93E6800D65C67 /* Contacts.framework */ = {isa = PBXFileReference; lastKnownFileType = wrapper.framework; name = Contacts.framework; path = System/Library/Frameworks/Contacts.framework; sourceTree = SDKROOT; };
		F156753F1DB544D3004468E3 /* STPAddCardViewControllerLocalizationTests.m */ = {isa = PBXFileReference; fileEncoding = 4; lastKnownFileType = sourcecode.c.objc; path = STPAddCardViewControllerLocalizationTests.m; sourceTree = "<group>"; };
		F15AC18D1DBA9CA90009EADE /* FBSnapshotTestCase.framework */ = {isa = PBXFileReference; lastKnownFileType = wrapper.framework; name = FBSnapshotTestCase.framework; path = Carthage/Build/iOS/FBSnapshotTestCase.framework; sourceTree = "<group>"; };
		F16AA26D1F5A05A100207FFF /* AlipaySource.json */ = {isa = PBXFileReference; fileEncoding = 4; lastKnownFileType = text.json; path = AlipaySource.json; sourceTree = "<group>"; };
		F1852F911D80B6EC00367C86 /* STPStringUtils.h */ = {isa = PBXFileReference; fileEncoding = 4; lastKnownFileType = sourcecode.c.h; path = STPStringUtils.h; sourceTree = "<group>"; };
		F1852F921D80B6EC00367C86 /* STPStringUtils.m */ = {isa = PBXFileReference; fileEncoding = 4; lastKnownFileType = sourcecode.c.objc; path = STPStringUtils.m; sourceTree = "<group>"; };
		F19491D81E5F606F001E1FC2 /* STPSourceCardDetails.m */ = {isa = PBXFileReference; fileEncoding = 4; lastKnownFileType = sourcecode.c.objc; path = STPSourceCardDetails.m; sourceTree = "<group>"; };
		F19491DD1E5F6B8C001E1FC2 /* STPSourceCardDetails.h */ = {isa = PBXFileReference; fileEncoding = 4; lastKnownFileType = sourcecode.c.h; name = STPSourceCardDetails.h; path = PublicHeaders/Stripe/STPSourceCardDetails.h; sourceTree = "<group>"; };
		F19491E11E60DD72001E1FC2 /* STPSourceSEPADebitDetails.m */ = {isa = PBXFileReference; fileEncoding = 4; lastKnownFileType = sourcecode.c.objc; path = STPSourceSEPADebitDetails.m; sourceTree = "<group>"; };
		F19491E61E60DD9C001E1FC2 /* STPSourceSEPADebitDetails.h */ = {isa = PBXFileReference; fileEncoding = 4; lastKnownFileType = sourcecode.c.h; name = STPSourceSEPADebitDetails.h; path = PublicHeaders/Stripe/STPSourceSEPADebitDetails.h; sourceTree = "<group>"; };
		F1A0197A1EA5733200354301 /* STPSourceParams+Private.h */ = {isa = PBXFileReference; fileEncoding = 4; lastKnownFileType = sourcecode.c.h; path = "STPSourceParams+Private.h"; sourceTree = "<group>"; };
		F1A2F92A1EEB6A70006B0456 /* NSCharacterSet+Stripe.h */ = {isa = PBXFileReference; fileEncoding = 4; lastKnownFileType = sourcecode.c.h; path = "NSCharacterSet+Stripe.h"; sourceTree = "<group>"; };
		F1A2F92B1EEB6A70006B0456 /* NSCharacterSet+Stripe.m */ = {isa = PBXFileReference; fileEncoding = 4; lastKnownFileType = sourcecode.c.objc; path = "NSCharacterSet+Stripe.m"; sourceTree = "<group>"; };
		F1B8534D1FDF544B0065A49E /* FBSnapshotTestCase+STPViewControllerLoading.h */ = {isa = PBXFileReference; lastKnownFileType = sourcecode.c.h; path = "FBSnapshotTestCase+STPViewControllerLoading.h"; sourceTree = "<group>"; };
		F1B8534E1FDF544B0065A49E /* FBSnapshotTestCase+STPViewControllerLoading.m */ = {isa = PBXFileReference; lastKnownFileType = sourcecode.c.objc; path = "FBSnapshotTestCase+STPViewControllerLoading.m"; sourceTree = "<group>"; };
		F1B980931DB550E60075332E /* STPPaymentOptionsViewControllerLocalizationTests.m */ = {isa = PBXFileReference; fileEncoding = 4; lastKnownFileType = sourcecode.c.objc; path = STPPaymentOptionsViewControllerLocalizationTests.m; sourceTree = "<group>"; };
		F1BA241C1E57BE5700E4A1CF /* CardSource.json */ = {isa = PBXFileReference; fileEncoding = 4; lastKnownFileType = text.json; path = CardSource.json; sourceTree = "<group>"; };
		F1BA241F1E57BEC600E4A1CF /* 3DSSource.json */ = {isa = PBXFileReference; fileEncoding = 4; lastKnownFileType = text.json; path = 3DSSource.json; sourceTree = "<group>"; };
		F1BEB2F81F34F2250043F48C /* STPSourceEnums.h */ = {isa = PBXFileReference; fileEncoding = 4; lastKnownFileType = sourcecode.c.h; name = STPSourceEnums.h; path = PublicHeaders/Stripe/STPSourceEnums.h; sourceTree = "<group>"; };
		F1BEB2FB1F3508BB0043F48C /* NSError+Stripe.h */ = {isa = PBXFileReference; fileEncoding = 4; lastKnownFileType = sourcecode.c.h; path = "NSError+Stripe.h"; sourceTree = "<group>"; };
		F1BEB2FC1F3508BB0043F48C /* NSError+Stripe.m */ = {isa = PBXFileReference; fileEncoding = 4; lastKnownFileType = sourcecode.c.objc; path = "NSError+Stripe.m"; sourceTree = "<group>"; };
		F1C7B8D11DBECF2400D9F6F0 /* STPDispatchFunctions.m */ = {isa = PBXFileReference; fileEncoding = 4; lastKnownFileType = sourcecode.c.objc; path = STPDispatchFunctions.m; sourceTree = "<group>"; };
		F1C7B8D21DBECF2400D9F6F0 /* STPDispatchFunctions.h */ = {isa = PBXFileReference; fileEncoding = 4; lastKnownFileType = sourcecode.c.h; path = STPDispatchFunctions.h; sourceTree = "<group>"; };
		F1D3A2461EB012010095BFA9 /* STPFile.m */ = {isa = PBXFileReference; fileEncoding = 4; lastKnownFileType = sourcecode.c.objc; path = STPFile.m; sourceTree = "<group>"; };
		F1D3A2471EB012010095BFA9 /* STPMultipartFormDataEncoder.h */ = {isa = PBXFileReference; fileEncoding = 4; lastKnownFileType = sourcecode.c.h; path = STPMultipartFormDataEncoder.h; sourceTree = "<group>"; };
		F1D3A2481EB012010095BFA9 /* STPMultipartFormDataEncoder.m */ = {isa = PBXFileReference; fileEncoding = 4; lastKnownFileType = sourcecode.c.objc; path = STPMultipartFormDataEncoder.m; sourceTree = "<group>"; };
		F1D3A2491EB012010095BFA9 /* STPMultipartFormDataPart.h */ = {isa = PBXFileReference; fileEncoding = 4; lastKnownFileType = sourcecode.c.h; path = STPMultipartFormDataPart.h; sourceTree = "<group>"; };
		F1D3A24A1EB012010095BFA9 /* STPMultipartFormDataPart.m */ = {isa = PBXFileReference; fileEncoding = 4; lastKnownFileType = sourcecode.c.objc; path = STPMultipartFormDataPart.m; sourceTree = "<group>"; };
		F1D3A2501EB0120F0095BFA9 /* STPFile.h */ = {isa = PBXFileReference; fileEncoding = 4; lastKnownFileType = sourcecode.c.h; name = STPFile.h; path = PublicHeaders/Stripe/STPFile.h; sourceTree = "<group>"; };
		F1D3A2581EB014BD0095BFA9 /* UIImage+Stripe.h */ = {isa = PBXFileReference; fileEncoding = 4; lastKnownFileType = sourcecode.c.h; path = "UIImage+Stripe.h"; sourceTree = "<group>"; };
		F1D3A2591EB014BD0095BFA9 /* UIImage+Stripe.m */ = {isa = PBXFileReference; fileEncoding = 4; lastKnownFileType = sourcecode.c.objc; path = "UIImage+Stripe.m"; sourceTree = "<group>"; };
		F1D3A25E1EB015B30095BFA9 /* UIImage+StripeTests.m */ = {isa = PBXFileReference; fileEncoding = 4; lastKnownFileType = sourcecode.c.objc; path = "UIImage+StripeTests.m"; sourceTree = "<group>"; };
		F1D3A2631EBA5BAE0095BFA9 /* STPPaymentCardTextField+Private.h */ = {isa = PBXFileReference; fileEncoding = 4; lastKnownFileType = sourcecode.c.h; path = "STPPaymentCardTextField+Private.h"; sourceTree = "<group>"; };
		F1D64B2D1D87686E001CDB7C /* WebKit.framework */ = {isa = PBXFileReference; lastKnownFileType = wrapper.framework; name = WebKit.framework; path = System/Library/Frameworks/WebKit.framework; sourceTree = SDKROOT; };
		F1D765CD1EDE331500F37005 /* CoreLocation.framework */ = {isa = PBXFileReference; lastKnownFileType = wrapper.framework; name = CoreLocation.framework; path = System/Library/Frameworks/CoreLocation.framework; sourceTree = SDKROOT; };
		F1D777BF1D81DD520076FA19 /* STPStringUtilsTest.m */ = {isa = PBXFileReference; fileEncoding = 4; lastKnownFileType = sourcecode.c.objc; path = STPStringUtilsTest.m; sourceTree = "<group>"; };
		F1D96F951DC7D82400477E64 /* STPLocalizationUtils.h */ = {isa = PBXFileReference; fileEncoding = 4; lastKnownFileType = sourcecode.c.h; path = STPLocalizationUtils.h; sourceTree = "<group>"; };
		F1D96F981DC7DCDE00477E64 /* STPLocalizationUtils+STPTestAdditions.h */ = {isa = PBXFileReference; fileEncoding = 4; lastKnownFileType = sourcecode.c.h; path = "STPLocalizationUtils+STPTestAdditions.h"; sourceTree = "<group>"; };
		F1D96F991DC7DCDE00477E64 /* STPLocalizationUtils+STPTestAdditions.m */ = {isa = PBXFileReference; fileEncoding = 4; lastKnownFileType = sourcecode.c.objc; path = "STPLocalizationUtils+STPTestAdditions.m"; sourceTree = "<group>"; };
		F1DE87FF1F8D410D00602F4C /* STPPaymentOptionsViewControllerTest.m */ = {isa = PBXFileReference; fileEncoding = 4; lastKnownFileType = sourcecode.c.objc; path = STPPaymentOptionsViewControllerTest.m; sourceTree = "<group>"; };
		F1DEB8881E2047CA0066B8E8 /* STPCoreTableViewController.h */ = {isa = PBXFileReference; fileEncoding = 4; lastKnownFileType = sourcecode.c.h; name = STPCoreTableViewController.h; path = PublicHeaders/Stripe/STPCoreTableViewController.h; sourceTree = "<group>"; };
		F1DEB8891E2047CA0066B8E8 /* STPCoreTableViewController.m */ = {isa = PBXFileReference; fileEncoding = 4; lastKnownFileType = sourcecode.c.objc; path = STPCoreTableViewController.m; sourceTree = "<group>"; };
		F1DEB88E1E2052150066B8E8 /* STPCoreScrollViewController.h */ = {isa = PBXFileReference; fileEncoding = 4; lastKnownFileType = sourcecode.c.h; name = STPCoreScrollViewController.h; path = PublicHeaders/Stripe/STPCoreScrollViewController.h; sourceTree = "<group>"; };
		F1DEB88F1E2052150066B8E8 /* STPCoreScrollViewController.m */ = {isa = PBXFileReference; fileEncoding = 4; lastKnownFileType = sourcecode.c.objc; path = STPCoreScrollViewController.m; sourceTree = "<group>"; };
		F1DEB8971E2074480066B8E8 /* STPCoreViewController.h */ = {isa = PBXFileReference; fileEncoding = 4; lastKnownFileType = sourcecode.c.h; name = STPCoreViewController.h; path = PublicHeaders/Stripe/STPCoreViewController.h; sourceTree = "<group>"; };
		F1DEB8981E2074480066B8E8 /* STPCoreViewController.m */ = {isa = PBXFileReference; fileEncoding = 4; lastKnownFileType = sourcecode.c.objc; path = STPCoreViewController.m; sourceTree = "<group>"; };
		F1FA6F911E258F6800EB444D /* STPCoreViewController+Private.h */ = {isa = PBXFileReference; fileEncoding = 4; lastKnownFileType = sourcecode.c.h; path = "STPCoreViewController+Private.h"; sourceTree = "<group>"; };
		F1FA6F941E25960500EB444D /* STPCoreScrollViewController+Private.h */ = {isa = PBXFileReference; fileEncoding = 4; lastKnownFileType = sourcecode.c.h; path = "STPCoreScrollViewController+Private.h"; sourceTree = "<group>"; };
		F1FA6F971E25970F00EB444D /* STPCoreTableViewController+Private.h */ = {isa = PBXFileReference; fileEncoding = 4; lastKnownFileType = sourcecode.c.h; path = "STPCoreTableViewController+Private.h"; sourceTree = "<group>"; };
		FAFC12C516E5767F0066297F /* UIKit.framework */ = {isa = PBXFileReference; lastKnownFileType = wrapper.framework; name = UIKit.framework; path = System/Library/Frameworks/UIKit.framework; sourceTree = SDKROOT; };
/* End PBXFileReference section */

/* Begin PBXFrameworksBuildPhase section */
		045E7C001A5F41DE004751EF /* Frameworks */ = {
			isa = PBXFrameworksBuildPhase;
			buildActionMask = 2147483647;
			files = (
				315CB86222E7D13600E612A3 /* libStripe3DS2.a in Frameworks */,
				04E01F7B21A8C37D0061402F /* OHHTTPStubs.framework in Frameworks */,
				04E01F7C21A8C37D0061402F /* SWHttpTrafficRecorder.framework in Frameworks */,
				045E7C091A5F41DE004751EF /* Stripe.framework in Frameworks */,
				C11B14971E8AE316000F760C /* OCMock.framework in Frameworks */,
				F15AC18E1DBA9CA90009EADE /* FBSnapshotTestCase.framework in Frameworks */,
			);
			runOnlyForDeploymentPostprocessing = 0;
		};
		04CDB43E1A5F2E1800B854EE /* Frameworks */ = {
			isa = PBXFrameworksBuildPhase;
			buildActionMask = 2147483647;
			files = (
				F15232311EA93E6800D65C67 /* Contacts.framework in Frameworks */,
				F1D765CE1EDE331500F37005 /* CoreLocation.framework in Frameworks */,
				31237F2E24F7386300B22785 /* libStripe3DS2.a in Frameworks */,
				F116E94C1D83405E0026A52A /* Foundation.framework in Frameworks */,
				04533E7D1A6877F400C7E52E /* PassKit.framework in Frameworks */,
				F116E94D1D8340640026A52A /* Security.framework in Frameworks */,
				F1D64B2E1D87686E001CDB7C /* WebKit.framework in Frameworks */,
			);
			runOnlyForDeploymentPostprocessing = 0;
		};
		3650AA3B21C07E3C002B0893 /* Frameworks */ = {
			isa = PBXFrameworksBuildPhase;
			buildActionMask = 2147483647;
			files = (
				365FC5A921C18F1A0092ADB0 /* Stripe.framework in Frameworks */,
			);
			runOnlyForDeploymentPostprocessing = 0;
		};
		3650AA5221C07E3D002B0893 /* Frameworks */ = {
			isa = PBXFrameworksBuildPhase;
			buildActionMask = 2147483647;
			files = (
			);
			runOnlyForDeploymentPostprocessing = 0;
		};
/* End PBXFrameworksBuildPhase section */

/* Begin PBXGroup section */
		0438EF871B741C2800D506CC /* Resources */ = {
			isa = PBXGroup;
			children = (
				363E25BA24183B6900070D59 /* au_becs_bsb.json */,
				0438EF881B741C2800D506CC /* Images */,
				F148ABE21D5E80420014FD92 /* Localizations */,
			);
			path = Resources;
			sourceTree = "<group>";
		};
		0438EF881B741C2800D506CC /* Images */ = {
			isa = PBXGroup;
			children = (
				31CF06DE2508486F002FED4B /* Stripe.xcassets */,
			);
			path = Images;
			sourceTree = "<group>";
		};
		045D710B1CEEDC2100F6CD65 /* Vendor */ = {
			isa = PBXGroup;
			children = (
				045D710C1CEEE30500F6CD65 /* STPAspects.h */,
				045D710D1CEEE30500F6CD65 /* STPAspects.m */,
			);
			name = Vendor;
			sourceTree = "<group>";
		};
		04B33F2F1BC7414C00DD8120 /* Supporting Files */ = {
			isa = PBXGroup;
			children = (
				04B33F301BC7417B00DD8120 /* Info.plist */,
			);
			name = "Supporting Files";
			sourceTree = "<group>";
		};
		04CDB4D21A5F30A700B854EE /* Stripe */ = {
			isa = PBXGroup;
			children = (
				04F39F091AEF2AFE005B926E /* BuildConfigurations */,
				0438EF871B741C2800D506CC /* Resources */,
				04B33F2F1BC7414C00DD8120 /* Supporting Files */,
				045D710B1CEEDC2100F6CD65 /* Vendor */,
				F1DEB8941E2066FB0066B8E8 /* Source */,
			);
			name = Stripe;
			path = Tests/../Stripe;
			sourceTree = "<group>";
		};
		04CDB5281A5F3A9300B854EE /* StripeTests */ = {
			isa = PBXGroup;
			children = (
				F1B8534D1FDF544B0065A49E /* FBSnapshotTestCase+STPViewControllerLoading.h */,
				F1B8534E1FDF544B0065A49E /* FBSnapshotTestCase+STPViewControllerLoading.m */,
				C18867D71E8B07F600A77634 /* Functional */,
				C1D23FB71D37FE0F002FD83C /* JSON */,
				3617A51220FE5BBB001A9E6A /* NSLocale+STPSwizzling.h */,
				3617A51320FE5BBB001A9E6A /* NSLocale+STPSwizzling.m */,
				04E01F8921AA55E30061402F /* recorded_network_traffic */,
				C18867D61E8B069E00A77634 /* Snapshot */,
				C1CFCB781ED5F85A00BE45DF /* stp_test_upload_image.jpeg */,
				C18867D91E8B0C4100A77634 /* STPFixtures.h */,
				C18867DA1E8B0C4100A77634 /* STPFixtures.m */,
				F1D96F981DC7DCDE00477E64 /* STPLocalizationUtils+STPTestAdditions.h */,
				F1D96F991DC7DCDE00477E64 /* STPLocalizationUtils+STPTestAdditions.m */,
				C1CFCB691ED5E0F400BE45DF /* STPMocks.h */,
				C1CFCB6A1ED5E0F400BE45DF /* STPMocks.m */,
				04E01F8321AA36320061402F /* STPNetworkStubbingTestCase.h */,
				04E01F8421AA36320061402F /* STPNetworkStubbingTestCase.m */,
				C1D23FAF1D37FC90002FD83C /* STPTestUtils.h */,
				C1D23FB01D37FC90002FD83C /* STPTestUtils.m */,
				C18867D81E8B093300A77634 /* Unit */,
			);
			name = StripeTests;
			path = Tests/Tests;
			sourceTree = "<group>";
		};
		04F39F091AEF2AFE005B926E /* BuildConfigurations */ = {
			isa = PBXGroup;
			children = (
				36FA86272241710700D5B4D4 /* LocalizationTester-Debug.xcconfig */,
				36FA86292241718F00D5B4D4 /* LocalizationTester-Release.xcconfig */,
				3634DB292241845F00E4AA7E /* LocalizationTester-Shared.xcconfig */,
				3634DB2A2241879400E4AA7E /* LocalizationTesterUITests.xcconfig */,
				04F39F0A1AEF2AFE005B926E /* Project-Debug.xcconfig */,
				04F39F0B1AEF2AFE005B926E /* Project-Release.xcconfig */,
				04F39F0C1AEF2AFE005B926E /* Project-Shared.xcconfig */,
				04F39F0D1AEF2AFE005B926E /* StripeiOS Tests-Debug.xcconfig */,
				04F39F0E1AEF2AFE005B926E /* StripeiOS Tests-Release.xcconfig */,
				04F39F0F1AEF2AFE005B926E /* StripeiOS Tests-Shared.xcconfig */,
				04F39F101AEF2AFE005B926E /* StripeiOS-Debug.xcconfig */,
				04F39F111AEF2AFE005B926E /* StripeiOS-Release.xcconfig */,
				04F39F121AEF2AFE005B926E /* StripeiOS-Shared.xcconfig */,
				04F94D6F1D21CB20004FC826 /* StripeiOSResources.xcconfig */,
			);
			path = BuildConfigurations;
			sourceTree = "<group>";
		};
		11C74B8D164043050071C2CA = {
			isa = PBXGroup;
			children = (
				04CDB4D21A5F30A700B854EE /* Stripe */,
				04CDB5281A5F3A9300B854EE /* StripeTests */,
				C1B630B41D1D817900A05285 /* StripeiOSResources */,
				3650AA3F21C07E3C002B0893 /* LocalizationTester */,
				3650AA5821C07E3D002B0893 /* LocalizationTesterUITests */,
				11C74B9A164043050071C2CA /* Frameworks */,
				11C74B99164043050071C2CA /* Products */,
			);
			sourceTree = "<group>";
		};
		11C74B99164043050071C2CA /* Products */ = {
			isa = PBXGroup;
			children = (
				04CDB4421A5F2E1800B854EE /* Stripe.framework */,
				045E7C031A5F41DE004751EF /* StripeiOS Tests.xctest */,
				3650AA3E21C07E3C002B0893 /* LocalizationTester.app */,
				3650AA5521C07E3D002B0893 /* LocalizationTesterUITests.xctest */,
			);
			name = Products;
			sourceTree = "<group>";
		};
		11C74B9A164043050071C2CA /* Frameworks */ = {
			isa = PBXGroup;
			children = (
				315CB85222E7BD0D00E612A3 /* libStripe3DS2.a */,
				04E01F7921A8C37C0061402F /* OHHTTPStubs.framework */,
				04E01F7A21A8C37D0061402F /* SWHttpTrafficRecorder.framework */,
				F1D765CD1EDE331500F37005 /* CoreLocation.framework */,
				F15232301EA93E6800D65C67 /* Contacts.framework */,
				C11B14961E8AE316000F760C /* OCMock.framework */,
				F15AC18D1DBA9CA90009EADE /* FBSnapshotTestCase.framework */,
				F1D64B2D1D87686E001CDB7C /* WebKit.framework */,
				04365D2C1A4CF86C00A3E1D4 /* CoreGraphics.framework */,
				04B94BC71A47B78A00092C46 /* AddressBook.framework */,
				04D5BF9019BF958F009521A5 /* PassKit.framework */,
				4A0D74F918F6106100966D7B /* Security.framework */,
				11C74B9B164043050071C2CA /* Foundation.framework */,
				FAFC12C516E5767F0066297F /* UIKit.framework */,
			);
			name = Frameworks;
			sourceTree = "<group>";
		};
		31237F1D24F7101100B22785 /* Payments */ = {
			isa = PBXGroup;
			children = (
				3621DDC722A5E4FC00281BC4 /* STPAuthenticationContext.h */,
				3621DDC822A5E4FC00281BC4 /* STPPaymentHandler.h */,
				365BE89C2285F6080068D824 /* STPPaymentHandler.m */,
				3604006B22C18C78004CF80B /* STPThreeDSButtonCustomization.h */,
				B664D64722B800AF00E6354B /* STPThreeDSButtonCustomization.m */,
				B664D64A22B8034D00E6354B /* STPThreeDSCustomization+Private.h */,
				3621DDC922A5E4FC00281BC4 /* STPThreeDSCustomizationSettings.h */,
				367B46D522A0969000730BE0 /* STPThreeDSCustomizationSettings.m */,
				3604006722C18C77004CF80B /* STPThreeDSFooterCustomization.h */,
				B664D65522B817C800E6354B /* STPThreeDSFooterCustomization.m */,
				3604006822C18C77004CF80B /* STPThreeDSLabelCustomization.h */,
				B664D65B22B839DD00E6354B /* STPThreeDSLabelCustomization.m */,
				3604006922C18C77004CF80B /* STPThreeDSNavigationBarCustomization.h */,
				B664D66422B83CF800E6354B /* STPThreeDSNavigationBarCustomization.m */,
				3604006C22C18C78004CF80B /* STPThreeDSSelectionCustomization.h */,
				B664D66A22B9661200E6354B /* STPThreeDSSelectionCustomization.m */,
				3604006D22C18C78004CF80B /* STPThreeDSTextFieldCustomization.h */,
				B664D67022B96A1300E6354B /* STPThreeDSTextFieldCustomization.m */,
				3604006A22C18C77004CF80B /* STPThreeDSUICustomization.h */,
				B664D64D22B8085900E6354B /* STPThreeDSUICustomization.m */,
			);
			name = Payments;
			sourceTree = "<group>";
		};
		319A606222E914C000AACF66 /* 3DS2 */ = {
			isa = PBXGroup;
			children = (
				315CB8B722E7D96000E612A3 /* STDSAlreadyInitializedException.h */,
				315CB8AF22E7D95F00E612A3 /* STDSAuthenticationRequestParameters.h */,
				315CB8B422E7D95F00E612A3 /* STDSAuthenticationResponse.h */,
				315CB8A522E7D95E00E612A3 /* STDSButtonCustomization.h */,
				315CB8B922E7D96000E612A3 /* STDSChallengeParameters.h */,
				315CB8A322E7D95E00E612A3 /* STDSChallengeStatusReceiver.h */,
				315CB8B222E7D95F00E612A3 /* STDSCompletionEvent.h */,
				315CB8C022E7D96000E612A3 /* STDSConfigParameters.h */,
				315CB8AE22E7D95F00E612A3 /* STDSCustomization.h */,
				315CB8B122E7D95F00E612A3 /* STDSErrorMessage.h */,
				315CB8A822E7D95F00E612A3 /* STDSException.h */,
				315CB8B622E7D96000E612A3 /* STDSFooterCustomization.h */,
				315CB8BC22E7D96000E612A3 /* STDSInvalidInputException.h */,
				315CB8BA22E7D96000E612A3 /* STDSJSONDecodable.h */,
				315CB8BB22E7D96000E612A3 /* STDSJSONEncodable.h */,
				315CB8B822E7D96000E612A3 /* STDSJSONEncoder.h */,
				315CB8AD22E7D95F00E612A3 /* STDSLabelCustomization.h */,
				315CB8AB22E7D95F00E612A3 /* STDSNavigationBarCustomization.h */,
				315CB8BF22E7D96000E612A3 /* STDSNotInitializedException.h */,
				315CB8BD22E7D96000E612A3 /* STDSProtocolErrorEvent.h */,
				315CB8B022E7D95F00E612A3 /* STDSRuntimeErrorEvent.h */,
				315CB8A422E7D95E00E612A3 /* STDSRuntimeException.h */,
				315CB8A722E7D95E00E612A3 /* STDSSelectionCustomization.h */,
				315CB8C122E7D96000E612A3 /* STDSStripe3DS2Error.h */,
				315CB8A922E7D95F00E612A3 /* STDSTextFieldCustomization.h */,
				315CB8B522E7D95F00E612A3 /* STDSThreeDS2Service.h */,
				315CB8B322E7D95F00E612A3 /* STDSThreeDSProtocolVersion.h */,
				315CB8AC22E7D95F00E612A3 /* STDSTransaction.h */,
				315CB8AA22E7D95F00E612A3 /* STDSUICustomization.h */,
				315CB8A622E7D95E00E612A3 /* STDSWarning.h */,
				315CB8BE22E7D96000E612A3 /* Stripe3DS2.h */,
			);
			name = 3DS2;
			path = PublicHeaders;
			sourceTree = "<group>";
		};
		31C8644224DDEEFB0015F7DF /* Sofort */ = {
			isa = PBXGroup;
			children = (
				31C8644424DDEF070015F7DF /* STPPaymentMethodSofort.m */,
				31C8644624DDEF070015F7DF /* STPPaymentMethodSofort.h */,
				31C8644324DDEF070015F7DF /* STPPaymentMethodSofortParams.h */,
				31C8644524DDEF070015F7DF /* STPPaymentMethodSofortParams.m */,
			);
			name = Sofort;
			sourceTree = "<group>";
		};
		36196240244FA5C80025D60B /* giropay */ = {
			isa = PBXGroup;
			children = (
				3619624F244FBA3C0025D60B /* STPPaymentMethodGiropay.h */,
				36196242244FA6540025D60B /* STPPaymentMethodGiropay.m */,
				36196250244FBA3C0025D60B /* STPPaymentMethodGiropayParams.h */,
				36196248244FA66D0025D60B /* STPPaymentMethodGiropayParams.m */,
			);
			name = giropay;
			sourceTree = "<group>";
		};
		3626615423C8F8B400B13AE0 /* PaymentMethodOptions */ = {
			isa = PBXGroup;
			children = (
				B647218D246CC1D20098DE24 /* STPConfirmAlipayOptions.h */,
				B647218E246CC1D20098DE24 /* STPConfirmAlipayOptions.m */,
				3626617A23C908BA00B13AE0 /* STPConfirmCardOptions.h */,
				3626615623C8F8CD00B13AE0 /* STPConfirmCardOptions.m */,
				3626617B23C908BA00B13AE0 /* STPConfirmPaymentMethodOptions.h */,
				3626614D23C8F89F00B13AE0 /* STPConfirmPaymentMethodOptions.m */,
			);
			name = PaymentMethodOptions;
			sourceTree = "<group>";
		};
		3626615D23C8F95000B13AE0 /* PaymentIntents */ = {
			isa = PBXGroup;
			children = (
				3626615423C8F8B400B13AE0 /* PaymentMethodOptions */,
				B3BDCAC620EEF22D0034F7F5 /* STPPaymentIntent.h */,
				B3BDCAC020EEF2150034F7F5 /* STPPaymentIntent.m */,
				B6F1608E223350640088C970 /* STPPaymentIntentAction.h */,
				B6F16094223351C20088C970 /* STPPaymentIntentActionRedirectToURL.h */,
				B3BDCAC720EEF22D0034F7F5 /* STPPaymentIntentEnums.h */,
				B6A46F7422FCDB81001991B2 /* STPPaymentIntentLastPaymentError.h */,
				B6A46F7522FCDB81001991B2 /* STPPaymentIntentLastPaymentError.m */,
				B3BDCAD520EEF5EC0034F7F5 /* STPPaymentIntentParams.h */,
				B3BDCAD220EEF5E00034F7F5 /* STPPaymentIntentParams.m */,
				3680BFCB23A9926500DB54AA /* STPPaymentIntentParams+Utilities.h */,
				B61D4B8F2457671F001AEBEF /* STPPaymentIntentShippingDetails.h */,
				B61D4B902457671F001AEBEF /* STPPaymentIntentShippingDetails.m */,
				B61D4B95245767D2001AEBEF /* STPPaymentIntentShippingDetailsAddress.h */,
				B61D4B96245767D2001AEBEF /* STPPaymentIntentShippingDetailsAddress.m */,
				B699BC9124577FED009107F9 /* STPPaymentIntentShippingDetailsAddressParams.h */,
				B699BC9224577FED009107F9 /* STPPaymentIntentShippingDetailsAddressParams.m */,
				B699BC8B24577D50009107F9 /* STPPaymentIntentShippingDetailsParams.h */,
				B699BC8C24577D50009107F9 /* STPPaymentIntentShippingDetailsParams.m */,
				B36C6D6B2193671400D17575 /* STPPaymentIntentSourceAction.h */,
				B36C6D712193676600D17575 /* STPPaymentIntentSourceActionAuthorizeWithURL.h */,
			);
			name = PaymentIntents;
			sourceTree = "<group>";
		};
		3626615E23C8F99700B13AE0 /* Intents (Shared) */ = {
			isa = PBXGroup;
			children = (
				B613DD4022C55F9500C7603F /* STPIntentAction.m */,
				31237F2424F7118B00B22785 /* STPIntentAction.h */,
				B67AAC5624D885EB0012FCEB /* STPIntentActionAlipayHandleRedirect.m */,
				31237F2124F7116D00B22785 /* STPIntentActionAlipayHandleRedirect.h */,
				B604CF1F22C56E9B00A23CC4 /* STPIntentActionRedirectToURL.h */,
				B604CF2022C56E9B00A23CC4 /* STPIntentActionRedirectToURL.m */,
				3676777B237CC8A800B8FA4F /* STPIntentActionRedirectToURL+Private.h */,
				36B6CB99235A3CF100331C38 /* STPMandateCustomerAcceptanceParams.h */,
				36B6CB7E2359054500331C38 /* STPMandateCustomerAcceptanceParams.m */,
				36B6CB9B235A3CF200331C38 /* STPMandateDataParams.h */,
				36B6CB782359052D00331C38 /* STPMandateDataParams.m */,
				36B6CB9A235A3CF200331C38 /* STPMandateOnlineParams.h */,
				36B6CB842359063200331C38 /* STPMandateOnlineParams.m */,
				36B6CB892359194F00331C38 /* STPMandateOnlineParams+Private.h */,
				45211F1D24A2A6C6004ABF00 /* STPIntentActionOXXODisplayDetails.h */,
				45211F1E24A2A6C6004ABF00 /* STPIntentActionOXXODisplayDetails.m */,
			);
			name = "Intents (Shared)";
			sourceTree = "<group>";
		};
		3626615F23C8F9CA00B13AE0 /* PaymentMethods */ = {
			isa = PBXGroup;
			children = (
				B6472180246CB4CC0098DE24 /* Alipay */,
				3666589F240F177400D00354 /* AU BECS Debit */,
				B656293023E10F6300458A8E /* Bacs Debit */,
				44BDCFCF245A272D007EE6D5 /* Bancontact */,
				3626616523C9048500B13AE0 /* Card */,
				3626616623C9049000B13AE0 /* Card Present */,
				3626616723C9049D00B13AE0 /* Card Wallet */,
				69A6C301246D8BD2005FF304 /* EPS */,
				3626616823C904AB00B13AE0 /* FPX */,
				36196240244FA5C80025D60B /* giropay */,
				B67F503824C760DC00CF4A9D /* GrabPay */,
				3626616923C904B400B13AE0 /* iDEAL */,
<<<<<<< HEAD
				365CEC0C252BCCA30015B977 /* Paypal */,
=======
				4521D3732498904B0042700B /* OXXO */,
>>>>>>> c5de00b1
				4488959924523D6900F7D0C2 /* Przelewy24 */,
				3626616A23C904C200B13AE0 /* SEPA Debit */,
				31C8644224DDEEFB0015F7DF /* Sofort */,
				B69FEC41222EE9E000273A16 /* STPPaymentMethod.h */,
				B69FEC3C222EE8FE00273A16 /* STPPaymentMethod.m */,
				B690DDF0222F0211000B902D /* STPPaymentMethodAddress.h */,
				B690DDF1222F0211000B902D /* STPPaymentMethodAddress.m */,
				B690DDEA222F01BF000B902D /* STPPaymentMethodBillingDetails.h */,
				B690DDEB222F01BF000B902D /* STPPaymentMethodBillingDetails.m */,
				B6DB0CA5223817A300AEF640 /* STPPaymentMethodEnums.h */,
				B6DE52D92230981200B70A66 /* STPPaymentMethodParams.h */,
				B6DE52DA2230981200B70A66 /* STPPaymentMethodParams.m */,
			);
			name = PaymentMethods;
			sourceTree = "<group>";
		};
		3626616023C8F9F900B13AE0 /* SetupIntents */ = {
			isa = PBXGroup;
			children = (
				B613DD3022C536C900C7603F /* STPSetupIntent.h */,
				B613DD3122C536C900C7603F /* STPSetupIntent.m */,
				B640DB1022C58E82003C8810 /* STPSetupIntentConfirmParams.h */,
				B640DB1122C58E82003C8810 /* STPSetupIntentConfirmParams.m */,
				3680BFCF23A9967100DB54AA /* STPSetupIntentConfirmParams+Utilities.h */,
				B613DD3522C5452500C7603F /* STPSetupIntentEnums.h */,
				B64763B222FE193800C01BC0 /* STPSetupIntentLastSetupError.h */,
				B64763B322FE193800C01BC0 /* STPSetupIntentLastSetupError.m */,
			);
			name = SetupIntents;
			sourceTree = "<group>";
		};
		3626616523C9048500B13AE0 /* Card */ = {
			isa = PBXGroup;
			children = (
				B690DDF6222F0564000B902D /* STPPaymentMethodCard.h */,
				B690DDF7222F0564000B902D /* STPPaymentMethodCard.m */,
				B6E2F306222F442E0001FED4 /* STPPaymentMethodCardChecks.h */,
				B66D5020222F5611004A9210 /* STPPaymentMethodCardChecks.m */,
				3657228524BFBE520006A64D /* STPPaymentMethodCardNetworks.h */,
				3657227E24BFB3150006A64D /* STPPaymentMethodCardNetworks.m */,
				B6027BC02230ABAE0025DB29 /* STPPaymentMethodCardParams.h */,
				B6027BC12230ABAE0025DB29 /* STPPaymentMethodCardParams.m */,
				B6B5FC3F222F4C0200440249 /* STPPaymentMethodThreeDSecureUsage.h */,
				B6B5FC40222F4C0200440249 /* STPPaymentMethodThreeDSecureUsage.m */,
			);
			name = Card;
			sourceTree = "<group>";
		};
		3626616623C9049000B13AE0 /* Card Present */ = {
			isa = PBXGroup;
			children = (
				B69CFB432236F8E3001E9885 /* STPPaymentMethodCardPresent.h */,
				B69CFB442236F8E3001E9885 /* STPPaymentMethodCardPresent.m */,
			);
			name = "Card Present";
			sourceTree = "<group>";
		};
		3626616723C9049D00B13AE0 /* Card Wallet */ = {
			isa = PBXGroup;
			children = (
				B621F051223454E9002141B7 /* STPPaymentMethodCardWallet.h */,
				B621F052223454E9002141B7 /* STPPaymentMethodCardWallet.m */,
				B621F05722346243002141B7 /* STPPaymentMethodCardWalletMasterpass.h */,
				B621F05822346243002141B7 /* STPPaymentMethodCardWalletMasterpass.m */,
				B621F05D223465EE002141B7 /* STPPaymentMethodCardWalletVisaCheckout.h */,
				B621F05E223465EE002141B7 /* STPPaymentMethodCardWalletVisaCheckout.m */,
			);
			name = "Card Wallet";
			sourceTree = "<group>";
		};
		3626616823C904AB00B13AE0 /* FPX */ = {
			isa = PBXGroup;
			children = (
				31F5A50822F0EFB00033663B /* STPPaymentMethodFPX.h */,
				31F5A50D22F0EFDB0033663B /* STPPaymentMethodFPX.m */,
				31F5A50722F0EFB00033663B /* STPPaymentMethodFPXParams.h */,
				31F5A50E22F0EFDB0033663B /* STPPaymentMethodFPXParams.m */,
			);
			name = FPX;
			sourceTree = "<group>";
		};
		3626616923C904B400B13AE0 /* iDEAL */ = {
			isa = PBXGroup;
			children = (
				B6B41F77223484280020BA7F /* STPPaymentMethodiDEAL.h */,
				B6B41F78223484280020BA7F /* STPPaymentMethodiDEAL.m */,
				B6B41F7D22348A1E0020BA7F /* STPPaymentMethodiDEALParams.h */,
				B6B41F7E22348A1E0020BA7F /* STPPaymentMethodiDEALParams.m */,
			);
			name = iDEAL;
			sourceTree = "<group>";
		};
		3626616A23C904C200B13AE0 /* SEPA Debit */ = {
			isa = PBXGroup;
			children = (
				36B6CB67235519CB00331C38 /* STPPaymentMethodSEPADebit.h */,
				36B6CB4F234BCC1F00331C38 /* STPPaymentMethodSEPADebit.m */,
				36B6CB6923551A0200331C38 /* STPPaymentMethodSEPADebitParams.h */,
				36B6CB53234BD59F00331C38 /* STPPaymentMethodSEPADebitParams.m */,
			);
			name = "SEPA Debit";
			sourceTree = "<group>";
		};
		3626616B23C9055200B13AE0 /* Sources */ = {
			isa = PBXGroup;
			children = (
				3626616D23C9059500B13AE0 /* BankAccount */,
				3626616E23C905A100B13AE0 /* Card */,
				3626616F23C905A800B13AE0 /* Klarna */,
				3626617023C905C000B13AE0 /* SEPA Debit */,
				C1D7B51E1E36C32F002181F5 /* STPSource.h */,
				C1D7B51F1E36C32F002181F5 /* STPSource.m */,
				F1BEB2F81F34F2250043F48C /* STPSourceEnums.h */,
				314B6A572384ABF9001FE708 /* STPSourceKlarnaDetails.h */,
				314B6A582384ABF9001FE708 /* STPSourceKlarnaDetails.m */,
				C1BD9B381E39416700CEE925 /* STPSourceOwner.h */,
				C1BD9B271E39406C00CEE925 /* STPSourceOwner.m */,
				C1D7B5181E36B8B9002181F5 /* STPSourceParams.h */,
				C1D7B5191E36B8B9002181F5 /* STPSourceParams.m */,
				04793F551D1D8DDD00B3C551 /* STPSourceProtocol.h */,
				C1BD9B201E393FFE00CEE925 /* STPSourceReceiver.h */,
				C1BD9B211E393FFE00CEE925 /* STPSourceReceiver.m */,
				C1BD9B2C1E3940A200CEE925 /* STPSourceRedirect.h */,
				C1BD9B2D1E3940A200CEE925 /* STPSourceRedirect.m */,
				C1BD9B321E3940C400CEE925 /* STPSourceVerification.h */,
				C1BD9B331E3940C400CEE925 /* STPSourceVerification.m */,
				3626617123C905C900B13AE0 /* WeChat Pay */,
			);
			name = Sources;
			sourceTree = "<group>";
		};
		3626616D23C9059500B13AE0 /* BankAccount */ = {
			isa = PBXGroup;
			children = (
				04CDB4C81A5F30A700B854EE /* STPBankAccount.h */,
				04CDB4C91A5F30A700B854EE /* STPBankAccount.m */,
				04CDE5C81BC20B1D00548833 /* STPBankAccountParams.h */,
				04CDE5C11BC20AF800548833 /* STPBankAccountParams.m */,
			);
			name = BankAccount;
			sourceTree = "<group>";
		};
		3626616E23C905A100B13AE0 /* Card */ = {
			isa = PBXGroup;
			children = (
				04CDB4CA1A5F30A700B854EE /* STPCard.h */,
				04CDB4CB1A5F30A700B854EE /* STPCard.m */,
				04CDE5BB1BC1F21500548833 /* STPCardParams.h */,
				04CDE5B41BC1F1F100548833 /* STPCardParams.m */,
				F19491DD1E5F6B8C001E1FC2 /* STPSourceCardDetails.h */,
				F19491D81E5F606F001E1FC2 /* STPSourceCardDetails.m */,
			);
			name = Card;
			sourceTree = "<group>";
		};
		3626616F23C905A800B13AE0 /* Klarna */ = {
			isa = PBXGroup;
			children = (
				314B6A512384A713001FE708 /* STPKlarnaLineItem.h */,
				314B6A522384A713001FE708 /* STPKlarnaLineItem.m */,
			);
			name = Klarna;
			sourceTree = "<group>";
		};
		3626617023C905C000B13AE0 /* SEPA Debit */ = {
			isa = PBXGroup;
			children = (
				F19491E61E60DD9C001E1FC2 /* STPSourceSEPADebitDetails.h */,
				F19491E11E60DD72001E1FC2 /* STPSourceSEPADebitDetails.m */,
			);
			name = "SEPA Debit";
			sourceTree = "<group>";
		};
		3626617123C905C900B13AE0 /* WeChat Pay */ = {
			isa = PBXGroup;
			children = (
				B68D52E122A739AA00D4E8BA /* STPSourceWeChatPayDetails.h */,
				B68D52E222A739AA00D4E8BA /* STPSourceWeChatPayDetails.m */,
			);
			name = "WeChat Pay";
			sourceTree = "<group>";
		};
		3650AA3F21C07E3C002B0893 /* LocalizationTester */ = {
			isa = PBXGroup;
			children = (
				3650AA4021C07E3C002B0893 /* AppDelegate.h */,
				3650AA4121C07E3C002B0893 /* AppDelegate.m */,
				3650AA4921C07E3D002B0893 /* Assets.xcassets */,
				3650AA4E21C07E3D002B0893 /* Info.plist */,
				3650AA4B21C07E3D002B0893 /* LaunchScreen.storyboard */,
				3650AA4F21C07E3D002B0893 /* main.m */,
				3620B62E21C41E08009FC6FB /* MockCustomerContext.h */,
				3620B62F21C41E08009FC6FB /* MockCustomerContext.m */,
				3650AA4321C07E3C002B0893 /* ViewController.h */,
				3650AA4421C07E3C002B0893 /* ViewController.m */,
			);
			path = LocalizationTester;
			sourceTree = "<group>";
		};
		3650AA5821C07E3D002B0893 /* LocalizationTesterUITests */ = {
			isa = PBXGroup;
			children = (
				3650AA5921C07E3D002B0893 /* LocalizationTesterUITests.m */,
				3650AA5B21C07E3D002B0893 /* Info.plist */,
			);
			path = LocalizationTesterUITests;
			sourceTree = "<group>";
		};
		365CEC0C252BCCA30015B977 /* Paypal */ = {
			isa = PBXGroup;
			children = (
				365CE384252E44DD007F5048 /* STPPaymentMethodPayPal.h */,
				365CEC0E252BCCC70015B977 /* STPPaymentMethodPayPal.m */,
				365CE383252E44DD007F5048 /* STPPaymentMethodPayPalParams.h */,
				365CEC13252BCCE60015B977 /* STPPaymentMethodPayPalParams.m */,
			);
			name = Paypal;
			sourceTree = "<group>";
		};
		3666589723FF48F100D00354 /* Backend */ = {
			isa = PBXGroup;
			children = (
				3666589A23FF494400D00354 /* STPTestingAPIClient.h */,
				3666589B23FF494400D00354 /* STPTestingAPIClient.m */,
			);
			name = Backend;
			sourceTree = "<group>";
		};
		3666589F240F177400D00354 /* AU BECS Debit */ = {
			isa = PBXGroup;
			children = (
				366658AE240F20AC00D00354 /* STPPaymentMethodAUBECSDebit.h */,
				366658A1240F17A300D00354 /* STPPaymentMethodAUBECSDebit.m */,
				366658AF240F20AD00D00354 /* STPPaymentMethodAUBECSDebitParams.h */,
				366658A7240F1D7C00D00354 /* STPPaymentMethodAUBECSDebitParams.m */,
			);
			name = "AU BECS Debit";
			sourceTree = "<group>";
		};
		4488959924523D6900F7D0C2 /* Przelewy24 */ = {
			isa = PBXGroup;
			children = (
				448895A02452406B00F7D0C2 /* STPPaymentMethodPrzelewy24.h */,
				4488959B24523F9400F7D0C2 /* STPPaymentMethodPrzelewy24.m */,
				448895A72452452600F7D0C2 /* STPPaymentMethodPrzelewy24Params.h */,
				448895A4245244FE00F7D0C2 /* STPPaymentMethodPrzelewy24Params.m */,
			);
			name = Przelewy24;
			sourceTree = "<group>";
		};
		44BDCFCF245A272D007EE6D5 /* Bancontact */ = {
			isa = PBXGroup;
			children = (
				44BDCFD4245A27C1007EE6D5 /* STPPaymentMethodBancontact.h */,
				44BDCFD1245A278F007EE6D5 /* STPPaymentMethodBancontact.m */,
				44BDCFDA245A2C38007EE6D5 /* STPPaymentMethodBancontactParams.h */,
				44BDCFD7245A2BFA007EE6D5 /* STPPaymentMethodBancontactParams.m */,
			);
			name = Bancontact;
			sourceTree = "<group>";
		};
		4521D3732498904B0042700B /* OXXO */ = {
			isa = PBXGroup;
			children = (
				4521D383249896C70042700B /* STPPaymentMethodOXXO.h */,
				4521D384249896F40042700B /* STPPaymentMethodOXXO.m */,
				4521D38C249986A40042700B /* STPPaymentMethodOXXOParams.h */,
				4521D38F249988340042700B /* STPPaymentMethodOXXOParams.m */,
			);
			name = OXXO;
			sourceTree = "<group>";
		};
		69A6C301246D8BD2005FF304 /* EPS */ = {
			isa = PBXGroup;
			children = (
				3656EF2E246F135400DA11CF /* STPPaymentMethodEPS.h */,
				69A6C2F9246D4AA0005FF304 /* STPPaymentMethodEPS.m */,
				3656EF2D246F135400DA11CF /* STPPaymentMethodEPSParams.h */,
				69A6C2FD246D788D005FF304 /* STPPaymentMethodEPSParams.m */,
			);
			name = EPS;
			sourceTree = "<group>";
		};
		8BD2133A1F0458B7007F6FD1 /* Source */ = {
			isa = PBXGroup;
			children = (
				F1BA241F1E57BEC600E4A1CF /* 3DSSource.json */,
				F16AA26D1F5A05A100207FFF /* AlipaySource.json */,
				8B39127F20E2F6A500098401 /* BancontactSource.json */,
				F1BA241C1E57BE5700E4A1CF /* CardSource.json */,
				8B39128120E2F99600098401 /* EPSSource.json */,
				8B39128420E2F9C400098401 /* GiropaySource.json */,
				F152322E1EA9344000D65C67 /* iDEALSource.json */,
				8B39128620E2F9D300098401 /* MultibancoSource.json */,
				8B39128820E2F9E000098401 /* P24Source.json */,
				8BD2133D1F045D31007F6FD1 /* SEPADebitSource.json */,
				8B39128A20E2F9F500098401 /* SofortSource.json */,
				B643470323173E5000754F11 /* WeChatPaySource.json */,
			);
			name = Source;
			sourceTree = "<group>";
		};
		B6472180246CB4CC0098DE24 /* Alipay */ = {
			isa = PBXGroup;
			children = (
				B6472181246CB4EA0098DE24 /* STPPaymentMethodAlipay.h */,
				B6472184246CB5180098DE24 /* STPPaymentMethodAlipay.m */,
				B69CABB2246DC2AC0081B1EF /* STPPaymentMethodAlipayParams.h */,
				B69CABB3246DC2AC0081B1EF /* STPPaymentMethodAlipayParams.m */,
			);
			name = Alipay;
			sourceTree = "<group>";
		};
		B656292323E0B9DF00458A8E /* PaymentMethod */ = {
			isa = PBXGroup;
			children = (
				B632989E2295BDD80007D287 /* ApplePayPaymentMethod.json */,
				B66B39B5223045EF006D1CAD /* CardPaymentMethod.json */,
				B656292623E10D4D00458A8E /* BacsDebitPaymentMethod.json */,
			);
			name = PaymentMethod;
			sourceTree = "<group>";
		};
		B656293023E10F6300458A8E /* Bacs Debit */ = {
			isa = PBXGroup;
			children = (
				B656292C23E10F4A00458A8E /* STPPaymentMethodBacsDebit.h */,
				B656292D23E10F4A00458A8E /* STPPaymentMethodBacsDebit.m */,
				B656293E23E2195600458A8E /* STPPaymentMethodBacsDebitParams.h */,
				B656293F23E2195600458A8E /* STPPaymentMethodBacsDebitParams.m */,
			);
			name = "Bacs Debit";
			sourceTree = "<group>";
		};
		B66AC61822C6E6770064C551 /* Payments */ = {
			isa = PBXGroup;
			children = (
				B66AC61222C6E6590064C551 /* STPPaymentHandlerActionParams.h */,
				B66AC61322C6E6590064C551 /* STPPaymentHandlerActionParams.m */,
			);
			name = Payments;
			sourceTree = "<group>";
		};
		B67F503824C760DC00CF4A9D /* GrabPay */ = {
			isa = PBXGroup;
			children = (
				B67F503C24C760F700CF4A9D /* STPPaymentMethodGrabPay.h */,
				B67F503924C760EE00CF4A9D /* STPPaymentMethodGrabPay.m */,
				B67F503F24C764CF00CF4A9D /* STPPaymentMethodGrabPayParams.h */,
				B67F504024C764CF00CF4A9D /* STPPaymentMethodGrabPayParams.m */,
			);
			name = GrabPay;
			sourceTree = "<group>";
		};
		C18867D61E8B069E00A77634 /* Snapshot */ = {
			isa = PBXGroup;
			children = (
				F156753F1DB544D3004468E3 /* STPAddCardViewControllerLocalizationTests.m */,
				C1054F901FE197AE0033C87E /* STPPaymentContextSnapshotTests.m */,
				F1B980931DB550E60075332E /* STPPaymentOptionsViewControllerLocalizationTests.m */,
				C1EF04491DD2396200FBF452 /* STPShippingAddressViewControllerLocalizationTests.m */,
				C1EF044A1DD2396200FBF452 /* STPShippingMethodsViewControllerLocalizationTests.m */,
				36AEBFBB241C39A800CFCAE8 /* STPSTPViewWithSeparatorSnapshotTests.m */,
				36AEBFBD241C3B7500CFCAE8 /* STPLabeledFormTextFieldViewSnapshotTests.m */,
				36AEBFBF241C3DD700CFCAE8 /* STPLabeledMultiFormTextFieldViewSnapshotTests.m */,
				363EA801241C3EC8000C7671 /* STPAUBECSDebitFormViewSnapshotTests.m */,
			);
			name = Snapshot;
			sourceTree = "<group>";
		};
		C18867D71E8B07F600A77634 /* Functional */ = {
			isa = PBXGroup;
			children = (
				3666589723FF48F100D00354 /* Backend */,
				B6DF4C962411BE4D005C1AE0 /* STPApplePayContextFunctionalTest.m */,
				04CDB5211A5F3A9300B854EE /* STPApplePayFunctionalTest.m */,
				04CDB5221A5F3A9300B854EE /* STPBankAccountFunctionalTest.m */,
				04CDB5241A5F3A9300B854EE /* STPCardFunctionalTest.m */,
				B3C9CF2C2004595A005502ED /* STPConnectAccountFunctionalTest.m */,
				C1CFCB6F1ED5E11500BE45DF /* STPFileFunctionalTest.m */,
				B69CABB8246DCB620081B1EF /* STPPaymentHandlerFunctionalTest.m */,
				B3BDCACE20EEF4640034F7F5 /* STPPaymentIntentFunctionalTest.m */,
				B600F3C2223088F900264403 /* STPPaymentMethodFunctionalTest.m */,
				C1CFCB711ED5E11500BE45DF /* STPPIIFunctionalTest.m */,
				0731329A2277AA200019CE3F /* STPPinManagementServiceFunctionalTest.m */,
				04E7D4B9233FEFDF00FC8C02 /* STPPushProvisioningDetailsFunctionalTest.m */,
				B640DB1922C69C01003C8810 /* STPSetupIntentFunctionalTest.m */,
				C1D7B5241E36C70D002181F5 /* STPSourceFunctionalTest.m */,
			);
			name = Functional;
			sourceTree = "<group>";
		};
		C18867D81E8B093300A77634 /* Unit */ = {
			isa = PBXGroup;
			children = (
				04A4C3911C4F263300B3B290 /* NSArray+StripeTest.m */,
				C11810981CC6D46D0022FB55 /* NSDecimalNumber+StripeTest.m */,
				8BB97F071F26645B0095122A /* NSDictionary+StripeTest.m */,
				C124A1801CCAA1BF007D42EE /* NSMutableURLRequest+StripeTest.m */,
				C1EEDCC71CA2172700A54582 /* NSString+StripeTest.m */,
				B6C42816229897EF0044E419 /* NSURLComponents_StripeTest.m */,
				04CB86B81BA89CD400E4F61E /* PKPayment+StripeTest.m */,
				C13538071D2C2186003F6157 /* STPAddCardViewControllerTest.m */,
				C1080F4B1CBED48A007B2D89 /* STPAddressTests.m */,
				C12711091DBA7E490087840D /* STPAddressViewModelTest.m */,
				C124A1841CCAB750007D42EE /* STPAnalyticsClientTest.m */,
				04CDB51E1A5F3A9300B854EE /* STPAPIClientTest.m */,
				C14C4DB01EC3B34500C2FDF6 /* STPAPIRequestTest.m */,
				B68882E4240453E30057C5AD /* STPApplePayContextTest.m */,
				8B82C5C91F2BC78F009639F7 /* STPApplePayPaymentOptionTest.m */,
				C1AED1551EE0C8C6008BEFBF /* STPApplePayTest.m */,
				36B8DDF8241C1A4600BB908E /* STPAUBECSFormViewModelTests.m */,
				8B8DDBB21EF887A4004B141F /* STPBankAccountParamsTest.m */,
				04CDB5231A5F3A9300B854EE /* STPBankAccountTest.m */,
				36B8DDF6241C07AB00BB908E /* STPBECSDebitAccountNumberValidatorTests.m */,
				045D71301CF514BB00F6CD65 /* STPBinRangeTest.m */,
				36B8DDF4241C026300BB908E /* STPBSBNumberValidatorTests.m */,
				3687D23924C6396200724C3D /* STPCardBINMetadataTests.m */,
				B634497722A5BC91003881DC /* STPCardBrandTest.m */,
				8BE5AE8A1EF8905B0081A33C /* STPCardParamsTest.m */,
				04CDB5251A5F3A9300B854EE /* STPCardTest.m */,
				0438EF4A1B741B0100D506CC /* STPCardValidatorTest.m */,
				04CDB5261A5F3A9300B854EE /* STPCertTest.m */,
				B318518220BE011700EE8C0F /* STPColorUtilsTest.m */,
				3626616123C9019000B13AE0 /* STPConfirmCardOptionsTest.m */,
				3626616323C902FB00B13AE0 /* STPConfirmPaymentMethodOptionsTest.m */,
				B6D13946230C68FF007AFF8A /* STPConnectAccountAddressTest.m */,
				B3302F452006FBA7005DDBE9 /* STPConnectAccountParamsTest.m */,
				C1E4F8051EBBEB0F00E611F5 /* STPCustomerContextTest.m */,
				C1D23FAC1D37F81F002FD83C /* STPCustomerTest.m */,
				C1EEDCC51CA2126000A54582 /* STPDelegateProxyTest.m */,
				04A488351CA34DC600506E53 /* STPEmailAddressValidatorTest.m */,
				C184107D1EC2704700178149 /* STPEphemeralKeyManagerTest.m */,
				C1C02CCD1ECCE92900DF5643 /* STPEphemeralKeyTest.m */,
				C1CFCB701ED5E11500BE45DF /* STPFileTest.m */,
				04CDB51F1A5F3A9300B854EE /* STPFormEncoderTest.m */,
				C16F66AA1CA21BAC006A21B5 /* STPFormTextFieldTest.m */,
				3194CF5D231487A100E1940F /* STPFPXBankBrandTest.m */,
				B32B176220F6D722000D6EF8 /* STPGenericStripeObjectTest.m */,
				04827D171D257A6C002DB3E8 /* STPImageLibraryTest.m */,
				B36C6D772193A16F00D17575 /* STPIntentActionTest.m */,
				36B6CB8C235A378C00331C38 /* STPMandateCustomerAcceptanceParamsTest.m */,
				36B6CB8E235A38F000331C38 /* STPMandateDataParamsTest.m */,
				36B6CB8A235A33F800331C38 /* STPMandateOnlineParamsTest.m */,
				36B8DDF2241C00D200BB908E /* STPNumericStringValidatorTests.m */,
				045A62AA1B8E7259000165CE /* STPPaymentCardTextFieldTest.m */,
				0438EF4B1B741B0100D506CC /* STPPaymentCardTextFieldViewModelTest.m */,
				8B013C881F1E784A00DD831B /* STPPaymentConfigurationTest.m */,
				F14C872E1D4FCDBA00C7CC6A /* STPPaymentContextApplePayTest.m */,
				B6A46F7A22FCE579001991B2 /* STPPaymentIntentLastPaymentErrorTest.m */,
				B3BDCAD020EEF5B90034F7F5 /* STPPaymentIntentParamsTest.m */,
				B3BDCACC20EEF4540034F7F5 /* STPPaymentIntentTest.m */,
				B6D6C932223076600092AFC8 /* STPPaymentMethodAddressTest.m */,
				366658B42410756100D00354 /* STPPaymentMethodAUBECSDebitParamsTests.m */,
				366658B224105EF200D00354 /* STPPaymentMethodAUBECSDebitTests.m */,
				B656292423E10AB100458A8E /* STPPaymentMethodBacsDebitTest.m */,
				44BDCFDE245A46CC007EE6D5 /* STPPaymentMethodBancontactParamsTests.m */,
				44BDCFE0245A4841007EE6D5 /* STPPaymentMethodBancontactTests.m */,
				B6D6C934223078840092AFC8 /* STPPaymentMethodBillingDetailsTest.m */,
				B66D5026222F8605004A9210 /* STPPaymentMethodCardChecksTest.m */,
				B628476122307A4100957149 /* STPPaymentMethodCardTest.m */,
				B6B41F70223476AE0020BA7F /* STPPaymentMethodCardWalletMasterpassTest.m */,
				B68F1C782234740B0030B438 /* STPPaymentMethodCardWalletTest.m */,
				B6B41F72223476B90020BA7F /* STPPaymentMethodCardWalletVisaCheckoutTest.m */,
				69A6C309246EA195005FF304 /* STPPaymentMethodEPSParamsTests.m */,
				69A6C307246EA03E005FF304 /* STPPaymentMethodEPSTests.m */,
				3194CF5B2314869400E1940F /* STPPaymentMethodFPXTest.m */,
				3619624D244FB2AE0025D60B /* STPPaymentMethodGiropayParamsTests.m */,
				36196255244FBEB80025D60B /* STPPaymentMethodGiropayTests.m */,
				B67F504724C794EF00CF4A9D /* STPPaymentMethodGrabPayParamsTest.m */,
				B6EC63C922348D4600E4C0FB /* STPPaymentMethodiDEALTest.m */,
				B63E42782231F8FE007B5B95 /* STPPaymentMethodParamsTest.m */,
				365CE380252E43F7007F5048 /* STPPaymentMethodPayPalParamsTests.m */,
				365CE37D252E4214007F5048 /* STPPaymentMethodPayPalTests.m */,
				448895AE245255D800F7D0C2 /* STPPaymentMethodPrzelewy24ParamsTests.m */,
				448895B0245262E500F7D0C2 /* STPPaymentMethodPrzelewy24Tests.m */,
				36B6CB56234BDC4400331C38 /* STPPaymentMethodSEPADebitTest.m */,
				31C8644824DDF2550015F7DF /* STPPaymentMethodSofortParamsTests.m */,
				31C8644724DDF2550015F7DF /* STPPaymentMethodSofortTests.m */,
				B66B39B3223044A2006D1CAD /* STPPaymentMethodTest.m */,
				B66D5023222F5A27004A9210 /* STPPaymentMethodThreeDSecureUsageTest.m */,
				F1DE87FF1F8D410D00602F4C /* STPPaymentOptionsViewControllerTest.m */,
				C1EEDCC91CA2186300A54582 /* STPPhoneNumberValidatorTest.m */,
				C1FEE5981CBFF24000A7632B /* STPPostalCodeValidatorTest.m */,
				F152321A1EA92F9D00D65C67 /* STPRedirectContextTest.m */,
				36D4EA6022DD33DF00619BA8 /* STPSetupIntentConfirmParamsTest.m */,
				B64763B822FE1AF700C01BC0 /* STPSetupIntentLastSetupErrorTest.m */,
				B613DD3B22C54AA800C7603F /* STPSetupIntentTest.m */,
				3691EB73211A4F31008C49E1 /* STPShippingAddressViewControllerTest.m */,
				8BD87B8A1EFB136F00269C2B /* STPSourceCardDetailsTest.m */,
				8B5B4B431EFDD925005CF475 /* STPSourceOwnerTest.m */,
				C1BD9B1E1E390A2700CEE925 /* STPSourceParamsTest.m */,
				8B6DC9741F0171D20025E811 /* STPSourceReceiverTest.m */,
				8BD87B8F1EFB17AA00269C2B /* STPSourceRedirectTest.m */,
				8B6DC9761F0172640025E811 /* STPSourceSEPADebitDetailsTest.m */,
				C17D24ED1E37DBAC005CB188 /* STPSourceTest.m */,
				8BD87B941EFB1CB100269C2B /* STPSourceVerificationTest.m */,
				F1D777BF1D81DD520076FA19 /* STPStringUtilsTest.m */,
				C19D09911EAEAE5200A4AB3E /* STPTelemetryClientTest.m */,
				B664D65222B813EC00E6354B /* STPThreeDSButtonCustomizationTest.m */,
				B664D65822B81C1700E6354B /* STPThreeDSFooterCustomizationTest.m */,
				B664D66122B83BAF00E6354B /* STPThreeDSLabelCustomizationTest.m */,
				B664D66722B8409200E6354B /* STPThreeDSNavigationBarCustomizationTest.m */,
				B664D66D22B9684700E6354B /* STPThreeDSSelectionCustomizationTest.m */,
				B664D67322B96C9B00E6354B /* STPThreeDSTextFieldCustomizationTest.m */,
				B664D65022B810D500E6354B /* STPThreeDSUICustomizationTest.m */,
				04CDB5271A5F3A9300B854EE /* STPTokenTest.m */,
				04A4C3931C4F276100B3B290 /* STPUIVCStripeParentViewControllerTests.m */,
				C15B02721EA176090026E606 /* StripeErrorTest.m */,
				F1D3A25E1EB015B30095BFA9 /* UIImage+StripeTests.m */,
				F1122A7D1DFB84E000A8B1AF /* UINavigationBar+StripeTest.m */,
				4521D394249999C10042700B /* STPPaymentMethodOXXOParamsTests.m */,
				4521D3962499E85E0042700B /* STPPaymentMethodOXXOTests.m */,
			);
			name = Unit;
			sourceTree = "<group>";
		};
		C1B630B41D1D817900A05285 /* StripeiOSResources */ = {
			isa = PBXGroup;
			children = (
				C1B630B51D1D817900A05285 /* Info.plist */,
				31237F2724F71BA000B22785 /* Stripe3DS2.bundle */,
			);
			path = StripeiOSResources;
			sourceTree = "<group>";
		};
		C1D23FB71D37FE0F002FD83C /* JSON */ = {
			isa = PBXGroup;
			children = (
				8BD213361F044B57007F6FD1 /* BankAccount.json */,
				C1D23FB31D37FE0B002FD83C /* Card.json */,
				C1D23FB41D37FE0B002FD83C /* Customer.json */,
				C1C02CCA1ECCD0E500DF5643 /* EphemeralKey.json */,
				8BD213381F0457A1007F6FD1 /* FileUpload.json */,
				B3BDCADE20F0142C0034F7F5 /* PaymentIntent.json */,
				B656292323E0B9DF00458A8E /* PaymentMethod */,
				B613DD3D22C54BA700C7603F /* SetupIntent.json */,
				8BD2133A1F0458B7007F6FD1 /* Source */,
			);
			name = JSON;
			sourceTree = "<group>";
		};
		F148ABE21D5E80420014FD92 /* Localizations */ = {
			isa = PBXGroup;
			children = (
				F148ABE61D5E805A0014FD92 /* Localizable.strings */,
			);
			name = Localizations;
			sourceTree = "<group>";
		};
		F1728CE81EAAA243002E0C29 /* Public */ = {
			isa = PBXGroup;
			children = (
				319A606222E914C000AACF66 /* 3DS2 */,
				F1728CED1EAAA2D9002E0C29 /* API Bindings */,
				F1728CEB1EAAA267002E0C29 /* Categories */,
				F10239381FDF4144006273B5 /* FauxPasAnnotations.h */,
				F1728CEE1EAAA2EA002E0C29 /* Helpers */,
				F1728CF31EAAA43B002E0C29 /* PaymentContext */,
				31237F1D24F7101100B22785 /* Payments */,
				04CDB4A91A5F30A700B854EE /* Stripe.h */,
				F1728CEC1EAAA2C3002E0C29 /* UI Components */,
			);
			name = Public;
			sourceTree = "<group>";
		};
		F1728CE91EAAA24B002E0C29 /* Project */ = {
			isa = PBXGroup;
			children = (
				F1728CF01EAAA30B002E0C29 /* Analytics */,
				F1728CF11EAAA310002E0C29 /* API Bindings */,
				F1728CEA1EAAA262002E0C29 /* Categories */,
				F1728CEF1EAAA306002E0C29 /* Helpers */,
				F1728CF41EAAA457002E0C29 /* PaymentContext */,
				B66AC61822C6E6770064C551 /* Payments */,
				F1728CF21EAAA316002E0C29 /* UI */,
			);
			name = Project;
			sourceTree = "<group>";
		};
		F1728CEA1EAAA262002E0C29 /* Categories */ = {
			isa = PBXGroup;
			children = (
				04A4C3851C4F25F900B3B290 /* NSArray+Stripe.h */,
				04A4C3861C4F25F900B3B290 /* NSArray+Stripe.m */,
				049A3F971CC76A2400F57DE7 /* NSBundle+Stripe_AppName.h */,
				049A3F981CC76A2400F57DE7 /* NSBundle+Stripe_AppName.m */,
				F1A2F92A1EEB6A70006B0456 /* NSCharacterSet+Stripe.h */,
				F1A2F92B1EEB6A70006B0456 /* NSCharacterSet+Stripe.m */,
				049A3F8F1CC740FF00F57DE7 /* NSDecimalNumber+Stripe_Currency.h */,
				049A3F901CC740FF00F57DE7 /* NSDecimalNumber+Stripe_Currency.m */,
				0433EB471BD06313003912B4 /* NSDictionary+Stripe.h */,
				0433EB481BD06313003912B4 /* NSDictionary+Stripe.m */,
				F1BEB2FB1F3508BB0043F48C /* NSError+Stripe.h */,
				F1BEB2FC1F3508BB0043F48C /* NSError+Stripe.m */,
				C124A17A1CCAA0C2007D42EE /* NSMutableURLRequest+Stripe.h */,
				C124A17B1CCAA0C2007D42EE /* NSMutableURLRequest+Stripe.m */,
				04695AD11C77F9DB00E08063 /* NSString+Stripe.h */,
				04695AD21C77F9DB00E08063 /* NSString+Stripe.m */,
				F15232281EA9306100D65C67 /* NSURLComponents+Stripe.h */,
				F15232291EA9306100D65C67 /* NSURLComponents+Stripe.m */,
				04E7D4C12340717400FC8C02 /* PKAddPaymentPassRequest+Stripe_Error.h */,
				04E7D4C22340717400FC8C02 /* PKAddPaymentPassRequest+Stripe_Error.m */,
				04633B081CD44F6C009D4FB5 /* PKPayment+Stripe.h */,
				04633B091CD44F6C009D4FB5 /* PKPayment+Stripe.m */,
				C11810931CC6C4700022FB55 /* PKPaymentAuthorizationViewController+Stripe_Blocks.h */,
				C11810941CC6C4700022FB55 /* PKPaymentAuthorizationViewController+Stripe_Blocks.m */,
				04E39F681CED48D500AF3B96 /* UIBarButtonItem+Stripe.h */,
				04E39F691CED48D500AF3B96 /* UIBarButtonItem+Stripe.m */,
				F1D3A2581EB014BD0095BFA9 /* UIImage+Stripe.h */,
				F1D3A2591EB014BD0095BFA9 /* UIImage+Stripe.m */,
				04A488401CA3580700506E53 /* UINavigationController+Stripe_Completion.h */,
				04A488411CA3580700506E53 /* UINavigationController+Stripe_Completion.m */,
				0426B9701CEAE3EB006AC8DD /* UITableViewCell+Stripe_Borders.h */,
				0426B9711CEAE3EB006AC8DD /* UITableViewCell+Stripe_Borders.m */,
				049A3FB01CC9FEFC00F57DE7 /* UIToolbar+Stripe_InputAccessory.h */,
				049A3FB11CC9FEFC00F57DE7 /* UIToolbar+Stripe_InputAccessory.m */,
				049A3F781CC18D5300F57DE7 /* UIView+Stripe_FirstResponder.h */,
				049A3F791CC18D5300F57DE7 /* UIView+Stripe_FirstResponder.m */,
				C15608DB1FE08F2E0032AE66 /* UIView+Stripe_SafeAreaBounds.h */,
				C15608DC1FE08F2E0032AE66 /* UIView+Stripe_SafeAreaBounds.m */,
				049A3F7C1CC1920A00F57DE7 /* UIViewController+Stripe_KeyboardAvoiding.h */,
				049A3F7D1CC1920A00F57DE7 /* UIViewController+Stripe_KeyboardAvoiding.m */,
				04B31DF01D09F0A800EF1631 /* UIViewController+Stripe_NavigationItemProxy.h */,
				04B31DF11D09F0A800EF1631 /* UIViewController+Stripe_NavigationItemProxy.m */,
				04A4C3871C4F25F900B3B290 /* UIViewController+Stripe_ParentViewController.h */,
				04A4C3881C4F25F900B3B290 /* UIViewController+Stripe_ParentViewController.m */,
				045D711E1CEFA57000F6CD65 /* UIViewController+Stripe_Promises.h */,
				045D711F1CEFA57000F6CD65 /* UIViewController+Stripe_Promises.m */,
			);
			name = Categories;
			sourceTree = "<group>";
		};
		F1728CEB1EAAA267002E0C29 /* Categories */ = {
			isa = PBXGroup;
			children = (
				31237F1E24F710E600B22785 /* UINavigationBar+Stripe_Theme.h */,
				0426B9751CEBD001006AC8DD /* UINavigationBar+Stripe_Theme.m */,
			);
			name = Categories;
			sourceTree = "<group>";
		};
		F1728CEC1EAAA2C3002E0C29 /* UI Components */ = {
			isa = PBXGroup;
			children = (
				311A475A24EB21AE00576D92 /* STPCameraView.h */,
				311A475B24EB21AE00576D92 /* STPCameraView.m */,
				311A475424EB1D2300576D92 /* STPCardScanner.h */,
				311A475524EB1D2300576D92 /* STPCardScanner.m */,
				04BC29A21CD8697900318357 /* STPTheme.h */,
				04BC29A31CD8697900318357 /* STPTheme.m */,
				04B31DF71D11AC6400EF1631 /* STPUserInformation.h */,
				04B31DF81D11AC6400EF1631 /* STPUserInformation.m */,
				F1DEB8871E20445C0066B8E8 /* View Controllers */,
				F1728CF71EAAA8BA002E0C29 /* Views */,
			);
			name = "UI Components";
			sourceTree = "<group>";
		};
		F1728CED1EAAA2D9002E0C29 /* API Bindings */ = {
			isa = PBXGroup;
			children = (
				F1728CF51EAAA4A1002E0C29 /* Models */,
				04CDB4C21A5F30A700B854EE /* STPAPIClient.h */,
				04CDB4C31A5F30A700B854EE /* STPAPIClient.m */,
				04633B061CD44F47009D4FB5 /* STPAPIClient+ApplePay.h */,
				04633B041CD44F1C009D4FB5 /* STPAPIClient+ApplePay.m */,
				C184107A1EC2539F00178149 /* STPEphemeralKeyProvider.h */,
				0731328D2277A3F60019CE3F /* STPPinManagementService.h */,
				0731328E2277A3F60019CE3F /* STPPinManagementService.m */,
				0413CB1E233FECD4006429EA /* STPPushProvisioningContext.h */,
				0413CB1A233FECD4006429EA /* STPPushProvisioningContext.m */,
				0413CB1D233FECD4006429EA /* STPPushProvisioningDetailsParams.h */,
				0413CB1B233FECD4006429EA /* STPPushProvisioningDetailsParams.m */,
				F152321F1EA92FCF00D65C67 /* STPRedirectContext.h */,
				F152321C1EA92FC100D65C67 /* STPRedirectContext.m */,
			);
			name = "API Bindings";
			sourceTree = "<group>";
		};
		F1728CEE1EAAA2EA002E0C29 /* Helpers */ = {
			isa = PBXGroup;
			children = (
				B68882DA23FF15250057C5AD /* STPApplePayContext.h */,
				B68882DB23FF15250057C5AD /* STPApplePayContext.m */,
				04A4883B1CA3568800506E53 /* STPBlocks.h */,
				04EBC7521B7533C300A0E6AE /* STPCardValidator.h */,
				0438EF3F1B74170D00D506CC /* STPCardValidator.m */,
				04827D0E1D2575C6002DB3E8 /* STPImageLibrary.h */,
				04827D0F1D2575C6002DB3E8 /* STPImageLibrary.m */,
				04CDB4CE1A5F30A700B854EE /* StripeError.h */,
				04CDB4CF1A5F30A700B854EE /* StripeError.m */,
			);
			name = Helpers;
			sourceTree = "<group>";
		};
		F1728CEF1EAAA306002E0C29 /* Helpers */ = {
			isa = PBXGroup;
			children = (
				36B8DDEE241BF99600BB908E /* STPBECSDebitAccountNumberValidator.h */,
				36B8DDEF241BF99600BB908E /* STPBECSDebitAccountNumberValidator.m */,
				045D712A1CF4ED7600F6CD65 /* STPBINRange.h */,
				045D712B1CF4ED7600F6CD65 /* STPBINRange.m */,
				366658C22411934900D00354 /* STPBSBNumberValidator.h */,
				366658C32411934900D00354 /* STPBSBNumberValidator.m */,
				F12829D81D7747E4008B10D6 /* STPBundleLocator.h */,
				F12829D91D7747E4008B10D6 /* STPBundleLocator.m */,
				3691EB6F2119111A008C49E1 /* STPCardValidator+Private.h */,
				3691EB702119111A008C49E1 /* STPCardValidator+Private.m */,
				04FCFA171BD59A8C00297732 /* STPCategoryLoader.h */,
				04633B0A1CD44F6C009D4FB5 /* STPCategoryLoader.m */,
				0426B96C1CEADC98006AC8DD /* STPColorUtils.h */,
				0426B96D1CEADC98006AC8DD /* STPColorUtils.m */,
				04695AD51C77F9EF00E08063 /* STPDelegateProxy.h */,
				04695AD61C77F9EF00E08063 /* STPDelegateProxy.m */,
				F1C7B8D21DBECF2400D9F6F0 /* STPDispatchFunctions.h */,
				F1C7B8D11DBECF2400D9F6F0 /* STPDispatchFunctions.m */,
				04A488311CA34D3000506E53 /* STPEmailAddressValidator.h */,
				04A488321CA34D3000506E53 /* STPEmailAddressValidator.m */,
				04827D141D257764002DB3E8 /* STPImageLibrary+Private.h */,
				F1D96F951DC7D82400477E64 /* STPLocalizationUtils.h */,
				F148ABC31D5D334B0014FD92 /* STPLocalizationUtils.m */,
				36E8B98B2413159B007546C1 /* STPNumericStringValidator.h */,
				36E8B98C2413159B007546C1 /* STPNumericStringValidator.m */,
				04695AD71C77F9EF00E08063 /* STPPhoneNumberValidator.h */,
				04695AD81C77F9EF00E08063 /* STPPhoneNumberValidator.m */,
				C1FEE5941CBFF11400A7632B /* STPPostalCodeValidator.h */,
				C1FEE5951CBFF11400A7632B /* STPPostalCodeValidator.m */,
				049A3F931CC75B2E00F57DE7 /* STPPromise.h */,
				049A3F941CC75B2E00F57DE7 /* STPPromise.m */,
				F1852F911D80B6EC00367C86 /* STPStringUtils.h */,
				F1852F921D80B6EC00367C86 /* STPStringUtils.m */,
				F15232221EA9303800D65C67 /* STPURLCallbackHandler.h */,
				F15232231EA9303800D65C67 /* STPURLCallbackHandler.m */,
			);
			name = Helpers;
			sourceTree = "<group>";
		};
		F1728CF01EAAA30B002E0C29 /* Analytics */ = {
			isa = PBXGroup;
			children = (
				C124A16E1CCA968B007D42EE /* STPAnalyticsClient.h */,
				C124A16F1CCA968B007D42EE /* STPAnalyticsClient.m */,
				C19D098D1EAEAE4000A4AB3E /* STPTelemetryClient.h */,
				C19D098E1EAEAE4000A4AB3E /* STPTelemetryClient.m */,
			);
			name = Analytics;
			sourceTree = "<group>";
		};
		F1728CF11EAAA310002E0C29 /* API Bindings */ = {
			isa = PBXGroup;
			children = (
				36239BAC2295EA23004FB1A5 /* STP3DS2AuthenticateResponse.h */,
				36239BAD2295EA23004FB1A5 /* STP3DS2AuthenticateResponse.m */,
				B6554C9524CF758C00808588 /* STPAPIClient+Beta.h */,
				049952D11BCF13DD0088C703 /* STPAPIClient+Private.h */,
				0413CB1F233FECD4006429EA /* STPAPIClient+PushProvisioning.h */,
				0413CB21233FECD5006429EA /* STPAPIClient+PushProvisioning.m */,
				049952CD1BCF13510088C703 /* STPAPIRequest.h */,
				049952CE1BCF13510088C703 /* STPAPIRequest.m */,
				8B429AD71EF9D4A300F95F34 /* STPBankAccountParams+Private.h */,
				C1A06F0F1E1D8A6E004DCA06 /* STPCard+Private.h */,
				3687D23324C2244D00724C3D /* STPCardBINMetadata.h */,
				3687D23424C2244D00724C3D /* STPCardBINMetadata.m */,
				C175B7931FE834A3009F5A0E /* STPCustomer+Private.h */,
				3635C33122B03E00004298B8 /* STPEmptyStripeResponse.h */,
				3635C33222B03E00004298B8 /* STPEmptyStripeResponse.m */,
				C113D2171EBB9A36006FACC2 /* STPEphemeralKey.h */,
				C113D2181EBB9A36006FACC2 /* STPEphemeralKey.m */,
				C18410741EC2529400178149 /* STPEphemeralKeyManager.h */,
				C18410751EC2529400178149 /* STPEphemeralKeyManager.m */,
				8B429ADD1EF9EFF600F95F34 /* STPFile+Private.h */,
				04CDB4C41A5F30A700B854EE /* STPFormEncoder.h */,
				04CDB4C51A5F30A700B854EE /* STPFormEncoder.m */,
				314F9CBE235E66920059E2F6 /* STPFPXBankStatusResponse.h */,
				314F9CBF235E66920059E2F6 /* STPFPXBankStatusResponse.m */,
				B32B175C20F6D2C4000D6EF8 /* STPGenericStripeObject.h */,
				B32B175D20F6D2C4000D6EF8 /* STPGenericStripeObject.m */,
				36239BB022960D52004FB1A5 /* STPIntentAction+Private.h */,
				365BE8A0228CAB6A0068D824 /* STPIntentActionUseStripeSDK.h */,
				365BE8A1228CAB6A0068D824 /* STPIntentActionUseStripeSDK.m */,
				C1CFCB661ED4E38900BE45DF /* STPInternalAPIResponseDecodable.h */,
				F1D3A2471EB012010095BFA9 /* STPMultipartFormDataEncoder.h */,
				F1D3A2481EB012010095BFA9 /* STPMultipartFormDataEncoder.m */,
				F1D3A2491EB012010095BFA9 /* STPMultipartFormDataPart.h */,
				F1D3A24A1EB012010095BFA9 /* STPMultipartFormDataPart.m */,
				B3BDCAC120EEF2150034F7F5 /* STPPaymentIntent+Private.h */,
				B6DB0CA822381B4900AEF640 /* STPPaymentMethod+Private.h */,
				B69CFB4922370547001E9885 /* STPPaymentMethodCardChecks+Private.h */,
				B6B41F74223481BA0020BA7F /* STPPaymentMethodCardWallet+Private.h */,
				B665CE45228DE4C4008B546F /* STPPaymentMethodListDeserializer.h */,
				B665CE46228DE4C4008B546F /* STPPaymentMethodListDeserializer.m */,
				0413CB20233FECD5006429EA /* STPPushProvisioningDetails.h */,
				0413CB1C233FECD4006429EA /* STPPushProvisioningDetails.m */,
				B32B176420F80442000D6EF8 /* STPRedirectContext+Private.h */,
				B640DB1622C69A8E003C8810 /* STPSetupIntent+Private.h */,
				C1C1012C1E57A26F00C7BFAE /* STPSource+Private.h */,
				8BD87B871EFB131400269C2B /* STPSourceCardDetails+Private.h */,
				F1A0197A1EA5733200354301 /* STPSourceParams+Private.h */,
				C18021181E3A58710089D712 /* STPSourcePoller.h */,
				C18021191E3A58710089D712 /* STPSourcePoller.m */,
				8BD87B8C1EFB152800269C2B /* STPSourceRedirect+Private.h */,
				8BD87B911EFB1C1E00269C2B /* STPSourceVerification+Private.h */,
			);
			name = "API Bindings";
			sourceTree = "<group>";
		};
		F1728CF21EAAA316002E0C29 /* UI */ = {
			isa = PBXGroup;
			children = (
				F1DEB8961E2067550066B8E8 /* Cells */,
				049A3FAC1CC9AA9900F57DE7 /* STPAddressViewModel.h */,
				049A3FAD1CC9AA9900F57DE7 /* STPAddressViewModel.m */,
				F1D3A2631EBA5BAE0095BFA9 /* STPPaymentCardTextField+Private.h */,
				04B31DD81D09A4DC00EF1631 /* STPPaymentConfiguration+Private.h */,
				F12C8DBE1D63DE9F00ADA0D7 /* STPPaymentContextAmountModel.h */,
				F12C8DBF1D63DE9F00ADA0D7 /* STPPaymentContextAmountModel.m */,
				04E39F501CECF7A100AF3B96 /* STPPaymentOptionTuple.h */,
				04E39F511CECF7A100AF3B96 /* STPPaymentOptionTuple.m */,
				F1728CF61EAAA8B2002E0C29 /* View Controllers */,
				F1728CF81EAAA945002E0C29 /* Views */,
			);
			name = UI;
			sourceTree = "<group>";
		};
		F1728CF31EAAA43B002E0C29 /* PaymentContext */ = {
			isa = PBXGroup;
			children = (
				C11810871CC6B00D0022FB55 /* STPApplePayPaymentOption.h */,
				C11810881CC6B00D0022FB55 /* STPApplePayPaymentOption.m */,
				C11810A61CC6E2160022FB55 /* STPBackendAPIAdapter.h */,
				C192269B1EBA99F900BED563 /* STPCustomerContext.h */,
				C192269E1EBA9A0800BED563 /* STPCustomerContext.m */,
				049880FA1CED5A2300EA4FFD /* STPPaymentConfiguration.h */,
				049880FB1CED5A2300EA4FFD /* STPPaymentConfiguration.m */,
				049A3F871CC73C7100F57DE7 /* STPPaymentContext.h */,
				049A3F881CC73C7100F57DE7 /* STPPaymentContext.m */,
				C11810851CC6AF4C0022FB55 /* STPPaymentOption.h */,
				0451CC421C49AE1C003B2CA6 /* STPPaymentResult.h */,
				0451CC431C49AE1C003B2CA6 /* STPPaymentResult.m */,
			);
			name = PaymentContext;
			sourceTree = "<group>";
		};
		F1728CF41EAAA457002E0C29 /* PaymentContext */ = {
			isa = PBXGroup;
			children = (
				B65D7C632384ACDD000C6D34 /* STPCustomerContext+Private.h */,
				04E39F5A1CECFAFD00AF3B96 /* STPPaymentContext+Private.h */,
			);
			name = PaymentContext;
			sourceTree = "<group>";
		};
		F1728CF51EAAA4A1002E0C29 /* Models */ = {
			isa = PBXGroup;
			children = (
				3626615E23C8F99700B13AE0 /* Intents (Shared) */,
				3626615D23C8F95000B13AE0 /* PaymentIntents */,
				3626615F23C8F9CA00B13AE0 /* PaymentMethods */,
				3626616023C8F9F900B13AE0 /* SetupIntents */,
				3626616B23C9055200B13AE0 /* Sources */,
				C1080F471CBECF7B007B2D89 /* STPAddress.h */,
				C1080F481CBECF7B007B2D89 /* STPAddress.m */,
				04F213341BCECB1C001D6F22 /* STPAPIResponseDecodable.h */,
				B61C996322BBFA12004980FD /* STPAppInfo.h */,
				B61C996422BBFA12004980FD /* STPAppInfo.m */,
				0438EF461B74183100D506CC /* STPCardBrand.h */,
				B6CF3134229D8C3500BA8AC2 /* STPCardBrand.m */,
				04EBC7511B7533C300A0E6AE /* STPCardValidationState.h */,
				B6794A5322F4CF6500E3AB41 /* STPConnectAccountAddress.h */,
				B6794A5422F4CF6500E3AB41 /* STPConnectAccountAddress.m */,
				B6794A4722F4B5CC00E3AB41 /* STPConnectAccountCompanyParams.h */,
				B6794A4822F4B5CC00E3AB41 /* STPConnectAccountCompanyParams.m */,
				B6794A4D22F4B64500E3AB41 /* STPConnectAccountIndividualParams.h */,
				B6794A4E22F4B64500E3AB41 /* STPConnectAccountIndividualParams.m */,
				B3A241371FFEB57400A2F00D /* STPConnectAccountParams.h */,
				B3A241381FFEB57400A2F00D /* STPConnectAccountParams.m */,
				04B31DD21D08E6E200EF1631 /* STPCustomer.h */,
				04B31DD31D08E6E200EF1631 /* STPCustomer.m */,
				F1D3A2501EB0120F0095BFA9 /* STPFile.h */,
				F1D3A2461EB012010095BFA9 /* STPFile.m */,
				04F213301BCEAB61001D6F22 /* STPFormEncodable.h */,
				31F5B33322FCAC4000A71C64 /* STPFPXBankBrand.h */,
				31F5B33422FCAC4000A71C64 /* STPFPXBankBrand.m */,
				073132932277A72D0019CE3F /* STPIssuingCardPin.h */,
				073132942277A72D0019CE3F /* STPIssuingCardPin.m */,
				04CDB4CC1A5F30A700B854EE /* STPToken.h */,
				04CDB4CD1A5F30A700B854EE /* STPToken.m */,
			);
			name = Models;
			sourceTree = "<group>";
		};
		F1728CF61EAAA8B2002E0C29 /* View Controllers */ = {
			isa = PBXGroup;
			children = (
				04BFFFD81D240B13005F2340 /* STPAddCardViewController+Private.h */,
				F1FA6F941E25960500EB444D /* STPCoreScrollViewController+Private.h */,
				F1FA6F971E25970F00EB444D /* STPCoreTableViewController+Private.h */,
				F1FA6F911E258F6800EB444D /* STPCoreViewController+Private.h */,
				04B31DE41D09D25F00EF1631 /* STPPaymentOptionsInternalViewController.h */,
				04B31DE51D09D25F00EF1631 /* STPPaymentOptionsInternalViewController.m */,
				04E39F561CECF9A800AF3B96 /* STPPaymentOptionsViewController+Private.h */,
				C159932F1D8808680047950D /* STPShippingMethodsViewController.h */,
				C15993301D8808680047950D /* STPShippingMethodsViewController.m */,
			);
			name = "View Controllers";
			sourceTree = "<group>";
		};
		F1728CF71EAAA8BA002E0C29 /* Views */ = {
			isa = PBXGroup;
			children = (
				363E25B82416EA3D00070D59 /* STPAUBECSDebitFormView.h */,
				366658B7241078BC00D00354 /* STPAUBECSDebitFormView.m */,
				36B8DDEC241B008200BB908E /* STPFormTextFieldContainer.h */,
				366658C62411B64400D00354 /* STPMultiFormTextField.h */,
				366658BF24107A0900D00354 /* STPMultiFormTextField.m */,
				046FE99F1CE55D1D00DA6A7B /* STPPaymentActivityIndicatorView.h */,
				046FE9A01CE55D1D00DA6A7B /* STPPaymentActivityIndicatorView.m */,
				04E32A9C1B7A9490009C9E35 /* STPPaymentCardTextField.h */,
				0438EF291B7416BB00D506CC /* STPPaymentCardTextField.m */,
			);
			name = Views;
			sourceTree = "<group>";
		};
		F1728CF81EAAA945002E0C29 /* Views */ = {
			isa = PBXGroup;
			children = (
				363EA803241C4346000C7671 /* STPAUBECSDebitFormView+Testing.h */,
				36B8DDE8241AEB5400BB908E /* STPAUBECSFormViewModel.h */,
				36B8DDE9241AEB5400BB908E /* STPAUBECSFormViewModel.m */,
				364B75DB24F46354007D9FAB /* STPCardLoadingIndicator.h */,
				364B75DC24F46354007D9FAB /* STPCardLoadingIndicator.m */,
				0438EF261B7416BB00D506CC /* STPFormTextField.h */,
				0438EF271B7416BB00D506CC /* STPFormTextField.m */,
				36B8DDE0241AC0A100BB908E /* STPLabeledFormTextFieldView.h */,
				36B8DDE1241AC0A100BB908E /* STPLabeledFormTextFieldView.m */,
				36B8DDE4241AC17200BB908E /* STPLabeledMultiFormTextFieldView.h */,
				36B8DDE5241AC17200BB908E /* STPLabeledMultiFormTextFieldView.m */,
				0438EF2A1B7416BB00D506CC /* STPPaymentCardTextFieldViewModel.h */,
				0438EF2B1B7416BB00D506CC /* STPPaymentCardTextFieldViewModel.m */,
				C158AB3D1E1EE98900348D01 /* STPSectionHeaderView.h */,
				C158AB3E1E1EE98900348D01 /* STPSectionHeaderView.m */,
				B347DD461FE35423006B3BAC /* STPValidatedTextField.h */,
				B347DD471FE35423006B3BAC /* STPValidatedTextField.m */,
				363E25D724198B0D00070D59 /* STPViewWithSeparator.h */,
				363E25D824198B0D00070D59 /* STPViewWithSeparator.m */,
			);
			name = Views;
			sourceTree = "<group>";
		};
		F1DEB8871E20445C0066B8E8 /* View Controllers */ = {
			isa = PBXGroup;
			children = (
				04F416241CA3639500486FB5 /* STPAddCardViewController.h */,
				04F416251CA3639500486FB5 /* STPAddCardViewController.m */,
				F1DEB88E1E2052150066B8E8 /* STPCoreScrollViewController.h */,
				F1DEB88F1E2052150066B8E8 /* STPCoreScrollViewController.m */,
				F1DEB8881E2047CA0066B8E8 /* STPCoreTableViewController.h */,
				F1DEB8891E2047CA0066B8E8 /* STPCoreTableViewController.m */,
				F1DEB8971E2074480066B8E8 /* STPCoreViewController.h */,
				F1DEB8981E2074480066B8E8 /* STPCoreViewController.m */,
				0439B9851C454F97005A1ED5 /* STPPaymentOptionsViewController.h */,
				0439B9861C454F97005A1ED5 /* STPPaymentOptionsViewController.m */,
				31B9608E22FE128C00DC6FD9 /* STPBankSelectionViewController.h */,
				31B9608F22FE128C00DC6FD9 /* STPBankSelectionViewController.m */,
				C15993261D8808490047950D /* STPShippingAddressViewController.h */,
				C159932C1D8808680047950D /* STPShippingAddressViewController.m */,
				04E7D4BB233FF29100FC8C02 /* STPFakeAddPaymentPassViewController.h */,
				04E7D4BC233FF29100FC8C02 /* STPFakeAddPaymentPassViewController.m */,
			);
			name = "View Controllers";
			sourceTree = "<group>";
		};
		F1DEB8941E2066FB0066B8E8 /* Source */ = {
			isa = PBXGroup;
			children = (
				F1728CE91EAAA24B002E0C29 /* Project */,
				F1728CE81EAAA243002E0C29 /* Public */,
			);
			name = Source;
			sourceTree = "<group>";
		};
		F1DEB8961E2067550066B8E8 /* Cells */ = {
			isa = PBXGroup;
			children = (
				C17A030B1CBEE7A2006C819F /* STPAddressFieldTableViewCell.h */,
				C17A030C1CBEE7A2006C819F /* STPAddressFieldTableViewCell.m */,
				31B9609522FE20DF00DC6FD9 /* STPBankSelectionTableViewCell.h */,
				31B9609422FE20DE00DC6FD9 /* STPBankSelectionTableViewCell.m */,
				311A476024EB27D000576D92 /* STPCardScannerTableViewCell.h */,
				311A476124EB27D000576D92 /* STPCardScannerTableViewCell.m */,
				C1363BB51D7633D800EB82B4 /* STPPaymentOptionTableViewCell.h */,
				C1363BB61D7633D800EB82B4 /* STPPaymentOptionTableViewCell.m */,
				04B31DFD1D131D9000EF1631 /* STPPaymentCardTextFieldCell.h */,
				04B31DFE1D131D9000EF1631 /* STPPaymentCardTextFieldCell.m */,
				C15993311D8808680047950D /* STPShippingMethodTableViewCell.h */,
				C15993321D8808680047950D /* STPShippingMethodTableViewCell.m */,
				04BC29BB1CDD535700318357 /* STPSwitchTableViewCell.h */,
				04BC29BC1CDD535700318357 /* STPSwitchTableViewCell.m */,
			);
			name = Cells;
			sourceTree = "<group>";
		};
/* End PBXGroup section */

/* Begin PBXHeadersBuildPhase section */
		04415C711A6605BD001225ED /* Headers */ = {
			isa = PBXHeadersBuildPhase;
			buildActionMask = 2147483647;
			files = (
				3626617D23C908BA00B13AE0 /* STPConfirmCardOptions.h in Headers */,
				F1B8534F1FDF544B0065A49E /* FBSnapshotTestCase+STPViewControllerLoading.h in Headers */,
				F1D96F9A1DC7DCDE00477E64 /* STPLocalizationUtils+STPTestAdditions.h in Headers */,
				3680BFCD23A9926500DB54AA /* STPPaymentIntentParams+Utilities.h in Headers */,
				04E01F8521AA36320061402F /* STPNetworkStubbingTestCase.h in Headers */,
				F148ABFA1D5E88C40014FD92 /* STPTestUtils.h in Headers */,
				3680BFD123A9967100DB54AA /* STPSetupIntentConfirmParams+Utilities.h in Headers */,
				C1CFCB6D1ED5E0F800BE45DF /* STPMocks.h in Headers */,
				C18867DB1E8B0C4100A77634 /* STPFixtures.h in Headers */,
				3626618023C908BA00B13AE0 /* STPConfirmPaymentMethodOptions.h in Headers */,
				3617A51420FE5BBB001A9E6A /* NSLocale+STPSwizzling.h in Headers */,
			);
			runOnlyForDeploymentPostprocessing = 0;
		};
		04CDB43F1A5F2E1800B854EE /* Headers */ = {
			isa = PBXHeadersBuildPhase;
			buildActionMask = 2147483647;
			files = (
				36E8B98D2413159B007546C1 /* STPNumericStringValidator.h in Headers */,
				073132952277A72D0019CE3F /* STPIssuingCardPin.h in Headers */,
				B36C6D732193676600D17575 /* STPPaymentIntentSourceActionAuthorizeWithURL.h in Headers */,
				C15993361D8808680047950D /* STPShippingMethodsViewController.h in Headers */,
				F1A2F92C1EEB6A70006B0456 /* NSCharacterSet+Stripe.h in Headers */,
				F1D3A24E1EB012010095BFA9 /* STPMultipartFormDataPart.h in Headers */,
				C11810A71CC6EE840022FB55 /* STPBackendAPIAdapter.h in Headers */,
				F12C8DC01D63DE9F00ADA0D7 /* STPPaymentContextAmountModel.h in Headers */,
				B3A241391FFEB57400A2F00D /* STPConnectAccountParams.h in Headers */,
				365CE385252E44DD007F5048 /* STPPaymentMethodPayPalParams.h in Headers */,
				B32B176520F80442000D6EF8 /* STPRedirectContext+Private.h in Headers */,
				36196253244FBA3C0025D60B /* STPPaymentMethodGiropayParams.h in Headers */,
				F19491DE1E5F6B8C001E1FC2 /* STPSourceCardDetails.h in Headers */,
				0439B9871C454F97005A1ED5 /* STPPaymentOptionsViewController.h in Headers */,
				314B6A532384A713001FE708 /* STPKlarnaLineItem.h in Headers */,
				04B31DF91D11AC6400EF1631 /* STPUserInformation.h in Headers */,
				31F5A50922F0EFB10033663B /* STPPaymentMethodFPXParams.h in Headers */,
				04EBC7531B7533C300A0E6AE /* STPCardValidationState.h in Headers */,
				045D710E1CEEE30500F6CD65 /* STPAspects.h in Headers */,
				36239BAE2295EA23004FB1A5 /* STP3DS2AuthenticateResponse.h in Headers */,
				B61D4B97245767D2001AEBEF /* STPPaymentIntentShippingDetailsAddress.h in Headers */,
				365CE386252E44DD007F5048 /* STPPaymentMethodPayPal.h in Headers */,
				C158AB3F1E1EE98900348D01 /* STPSectionHeaderView.h in Headers */,
				04EBC7571B7533C300A0E6AE /* STPCardValidator.h in Headers */,
				364B75DD24F46354007D9FAB /* STPCardLoadingIndicator.h in Headers */,
				366658B0240F20AD00D00354 /* STPPaymentMethodAUBECSDebit.h in Headers */,
				36B8DDE2241AC0A100BB908E /* STPLabeledFormTextFieldView.h in Headers */,
				046FE9A11CE55D1D00DA6A7B /* STPPaymentActivityIndicatorView.h in Headers */,
				C11810861CC6AF4C0022FB55 /* STPPaymentOption.h in Headers */,
				0413CB28233FECD5006429EA /* STPPushProvisioningDetailsParams.h in Headers */,
				B640DB1222C58E82003C8810 /* STPSetupIntentConfirmParams.h in Headers */,
				3635C33322B03E00004298B8 /* STPEmptyStripeResponse.h in Headers */,
				36B6CB6A23551A0200331C38 /* STPPaymentMethodSEPADebitParams.h in Headers */,
				B690DDEC222F01BF000B902D /* STPPaymentMethodBillingDetails.h in Headers */,
				04695AD91C77F9EF00E08063 /* STPDelegateProxy.h in Headers */,
				311A475C24EB21AE00576D92 /* STPCameraView.h in Headers */,
				31F5B33522FCAC4000A71C64 /* STPFPXBankBrand.h in Headers */,
				3687D23524C2244D00724C3D /* STPCardBINMetadata.h in Headers */,
				B613DD3222C536C900C7603F /* STPSetupIntent.h in Headers */,
				0433EB491BD06313003912B4 /* NSDictionary+Stripe.h in Headers */,
				C124A1701CCA968B007D42EE /* STPAnalyticsClient.h in Headers */,
				C15993281D8808490047950D /* STPShippingAddressViewController.h in Headers */,
				C1D7B5201E36C32F002181F5 /* STPSource.h in Headers */,
				B621F053223454E9002141B7 /* STPPaymentMethodCardWallet.h in Headers */,
				B665CE47228DE4C4008B546F /* STPPaymentMethodListDeserializer.h in Headers */,
				B640DB1722C69A8E003C8810 /* STPSetupIntent+Private.h in Headers */,
				049A3F7A1CC18D5300F57DE7 /* UIView+Stripe_FirstResponder.h in Headers */,
				04CDB50E1A5F30A700B854EE /* STPCard.h in Headers */,
				C1BD9B391E39416700CEE925 /* STPSourceOwner.h in Headers */,
				C1080F491CBECF7B007B2D89 /* STPAddress.h in Headers */,
				B604CF2122C56E9B00A23CC4 /* STPIntentActionRedirectToURL.h in Headers */,
				0438EF2C1B7416BB00D506CC /* STPFormTextField.h in Headers */,
				B621F05922346243002141B7 /* STPPaymentMethodCardWalletMasterpass.h in Headers */,
				8B429ADE1EF9EFF900F95F34 /* STPFile+Private.h in Headers */,
				44BDCFD5245A27C1007EE6D5 /* STPPaymentMethodBancontact.h in Headers */,
				C180211A1E3A58710089D712 /* STPSourcePoller.h in Headers */,
				04E39F5C1CECFAFD00AF3B96 /* STPPaymentContext+Private.h in Headers */,
				B6794A4F22F4B64500E3AB41 /* STPConnectAccountIndividualParams.h in Headers */,
				C1FEE5961CBFF11400A7632B /* STPPostalCodeValidator.h in Headers */,
				04633B0C1CD44F6C009D4FB5 /* PKPayment+Stripe.h in Headers */,
				04B31DFF1D131D9000EF1631 /* STPPaymentCardTextFieldCell.h in Headers */,
				04CDB50A1A5F30A700B854EE /* STPBankAccount.h in Headers */,
				F1DEB88A1E2047CA0066B8E8 /* STPCoreTableViewController.h in Headers */,
				C1A06F101E1D8A7F004DCA06 /* STPCard+Private.h in Headers */,
				F1D3A24C1EB012010095BFA9 /* STPMultipartFormDataEncoder.h in Headers */,
				36B6CB68235519CB00331C38 /* STPPaymentMethodSEPADebit.h in Headers */,
				C113D2191EBB9A36006FACC2 /* STPEphemeralKey.h in Headers */,
				0413CB2A233FECD5006429EA /* STPPushProvisioningContext.h in Headers */,
				04E39F6A1CED48D500AF3B96 /* UIBarButtonItem+Stripe.h in Headers */,
				31B9609022FE128C00DC6FD9 /* STPBankSelectionViewController.h in Headers */,
				F1FA6F951E25960500EB444D /* STPCoreScrollViewController+Private.h in Headers */,
				C17A030D1CBEE7A2006C819F /* STPAddressFieldTableViewCell.h in Headers */,
				C1C1012D1E57A26F00C7BFAE /* STPSource+Private.h in Headers */,
				B6DB0CA922381B4900AEF640 /* STPPaymentMethod+Private.h in Headers */,
				04A4C3891C4F25F900B3B290 /* NSArray+Stripe.h in Headers */,
				3666589C23FF494400D00354 /* STPTestingAPIClient.h in Headers */,
				04827D151D257764002DB3E8 /* STPImageLibrary+Private.h in Headers */,
				B66AC61422C6E6590064C551 /* STPPaymentHandlerActionParams.h in Headers */,
				36196251244FBA3C0025D60B /* STPPaymentMethodGiropay.h in Headers */,
				049952D21BCF13DD0088C703 /* STPAPIClient+Private.h in Headers */,
				8B429AD81EF9D4B400F95F34 /* STPBankAccountParams+Private.h in Headers */,
				049A3F911CC740FF00F57DE7 /* NSDecimalNumber+Stripe_Currency.h in Headers */,
				36B8DDF0241BF99600BB908E /* STPBECSDebitAccountNumberValidator.h in Headers */,
				B69CFB4A22370547001E9885 /* STPPaymentMethodCardChecks+Private.h in Headers */,
				3691EB712119111A008C49E1 /* STPCardValidator+Private.h in Headers */,
				363E25B92416EA3D00070D59 /* STPAUBECSDebitFormView.h in Headers */,
				B621F05F223465EE002141B7 /* STPPaymentMethodCardWalletVisaCheckout.h in Headers */,
				04633B071CD44F47009D4FB5 /* STPAPIClient+ApplePay.h in Headers */,
				31B9609822FE20DF00DC6FD9 /* STPBankSelectionTableViewCell.h in Headers */,
				04BC29BD1CDD535700318357 /* STPSwitchTableViewCell.h in Headers */,
				3657228624BFBE520006A64D /* STPPaymentMethodCardNetworks.h in Headers */,
				04CDB5121A5F30A700B854EE /* STPToken.h in Headers */,
				8BD87B921EFB1C1E00269C2B /* STPSourceVerification+Private.h in Headers */,
				B69CABB4246DC2AC0081B1EF /* STPPaymentMethodAlipayParams.h in Headers */,
				049952CF1BCF13510088C703 /* STPAPIRequest.h in Headers */,
				C15993381D8808680047950D /* STPShippingMethodTableViewCell.h in Headers */,
				B67F504124C764CF00CF4A9D /* STPPaymentMethodGrabPayParams.h in Headers */,
				049A3FB21CC9FEFC00F57DE7 /* UIToolbar+Stripe_InputAccessory.h in Headers */,
				F1FA6F981E25970F00EB444D /* STPCoreTableViewController+Private.h in Headers */,
				F1DEB8901E2052150066B8E8 /* STPCoreScrollViewController.h in Headers */,
				04E7D4BD233FF29100FC8C02 /* STPFakeAddPaymentPassViewController.h in Headers */,
				04A488331CA34D3000506E53 /* STPEmailAddressValidator.h in Headers */,
				C192269C1EBA99F900BED563 /* STPCustomerContext.h in Headers */,
				04A4C38D1C4F25F900B3B290 /* UIViewController+Stripe_ParentViewController.h in Headers */,
				0438EF471B74183100D506CC /* STPCardBrand.h in Headers */,
				B699BC8D24577D50009107F9 /* STPPaymentIntentShippingDetailsParams.h in Headers */,
				B347DD481FE35423006B3BAC /* STPValidatedTextField.h in Headers */,
				04B31DD41D08E6E200EF1631 /* STPCustomer.h in Headers */,
				F12829DA1D7747E4008B10D6 /* STPBundleLocator.h in Headers */,
				C11810951CC6C4700022FB55 /* PKPaymentAuthorizationViewController+Stripe_Blocks.h in Headers */,
				04CDB5161A5F30A700B854EE /* StripeError.h in Headers */,
				B6F16090223350640088C970 /* STPPaymentIntentAction.h in Headers */,
				0731328F2277A3F60019CE3F /* STPPinManagementService.h in Headers */,
				3604007222C18C78004CF80B /* STPThreeDSUICustomization.h in Headers */,
				3656EF30246F135400DA11CF /* STPPaymentMethodEPS.h in Headers */,
				B32B175E20F6D2C4000D6EF8 /* STPGenericStripeObject.h in Headers */,
				366658B1240F20AD00D00354 /* STPPaymentMethodAUBECSDebitParams.h in Headers */,
				36B8DDED241B00F600BB908E /* STPFormTextFieldContainer.h in Headers */,
				049A3F991CC76A2400F57DE7 /* NSBundle+Stripe_AppName.h in Headers */,
				3621DDCB22A5E4FD00281BC4 /* STPPaymentHandler.h in Headers */,
				04E32A9D1B7A9490009C9E35 /* STPPaymentCardTextField.h in Headers */,
				C1BD9B221E393FFE00CEE925 /* STPSourceReceiver.h in Headers */,
				04F213311BCEAB61001D6F22 /* STPFormEncodable.h in Headers */,
				315CB8C222E7D96000E612A3 /* STDSChallengeStatusReceiver.h in Headers */,
				315CB8C322E7D96000E612A3 /* STDSRuntimeException.h in Headers */,
				315CB8C422E7D96000E612A3 /* STDSButtonCustomization.h in Headers */,
				315CB8C522E7D96000E612A3 /* STDSWarning.h in Headers */,
				315CB8C622E7D96000E612A3 /* STDSSelectionCustomization.h in Headers */,
				04E7D4C32340717400FC8C02 /* PKAddPaymentPassRequest+Stripe_Error.h in Headers */,
				36B6CB9E235A3CF300331C38 /* STPMandateOnlineParams.h in Headers */,
				315CB8C722E7D96000E612A3 /* STDSException.h in Headers */,
				44BDCFDB245A2C38007EE6D5 /* STPPaymentMethodBancontactParams.h in Headers */,
				315CB8C822E7D96000E612A3 /* STDSTextFieldCustomization.h in Headers */,
				315CB8C922E7D96000E612A3 /* STDSUICustomization.h in Headers */,
				315CB8CA22E7D96000E612A3 /* STDSNavigationBarCustomization.h in Headers */,
				36B8DDEA241AEB5400BB908E /* STPAUBECSFormViewModel.h in Headers */,
				315CB8CB22E7D96000E612A3 /* STDSTransaction.h in Headers */,
				315CB8CC22E7D96000E612A3 /* STDSLabelCustomization.h in Headers */,
				315CB8CD22E7D96000E612A3 /* STDSCustomization.h in Headers */,
				315CB8CE22E7D96000E612A3 /* STDSAuthenticationRequestParameters.h in Headers */,
				315CB8CF22E7D96000E612A3 /* STDSRuntimeErrorEvent.h in Headers */,
				363E25D924198B0D00070D59 /* STPViewWithSeparator.h in Headers */,
				315CB8D022E7D96000E612A3 /* STDSErrorMessage.h in Headers */,
				0413CB2C233FECD5006429EA /* STPAPIClient+PushProvisioning.h in Headers */,
				36B6CBA0235A3CF300331C38 /* STPMandateDataParams.h in Headers */,
				315CB8D122E7D96000E612A3 /* STDSCompletionEvent.h in Headers */,
				315CB8D222E7D96000E612A3 /* STDSThreeDSProtocolVersion.h in Headers */,
				315CB8D322E7D96000E612A3 /* STDSAuthenticationResponse.h in Headers */,
				36B8DDE6241AC17200BB908E /* STPLabeledMultiFormTextFieldView.h in Headers */,
				31237F2524F7118B00B22785 /* STPIntentAction.h in Headers */,
				315CB8D422E7D96100E612A3 /* STDSThreeDS2Service.h in Headers */,
				3680BFD023A9967100DB54AA /* STPSetupIntentConfirmParams+Utilities.h in Headers */,
				315CB8D522E7D96100E612A3 /* STDSFooterCustomization.h in Headers */,
				366658C72411B64400D00354 /* STPMultiFormTextField.h in Headers */,
				0413CB2E233FECD5006429EA /* STPPushProvisioningDetails.h in Headers */,
				315CB8D622E7D96100E612A3 /* STDSAlreadyInitializedException.h in Headers */,
				B656294023E2195600458A8E /* STPPaymentMethodBacsDebitParams.h in Headers */,
				3626617C23C908BA00B13AE0 /* STPConfirmCardOptions.h in Headers */,
				315CB8D722E7D96100E612A3 /* STDSJSONEncoder.h in Headers */,
				448895A82452452600F7D0C2 /* STPPaymentMethodPrzelewy24Params.h in Headers */,
				31F5A50B22F0EFB10033663B /* STPPaymentMethodFPX.h in Headers */,
				311A476224EB27D000576D92 /* STPCardScannerTableViewCell.h in Headers */,
				3626617F23C908BA00B13AE0 /* STPConfirmPaymentMethodOptions.h in Headers */,
				315CB8D822E7D96100E612A3 /* STDSChallengeParameters.h in Headers */,
				45211F1F24A2A6C6004ABF00 /* STPIntentActionOXXODisplayDetails.h in Headers */,
				315CB8D922E7D96100E612A3 /* STDSJSONDecodable.h in Headers */,
				315CB8DA22E7D96100E612A3 /* STDSJSONEncodable.h in Headers */,
				315CB8DB22E7D96100E612A3 /* STDSInvalidInputException.h in Headers */,
				315CB8DC22E7D96100E612A3 /* STDSProtocolErrorEvent.h in Headers */,
				315CB8DD22E7D96100E612A3 /* Stripe3DS2.h in Headers */,
				315CB8DE22E7D96100E612A3 /* STDSNotInitializedException.h in Headers */,
				315CB8DF22E7D96100E612A3 /* STDSConfigParameters.h in Headers */,
				315CB8E022E7D96100E612A3 /* STDSStripe3DS2Error.h in Headers */,
				69A6C2FF246D8834005FF304 /* STPPaymentMethodEPS.m in Headers */,
				31C8644F24DDF2D90015F7DF /* STPPaymentMethodSofort.h in Headers */,
				69A6C300246D8834005FF304 /* STPPaymentMethodEPSParams.m in Headers */,
				04CDB5021A5F30A700B854EE /* STPFormEncoder.h in Headers */,
				C1CFCB671ED4E38900BE45DF /* STPInternalAPIResponseDecodable.h in Headers */,
				04695ADB1C77F9EF00E08063 /* STPPhoneNumberValidator.h in Headers */,
				F1C7B8D51DBECF2400D9F6F0 /* STPDispatchFunctions.h in Headers */,
				B68882DC23FF15250057C5AD /* STPApplePayContext.h in Headers */,
				04E39F581CECF9A800AF3B96 /* STPPaymentOptionsViewController+Private.h in Headers */,
				C11810891CC6B00D0022FB55 /* STPApplePayPaymentOption.h in Headers */,
				0426B9721CEAE3EB006AC8DD /* UITableViewCell+Stripe_Borders.h in Headers */,
				04CDE5C91BC20B1D00548833 /* STPBankAccountParams.h in Headers */,
				049A3F891CC73C7100F57DE7 /* STPPaymentContext.h in Headers */,
				B36C6D6D2193671400D17575 /* STPPaymentIntentSourceAction.h in Headers */,
				04E39F541CECF7A100AF3B96 /* STPPaymentOptionTuple.h in Headers */,
				3604007422C18C78004CF80B /* STPThreeDSSelectionCustomization.h in Headers */,
				B6554C9624CF758C00808588 /* STPAPIClient+Beta.h in Headers */,
				3604007522C18C78004CF80B /* STPThreeDSTextFieldCustomization.h in Headers */,
				36B6CB9C235A3CF300331C38 /* STPMandateCustomerAcceptanceParams.h in Headers */,
				F15232241EA9303800D65C67 /* STPURLCallbackHandler.h in Headers */,
				C18410761EC2529400178149 /* STPEphemeralKeyManager.h in Headers */,
				F1A7A0531FE053CE00B47D4A /* FauxPasAnnotations.h in Headers */,
				04F416261CA3639500486FB5 /* STPAddCardViewController.h in Headers */,
				049880FC1CED5A2300EA4FFD /* STPPaymentConfiguration.h in Headers */,
				C15608DD1FE08F2E0032AE66 /* UIView+Stripe_SafeAreaBounds.h in Headers */,
				3621DDCA22A5E4FD00281BC4 /* STPAuthenticationContext.h in Headers */,
				314F9CC0235E66920059E2F6 /* STPFPXBankStatusResponse.h in Headers */,
				F1852F931D80B6EC00367C86 /* STPStringUtils.h in Headers */,
				B6A46F7622FCDB81001991B2 /* STPPaymentIntentLastPaymentError.h in Headers */,
				31237F1F24F710E600B22785 /* UINavigationBar+Stripe_Theme.h in Headers */,
				049A3FAE1CC9AA9900F57DE7 /* STPAddressViewModel.h in Headers */,
				C175B7941FE834A3009F5A0E /* STPCustomer+Private.h in Headers */,
				F1D3A2651EBA5BAE0095BFA9 /* STPPaymentCardTextField+Private.h in Headers */,
				0426B96E1CEADC98006AC8DD /* STPColorUtils.h in Headers */,
				B61C996522BBFA12004980FD /* STPAppInfo.h in Headers */,
				04B31DDA1D09A4DC00EF1631 /* STPPaymentConfiguration+Private.h in Headers */,
				B64763B422FE193800C01BC0 /* STPSetupIntentLastSetupError.h in Headers */,
				F1D96F961DC7D82400477E64 /* STPLocalizationUtils.h in Headers */,
				3680BFCC23A9926500DB54AA /* STPPaymentIntentParams+Utilities.h in Headers */,
				B6DB0CA6223817A300AEF640 /* STPPaymentMethodEnums.h in Headers */,
				3604006F22C18C78004CF80B /* STPThreeDSFooterCustomization.h in Headers */,
				0438EF381B7416BB00D506CC /* STPPaymentCardTextFieldViewModel.h in Headers */,
				04CDE5BC1BC1F21500548833 /* STPCardParams.h in Headers */,
				311A475624EB1D2300576D92 /* STPCardScanner.h in Headers */,
				B699BC9324577FED009107F9 /* STPPaymentIntentShippingDetailsAddressParams.h in Headers */,
				C19D098F1EAEAE4000A4AB3E /* STPTelemetryClient.h in Headers */,
				B3BDCAD620EEF5EC0034F7F5 /* STPPaymentIntentParams.h in Headers */,
				04F213351BCECB1C001D6F22 /* STPAPIResponseDecodable.h in Headers */,
				363EA804241C4346000C7671 /* STPAUBECSDebitFormView+Testing.h in Headers */,
				04695AD31C77F9DB00E08063 /* NSString+Stripe.h in Headers */,
				B6027BC22230ABAE0025DB29 /* STPPaymentMethodCardParams.h in Headers */,
				C1BD9B341E3940C400CEE925 /* STPSourceVerification.h in Headers */,
				C1BD9B2E1E3940A200CEE925 /* STPSourceRedirect.h in Headers */,
				04BC29A41CD8697900318357 /* STPTheme.h in Headers */,
				B6F16096223351C20088C970 /* STPPaymentIntentActionRedirectToURL.h in Headers */,
				04B31DF21D09F0A800EF1631 /* UIViewController+Stripe_NavigationItemProxy.h in Headers */,
				B68D52E322A739AA00D4E8BA /* STPSourceWeChatPayDetails.h in Headers */,
				B6472182246CB4EA0098DE24 /* STPPaymentMethodAlipay.h in Headers */,
				B3BDCAC420EEF2150034F7F5 /* STPPaymentIntent+Private.h in Headers */,
				8BD87B881EFB131700269C2B /* STPSourceCardDetails+Private.h in Headers */,
				B613DD3722C5452600C7603F /* STPSetupIntentEnums.h in Headers */,
				B69CFB452236F8E3001E9885 /* STPPaymentMethodCardPresent.h in Headers */,
				8BD87B8D1EFB152B00269C2B /* STPSourceRedirect+Private.h in Headers */,
				04CDB4D31A5F30A700B854EE /* Stripe.h in Headers */,
				F1A0197C1EA5733200354301 /* STPSourceParams+Private.h in Headers */,
				B6E2F308222F442E0001FED4 /* STPPaymentMethodCardChecks.h in Headers */,
				31237F2224F7116D00B22785 /* STPIntentActionAlipayHandleRedirect.h in Headers */,
				366658C42411934900D00354 /* STPBSBNumberValidator.h in Headers */,
				B6DE52DB2230981200B70A66 /* STPPaymentMethodParams.h in Headers */,
				F19491E71E60DD9C001E1FC2 /* STPSourceSEPADebitDetails.h in Headers */,
				F15232201EA92FCF00D65C67 /* STPRedirectContext.h in Headers */,
				B6B5FC41222F4C0200440249 /* STPPaymentMethodThreeDSecureUsage.h in Headers */,
				448895A12452406B00F7D0C2 /* STPPaymentMethodPrzelewy24.h in Headers */,
				C184107B1EC2539F00178149 /* STPEphemeralKeyProvider.h in Headers */,
				3604007122C18C78004CF80B /* STPThreeDSNavigationBarCustomization.h in Headers */,
				04A488421CA3580700506E53 /* UINavigationController+Stripe_Completion.h in Headers */,
				F1DEB8991E2074480066B8E8 /* STPCoreViewController.h in Headers */,
				04A4883C1CA3568800506E53 /* STPBlocks.h in Headers */,
				F1D3A2511EB0120F0095BFA9 /* STPFile.h in Headers */,
				F1BEB2F91F34F2250043F48C /* STPSourceEnums.h in Headers */,
				31C8645024DDF2D90015F7DF /* STPPaymentMethodSofortParams.h in Headers */,
				B67F503D24C760F700CF4A9D /* STPPaymentMethodGrabPay.h in Headers */,
				F1FA6F921E258F6800EB444D /* STPCoreViewController+Private.h in Headers */,
				045D71201CEFA57000F6CD65 /* UIViewController+Stripe_Promises.h in Headers */,
				B6794A5522F4CF6500E3AB41 /* STPConnectAccountAddress.h in Headers */,
				3621DDCC22A5E4FD00281BC4 /* STPThreeDSCustomizationSettings.h in Headers */,
				B6B41F7F22348A1E0020BA7F /* STPPaymentMethodiDEALParams.h in Headers */,
				B69FEC42222EE9E000273A16 /* STPPaymentMethod.h in Headers */,
				314B6A592384ABF9001FE708 /* STPSourceKlarnaDetails.h in Headers */,
				B6794A4922F4B5CC00E3AB41 /* STPConnectAccountCompanyParams.h in Headers */,
				04793F561D1D8DDD00B3C551 /* STPSourceProtocol.h in Headers */,
				4521D38D249986A40042700B /* STPPaymentMethodOXXOParams.h in Headers */,
				3656EF2F246F135400DA11CF /* STPPaymentMethodEPSParams.h in Headers */,
				0451CC441C49AE1C003B2CA6 /* STPPaymentResult.h in Headers */,
				B690DDF2222F0211000B902D /* STPPaymentMethodAddress.h in Headers */,
				B647218F246CC1D20098DE24 /* STPConfirmAlipayOptions.h in Headers */,
				B61D4B912457671F001AEBEF /* STPPaymentIntentShippingDetails.h in Headers */,
				365BE8A2228CAB6A0068D824 /* STPIntentActionUseStripeSDK.h in Headers */,
				B664D64B22B8034D00E6354B /* STPThreeDSCustomization+Private.h in Headers */,
				049A3F951CC75B2E00F57DE7 /* STPPromise.h in Headers */,
				F1BEB2FD1F3508BB0043F48C /* NSError+Stripe.h in Headers */,
				049A3F7E1CC1920A00F57DE7 /* UIViewController+Stripe_KeyboardAvoiding.h in Headers */,
				3604007022C18C78004CF80B /* STPThreeDSLabelCustomization.h in Headers */,
				04BFFFD91D240B13005F2340 /* STPAddCardViewController+Private.h in Headers */,
				C1363BB71D7633D800EB82B4 /* STPPaymentOptionTableViewCell.h in Headers */,
				04B31DE61D09D25F00EF1631 /* STPPaymentOptionsInternalViewController.h in Headers */,
				B656292E23E10F4A00458A8E /* STPPaymentMethodBacsDebit.h in Headers */,
				B690DDF8222F0564000B902D /* STPPaymentMethodCard.h in Headers */,
				04CDB4FE1A5F30A700B854EE /* STPAPIClient.h in Headers */,
				B6B41F75223481BA0020BA7F /* STPPaymentMethodCardWallet+Private.h in Headers */,
				045D712C1CF4ED7600F6CD65 /* STPBINRange.h in Headers */,
				C1D7B51A1E36B8B9002181F5 /* STPSourceParams.h in Headers */,
				3604007322C18C78004CF80B /* STPThreeDSButtonCustomization.h in Headers */,
				4521D38B249985160042700B /* STPPaymentMethodOXXO.h in Headers */,
				04827D101D2575C6002DB3E8 /* STPImageLibrary.h in Headers */,
				B6B41F79223484280020BA7F /* STPPaymentMethodiDEAL.h in Headers */,
				F152322A1EA9306100D65C67 /* NSURLComponents+Stripe.h in Headers */,
				F1D3A25A1EB014BD0095BFA9 /* UIImage+Stripe.h in Headers */,
				C124A17C1CCAA0C2007D42EE /* NSMutableURLRequest+Stripe.h in Headers */,
				B3BDCAC820EEF22D0034F7F5 /* STPPaymentIntent.h in Headers */,
				B3BDCACA20EEF22D0034F7F5 /* STPPaymentIntentEnums.h in Headers */,
			);
			runOnlyForDeploymentPostprocessing = 0;
		};
/* End PBXHeadersBuildPhase section */

/* Begin PBXNativeTarget section */
		045E7C021A5F41DE004751EF /* StripeiOS Tests */ = {
			isa = PBXNativeTarget;
			buildConfigurationList = 045E7C0C1A5F41DE004751EF /* Build configuration list for PBXNativeTarget "StripeiOS Tests" */;
			buildPhases = (
				F1122A821DFF7CB900A8B1AF /* ShellScript */,
				045E7BFF1A5F41DE004751EF /* Sources */,
				045E7C001A5F41DE004751EF /* Frameworks */,
				045E7C011A5F41DE004751EF /* Resources */,
				04415C711A6605BD001225ED /* Headers */,
				F15AC18F1DBA9CC10009EADE /* CopyFiles */,
			);
			buildRules = (
			);
			dependencies = (
				045E7C0B1A5F41DE004751EF /* PBXTargetDependency */,
			);
			name = "StripeiOS Tests";
			productName = "StripeiOS Tests";
			productReference = 045E7C031A5F41DE004751EF /* StripeiOS Tests.xctest */;
			productType = "com.apple.product-type.bundle.unit-test";
		};
		04CDB4411A5F2E1800B854EE /* StripeiOS */ = {
			isa = PBXNativeTarget;
			buildConfigurationList = 04CDB4551A5F2E1800B854EE /* Build configuration list for PBXNativeTarget "StripeiOS" */;
			buildPhases = (
				04CDB43D1A5F2E1800B854EE /* Sources */,
				04CDB43E1A5F2E1800B854EE /* Frameworks */,
				04CDB43F1A5F2E1800B854EE /* Headers */,
				04CDB4401A5F2E1800B854EE /* Resources */,
				36E582F822B4539A0044F82C /* CopyFiles */,
			);
			buildRules = (
			);
			dependencies = (
			);
			name = StripeiOS;
			productName = "Stripe-iOS";
			productReference = 04CDB4421A5F2E1800B854EE /* Stripe.framework */;
			productType = "com.apple.product-type.framework";
		};
		3650AA3D21C07E3C002B0893 /* LocalizationTester */ = {
			isa = PBXNativeTarget;
			buildConfigurationList = 3650AA6021C07E3D002B0893 /* Build configuration list for PBXNativeTarget "LocalizationTester" */;
			buildPhases = (
				3650AA3A21C07E3C002B0893 /* Sources */,
				3650AA3B21C07E3C002B0893 /* Frameworks */,
				3650AA3C21C07E3C002B0893 /* Resources */,
				365FC5AC21C18F550092ADB0 /* Embed Frameworks */,
			);
			buildRules = (
			);
			dependencies = (
				3650AA6321C087C1002B0893 /* PBXTargetDependency */,
			);
			name = LocalizationTester;
			productName = LocalizationTester;
			productReference = 3650AA3E21C07E3C002B0893 /* LocalizationTester.app */;
			productType = "com.apple.product-type.application";
		};
		3650AA5421C07E3D002B0893 /* LocalizationTesterUITests */ = {
			isa = PBXNativeTarget;
			buildConfigurationList = 3650AA6121C07E3D002B0893 /* Build configuration list for PBXNativeTarget "LocalizationTesterUITests" */;
			buildPhases = (
				3650AA5121C07E3D002B0893 /* Sources */,
				3650AA5221C07E3D002B0893 /* Frameworks */,
				3650AA5321C07E3D002B0893 /* Resources */,
			);
			buildRules = (
			);
			dependencies = (
				3650AA5721C07E3D002B0893 /* PBXTargetDependency */,
			);
			name = LocalizationTesterUITests;
			productName = LocalizationTesterUITests;
			productReference = 3650AA5521C07E3D002B0893 /* LocalizationTesterUITests.xctest */;
			productType = "com.apple.product-type.bundle.ui-testing";
		};
/* End PBXNativeTarget section */

/* Begin PBXProject section */
		11C74B8F164043050071C2CA /* Project object */ = {
			isa = PBXProject;
			attributes = {
				CLASSPREFIX = STP;
				LastSwiftUpdateCheck = 0730;
				LastTestingUpgradeCheck = 0510;
				LastUpgradeCheck = 0940;
				ORGANIZATIONNAME = "Stripe, Inc";
				TargetAttributes = {
					045E7C021A5F41DE004751EF = {
						CreatedOnToolsVersion = 6.1.1;
					};
					04CDB4411A5F2E1800B854EE = {
						CreatedOnToolsVersion = 6.1.1;
					};
					3650AA3D21C07E3C002B0893 = {
						CreatedOnToolsVersion = 9.4.1;
					};
					3650AA5421C07E3D002B0893 = {
						CreatedOnToolsVersion = 9.4.1;
						TestTargetID = 3650AA3D21C07E3C002B0893;
					};
				};
			};
			buildConfigurationList = 11C74B92164043050071C2CA /* Build configuration list for PBXProject "Stripe" */;
			compatibilityVersion = "Xcode 3.2";
			developmentRegion = English;
			hasScannedForEncodings = 0;
			knownRegions = (
				English,
				en,
				"zh-Hans",
				de,
				es,
				it,
				ja,
				nl,
				fr,
				fi,
				nb,
				da,
				"fr-CA",
				"nn-NO",
				"pt-BR",
				"pt-PT",
				sv,
				Base,
				"en-GB",
				ko,
				ru,
				tr,
				"zh-Hant",
				"zh-HK",
				"es-419",
				hu,
				mt,
			);
			mainGroup = 11C74B8D164043050071C2CA;
			productRefGroup = 11C74B99164043050071C2CA /* Products */;
			projectDirPath = "";
			projectRoot = "";
			targets = (
				04CDB4411A5F2E1800B854EE /* StripeiOS */,
				045E7C021A5F41DE004751EF /* StripeiOS Tests */,
				3650AA3D21C07E3C002B0893 /* LocalizationTester */,
				3650AA5421C07E3D002B0893 /* LocalizationTesterUITests */,
			);
		};
/* End PBXProject section */

/* Begin PBXResourcesBuildPhase section */
		045E7C011A5F41DE004751EF /* Resources */ = {
			isa = PBXResourcesBuildPhase;
			buildActionMask = 2147483647;
			files = (
				F1343BEA1D652CAD00F102D8 /* Customer.json in Resources */,
				B643470423173E5000754F11 /* WeChatPaySource.json in Resources */,
				8BD2133E1F045D31007F6FD1 /* SEPADebitSource.json in Resources */,
				B3BDCADF20F0142C0034F7F5 /* PaymentIntent.json in Resources */,
				B613DD3E22C54BA800C7603F /* SetupIntent.json in Resources */,
				B632989F2295BDD90007D287 /* ApplePayPaymentMethod.json in Resources */,
				8BD213371F044B57007F6FD1 /* BankAccount.json in Resources */,
				C1C02CCC1ECCD0ED00DF5643 /* EphemeralKey.json in Resources */,
				F1BA24211E57BECA00E4A1CF /* 3DSSource.json in Resources */,
				F1BA241E1E57BE5E00E4A1CF /* CardSource.json in Resources */,
				8B39128520E2F9C400098401 /* GiropaySource.json in Resources */,
				F1343BE91D652CAB00F102D8 /* Card.json in Resources */,
				8B39128720E2F9D300098401 /* MultibancoSource.json in Resources */,
				8BD213391F0457A1007F6FD1 /* FileUpload.json in Resources */,
				C1CFCB7A1ED5F88D00BE45DF /* stp_test_upload_image.jpeg in Resources */,
				F152322F1EA9344600D65C67 /* iDEALSource.json in Resources */,
				F16AA26F1F5A0F1700207FFF /* AlipaySource.json in Resources */,
				8B39128920E2F9E000098401 /* P24Source.json in Resources */,
				04E01F8A21AA55E30061402F /* recorded_network_traffic in Resources */,
				8B39128220E2F99600098401 /* EPSSource.json in Resources */,
				B66B39B6223045EF006D1CAD /* CardPaymentMethod.json in Resources */,
				8B39128320E2F9A100098401 /* BancontactSource.json in Resources */,
				B656293323E1139E00458A8E /* BacsDebitPaymentMethod.json in Resources */,
				8B39128B20E2F9F500098401 /* SofortSource.json in Resources */,
			);
			runOnlyForDeploymentPostprocessing = 0;
		};
		04CDB4401A5F2E1800B854EE /* Resources */ = {
			isa = PBXResourcesBuildPhase;
			buildActionMask = 2147483647;
			files = (
				31CF06DF2508486F002FED4B /* Stripe.xcassets in Resources */,
				31237F2824F71BA000B22785 /* Stripe3DS2.bundle in Resources */,
				F148ABE81D5E805A0014FD92 /* Localizable.strings in Resources */,
				31CF06E1250863A9002FED4B /* au_becs_bsb.json in Resources */,
			);
			runOnlyForDeploymentPostprocessing = 0;
		};
		3650AA3C21C07E3C002B0893 /* Resources */ = {
			isa = PBXResourcesBuildPhase;
			buildActionMask = 2147483647;
			files = (
				3650AA4D21C07E3D002B0893 /* LaunchScreen.storyboard in Resources */,
				3650AA4A21C07E3D002B0893 /* Assets.xcassets in Resources */,
			);
			runOnlyForDeploymentPostprocessing = 0;
		};
		3650AA5321C07E3D002B0893 /* Resources */ = {
			isa = PBXResourcesBuildPhase;
			buildActionMask = 2147483647;
			files = (
			);
			runOnlyForDeploymentPostprocessing = 0;
		};
/* End PBXResourcesBuildPhase section */

/* Begin PBXShellScriptBuildPhase section */
		F1122A821DFF7CB900A8B1AF /* ShellScript */ = {
			isa = PBXShellScriptBuildPhase;
			buildActionMask = 2147483647;
			files = (
			);
			inputPaths = (
			);
			outputPaths = (
			);
			runOnlyForDeploymentPostprocessing = 0;
			shellPath = /bin/sh;
			shellScript = "if [ ! -d \"$PROJECT_HOME/Carthage/Build/iOS/FBSnapshotTestCase.framework/\" ]; then\necho \"FBSnapshotTestCase not found. Run \\`carthage bootstrap --platform ios --configuration Release\\` and then run tests again.\"\nexit 0\nfi\n";
		};
/* End PBXShellScriptBuildPhase section */

/* Begin PBXSourcesBuildPhase section */
		045E7BFF1A5F41DE004751EF /* Sources */ = {
			isa = PBXSourcesBuildPhase;
			buildActionMask = 2147483647;
			files = (
				F1122A7E1DFB84E000A8B1AF /* UINavigationBar+StripeTest.m in Sources */,
				C1CFCB771ED5E12400BE45DF /* STPPIIFunctionalTest.m in Sources */,
				04A4C3941C4F276100B3B290 /* STPUIVCStripeParentViewControllerTests.m in Sources */,
				B6C42817229897EF0044E419 /* NSURLComponents_StripeTest.m in Sources */,
				3619624E244FB2AE0025D60B /* STPPaymentMethodGiropayParamsTests.m in Sources */,
				C184107E1EC2704700178149 /* STPEphemeralKeyManagerTest.m in Sources */,
				B68F1C792234740B0030B438 /* STPPaymentMethodCardWalletTest.m in Sources */,
				44BDCFE1245A4841007EE6D5 /* STPPaymentMethodBancontactTests.m in Sources */,
				36B8DDF3241C00D200BB908E /* STPNumericStringValidatorTests.m in Sources */,
				B3BDCAD120EEF5BA0034F7F5 /* STPPaymentIntentParamsTest.m in Sources */,
				36B8DDF5241C026300BB908E /* STPBSBNumberValidatorTests.m in Sources */,
				04A488361CA34DC600506E53 /* STPEmailAddressValidatorTest.m in Sources */,
				C1EEDCCA1CA2186300A54582 /* STPPhoneNumberValidatorTest.m in Sources */,
				04CB86BA1BA89CE100E4F61E /* PKPayment+StripeTest.m in Sources */,
				B6DF4C972411BE4D005C1AE0 /* STPApplePayContextFunctionalTest.m in Sources */,
				F1B980941DB550E60075332E /* STPPaymentOptionsViewControllerLocalizationTests.m in Sources */,
				04E01F8621AA36320061402F /* STPNetworkStubbingTestCase.m in Sources */,
				C124A1851CCAB750007D42EE /* STPAnalyticsClientTest.m in Sources */,
				C18867DC1E8B0C4100A77634 /* STPFixtures.m in Sources */,
				B66D5024222F5A27004A9210 /* STPPaymentMethodThreeDSecureUsageTest.m in Sources */,
				C1CFCB761ED5E12400BE45DF /* STPFileFunctionalTest.m in Sources */,
				C16F66AB1CA21BAC006A21B5 /* STPFormTextFieldTest.m in Sources */,
				C1D23FAD1D37F81F002FD83C /* STPCustomerTest.m in Sources */,
				C1CFCB6E1ED5E0F800BE45DF /* STPMocks.m in Sources */,
				B628476222307A4100957149 /* STPPaymentMethodCardTest.m in Sources */,
				B318518320BE011700EE8C0F /* STPColorUtilsTest.m in Sources */,
				36B6CB8F235A38F000331C38 /* STPMandateDataParamsTest.m in Sources */,
				B634497822A5BC91003881DC /* STPCardBrandTest.m in Sources */,
				B664D66E22B9684700E6354B /* STPThreeDSSelectionCustomizationTest.m in Sources */,
				36B8DDF9241C1A4600BB908E /* STPAUBECSFormViewModelTests.m in Sources */,
				3194CF5E231487A200E1940F /* STPFPXBankBrandTest.m in Sources */,
				3626616223C9019000B13AE0 /* STPConfirmCardOptionsTest.m in Sources */,
				B640DB1A22C69C01003C8810 /* STPSetupIntentFunctionalTest.m in Sources */,
				B6EC63CA22348D4600E4C0FB /* STPPaymentMethodiDEALTest.m in Sources */,
				04827D181D257A6C002DB3E8 /* STPImageLibraryTest.m in Sources */,
				0438EF4C1B741B0100D506CC /* STPCardValidatorTest.m in Sources */,
				04A4C3921C4F263300B3B290 /* NSArray+StripeTest.m in Sources */,
				F148ABFB1D5E88C70014FD92 /* STPTestUtils.m in Sources */,
				8BB97F081F26645B0095122A /* NSDictionary+StripeTest.m in Sources */,
				045A62AB1B8E7259000165CE /* STPPaymentCardTextFieldTest.m in Sources */,
				B6D6C933223076600092AFC8 /* STPPaymentMethodAddressTest.m in Sources */,
				3617A51520FE5BBB001A9E6A /* NSLocale+STPSwizzling.m in Sources */,
				C1054F911FE197AE0033C87E /* STPPaymentContextSnapshotTests.m in Sources */,
				C127110A1DBA7E490087840D /* STPAddressViewModelTest.m in Sources */,
				C17D24EE1E37DBAC005CB188 /* STPSourceTest.m in Sources */,
				4521D3972499E85E0042700B /* STPPaymentMethodOXXOTests.m in Sources */,
				B69CABB9246DCB620081B1EF /* STPPaymentHandlerFunctionalTest.m in Sources */,
				3691EB74211A4F31008C49E1 /* STPShippingAddressViewControllerTest.m in Sources */,
				C1E4F8061EBBEB0F00E611F5 /* STPCustomerContextTest.m in Sources */,
				B6B41F71223476AE0020BA7F /* STPPaymentMethodCardWalletMasterpassTest.m in Sources */,
				F14C872F1D4FCDBA00C7CC6A /* STPPaymentContextApplePayTest.m in Sources */,
				3626615B23C8F8CD00B13AE0 /* STPConfirmCardOptions.m in Sources */,
				C1BD9B1F1E390A2700CEE925 /* STPSourceParamsTest.m in Sources */,
				366658B324105EF200D00354 /* STPPaymentMethodAUBECSDebitTests.m in Sources */,
				B664D65922B81C1700E6354B /* STPThreeDSFooterCustomizationTest.m in Sources */,
				B66D5027222F8605004A9210 /* STPPaymentMethodCardChecksTest.m in Sources */,
				B664D66222B83BAF00E6354B /* STPThreeDSLabelCustomizationTest.m in Sources */,
				C1D7B5251E36C70D002181F5 /* STPSourceFunctionalTest.m in Sources */,
				0438EF4D1B741B0100D506CC /* STPPaymentCardTextFieldViewModelTest.m in Sources */,
				B600F3C3223088F900264403 /* STPPaymentMethodFunctionalTest.m in Sources */,
				8BD87B951EFB1CB100269C2B /* STPSourceVerificationTest.m in Sources */,
				C124A1811CCAA1BF007D42EE /* NSMutableURLRequest+StripeTest.m in Sources */,
				B63E42792231F8FE007B5B95 /* STPPaymentMethodParamsTest.m in Sources */,
				B3BDCACD20EEF4540034F7F5 /* STPPaymentIntentTest.m in Sources */,
				36196256244FBEB80025D60B /* STPPaymentMethodGiropayTests.m in Sources */,
				B66B39B4223044A2006D1CAD /* STPPaymentMethodTest.m in Sources */,
				36B6CB8D235A378C00331C38 /* STPMandateCustomerAcceptanceParamsTest.m in Sources */,
				44BDCFDF245A46CC007EE6D5 /* STPPaymentMethodBancontactParamsTests.m in Sources */,
				C1EEDCC61CA2126000A54582 /* STPDelegateProxyTest.m in Sources */,
				B6D13947230C68FF007AFF8A /* STPConnectAccountAddressTest.m in Sources */,
				36B6CB57234BDC4400331C38 /* STPPaymentMethodSEPADebitTest.m in Sources */,
				F1D777C01D81DD520076FA19 /* STPStringUtilsTest.m in Sources */,
				C1FEE5991CBFF24000A7632B /* STPPostalCodeValidatorTest.m in Sources */,
				8BD87B8B1EFB136F00269C2B /* STPSourceCardDetailsTest.m in Sources */,
				4521D395249999C10042700B /* STPPaymentMethodOXXOParamsTests.m in Sources */,
				31C8644A24DDF2560015F7DF /* STPPaymentMethodSofortTests.m in Sources */,
				073132982277A72D0019CE3F /* STPIssuingCardPin.m in Sources */,
				C13538081D2C2186003F6157 /* STPAddCardViewControllerTest.m in Sources */,
				B3302F462006FBA7005DDBE9 /* STPConnectAccountParamsTest.m in Sources */,
				448895AF245255D800F7D0C2 /* STPPaymentMethodPrzelewy24ParamsTests.m in Sources */,
				36AEBFC0241C3DD700CFCAE8 /* STPLabeledMultiFormTextFieldViewSnapshotTests.m in Sources */,
				B613DD3C22C54AA800C7603F /* STPSetupIntentTest.m in Sources */,
				04415C671A6605B5001225ED /* STPAPIClientTest.m in Sources */,
				045D71311CF514BB00F6CD65 /* STPBinRangeTest.m in Sources */,
				C15B02731EA176090026E606 /* StripeErrorTest.m in Sources */,
				C1EF044E1DD2397C00FBF452 /* STPShippingMethodsViewControllerLocalizationTests.m in Sources */,
				C1AED1561EE0C8C6008BEFBF /* STPApplePayTest.m in Sources */,
				04415C681A6605B5001225ED /* STPFormEncoderTest.m in Sources */,
				B664D66822B8409200E6354B /* STPThreeDSNavigationBarCustomizationTest.m in Sources */,
				C1CFCB751ED5E12400BE45DF /* STPFileTest.m in Sources */,
				365CE37E252E4214007F5048 /* STPPaymentMethodPayPalTests.m in Sources */,
				C11810991CC6D46D0022FB55 /* NSDecimalNumber+StripeTest.m in Sources */,
				8B5B4B441EFDD925005CF475 /* STPSourceOwnerTest.m in Sources */,
				8B82C5CA1F2BC78F009639F7 /* STPApplePayPaymentOptionTest.m in Sources */,
				B32B176320F6D722000D6EF8 /* STPGenericStripeObjectTest.m in Sources */,
				B3BDCACF20EEF4640034F7F5 /* STPPaymentIntentFunctionalTest.m in Sources */,
				3657228324BFB3150006A64D /* STPPaymentMethodCardNetworks.m in Sources */,
				448895B1245262E500F7D0C2 /* STPPaymentMethodPrzelewy24Tests.m in Sources */,
				3687D23A24C6396200724C3D /* STPCardBINMetadataTests.m in Sources */,
				36AEBFBE241C3B7500CFCAE8 /* STPLabeledFormTextFieldViewSnapshotTests.m in Sources */,
				0731329C2277AA200019CE3F /* STPPinManagementServiceFunctionalTest.m in Sources */,
				B664D67422B96C9B00E6354B /* STPThreeDSTextFieldCustomizationTest.m in Sources */,
				8B013C891F1E784A00DD831B /* STPPaymentConfigurationTest.m in Sources */,
				C1EEDCC81CA2172700A54582 /* NSString+StripeTest.m in Sources */,
				36B8DDF7241C07AB00BB908E /* STPBECSDebitAccountNumberValidatorTests.m in Sources */,
				69A6C308246EA03E005FF304 /* STPPaymentMethodEPSTests.m in Sources */,
				3626615223C8F89F00B13AE0 /* STPConfirmPaymentMethodOptions.m in Sources */,
				B68882E5240453E30057C5AD /* STPApplePayContextTest.m in Sources */,
				366658B52410756100D00354 /* STPPaymentMethodAUBECSDebitParamsTests.m in Sources */,
				8BD87B901EFB17AA00269C2B /* STPSourceRedirectTest.m in Sources */,
				04415C6A1A6605B5001225ED /* STPApplePayFunctionalTest.m in Sources */,
				8BE5AE8B1EF8905B0081A33C /* STPCardParamsTest.m in Sources */,
				F1B853501FDF544B0065A49E /* FBSnapshotTestCase+STPViewControllerLoading.m in Sources */,
				36B6CB8B235A33F800331C38 /* STPMandateOnlineParamsTest.m in Sources */,
				F1D3A25F1EB015B30095BFA9 /* UIImage+StripeTests.m in Sources */,
				04415C6B1A6605B5001225ED /* STPBankAccountFunctionalTest.m in Sources */,
				8B6DC9751F0171D20025E811 /* STPSourceReceiverTest.m in Sources */,
				B67F504824C794EF00CF4A9D /* STPPaymentMethodGrabPayParamsTest.m in Sources */,
				F1DE88011F8D410D00602F4C /* STPPaymentOptionsViewControllerTest.m in Sources */,
				8B6DC9771F0172640025E811 /* STPSourceSEPADebitDetailsTest.m in Sources */,
				69A6C30A246EA195005FF304 /* STPPaymentMethodEPSParamsTests.m in Sources */,
				B656292523E10AB100458A8E /* STPPaymentMethodBacsDebitTest.m in Sources */,
				04415C6C1A6605B5001225ED /* STPBankAccountTest.m in Sources */,
				B664D65322B813EC00E6354B /* STPThreeDSButtonCustomizationTest.m in Sources */,
				C19D09931EAEAE5E00A4AB3E /* STPTelemetryClientTest.m in Sources */,
				04E7D4BA233FEFDF00FC8C02 /* STPPushProvisioningDetailsFunctionalTest.m in Sources */,
				31C8644924DDF2560015F7DF /* STPPaymentMethodSofortParamsTests.m in Sources */,
				F152321B1EA92F9D00D65C67 /* STPRedirectContextTest.m in Sources */,
				B6B41F73223476B90020BA7F /* STPPaymentMethodCardWalletVisaCheckoutTest.m in Sources */,
				04415C6D1A6605B5001225ED /* STPCardFunctionalTest.m in Sources */,
				3194CF5C2314869500E1940F /* STPPaymentMethodFPXTest.m in Sources */,
				F15675401DB544D3004468E3 /* STPAddCardViewControllerLocalizationTests.m in Sources */,
				B6D6C935223078840092AFC8 /* STPPaymentMethodBillingDetailsTest.m in Sources */,
				B664D65122B810D500E6354B /* STPThreeDSUICustomizationTest.m in Sources */,
				04415C6E1A6605B5001225ED /* STPCardTest.m in Sources */,
				3626616423C902FB00B13AE0 /* STPConfirmPaymentMethodOptionsTest.m in Sources */,
				C1EF044D1DD2397500FBF452 /* STPShippingAddressViewControllerLocalizationTests.m in Sources */,
				C1080F4C1CBED48A007B2D89 /* STPAddressTests.m in Sources */,
				C1C02CCE1ECCE92900DF5643 /* STPEphemeralKeyTest.m in Sources */,
				36D4EA6122DD33DF00619BA8 /* STPSetupIntentConfirmParamsTest.m in Sources */,
				B6A46F7B22FCE579001991B2 /* STPPaymentIntentLastPaymentErrorTest.m in Sources */,
				363EA802241C3EC8000C7671 /* STPAUBECSDebitFormViewSnapshotTests.m in Sources */,
				B36C6D782193A16F00D17575 /* STPIntentActionTest.m in Sources */,
				C14C4DB11EC3B34500C2FDF6 /* STPAPIRequestTest.m in Sources */,
				F1D96F9B1DC7DCDE00477E64 /* STPLocalizationUtils+STPTestAdditions.m in Sources */,
				36AEBFBC241C39A800CFCAE8 /* STPSTPViewWithSeparatorSnapshotTests.m in Sources */,
				365CE381252E43F7007F5048 /* STPPaymentMethodPayPalParamsTests.m in Sources */,
				04415C6F1A6605B5001225ED /* STPCertTest.m in Sources */,
				04415C701A6605B5001225ED /* STPTokenTest.m in Sources */,
				8B8DDBB31EF887A4004B141F /* STPBankAccountParamsTest.m in Sources */,
				B64763B922FE1AF700C01BC0 /* STPSetupIntentLastSetupErrorTest.m in Sources */,
				B3C9CF2D2004595A005502ED /* STPConnectAccountFunctionalTest.m in Sources */,
			);
			runOnlyForDeploymentPostprocessing = 0;
		};
		04CDB43D1A5F2E1800B854EE /* Sources */ = {
			isa = PBXSourcesBuildPhase;
			buildActionMask = 2147483647;
			files = (
				B6B5FC43222F4C0200440249 /* STPPaymentMethodThreeDSecureUsage.m in Sources */,
				0438EF431B74170D00D506CC /* STPCardValidator.m in Sources */,
				F19491DB1E5F606F001E1FC2 /* STPSourceCardDetails.m in Sources */,
				B664D66622B83CF800E6354B /* STPThreeDSNavigationBarCustomization.m in Sources */,
				0426B9781CEBD001006AC8DD /* UINavigationBar+Stripe_Theme.m in Sources */,
				C180211C1E3A58710089D712 /* STPSourcePoller.m in Sources */,
				C17A030E1CBEE7A2006C819F /* STPAddressFieldTableViewCell.m in Sources */,
				073132912277A3F60019CE3F /* STPPinManagementService.m in Sources */,
				049A3F921CC740FF00F57DE7 /* NSDecimalNumber+Stripe_Currency.m in Sources */,
				B6794A5122F4B64500E3AB41 /* STPConnectAccountIndividualParams.m in Sources */,
				B66D5021222F5611004A9210 /* STPPaymentMethodCardChecks.m in Sources */,
				B61D4B932457671F001AEBEF /* STPPaymentIntentShippingDetails.m in Sources */,
				C1080F4A1CBECF7B007B2D89 /* STPAddress.m in Sources */,
				04B31DE81D09D25F00EF1631 /* STPPaymentOptionsInternalViewController.m in Sources */,
				448895A6245244FE00F7D0C2 /* STPPaymentMethodPrzelewy24Params.m in Sources */,
				36B6CB872359063200331C38 /* STPMandateOnlineParams.m in Sources */,
				F1D3A25C1EB014BD0095BFA9 /* UIImage+Stripe.m in Sources */,
				0413CB30233FECD5006429EA /* STPAPIClient+PushProvisioning.m in Sources */,
				36B8DDE7241AC17200BB908E /* STPLabeledMultiFormTextFieldView.m in Sources */,
				31F5A51122F0EFDC0033663B /* STPPaymentMethodFPXParams.m in Sources */,
				B613DD3322C536C900C7603F /* STPSetupIntent.m in Sources */,
				F1DEB8921E2052150066B8E8 /* STPCoreScrollViewController.m in Sources */,
				C15608DF1FE08F2E0032AE66 /* UIView+Stripe_SafeAreaBounds.m in Sources */,
				0438EF2F1B7416BB00D506CC /* STPFormTextField.m in Sources */,
				B656292F23E10F4A00458A8E /* STPPaymentMethodBacsDebit.m in Sources */,
				B69CABB6246DC2AC0081B1EF /* STPPaymentMethodAlipayParams.m in Sources */,
				045D71101CEEE30500F6CD65 /* STPAspects.m in Sources */,
				F152321D1EA92FC100D65C67 /* STPRedirectContext.m in Sources */,
				36B8DDEB241AEB5400BB908E /* STPAUBECSFormViewModel.m in Sources */,
				69A6C2FE246D788D005FF304 /* STPPaymentMethodEPSParams.m in Sources */,
				0413CB24233FECD5006429EA /* STPPushProvisioningDetailsParams.m in Sources */,
				B32B176020F6D2C4000D6EF8 /* STPGenericStripeObject.m in Sources */,
				365CEC10252BCCC70015B977 /* STPPaymentMethodPayPal.m in Sources */,
				B621F055223454E9002141B7 /* STPPaymentMethodCardWallet.m in Sources */,
				B67AAC5924D885EB0012FCEB /* STPIntentActionAlipayHandleRedirect.m in Sources */,
				04B31E011D131D9000EF1631 /* STPPaymentCardTextFieldCell.m in Sources */,
				04633B0D1CD44F6C009D4FB5 /* PKPayment+Stripe.m in Sources */,
				366658C124107A0900D00354 /* STPMultiFormTextField.m in Sources */,
				36B6CB51234BCC1F00331C38 /* STPPaymentMethodSEPADebit.m in Sources */,
				F1852F951D80B6EC00367C86 /* STPStringUtils.m in Sources */,
				F1D3A24D1EB012010095BFA9 /* STPMultipartFormDataEncoder.m in Sources */,
				04CDB5101A5F30A700B854EE /* STPCard.m in Sources */,
				04CDB5001A5F30A700B854EE /* STPAPIClient.m in Sources */,
				C18410781EC2529400178149 /* STPEphemeralKeyManager.m in Sources */,
				04CDB50C1A5F30A700B854EE /* STPBankAccount.m in Sources */,
				049A3F7F1CC1920A00F57DE7 /* UIViewController+Stripe_KeyboardAvoiding.m in Sources */,
				B664D65D22B839DD00E6354B /* STPThreeDSLabelCustomization.m in Sources */,
				36239BAF2295EA23004FB1A5 /* STP3DS2AuthenticateResponse.m in Sources */,
				45211F2124A2A6C6004ABF00 /* STPIntentActionOXXODisplayDetails.m in Sources */,
				04F416271CA3639500486FB5 /* STPAddCardViewController.m in Sources */,
				B6472185246CB5180098DE24 /* STPPaymentMethodAlipay.m in Sources */,
				B6794A5722F4CF6500E3AB41 /* STPConnectAccountAddress.m in Sources */,
				C1FEE5971CBFF11400A7632B /* STPPostalCodeValidator.m in Sources */,
				04B31DFB1D11AC6400EF1631 /* STPUserInformation.m in Sources */,
				F12829DC1D7747E4008B10D6 /* STPBundleLocator.m in Sources */,
				04BC29BE1CDD535700318357 /* STPSwitchTableViewCell.m in Sources */,
				314B6A5B2384ABF9001FE708 /* STPSourceKlarnaDetails.m in Sources */,
				311A475E24EB21AE00576D92 /* STPCameraView.m in Sources */,
				F1DEB88C1E2047CA0066B8E8 /* STPCoreTableViewController.m in Sources */,
				4521D390249988340042700B /* STPPaymentMethodOXXOParams.m in Sources */,
				44BDCFD3245A278F007EE6D5 /* STPPaymentMethodBancontact.m in Sources */,
				04E39F6B1CED48D500AF3B96 /* UIBarButtonItem+Stripe.m in Sources */,
				365BE89E2285F6080068D824 /* STPPaymentHandler.m in Sources */,
				B6B41F7B223484280020BA7F /* STPPaymentMethodiDEAL.m in Sources */,
				04CDB5181A5F30A700B854EE /* StripeError.m in Sources */,
				365BE8A3228CAB6A0068D824 /* STPIntentActionUseStripeSDK.m in Sources */,
				C15993371D8808680047950D /* STPShippingMethodsViewController.m in Sources */,
				C1363BB91D7633D800EB82B4 /* STPPaymentOptionTableViewCell.m in Sources */,
				C15993331D8808680047950D /* STPShippingAddressViewController.m in Sources */,
				04633B051CD44F1C009D4FB5 /* STPAPIClient+ApplePay.m in Sources */,
				B66AC61622C6E6590064C551 /* STPPaymentHandlerActionParams.m in Sources */,
				B6B41F8122348A1E0020BA7F /* STPPaymentMethodiDEALParams.m in Sources */,
				366658C52411934900D00354 /* STPBSBNumberValidator.m in Sources */,
				36B8DDF1241BF99600BB908E /* STPBECSDebitAccountNumberValidator.m in Sources */,
				F1C7B8D31DBECF2400D9F6F0 /* STPDispatchFunctions.m in Sources */,
				C19D09901EAEAE4000A4AB3E /* STPTelemetryClient.m in Sources */,
				04B31DF41D09F0A800EF1631 /* UIViewController+Stripe_NavigationItemProxy.m in Sources */,
				B604CF2322C56E9B00A23CC4 /* STPIntentActionRedirectToURL.m in Sources */,
				B6472191246CC1D20098DE24 /* STPConfirmAlipayOptions.m in Sources */,
				B664D64922B800AF00E6354B /* STPThreeDSButtonCustomization.m in Sources */,
				3626615A23C8F8CD00B13AE0 /* STPConfirmCardOptions.m in Sources */,
				B640DB1422C58E82003C8810 /* STPSetupIntentConfirmParams.m in Sources */,
				B664D64F22B8085900E6354B /* STPThreeDSUICustomization.m in Sources */,
				366658A3240F17A300D00354 /* STPPaymentMethodAUBECSDebit.m in Sources */,
				04BC29A51CD8697900318357 /* STPTheme.m in Sources */,
				C15993391D8808680047950D /* STPShippingMethodTableViewCell.m in Sources */,
				C1BD9B2A1E39406C00CEE925 /* STPSourceOwner.m in Sources */,
				B665CE48228DE4C4008B546F /* STPPaymentMethodListDeserializer.m in Sources */,
				F1DEB89B1E2074480066B8E8 /* STPCoreViewController.m in Sources */,
				B699BC8F24577D50009107F9 /* STPPaymentIntentShippingDetailsParams.m in Sources */,
				36B6CB812359054500331C38 /* STPMandateCustomerAcceptanceParams.m in Sources */,
				B6DE52DD2230981200B70A66 /* STPPaymentMethodParams.m in Sources */,
				36B6CB7B2359052D00331C38 /* STPMandateDataParams.m in Sources */,
				C1D7B5221E36C32F002181F5 /* STPSource.m in Sources */,
				B3BDCAC220EEF2150034F7F5 /* STPPaymentIntent.m in Sources */,
				31F5B33622FCAC4000A71C64 /* STPFPXBankBrand.m in Sources */,
				049A3F8A1CC73C7100F57DE7 /* STPPaymentContext.m in Sources */,
				C192269F1EBA9A0800BED563 /* STPCustomerContext.m in Sources */,
				0426B9731CEAE3EB006AC8DD /* UITableViewCell+Stripe_Borders.m in Sources */,
				B664D67222B96A1300E6354B /* STPThreeDSTextFieldCustomization.m in Sources */,
				C1BD9B241E393FFE00CEE925 /* STPSourceReceiver.m in Sources */,
				4488959D24523F9400F7D0C2 /* STPPaymentMethodPrzelewy24.m in Sources */,
				04E7D4C52340717400FC8C02 /* PKAddPaymentPassRequest+Stripe_Error.m in Sources */,
				04B31DD61D08E6E200EF1631 /* STPCustomer.m in Sources */,
				367B46D722A0969000730BE0 /* STPThreeDSCustomizationSettings.m in Sources */,
				B69FEC3F222EE8FE00273A16 /* STPPaymentMethod.m in Sources */,
				0438EF351B7416BB00D506CC /* STPPaymentCardTextField.m in Sources */,
				B61D4B99245767D2001AEBEF /* STPPaymentIntentShippingDetailsAddress.m in Sources */,
				B3A2413B1FFEB57400A2F00D /* STPConnectAccountParams.m in Sources */,
				B690DDFA222F0564000B902D /* STPPaymentMethodCard.m in Sources */,
				365CEC15252BCCE60015B977 /* STPPaymentMethodPayPalParams.m in Sources */,
				B61C996622BBFA12004980FD /* STPAppInfo.m in Sources */,
				F1D3A24F1EB012010095BFA9 /* STPMultipartFormDataPart.m in Sources */,
				36196245244FA6540025D60B /* STPPaymentMethodGiropay.m in Sources */,
				04827D121D2575C6002DB3E8 /* STPImageLibrary.m in Sources */,
				31C8644B24DDF2D50015F7DF /* STPPaymentMethodSofort.m in Sources */,
				B64763B622FE193800C01BC0 /* STPSetupIntentLastSetupError.m in Sources */,
				04CDB5041A5F30A700B854EE /* STPFormEncoder.m in Sources */,
				0426B96F1CEADC98006AC8DD /* STPColorUtils.m in Sources */,
				C1D7B51C1E36B8B9002181F5 /* STPSourceParams.m in Sources */,
				B67F503A24C760EE00CF4A9D /* STPPaymentMethodGrabPay.m in Sources */,
				049880FE1CED5A2300EA4FFD /* STPPaymentConfiguration.m in Sources */,
				046FE9A21CE55D1D00DA6A7B /* STPPaymentActivityIndicatorView.m in Sources */,
				31B9609622FE20DF00DC6FD9 /* STPBankSelectionTableViewCell.m in Sources */,
				311A476424EB27D000576D92 /* STPCardScannerTableViewCell.m in Sources */,
				04E7D4BF233FF29100FC8C02 /* STPFakeAddPaymentPassViewController.m in Sources */,
				B621F061223465EE002141B7 /* STPPaymentMethodCardWalletVisaCheckout.m in Sources */,
				045D71221CEFA57000F6CD65 /* UIViewController+Stripe_Promises.m in Sources */,
				C124A1721CCA968B007D42EE /* STPAnalyticsClient.m in Sources */,
				B656294223E2195600458A8E /* STPPaymentMethodBacsDebitParams.m in Sources */,
				363E25DA24198B0D00070D59 /* STPViewWithSeparator.m in Sources */,
				C158AB401E1EE98900348D01 /* STPSectionHeaderView.m in Sources */,
				F148ABC81D5D334B0014FD92 /* STPLocalizationUtils.m in Sources */,
				04A4C38B1C4F25F900B3B290 /* NSArray+Stripe.m in Sources */,
				3691EB722119111A008C49E1 /* STPCardValidator+Private.m in Sources */,
				366658A9240F1D7D00D00354 /* STPPaymentMethodAUBECSDebitParams.m in Sources */,
				0413CB22233FECD5006429EA /* STPPushProvisioningContext.m in Sources */,
				F19491E41E60DD72001E1FC2 /* STPSourceSEPADebitDetails.m in Sources */,
				04A4C38F1C4F25F900B3B290 /* UIViewController+Stripe_ParentViewController.m in Sources */,
				31B9609222FE128C00DC6FD9 /* STPBankSelectionViewController.m in Sources */,
				36B8DDE3241AC0A100BB908E /* STPLabeledFormTextFieldView.m in Sources */,
				B63E42762231D78D007B5B95 /* STPPaymentMethodCardParams.m in Sources */,
				049A3FAF1CC9AA9900F57DE7 /* STPAddressViewModel.m in Sources */,
				314F9CC2235E66920059E2F6 /* STPFPXBankStatusResponse.m in Sources */,
				073132972277A72D0019CE3F /* STPIssuingCardPin.m in Sources */,
				04695ADC1C77F9EF00E08063 /* STPPhoneNumberValidator.m in Sources */,
				04CDB5141A5F30A700B854EE /* STPToken.m in Sources */,
				44BDCFD9245A2BFA007EE6D5 /* STPPaymentMethodBancontactParams.m in Sources */,
				B6A46F7822FCDB81001991B2 /* STPPaymentIntentLastPaymentError.m in Sources */,
				C118108A1CC6B00D0022FB55 /* STPApplePayPaymentOption.m in Sources */,
				04A488341CA34D3000506E53 /* STPEmailAddressValidator.m in Sources */,
				0433EB4C1BD06313003912B4 /* NSDictionary+Stripe.m in Sources */,
				31C8644C24DDF2D50015F7DF /* STPPaymentMethodSofortParams.m in Sources */,
				F12C8DC31D63DE9F00ADA0D7 /* STPPaymentContextAmountModel.m in Sources */,
				C124A17E1CCAA0C2007D42EE /* NSMutableURLRequest+Stripe.m in Sources */,
				36E8B98E2413159B007546C1 /* STPNumericStringValidator.m in Sources */,
				04695ADA1C77F9EF00E08063 /* STPDelegateProxy.m in Sources */,
				4521D385249896F40042700B /* STPPaymentMethodOXXO.m in Sources */,
				69A6C2FA246D4AA0005FF304 /* STPPaymentMethodEPS.m in Sources */,
				B664D65722B817C800E6354B /* STPThreeDSFooterCustomization.m in Sources */,
				36B6CB55234BD59F00331C38 /* STPPaymentMethodSEPADebitParams.m in Sources */,
				B621F05B22346243002141B7 /* STPPaymentMethodCardWalletMasterpass.m in Sources */,
				045D712E1CF4ED7600F6CD65 /* STPBINRange.m in Sources */,
				049A3FB31CC9FEFC00F57DE7 /* UIToolbar+Stripe_InputAccessory.m in Sources */,
				B6794A4A22F4B5CC00E3AB41 /* STPConnectAccountCompanyParams.m in Sources */,
				C113D21B1EBB9A36006FACC2 /* STPEphemeralKey.m in Sources */,
				B613DD4322C55F9500C7603F /* STPIntentAction.m in Sources */,
				B690DDEE222F01BF000B902D /* STPPaymentMethodBillingDetails.m in Sources */,
				0438EF3B1B7416BB00D506CC /* STPPaymentCardTextFieldViewModel.m in Sources */,
				3687D23724C2244D00724C3D /* STPCardBINMetadata.m in Sources */,
				C1BD9B301E3940A200CEE925 /* STPSourceRedirect.m in Sources */,
				3626615123C8F89F00B13AE0 /* STPConfirmPaymentMethodOptions.m in Sources */,
				314B6A552384A713001FE708 /* STPKlarnaLineItem.m in Sources */,
				04CDE5B81BC1F1F100548833 /* STPCardParams.m in Sources */,
				3666589D23FF494400D00354 /* STPTestingAPIClient.m in Sources */,
				B6CF3135229D8C3600BA8AC2 /* STPCardBrand.m in Sources */,
				31F5A50F22F0EFDC0033663B /* STPPaymentMethodFPX.m in Sources */,
				F152322C1EA9306100D65C67 /* NSURLComponents+Stripe.m in Sources */,
				3635C33422B03E00004298B8 /* STPEmptyStripeResponse.m in Sources */,
				0451CC461C49AE1C003B2CA6 /* STPPaymentResult.m in Sources */,
				04E39F551CECF7A100AF3B96 /* STPPaymentOptionTuple.m in Sources */,
				0413CB26233FECD5006429EA /* STPPushProvisioningDetails.m in Sources */,
				C11810961CC6C4700022FB55 /* PKPaymentAuthorizationViewController+Stripe_Blocks.m in Sources */,
				0439B9891C454F97005A1ED5 /* STPPaymentOptionsViewController.m in Sources */,
				04A488441CA3580700506E53 /* UINavigationController+Stripe_Completion.m in Sources */,
				049A3F961CC75B2E00F57DE7 /* STPPromise.m in Sources */,
				B3BDCAD320EEF5E10034F7F5 /* STPPaymentIntentParams.m in Sources */,
				04695AD41C77F9DB00E08063 /* NSString+Stripe.m in Sources */,
				F15232261EA9303800D65C67 /* STPURLCallbackHandler.m in Sources */,
				B67F504324C764CF00CF4A9D /* STPPaymentMethodGrabPayParams.m in Sources */,
				B68D52E422A739AA00D4E8BA /* STPSourceWeChatPayDetails.m in Sources */,
				311A475824EB1D2300576D92 /* STPCardScanner.m in Sources */,
				F1BEB2FF1F3508BB0043F48C /* NSError+Stripe.m in Sources */,
				B699BC9524577FED009107F9 /* STPPaymentIntentShippingDetailsAddressParams.m in Sources */,
				364B75DE24F46354007D9FAB /* STPCardLoadingIndicator.m in Sources */,
				049952D01BCF13510088C703 /* STPAPIRequest.m in Sources */,
				F1A2F92E1EEB6A70006B0456 /* NSCharacterSet+Stripe.m in Sources */,
				F1D3A24B1EB012010095BFA9 /* STPFile.m in Sources */,
				B69CFB472236F8E3001E9885 /* STPPaymentMethodCardPresent.m in Sources */,
				B664D66C22B9661200E6354B /* STPThreeDSSelectionCustomization.m in Sources */,
				3619624B244FA66D0025D60B /* STPPaymentMethodGiropayParams.m in Sources */,
				049A3F9A1CC76A2400F57DE7 /* NSBundle+Stripe_AppName.m in Sources */,
				B68882DE23FF15250057C5AD /* STPApplePayContext.m in Sources */,
				366658B9241078BC00D00354 /* STPAUBECSDebitFormView.m in Sources */,
				B690DDF4222F0211000B902D /* STPPaymentMethodAddress.m in Sources */,
				B347DD491FE35423006B3BAC /* STPValidatedTextField.m in Sources */,
				049A3F7B1CC18D5300F57DE7 /* UIView+Stripe_FirstResponder.m in Sources */,
				3657228224BFB3150006A64D /* STPPaymentMethodCardNetworks.m in Sources */,
				04CDE5C51BC20AF800548833 /* STPBankAccountParams.m in Sources */,
				C1BD9B361E3940C400CEE925 /* STPSourceVerification.m in Sources */,
			);
			runOnlyForDeploymentPostprocessing = 0;
		};
		3650AA3A21C07E3C002B0893 /* Sources */ = {
			isa = PBXSourcesBuildPhase;
			buildActionMask = 2147483647;
			files = (
				3650AA4521C07E3C002B0893 /* ViewController.m in Sources */,
				3620B63021C41E08009FC6FB /* MockCustomerContext.m in Sources */,
				3650AA5021C07E3D002B0893 /* main.m in Sources */,
				3650AA4221C07E3C002B0893 /* AppDelegate.m in Sources */,
			);
			runOnlyForDeploymentPostprocessing = 0;
		};
		3650AA5121C07E3D002B0893 /* Sources */ = {
			isa = PBXSourcesBuildPhase;
			buildActionMask = 2147483647;
			files = (
				3650AA5A21C07E3D002B0893 /* LocalizationTesterUITests.m in Sources */,
			);
			runOnlyForDeploymentPostprocessing = 0;
		};
/* End PBXSourcesBuildPhase section */

/* Begin PBXTargetDependency section */
		045E7C0B1A5F41DE004751EF /* PBXTargetDependency */ = {
			isa = PBXTargetDependency;
			target = 04CDB4411A5F2E1800B854EE /* StripeiOS */;
			targetProxy = 045E7C0A1A5F41DE004751EF /* PBXContainerItemProxy */;
		};
		3650AA5721C07E3D002B0893 /* PBXTargetDependency */ = {
			isa = PBXTargetDependency;
			target = 3650AA3D21C07E3C002B0893 /* LocalizationTester */;
			targetProxy = 3650AA5621C07E3D002B0893 /* PBXContainerItemProxy */;
		};
		3650AA6321C087C1002B0893 /* PBXTargetDependency */ = {
			isa = PBXTargetDependency;
			target = 04CDB4411A5F2E1800B854EE /* StripeiOS */;
			targetProxy = 3650AA6221C087C1002B0893 /* PBXContainerItemProxy */;
		};
/* End PBXTargetDependency section */

/* Begin PBXVariantGroup section */
		3650AA4B21C07E3D002B0893 /* LaunchScreen.storyboard */ = {
			isa = PBXVariantGroup;
			children = (
				3650AA4C21C07E3D002B0893 /* Base */,
				36BE41CC21CB0B600054EAE5 /* en */,
				36BE41CE21CB0B610054EAE5 /* zh-Hans */,
				36BE41D021CB0B620054EAE5 /* de */,
				36BE41D221CB0B630054EAE5 /* es */,
				36BE41D421CB0B640054EAE5 /* it */,
				36BE41D621CB0B640054EAE5 /* ja */,
				36BE41D821CB0B650054EAE5 /* nl */,
				36BE41DA21CB0B660054EAE5 /* fr */,
				36BE41DC21CB0B670054EAE5 /* fi */,
				36BE41DE21CB0B670054EAE5 /* nb */,
				36BE41E021CB0B680054EAE5 /* da */,
				36BE41E421CB0B690054EAE5 /* fr-CA */,
				36BE41E621CB0B690054EAE5 /* nn-NO */,
				36BE41E821CB0B6A0054EAE5 /* pt-BR */,
				36BE41EA21CB0B6B0054EAE5 /* pt-PT */,
				36BE41EC21CB0B6C0054EAE5 /* sv */,
				3674EAD4232AEE24008ADA25 /* en-GB */,
				3674EAD6232AEE37008ADA25 /* ko */,
				3674EAD8232AEE4B008ADA25 /* ru */,
				3674EADA232AEE5B008ADA25 /* tr */,
				36242DF9242EBFEA00A32EEE /* zh-Hant */,
				36242DFB242EBFF300A32EEE /* zh-HK */,
				36006C6F244A4D8C002E7C41 /* es-419 */,
				B69A84642489A0DB009DE268 /* hu */,
				B69A84662489A0EB009DE268 /* mt */,
			);
			name = LaunchScreen.storyboard;
			sourceTree = "<group>";
		};
		F148ABE61D5E805A0014FD92 /* Localizable.strings */ = {
			isa = PBXVariantGroup;
			children = (
				F148ABE71D5E805A0014FD92 /* en */,
				F148ABEA1D5E80790014FD92 /* zh-Hans */,
				F148ABEC1D5E80860014FD92 /* de */,
				F148ABED1D5E808B0014FD92 /* es */,
				F148ABEE1D5E80990014FD92 /* it */,
				F148ABEF1D5E809D0014FD92 /* ja */,
				F148ABF01D5E80A00014FD92 /* nl */,
				F148ABF11D5E81EB0014FD92 /* fr */,
				7E0B1132203572FB00271AD3 /* fi */,
				ED627D57207EA348007EFC56 /* nb */,
				36D153B521AE0FDC00567EFE /* da */,
				36D153B721AE106D00567EFE /* fr-CA */,
				36D153B821AE10E300567EFE /* nn-NO */,
				36D153B921AE111500567EFE /* pt-BR */,
				36D153BA21AE111F00567EFE /* pt-PT */,
				36D153BB21AE11CF00567EFE /* sv */,
				3674EAD5232AEE25008ADA25 /* en-GB */,
				3674EAD7232AEE37008ADA25 /* ko */,
				3674EAD9232AEE4B008ADA25 /* ru */,
				3674EADB232AEE5B008ADA25 /* tr */,
				36242DFA242EBFEA00A32EEE /* zh-Hant */,
				36242DFC242EBFF300A32EEE /* zh-HK */,
				36006C70244A4D8C002E7C41 /* es-419 */,
				B69A84652489A0DB009DE268 /* hu */,
				B69A84672489A0EB009DE268 /* mt */,
			);
			name = Localizable.strings;
			sourceTree = "<group>";
		};
/* End PBXVariantGroup section */

/* Begin XCBuildConfiguration section */
		045E7C0D1A5F41DE004751EF /* Debug */ = {
			isa = XCBuildConfiguration;
			baseConfigurationReference = 04F39F0D1AEF2AFE005B926E /* StripeiOS Tests-Debug.xcconfig */;
			buildSettings = {
			};
			name = Debug;
		};
		045E7C0E1A5F41DE004751EF /* Release */ = {
			isa = XCBuildConfiguration;
			baseConfigurationReference = 04F39F0E1AEF2AFE005B926E /* StripeiOS Tests-Release.xcconfig */;
			buildSettings = {
			};
			name = Release;
		};
		04CDB4561A5F2E1800B854EE /* Debug */ = {
			isa = XCBuildConfiguration;
			baseConfigurationReference = 04F39F101AEF2AFE005B926E /* StripeiOS-Debug.xcconfig */;
			buildSettings = {
				CODE_SIGN_IDENTITY = "iPhone Developer";
			};
			name = Debug;
		};
		04CDB4571A5F2E1800B854EE /* Release */ = {
			isa = XCBuildConfiguration;
			baseConfigurationReference = 04F39F111AEF2AFE005B926E /* StripeiOS-Release.xcconfig */;
			buildSettings = {
				CODE_SIGN_IDENTITY = "iPhone Developer";
			};
			name = Release;
		};
		11C74BBA164043050071C2CA /* Debug */ = {
			isa = XCBuildConfiguration;
			baseConfigurationReference = 04F39F0A1AEF2AFE005B926E /* Project-Debug.xcconfig */;
			buildSettings = {
				ENABLE_TESTABILITY = YES;
				ONLY_ACTIVE_ARCH = YES;
			};
			name = Debug;
		};
		11C74BBB164043050071C2CA /* Release */ = {
			isa = XCBuildConfiguration;
			baseConfigurationReference = 04F39F0B1AEF2AFE005B926E /* Project-Release.xcconfig */;
			buildSettings = {
			};
			name = Release;
		};
		3650AA5C21C07E3D002B0893 /* Debug */ = {
			isa = XCBuildConfiguration;
			baseConfigurationReference = 36FA86272241710700D5B4D4 /* LocalizationTester-Debug.xcconfig */;
			buildSettings = {
				CODE_SIGN_IDENTITY = "iPhone Developer";
			};
			name = Debug;
		};
		3650AA5D21C07E3D002B0893 /* Release */ = {
			isa = XCBuildConfiguration;
			baseConfigurationReference = 36FA86292241718F00D5B4D4 /* LocalizationTester-Release.xcconfig */;
			buildSettings = {
				CODE_SIGN_IDENTITY = "iPhone Developer";
			};
			name = Release;
		};
		3650AA5E21C07E3D002B0893 /* Debug */ = {
			isa = XCBuildConfiguration;
			baseConfigurationReference = 3634DB2A2241879400E4AA7E /* LocalizationTesterUITests.xcconfig */;
			buildSettings = {
			};
			name = Debug;
		};
		3650AA5F21C07E3D002B0893 /* Release */ = {
			isa = XCBuildConfiguration;
			baseConfigurationReference = 3634DB2A2241879400E4AA7E /* LocalizationTesterUITests.xcconfig */;
			buildSettings = {
			};
			name = Release;
		};
/* End XCBuildConfiguration section */

/* Begin XCConfigurationList section */
		045E7C0C1A5F41DE004751EF /* Build configuration list for PBXNativeTarget "StripeiOS Tests" */ = {
			isa = XCConfigurationList;
			buildConfigurations = (
				045E7C0D1A5F41DE004751EF /* Debug */,
				045E7C0E1A5F41DE004751EF /* Release */,
			);
			defaultConfigurationIsVisible = 0;
			defaultConfigurationName = Release;
		};
		04CDB4551A5F2E1800B854EE /* Build configuration list for PBXNativeTarget "StripeiOS" */ = {
			isa = XCConfigurationList;
			buildConfigurations = (
				04CDB4561A5F2E1800B854EE /* Debug */,
				04CDB4571A5F2E1800B854EE /* Release */,
			);
			defaultConfigurationIsVisible = 0;
			defaultConfigurationName = Release;
		};
		11C74B92164043050071C2CA /* Build configuration list for PBXProject "Stripe" */ = {
			isa = XCConfigurationList;
			buildConfigurations = (
				11C74BBA164043050071C2CA /* Debug */,
				11C74BBB164043050071C2CA /* Release */,
			);
			defaultConfigurationIsVisible = 0;
			defaultConfigurationName = Release;
		};
		3650AA6021C07E3D002B0893 /* Build configuration list for PBXNativeTarget "LocalizationTester" */ = {
			isa = XCConfigurationList;
			buildConfigurations = (
				3650AA5C21C07E3D002B0893 /* Debug */,
				3650AA5D21C07E3D002B0893 /* Release */,
			);
			defaultConfigurationIsVisible = 0;
			defaultConfigurationName = Release;
		};
		3650AA6121C07E3D002B0893 /* Build configuration list for PBXNativeTarget "LocalizationTesterUITests" */ = {
			isa = XCConfigurationList;
			buildConfigurations = (
				3650AA5E21C07E3D002B0893 /* Debug */,
				3650AA5F21C07E3D002B0893 /* Release */,
			);
			defaultConfigurationIsVisible = 0;
			defaultConfigurationName = Release;
		};
/* End XCConfigurationList section */
	};
	rootObject = 11C74B8F164043050071C2CA /* Project object */;
}<|MERGE_RESOLUTION|>--- conflicted
+++ resolved
@@ -1934,11 +1934,8 @@
 				36196240244FA5C80025D60B /* giropay */,
 				B67F503824C760DC00CF4A9D /* GrabPay */,
 				3626616923C904B400B13AE0 /* iDEAL */,
-<<<<<<< HEAD
+                4521D3732498904B0042700B /* OXXO */,
 				365CEC0C252BCCA30015B977 /* Paypal */,
-=======
-				4521D3732498904B0042700B /* OXXO */,
->>>>>>> c5de00b1
 				4488959924523D6900F7D0C2 /* Przelewy24 */,
 				3626616A23C904C200B13AE0 /* SEPA Debit */,
 				31C8644224DDEEFB0015F7DF /* Sofort */,
