--- conflicted
+++ resolved
@@ -422,7 +422,11 @@
 		C18867D41E8AF8F300A77634 /* OCMock.framework in CopyFiles */ = {isa = PBXBuildFile; fileRef = C11B14961E8AE316000F760C /* OCMock.framework */; settings = {ATTRIBUTES = (CodeSignOnCopy, RemoveHeadersOnCopy, ); }; };
 		C18867DB1E8B0C4100A77634 /* STPFixtures.h in Headers */ = {isa = PBXBuildFile; fileRef = C18867D91E8B0C4100A77634 /* STPFixtures.h */; };
 		C18867DC1E8B0C4100A77634 /* STPFixtures.m in Sources */ = {isa = PBXBuildFile; fileRef = C18867DA1E8B0C4100A77634 /* STPFixtures.m */; };
-<<<<<<< HEAD
+		C192268A1EBA228900BED563 /* STPTelemetryClient.m in Sources */ = {isa = PBXBuildFile; fileRef = C19D098E1EAEAE4000A4AB3E /* STPTelemetryClient.m */; };
+		C192268B1EBA228C00BED563 /* STPTelemetryClient.h in Headers */ = {isa = PBXBuildFile; fileRef = C19D098D1EAEAE4000A4AB3E /* STPTelemetryClient.h */; };
+		C19D098F1EAEAE4000A4AB3E /* STPTelemetryClient.h in Headers */ = {isa = PBXBuildFile; fileRef = C19D098D1EAEAE4000A4AB3E /* STPTelemetryClient.h */; };
+		C19D09901EAEAE4000A4AB3E /* STPTelemetryClient.m in Sources */ = {isa = PBXBuildFile; fileRef = C19D098E1EAEAE4000A4AB3E /* STPTelemetryClient.m */; };
+		C19D09931EAEAE5E00A4AB3E /* STPTelemetryClientTest.m in Sources */ = {isa = PBXBuildFile; fileRef = C19D09911EAEAE5200A4AB3E /* STPTelemetryClientTest.m */; };
 		C1966F6E1EAEA87D00FB43AA /* stp_icon_bancontact.png in Resources */ = {isa = PBXBuildFile; fileRef = C1966F681EAEA87D00FB43AA /* stp_icon_bancontact.png */; };
 		C1966F6F1EAEA87D00FB43AA /* stp_icon_bancontact@2x.png in Resources */ = {isa = PBXBuildFile; fileRef = C1966F691EAEA87D00FB43AA /* stp_icon_bancontact@2x.png */; };
 		C1966F701EAEA87D00FB43AA /* stp_icon_bancontact@3x.png in Resources */ = {isa = PBXBuildFile; fileRef = C1966F6A1EAEA87D00FB43AA /* stp_icon_bancontact@3x.png */; };
@@ -489,13 +493,6 @@
 		C19D09B21EAEB74300A4AB3E /* stp_icon_sofort.png in Resources */ = {isa = PBXBuildFile; fileRef = C1966F8C1EAEA88C00FB43AA /* stp_icon_sofort.png */; };
 		C19D09B31EAEB74300A4AB3E /* stp_icon_sofort@2x.png in Resources */ = {isa = PBXBuildFile; fileRef = C1966F8D1EAEA88C00FB43AA /* stp_icon_sofort@2x.png */; };
 		C19D09B41EAEB74300A4AB3E /* stp_icon_sofort@3x.png in Resources */ = {isa = PBXBuildFile; fileRef = C1966F8E1EAEA88C00FB43AA /* stp_icon_sofort@3x.png */; };
-=======
-		C192268A1EBA228900BED563 /* STPTelemetryClient.m in Sources */ = {isa = PBXBuildFile; fileRef = C19D098E1EAEAE4000A4AB3E /* STPTelemetryClient.m */; };
-		C192268B1EBA228C00BED563 /* STPTelemetryClient.h in Headers */ = {isa = PBXBuildFile; fileRef = C19D098D1EAEAE4000A4AB3E /* STPTelemetryClient.h */; };
-		C19D098F1EAEAE4000A4AB3E /* STPTelemetryClient.h in Headers */ = {isa = PBXBuildFile; fileRef = C19D098D1EAEAE4000A4AB3E /* STPTelemetryClient.h */; };
-		C19D09901EAEAE4000A4AB3E /* STPTelemetryClient.m in Sources */ = {isa = PBXBuildFile; fileRef = C19D098E1EAEAE4000A4AB3E /* STPTelemetryClient.m */; };
-		C19D09931EAEAE5E00A4AB3E /* STPTelemetryClientTest.m in Sources */ = {isa = PBXBuildFile; fileRef = C19D09911EAEAE5200A4AB3E /* STPTelemetryClientTest.m */; };
->>>>>>> da3619e4
 		C1A06F101E1D8A7F004DCA06 /* STPCard+Private.h in Headers */ = {isa = PBXBuildFile; fileRef = C1A06F0F1E1D8A6E004DCA06 /* STPCard+Private.h */; };
 		C1A06F111E1D8A7F004DCA06 /* STPCard+Private.h in Headers */ = {isa = PBXBuildFile; fileRef = C1A06F0F1E1D8A6E004DCA06 /* STPCard+Private.h */; };
 		C1B630BB1D1D860100A05285 /* stp_card_amex.png in Resources */ = {isa = PBXBuildFile; fileRef = 0438EF891B741C2800D506CC /* stp_card_amex.png */; };
@@ -1129,11 +1126,13 @@
 		C18021191E3A58710089D712 /* STPSourcePoller.m */ = {isa = PBXFileReference; fileEncoding = 4; lastKnownFileType = sourcecode.c.objc; path = STPSourcePoller.m; sourceTree = "<group>"; };
 		C18867D91E8B0C4100A77634 /* STPFixtures.h */ = {isa = PBXFileReference; fileEncoding = 4; lastKnownFileType = sourcecode.c.h; path = STPFixtures.h; sourceTree = "<group>"; };
 		C18867DA1E8B0C4100A77634 /* STPFixtures.m */ = {isa = PBXFileReference; fileEncoding = 4; lastKnownFileType = sourcecode.c.objc; path = STPFixtures.m; sourceTree = "<group>"; };
-<<<<<<< HEAD
+		C19D098D1EAEAE4000A4AB3E /* STPTelemetryClient.h */ = {isa = PBXFileReference; fileEncoding = 4; lastKnownFileType = sourcecode.c.h; path = STPTelemetryClient.h; sourceTree = "<group>"; };
 		C1966F681EAEA87D00FB43AA /* stp_icon_bancontact.png */ = {isa = PBXFileReference; lastKnownFileType = image.png; path = stp_icon_bancontact.png; sourceTree = "<group>"; };
 		C1966F691EAEA87D00FB43AA /* stp_icon_bancontact@2x.png */ = {isa = PBXFileReference; lastKnownFileType = image.png; path = "stp_icon_bancontact@2x.png"; sourceTree = "<group>"; };
+		C19D098E1EAEAE4000A4AB3E /* STPTelemetryClient.m */ = {isa = PBXFileReference; fileEncoding = 4; lastKnownFileType = sourcecode.c.objc; path = STPTelemetryClient.m; sourceTree = "<group>"; };
 		C1966F6A1EAEA87D00FB43AA /* stp_icon_bancontact@3x.png */ = {isa = PBXFileReference; lastKnownFileType = image.png; path = "stp_icon_bancontact@3x.png"; sourceTree = "<group>"; };
 		C1966F6B1EAEA87D00FB43AA /* stp_icon_card.png */ = {isa = PBXFileReference; lastKnownFileType = image.png; path = stp_icon_card.png; sourceTree = "<group>"; };
+		C19D09911EAEAE5200A4AB3E /* STPTelemetryClientTest.m */ = {isa = PBXFileReference; fileEncoding = 4; lastKnownFileType = sourcecode.c.objc; path = STPTelemetryClientTest.m; sourceTree = "<group>"; };
 		C1966F6C1EAEA87D00FB43AA /* stp_icon_card@2x.png */ = {isa = PBXFileReference; lastKnownFileType = image.png; path = "stp_icon_card@2x.png"; sourceTree = "<group>"; };
 		C1966F6D1EAEA87D00FB43AA /* stp_icon_card@3x.png */ = {isa = PBXFileReference; lastKnownFileType = image.png; path = "stp_icon_card@3x.png"; sourceTree = "<group>"; };
 		C1966F741EAEA88C00FB43AA /* stp_icon_country_at.png */ = {isa = PBXFileReference; lastKnownFileType = image.png; path = stp_icon_country_at.png; sourceTree = "<group>"; };
@@ -1163,11 +1162,6 @@
 		C1966F8C1EAEA88C00FB43AA /* stp_icon_sofort.png */ = {isa = PBXFileReference; lastKnownFileType = image.png; path = stp_icon_sofort.png; sourceTree = "<group>"; };
 		C1966F8D1EAEA88C00FB43AA /* stp_icon_sofort@2x.png */ = {isa = PBXFileReference; lastKnownFileType = image.png; path = "stp_icon_sofort@2x.png"; sourceTree = "<group>"; };
 		C1966F8E1EAEA88C00FB43AA /* stp_icon_sofort@3x.png */ = {isa = PBXFileReference; lastKnownFileType = image.png; path = "stp_icon_sofort@3x.png"; sourceTree = "<group>"; };
-=======
-		C19D098D1EAEAE4000A4AB3E /* STPTelemetryClient.h */ = {isa = PBXFileReference; fileEncoding = 4; lastKnownFileType = sourcecode.c.h; path = STPTelemetryClient.h; sourceTree = "<group>"; };
-		C19D098E1EAEAE4000A4AB3E /* STPTelemetryClient.m */ = {isa = PBXFileReference; fileEncoding = 4; lastKnownFileType = sourcecode.c.objc; path = STPTelemetryClient.m; sourceTree = "<group>"; };
-		C19D09911EAEAE5200A4AB3E /* STPTelemetryClientTest.m */ = {isa = PBXFileReference; fileEncoding = 4; lastKnownFileType = sourcecode.c.objc; path = STPTelemetryClientTest.m; sourceTree = "<group>"; };
->>>>>>> da3619e4
 		C1A06F0F1E1D8A6E004DCA06 /* STPCard+Private.h */ = {isa = PBXFileReference; lastKnownFileType = sourcecode.c.h; path = "STPCard+Private.h"; sourceTree = "<group>"; };
 		C1B630B31D1D817900A05285 /* Stripe.bundle */ = {isa = PBXFileReference; explicitFileType = wrapper.cfbundle; includeInIndex = 0; path = Stripe.bundle; sourceTree = BUILT_PRODUCTS_DIR; };
 		C1B630B51D1D817900A05285 /* Info.plist */ = {isa = PBXFileReference; lastKnownFileType = text.plist.xml; path = Info.plist; sourceTree = "<group>"; };
@@ -1701,10 +1695,7 @@
 				04CDB5271A5F3A9300B854EE /* STPTokenTest.m */,
 				04A4C3931C4F276100B3B290 /* STPUIVCStripeParentViewControllerTests.m */,
 				C15B02721EA176090026E606 /* StripeErrorTest.m */,
-<<<<<<< HEAD
-=======
 				F1D3A25E1EB015B30095BFA9 /* UIImage+StripeTests.m */,
->>>>>>> da3619e4
 				F1122A7D1DFB84E000A8B1AF /* UINavigationBar+StripeTest.m */,
 			);
 			name = Unit;
@@ -1961,26 +1952,11 @@
 				F12959761EAE9824003496FE /* Sources */,
 				049A3FAC1CC9AA9900F57DE7 /* STPAddressViewModel.h */,
 				049A3FAD1CC9AA9900F57DE7 /* STPAddressViewModel.m */,
-<<<<<<< HEAD
+				F1D3A2631EBA5BAE0095BFA9 /* STPPaymentCardTextField+Private.h */,
 				F12959251EAE96EA003496FE /* STPCountryPickerDataSource.h */,
 				F12959261EAE96EA003496FE /* STPCountryPickerDataSource.m */,
 				F12959271EAE96EA003496FE /* STPCustomer+Stripe_PaymentMethods.h */,
 				F12959281EAE96EA003496FE /* STPCustomer+Stripe_PaymentMethods.m */,
-=======
-				04E39F4E1CECF7A100AF3B96 /* STPCardTuple.h */,
-				04E39F4F1CECF7A100AF3B96 /* STPCardTuple.m */,
-				04BC29AF1CD9AAA800318357 /* STPCheckoutAccount.h */,
-				04BC29B01CD9AAA800318357 /* STPCheckoutAccount.m */,
-				04BC29B71CDA995000318357 /* STPCheckoutAccountLookup.h */,
-				04BC29B81CDA995000318357 /* STPCheckoutAccountLookup.m */,
-				04BC29A71CD9A83600318357 /* STPCheckoutAPIClient.h */,
-				04BC29A81CD9A83600318357 /* STPCheckoutAPIClient.m */,
-				04BC29AB1CD9A88600318357 /* STPCheckoutAPIVerification.h */,
-				04BC29AC1CD9A88600318357 /* STPCheckoutAPIVerification.m */,
-				04BC29B31CD9AE0000318357 /* STPCheckoutBootstrapResponse.h */,
-				04BC29B41CD9AE0000318357 /* STPCheckoutBootstrapResponse.m */,
-				F1D3A2631EBA5BAE0095BFA9 /* STPPaymentCardTextField+Private.h */,
->>>>>>> da3619e4
 				04B31DD81D09A4DC00EF1631 /* STPPaymentConfiguration+Private.h */,
 				04E39F5A1CECFAFD00AF3B96 /* STPPaymentContext+Private.h */,
 				F12C8DBE1D63DE9F00ADA0D7 /* STPPaymentContextAmountModel.h */,
@@ -2226,12 +2202,8 @@
 				04F94DBA1D229F8A004FC826 /* PKPaymentAuthorizationViewController+Stripe_Blocks.h in Headers */,
 				F12959861EAE984B003496FE /* STPIBANValidator.h in Headers */,
 				04F94DD31D22A23F004FC826 /* NSBundle+Stripe_AppName.h in Headers */,
-<<<<<<< HEAD
+				F1D3A25B1EB014BD0095BFA9 /* UIImage+Stripe.h in Headers */,
 				F12959921EAE984B003496FE /* STPPaymentMethodType+Private.h in Headers */,
-=======
-				F1D3A25B1EB014BD0095BFA9 /* UIImage+Stripe.h in Headers */,
-				04F94DC31D22A1F7004FC826 /* STPCheckoutAccount.h in Headers */,
->>>>>>> da3619e4
 				F1852F941D80B6EC00367C86 /* STPStringUtils.h in Headers */,
 				049E84EA1A605EF0000B66CD /* STPCard.h in Headers */,
 				049E84EB1A605EF0000B66CD /* STPToken.h in Headers */,
@@ -2252,11 +2224,8 @@
 				F19491DF1E5F6B8C001E1FC2 /* STPSourceCardDetails.h in Headers */,
 				C12655391CAA238E006F7265 /* STPAddCardViewController.h in Headers */,
 				04F94DAD1D229F4E004FC826 /* STPColorUtils.h in Headers */,
-<<<<<<< HEAD
+				C192268B1EBA228C00BED563 /* STPTelemetryClient.h in Headers */,
 				F12959941EAE984B003496FE /* STPSelectorDataSource.h in Headers */,
-=======
-				C192268B1EBA228C00BED563 /* STPTelemetryClient.h in Headers */,
->>>>>>> da3619e4
 				04F94D9B1D229E76004FC826 /* STPTheme.h in Headers */,
 				04F213331BCEAB61001D6F22 /* STPFormEncodable.h in Headers */,
 				04F94D9C1D229EAA004FC826 /* PKPayment+Stripe.h in Headers */,
@@ -2325,11 +2294,7 @@
 			buildActionMask = 2147483647;
 			files = (
 				C15993361D8808680047950D /* STPShippingMethodsViewController.h in Headers */,
-<<<<<<< HEAD
-=======
-				04BC29A91CD9A83600318357 /* STPCheckoutAPIClient.h in Headers */,
 				F1D3A24E1EB012010095BFA9 /* STPMultipartFormDataPart.h in Headers */,
->>>>>>> da3619e4
 				C11810A71CC6EE840022FB55 /* STPBackendAPIAdapter.h in Headers */,
 				F12C8DC01D63DE9F00ADA0D7 /* STPPaymentContextAmountModel.h in Headers */,
 				F12959B11EAE984C003496FE /* STPPickerDataSource.h in Headers */,
@@ -2632,11 +2597,8 @@
 				C1300D2D1EB8D3AB0080AF7B /* stp_card_error@2x.png in Resources */,
 				F1510BC21D5A8146000731AD /* stp_card_jcb_template@2x.png in Resources */,
 				F1510B1B1D5A4C93000731AD /* stp_card_discover_template@3x.png in Resources */,
-<<<<<<< HEAD
 				042CA1B61B7BD84100AF0DA6 /* stp_card_placeholder_template.png in Resources */,
 				C1966F9D1EAEA88C00FB43AA /* stp_icon_country_nl@3x.png in Resources */,
-=======
->>>>>>> da3619e4
 				0438EFD61B741C2800D506CC /* stp_card_visa@2x.png in Resources */,
 				04E39F701CED4C7700AF3B96 /* stp_icon_chevron_left@2x.png in Resources */,
 				F148ABFD1D5E8DF20014FD92 /* stp_card_form_back.png in Resources */,
@@ -2648,12 +2610,9 @@
 				0438EFB01B741C2800D506CC /* stp_card_cvc_amex.png in Resources */,
 				F1510B231D5A4C93000731AD /* stp_card_visa_template.png in Resources */,
 				F1510BC51D5A8146000731AD /* stp_card_jcb_template@3x.png in Resources */,
-<<<<<<< HEAD
 				042CA1B71B7BD84100AF0DA6 /* stp_card_placeholder_template@2x.png in Resources */,
 				C1966F971EAEA88C00FB43AA /* stp_icon_country_de@3x.png in Resources */,
 				C1966FA61EAEA88C00FB43AA /* stp_icon_sepa@3x.png in Resources */,
-=======
->>>>>>> da3619e4
 				049A3FA11CC8006800F57DE7 /* stp_icon_add@3x.png in Resources */,
 				F1510B271D5A4C93000731AD /* stp_card_visa_template@3x.png in Resources */,
 				F1510B2A1D5A4CC3000731AD /* stp_icon_chevron_right_small.png in Resources */,
@@ -2681,11 +2640,8 @@
 				F1510B0F1D5A4C93000731AD /* stp_card_amex_template@3x.png in Resources */,
 				C1966F6E1EAEA87D00FB43AA /* stp_icon_bancontact.png in Resources */,
 				049A3FA71CC8071100F57DE7 /* stp_card_applepay@3x.png in Resources */,
-<<<<<<< HEAD
+				C1300D2A1EB8D3AB0080AF7B /* stp_card_error_amex@2x.png in Resources */,
 				C1966F901EAEA88C00FB43AA /* stp_icon_country_at@2x.png in Resources */,
-=======
-				C1300D2A1EB8D3AB0080AF7B /* stp_card_error_amex@2x.png in Resources */,
->>>>>>> da3619e4
 				0438EFAE1B741C2800D506CC /* stp_card_cvc@3x.png in Resources */,
 				F1510B171D5A4C93000731AD /* stp_card_discover_template.png in Resources */,
 				F1510B0D1D5A4C93000731AD /* stp_card_amex_template@2x.png in Resources */,
@@ -2694,12 +2650,9 @@
 				C1300D2B1EB8D3AB0080AF7B /* stp_card_error_amex@3x.png in Resources */,
 				0438EFC01B741C2800D506CC /* stp_card_discover@3x.png in Resources */,
 				04E39F671CED3B0100AF3B96 /* stp_icon_chevron_right_small@3x.png in Resources */,
-<<<<<<< HEAD
 				C1966FA91EAEA88C00FB43AA /* stp_icon_sofort@3x.png in Resources */,
+				C1300D2E1EB8D3AB0080AF7B /* stp_card_error@3x.png in Resources */,
 				C1966F6F1EAEA87D00FB43AA /* stp_icon_bancontact@2x.png in Resources */,
-=======
-				C1300D2E1EB8D3AB0080AF7B /* stp_card_error@3x.png in Resources */,
->>>>>>> da3619e4
 				F148ABE81D5E805A0014FD92 /* Localizable.strings in Resources */,
 				C1966F8F1EAEA88C00FB43AA /* stp_icon_country_at.png in Resources */,
 				0438EFB41B741C2800D506CC /* stp_card_cvc_amex@3x.png in Resources */,
@@ -2724,17 +2677,13 @@
 				049A3F9F1CC8006800F57DE7 /* stp_icon_add.png in Resources */,
 				C1300D291EB8D3AB0080AF7B /* stp_card_error_amex.png in Resources */,
 				C1363BB01D76337400EB82B4 /* stp_icon_checkmark@2x.png in Resources */,
-<<<<<<< HEAD
 				C1966F981EAEA88C00FB43AA /* stp_icon_country_fr.png in Resources */,
+				C1300D201EB8D38A0080AF7B /* stp_card_unknown.png in Resources */,
 				C1966FA21EAEA88C00FB43AA /* stp_icon_ideal@2x.png in Resources */,
 				049A3FA01CC8006800F57DE7 /* stp_icon_add@2x.png in Resources */,
 				C1966F701EAEA87D00FB43AA /* stp_icon_bancontact@3x.png in Resources */,
 				C1966F9A1EAEA88C00FB43AA /* stp_icon_country_fr@3x.png in Resources */,
 				042CA1B81B7BD84100AF0DA6 /* stp_card_placeholder_template@3x.png in Resources */,
-=======
-				C1300D201EB8D38A0080AF7B /* stp_card_unknown.png in Resources */,
-				049A3FA01CC8006800F57DE7 /* stp_icon_add@2x.png in Resources */,
->>>>>>> da3619e4
 				F1510B211D5A4C93000731AD /* stp_card_mastercard_template@3x.png in Resources */,
 				C1966F991EAEA88C00FB43AA /* stp_icon_country_fr@2x.png in Resources */,
 				C15993231D8807930047950D /* stp_shipping_form.png in Resources */,
@@ -2834,13 +2783,10 @@
 				C19D09AE1EAEB74300A4AB3E /* stp_icon_ideal@3x.png in Resources */,
 				F1510B281D5A4C93000731AD /* stp_card_visa_template@3x.png in Resources */,
 				F1510B221D5A4C93000731AD /* stp_card_mastercard_template@3x.png in Resources */,
-<<<<<<< HEAD
+				C1300D351EB8F1780080AF7B /* stp_card_unknown.png in Resources */,
+				C1300D301EB8F16B0080AF7B /* stp_card_error_amex@2x.png in Resources */,
 				C19D09B01EAEB74300A4AB3E /* stp_icon_sepa@2x.png in Resources */,
 				C19D09941EAEB73800A4AB3E /* stp_icon_bancontact.png in Resources */,
-=======
-				C1300D351EB8F1780080AF7B /* stp_card_unknown.png in Resources */,
-				C1300D301EB8F16B0080AF7B /* stp_card_error_amex@2x.png in Resources */,
->>>>>>> da3619e4
 				C15993451D8829C00047950D /* stp_shipping_form.png in Resources */,
 				C120574B1D676DD400CFBCB8 /* stp_card_diners_template@2x.png in Resources */,
 				C19D09991EAEB73800A4AB3E /* stp_icon_card@3x.png in Resources */,
@@ -2849,22 +2795,16 @@
 				F1510B5B1D5A4CC4000731AD /* stp_icon_add@2x.png in Resources */,
 				F1510B181D5A4C93000731AD /* stp_card_discover_template.png in Resources */,
 				F1343BEE1D652CF300F102D8 /* stp_icon_chevron_right_small.png in Resources */,
-<<<<<<< HEAD
 				C1B630D31D1D860100A05285 /* stp_card_placeholder_template.png in Resources */,
+				C1300D361EB8F1780080AF7B /* stp_card_unknown@2x.png in Resources */,
 				C19D09AD1EAEB74300A4AB3E /* stp_icon_ideal@2x.png in Resources */,
-=======
-				C1300D361EB8F1780080AF7B /* stp_card_unknown@2x.png in Resources */,
->>>>>>> da3619e4
 				F1510B201D5A4C93000731AD /* stp_card_mastercard_template@2x.png in Resources */,
 				C19D09A41EAEB74300A4AB3E /* stp_icon_country_fr@2x.png in Resources */,
 				C19D099C1EAEB74300A4AB3E /* stp_icon_country_at@3x.png in Resources */,
 				C12057501D676DD400CFBCB8 /* stp_card_jcb_template.png in Resources */,
 				F1510B5F1D5A4CC4000731AD /* stp_icon_chevron_left@3x.png in Resources */,
-<<<<<<< HEAD
 				C19D09A71EAEB74300A4AB3E /* stp_icon_country_nl@2x.png in Resources */,
 				C1B630D51D1D860100A05285 /* stp_card_placeholder_template@3x.png in Resources */,
-=======
->>>>>>> da3619e4
 				C1B630D61D1D860100A05285 /* stp_card_visa.png in Resources */,
 				C19D09A51EAEB74300A4AB3E /* stp_icon_country_fr@3x.png in Resources */,
 				C12057511D676DD400CFBCB8 /* stp_card_jcb_template@2x.png in Resources */,
@@ -3127,11 +3067,8 @@
 				04633B0D1CD44F6C009D4FB5 /* PKPayment+Stripe.m in Sources */,
 				F12959CE1EAE98AA003496FE /* NSError+STPPaymentContext.m in Sources */,
 				F1852F951D80B6EC00367C86 /* STPStringUtils.m in Sources */,
-<<<<<<< HEAD
+				F1D3A24D1EB012010095BFA9 /* STPMultipartFormDataEncoder.m in Sources */,
 				F12959B41EAE984C003496FE /* STPSofortCountrySelectorDataSource.m in Sources */,
-=======
-				F1D3A24D1EB012010095BFA9 /* STPMultipartFormDataEncoder.m in Sources */,
->>>>>>> da3619e4
 				04CDB5101A5F30A700B854EE /* STPCard.m in Sources */,
 				F12959A31EAE984C003496FE /* STPIBANTableViewCell.m in Sources */,
 				04CDB5001A5F30A700B854EE /* STPAPIClient.m in Sources */,
@@ -3163,12 +3100,8 @@
 				C1BD9B241E393FFE00CEE925 /* STPSourceReceiver.m in Sources */,
 				04B31DD61D08E6E200EF1631 /* STPCustomer.m in Sources */,
 				0438EF351B7416BB00D506CC /* STPPaymentCardTextField.m in Sources */,
-<<<<<<< HEAD
+				F1D3A24F1EB012010095BFA9 /* STPMultipartFormDataPart.m in Sources */,
 				F12959B61EAE984C003496FE /* STPTextFieldTableViewCell.m in Sources */,
-=======
-				045D71091CEED3AA00F6CD65 /* STPRememberMeEmailCell.m in Sources */,
-				F1D3A24F1EB012010095BFA9 /* STPMultipartFormDataPart.m in Sources */,
->>>>>>> da3619e4
 				04827D121D2575C6002DB3E8 /* STPImageLibrary.m in Sources */,
 				F1D64B2B1D8767FC001CDB7C /* STPWebViewController.m in Sources */,
 				F129599F1EAE984C003496FE /* STPCustomer+Stripe_PaymentMethods.m in Sources */,
@@ -3216,11 +3149,8 @@
 				04695AD41C77F9DB00E08063 /* NSString+Stripe.m in Sources */,
 				F15232261EA9303800D65C67 /* STPURLCallbackHandler.m in Sources */,
 				049952D01BCF13510088C703 /* STPAPIRequest.m in Sources */,
-<<<<<<< HEAD
+				F1D3A24B1EB012010095BFA9 /* STPFile.m in Sources */,
 				F12959C41EAE9870003496FE /* STPAddSourceViewController.m in Sources */,
-=======
-				F1D3A24B1EB012010095BFA9 /* STPFile.m in Sources */,
->>>>>>> da3619e4
 				049A3F9A1CC76A2400F57DE7 /* NSBundle+Stripe_AppName.m in Sources */,
 				049A3F7B1CC18D5300F57DE7 /* UIView+Stripe_FirstResponder.m in Sources */,
 				04CDE5C51BC20AF800548833 /* STPBankAccountParams.m in Sources */,
