// !$*UTF8*$!
{
	archiveVersion = 1;
	classes = {
	};
	objectVersion = 46;
	objects = {

/* Begin PBXAggregateTarget section */
		049E85221A607FFD000B66CD /* StripeiOSStaticFramework */ = {
			isa = PBXAggregateTarget;
			buildConfigurationList = 049E85231A607FFD000B66CD /* Build configuration list for PBXAggregateTarget "StripeiOSStaticFramework" */;
			buildPhases = (
				049E85281A608030000B66CD /* MultiPlatform Build */,
				04B33F321BC744D100DD8120 /* Copy Files */,
			);
			dependencies = (
				049E85271A608027000B66CD /* PBXTargetDependency */,
			);
			name = StripeiOSStaticFramework;
			productName = Framework;
		};
/* End PBXAggregateTarget section */

/* Begin PBXBuildFile section */
		0426B96E1CEADC98006AC8DD /* STPColorUtils.h in Headers */ = {isa = PBXBuildFile; fileRef = 0426B96C1CEADC98006AC8DD /* STPColorUtils.h */; };
		0426B96F1CEADC98006AC8DD /* STPColorUtils.m in Sources */ = {isa = PBXBuildFile; fileRef = 0426B96D1CEADC98006AC8DD /* STPColorUtils.m */; };
		0426B9721CEAE3EB006AC8DD /* UITableViewCell+Stripe_Borders.h in Headers */ = {isa = PBXBuildFile; fileRef = 0426B9701CEAE3EB006AC8DD /* UITableViewCell+Stripe_Borders.h */; };
		0426B9731CEAE3EB006AC8DD /* UITableViewCell+Stripe_Borders.m in Sources */ = {isa = PBXBuildFile; fileRef = 0426B9711CEAE3EB006AC8DD /* UITableViewCell+Stripe_Borders.m */; };
		0426B9761CEBD001006AC8DD /* UINavigationBar+Stripe_Theme.h in Headers */ = {isa = PBXBuildFile; fileRef = 0426B9741CEBD001006AC8DD /* UINavigationBar+Stripe_Theme.h */; settings = {ATTRIBUTES = (Public, ); }; };
		0426B9771CEBD001006AC8DD /* UINavigationBar+Stripe_Theme.h in Headers */ = {isa = PBXBuildFile; fileRef = 0426B9741CEBD001006AC8DD /* UINavigationBar+Stripe_Theme.h */; settings = {ATTRIBUTES = (Public, ); }; };
		0426B9781CEBD001006AC8DD /* UINavigationBar+Stripe_Theme.m in Sources */ = {isa = PBXBuildFile; fileRef = 0426B9751CEBD001006AC8DD /* UINavigationBar+Stripe_Theme.m */; };
		0426B9791CEBD001006AC8DD /* UINavigationBar+Stripe_Theme.m in Sources */ = {isa = PBXBuildFile; fileRef = 0426B9751CEBD001006AC8DD /* UINavigationBar+Stripe_Theme.m */; };
		042CA1B61B7BD84100AF0DA6 /* stp_card_placeholder_template.png in Resources */ = {isa = PBXBuildFile; fileRef = 042CA1B31B7BD84100AF0DA6 /* stp_card_placeholder_template.png */; };
		042CA1B71B7BD84100AF0DA6 /* stp_card_placeholder_template@2x.png in Resources */ = {isa = PBXBuildFile; fileRef = 042CA1B41B7BD84100AF0DA6 /* stp_card_placeholder_template@2x.png */; };
		042CA1B81B7BD84100AF0DA6 /* stp_card_placeholder_template@3x.png in Resources */ = {isa = PBXBuildFile; fileRef = 042CA1B51B7BD84100AF0DA6 /* stp_card_placeholder_template@3x.png */; };
		0433EB491BD06313003912B4 /* NSDictionary+Stripe.h in Headers */ = {isa = PBXBuildFile; fileRef = 0433EB471BD06313003912B4 /* NSDictionary+Stripe.h */; };
		0433EB4B1BD06313003912B4 /* NSDictionary+Stripe.h in Headers */ = {isa = PBXBuildFile; fileRef = 0433EB471BD06313003912B4 /* NSDictionary+Stripe.h */; };
		0433EB4C1BD06313003912B4 /* NSDictionary+Stripe.m in Sources */ = {isa = PBXBuildFile; fileRef = 0433EB481BD06313003912B4 /* NSDictionary+Stripe.m */; };
		0433EB4E1BD06313003912B4 /* NSDictionary+Stripe.m in Sources */ = {isa = PBXBuildFile; fileRef = 0433EB481BD06313003912B4 /* NSDictionary+Stripe.m */; };
		0438EF2C1B7416BB00D506CC /* STPFormTextField.h in Headers */ = {isa = PBXBuildFile; fileRef = 0438EF261B7416BB00D506CC /* STPFormTextField.h */; };
		0438EF2E1B7416BB00D506CC /* STPFormTextField.h in Headers */ = {isa = PBXBuildFile; fileRef = 0438EF261B7416BB00D506CC /* STPFormTextField.h */; };
		0438EF2F1B7416BB00D506CC /* STPFormTextField.m in Sources */ = {isa = PBXBuildFile; fileRef = 0438EF271B7416BB00D506CC /* STPFormTextField.m */; };
		0438EF311B7416BB00D506CC /* STPFormTextField.m in Sources */ = {isa = PBXBuildFile; fileRef = 0438EF271B7416BB00D506CC /* STPFormTextField.m */; };
		0438EF351B7416BB00D506CC /* STPPaymentCardTextField.m in Sources */ = {isa = PBXBuildFile; fileRef = 0438EF291B7416BB00D506CC /* STPPaymentCardTextField.m */; };
		0438EF371B7416BB00D506CC /* STPPaymentCardTextField.m in Sources */ = {isa = PBXBuildFile; fileRef = 0438EF291B7416BB00D506CC /* STPPaymentCardTextField.m */; };
		0438EF381B7416BB00D506CC /* STPPaymentCardTextFieldViewModel.h in Headers */ = {isa = PBXBuildFile; fileRef = 0438EF2A1B7416BB00D506CC /* STPPaymentCardTextFieldViewModel.h */; };
		0438EF3A1B7416BB00D506CC /* STPPaymentCardTextFieldViewModel.h in Headers */ = {isa = PBXBuildFile; fileRef = 0438EF2A1B7416BB00D506CC /* STPPaymentCardTextFieldViewModel.h */; };
		0438EF3B1B7416BB00D506CC /* STPPaymentCardTextFieldViewModel.m in Sources */ = {isa = PBXBuildFile; fileRef = 0438EF2B1B7416BB00D506CC /* STPPaymentCardTextFieldViewModel.m */; };
		0438EF3D1B7416BB00D506CC /* STPPaymentCardTextFieldViewModel.m in Sources */ = {isa = PBXBuildFile; fileRef = 0438EF2B1B7416BB00D506CC /* STPPaymentCardTextFieldViewModel.m */; };
		0438EF431B74170D00D506CC /* STPCardValidator.m in Sources */ = {isa = PBXBuildFile; fileRef = 0438EF3F1B74170D00D506CC /* STPCardValidator.m */; };
		0438EF451B74170D00D506CC /* STPCardValidator.m in Sources */ = {isa = PBXBuildFile; fileRef = 0438EF3F1B74170D00D506CC /* STPCardValidator.m */; };
		0438EF471B74183100D506CC /* STPCardBrand.h in Headers */ = {isa = PBXBuildFile; fileRef = 0438EF461B74183100D506CC /* STPCardBrand.h */; settings = {ATTRIBUTES = (Public, ); }; };
		0438EF491B74183100D506CC /* STPCardBrand.h in Headers */ = {isa = PBXBuildFile; fileRef = 0438EF461B74183100D506CC /* STPCardBrand.h */; settings = {ATTRIBUTES = (Public, ); }; };
		0438EF4C1B741B0100D506CC /* STPCardValidatorTest.m in Sources */ = {isa = PBXBuildFile; fileRef = 0438EF4A1B741B0100D506CC /* STPCardValidatorTest.m */; };
		0438EF4D1B741B0100D506CC /* STPPaymentCardTextFieldViewModelTest.m in Sources */ = {isa = PBXBuildFile; fileRef = 0438EF4B1B741B0100D506CC /* STPPaymentCardTextFieldViewModelTest.m */; };
		0438EFA41B741C2800D506CC /* stp_card_amex.png in Resources */ = {isa = PBXBuildFile; fileRef = 0438EF891B741C2800D506CC /* stp_card_amex.png */; };
		0438EFA61B741C2800D506CC /* stp_card_amex@2x.png in Resources */ = {isa = PBXBuildFile; fileRef = 0438EF8A1B741C2800D506CC /* stp_card_amex@2x.png */; };
		0438EFA81B741C2800D506CC /* stp_card_amex@3x.png in Resources */ = {isa = PBXBuildFile; fileRef = 0438EF8B1B741C2800D506CC /* stp_card_amex@3x.png */; };
		0438EFAA1B741C2800D506CC /* stp_card_cvc.png in Resources */ = {isa = PBXBuildFile; fileRef = 0438EF8C1B741C2800D506CC /* stp_card_cvc.png */; };
		0438EFAC1B741C2800D506CC /* stp_card_cvc@2x.png in Resources */ = {isa = PBXBuildFile; fileRef = 0438EF8D1B741C2800D506CC /* stp_card_cvc@2x.png */; };
		0438EFAE1B741C2800D506CC /* stp_card_cvc@3x.png in Resources */ = {isa = PBXBuildFile; fileRef = 0438EF8E1B741C2800D506CC /* stp_card_cvc@3x.png */; };
		0438EFB01B741C2800D506CC /* stp_card_cvc_amex.png in Resources */ = {isa = PBXBuildFile; fileRef = 0438EF8F1B741C2800D506CC /* stp_card_cvc_amex.png */; };
		0438EFB21B741C2800D506CC /* stp_card_cvc_amex@2x.png in Resources */ = {isa = PBXBuildFile; fileRef = 0438EF901B741C2800D506CC /* stp_card_cvc_amex@2x.png */; };
		0438EFB41B741C2800D506CC /* stp_card_cvc_amex@3x.png in Resources */ = {isa = PBXBuildFile; fileRef = 0438EF911B741C2800D506CC /* stp_card_cvc_amex@3x.png */; };
		0438EFB61B741C2800D506CC /* stp_card_diners.png in Resources */ = {isa = PBXBuildFile; fileRef = 0438EF921B741C2800D506CC /* stp_card_diners.png */; };
		0438EFB81B741C2800D506CC /* stp_card_diners@2x.png in Resources */ = {isa = PBXBuildFile; fileRef = 0438EF931B741C2800D506CC /* stp_card_diners@2x.png */; };
		0438EFBA1B741C2800D506CC /* stp_card_diners@3x.png in Resources */ = {isa = PBXBuildFile; fileRef = 0438EF941B741C2800D506CC /* stp_card_diners@3x.png */; };
		0438EFBC1B741C2800D506CC /* stp_card_discover.png in Resources */ = {isa = PBXBuildFile; fileRef = 0438EF951B741C2800D506CC /* stp_card_discover.png */; };
		0438EFBE1B741C2800D506CC /* stp_card_discover@2x.png in Resources */ = {isa = PBXBuildFile; fileRef = 0438EF961B741C2800D506CC /* stp_card_discover@2x.png */; };
		0438EFC01B741C2800D506CC /* stp_card_discover@3x.png in Resources */ = {isa = PBXBuildFile; fileRef = 0438EF971B741C2800D506CC /* stp_card_discover@3x.png */; };
		0438EFC21B741C2800D506CC /* stp_card_jcb.png in Resources */ = {isa = PBXBuildFile; fileRef = 0438EF981B741C2800D506CC /* stp_card_jcb.png */; };
		0438EFC41B741C2800D506CC /* stp_card_jcb@2x.png in Resources */ = {isa = PBXBuildFile; fileRef = 0438EF991B741C2800D506CC /* stp_card_jcb@2x.png */; };
		0438EFC61B741C2800D506CC /* stp_card_jcb@3x.png in Resources */ = {isa = PBXBuildFile; fileRef = 0438EF9A1B741C2800D506CC /* stp_card_jcb@3x.png */; };
		0438EFC81B741C2800D506CC /* stp_card_mastercard.png in Resources */ = {isa = PBXBuildFile; fileRef = 0438EF9B1B741C2800D506CC /* stp_card_mastercard.png */; };
		0438EFCA1B741C2800D506CC /* stp_card_mastercard@2x.png in Resources */ = {isa = PBXBuildFile; fileRef = 0438EF9C1B741C2800D506CC /* stp_card_mastercard@2x.png */; };
		0438EFCC1B741C2800D506CC /* stp_card_mastercard@3x.png in Resources */ = {isa = PBXBuildFile; fileRef = 0438EF9D1B741C2800D506CC /* stp_card_mastercard@3x.png */; };
		0438EFD41B741C2800D506CC /* stp_card_visa.png in Resources */ = {isa = PBXBuildFile; fileRef = 0438EFA11B741C2800D506CC /* stp_card_visa.png */; };
		0438EFD61B741C2800D506CC /* stp_card_visa@2x.png in Resources */ = {isa = PBXBuildFile; fileRef = 0438EFA21B741C2800D506CC /* stp_card_visa@2x.png */; };
		0438EFD81B741C2800D506CC /* stp_card_visa@3x.png in Resources */ = {isa = PBXBuildFile; fileRef = 0438EFA31B741C2800D506CC /* stp_card_visa@3x.png */; };
		0439B9871C454F97005A1ED5 /* STPPaymentMethodsViewController.h in Headers */ = {isa = PBXBuildFile; fileRef = 0439B9851C454F97005A1ED5 /* STPPaymentMethodsViewController.h */; settings = {ATTRIBUTES = (Public, ); }; };
		0439B9881C454F97005A1ED5 /* STPPaymentMethodsViewController.h in Headers */ = {isa = PBXBuildFile; fileRef = 0439B9851C454F97005A1ED5 /* STPPaymentMethodsViewController.h */; settings = {ATTRIBUTES = (Public, ); }; };
		0439B9891C454F97005A1ED5 /* STPPaymentMethodsViewController.m in Sources */ = {isa = PBXBuildFile; fileRef = 0439B9861C454F97005A1ED5 /* STPPaymentMethodsViewController.m */; };
		0439B98A1C454F97005A1ED5 /* STPPaymentMethodsViewController.m in Sources */ = {isa = PBXBuildFile; fileRef = 0439B9861C454F97005A1ED5 /* STPPaymentMethodsViewController.m */; };
		04415C671A6605B5001225ED /* STPAPIClientTest.m in Sources */ = {isa = PBXBuildFile; fileRef = 04CDB51E1A5F3A9300B854EE /* STPAPIClientTest.m */; };
		04415C681A6605B5001225ED /* STPFormEncoderTest.m in Sources */ = {isa = PBXBuildFile; fileRef = 04CDB51F1A5F3A9300B854EE /* STPFormEncoderTest.m */; };
		04415C6A1A6605B5001225ED /* STPApplePayFunctionalTest.m in Sources */ = {isa = PBXBuildFile; fileRef = 04CDB5211A5F3A9300B854EE /* STPApplePayFunctionalTest.m */; };
		04415C6B1A6605B5001225ED /* STPBankAccountFunctionalTest.m in Sources */ = {isa = PBXBuildFile; fileRef = 04CDB5221A5F3A9300B854EE /* STPBankAccountFunctionalTest.m */; };
		04415C6C1A6605B5001225ED /* STPBankAccountTest.m in Sources */ = {isa = PBXBuildFile; fileRef = 04CDB5231A5F3A9300B854EE /* STPBankAccountTest.m */; };
		04415C6D1A6605B5001225ED /* STPCardFunctionalTest.m in Sources */ = {isa = PBXBuildFile; fileRef = 04CDB5241A5F3A9300B854EE /* STPCardFunctionalTest.m */; };
		04415C6E1A6605B5001225ED /* STPCardTest.m in Sources */ = {isa = PBXBuildFile; fileRef = 04CDB5251A5F3A9300B854EE /* STPCardTest.m */; };
		04415C6F1A6605B5001225ED /* STPCertTest.m in Sources */ = {isa = PBXBuildFile; fileRef = 04CDB5261A5F3A9300B854EE /* STPCertTest.m */; };
		04415C701A6605B5001225ED /* STPTokenTest.m in Sources */ = {isa = PBXBuildFile; fileRef = 04CDB5271A5F3A9300B854EE /* STPTokenTest.m */; };
		0451CC441C49AE1C003B2CA6 /* STPPaymentResult.h in Headers */ = {isa = PBXBuildFile; fileRef = 0451CC421C49AE1C003B2CA6 /* STPPaymentResult.h */; settings = {ATTRIBUTES = (Public, ); }; };
		0451CC451C49AE1C003B2CA6 /* STPPaymentResult.h in Headers */ = {isa = PBXBuildFile; fileRef = 0451CC421C49AE1C003B2CA6 /* STPPaymentResult.h */; settings = {ATTRIBUTES = (Public, ); }; };
		0451CC461C49AE1C003B2CA6 /* STPPaymentResult.m in Sources */ = {isa = PBXBuildFile; fileRef = 0451CC431C49AE1C003B2CA6 /* STPPaymentResult.m */; };
		0451CC471C49AE1C003B2CA6 /* STPPaymentResult.m in Sources */ = {isa = PBXBuildFile; fileRef = 0451CC431C49AE1C003B2CA6 /* STPPaymentResult.m */; };
		04533E7D1A6877F400C7E52E /* PassKit.framework in Frameworks */ = {isa = PBXBuildFile; fileRef = 04D5BF9019BF958F009521A5 /* PassKit.framework */; settings = {ATTRIBUTES = (Weak, ); }; };
		045A62AB1B8E7259000165CE /* STPPaymentCardTextFieldTest.m in Sources */ = {isa = PBXBuildFile; fileRef = 045A62AA1B8E7259000165CE /* STPPaymentCardTextFieldTest.m */; };
		045D71071CEED3AA00F6CD65 /* STPRememberMeEmailCell.h in Headers */ = {isa = PBXBuildFile; fileRef = 045D71051CEED3AA00F6CD65 /* STPRememberMeEmailCell.h */; };
		045D71081CEED3AA00F6CD65 /* STPRememberMeEmailCell.h in Headers */ = {isa = PBXBuildFile; fileRef = 045D71051CEED3AA00F6CD65 /* STPRememberMeEmailCell.h */; };
		045D71091CEED3AA00F6CD65 /* STPRememberMeEmailCell.m in Sources */ = {isa = PBXBuildFile; fileRef = 045D71061CEED3AA00F6CD65 /* STPRememberMeEmailCell.m */; };
		045D710A1CEED3AA00F6CD65 /* STPRememberMeEmailCell.m in Sources */ = {isa = PBXBuildFile; fileRef = 045D71061CEED3AA00F6CD65 /* STPRememberMeEmailCell.m */; };
		045D710E1CEEE30500F6CD65 /* STPAspects.h in Headers */ = {isa = PBXBuildFile; fileRef = 045D710C1CEEE30500F6CD65 /* STPAspects.h */; };
		045D710F1CEEE30500F6CD65 /* STPAspects.h in Headers */ = {isa = PBXBuildFile; fileRef = 045D710C1CEEE30500F6CD65 /* STPAspects.h */; };
		045D71101CEEE30500F6CD65 /* STPAspects.m in Sources */ = {isa = PBXBuildFile; fileRef = 045D710D1CEEE30500F6CD65 /* STPAspects.m */; };
		045D71111CEEE30500F6CD65 /* STPAspects.m in Sources */ = {isa = PBXBuildFile; fileRef = 045D710D1CEEE30500F6CD65 /* STPAspects.m */; };
		045D71201CEFA57000F6CD65 /* UIViewController+Stripe_Promises.h in Headers */ = {isa = PBXBuildFile; fileRef = 045D711E1CEFA57000F6CD65 /* UIViewController+Stripe_Promises.h */; };
		045D71211CEFA57000F6CD65 /* UIViewController+Stripe_Promises.h in Headers */ = {isa = PBXBuildFile; fileRef = 045D711E1CEFA57000F6CD65 /* UIViewController+Stripe_Promises.h */; };
		045D71221CEFA57000F6CD65 /* UIViewController+Stripe_Promises.m in Sources */ = {isa = PBXBuildFile; fileRef = 045D711F1CEFA57000F6CD65 /* UIViewController+Stripe_Promises.m */; };
		045D71231CEFA57000F6CD65 /* UIViewController+Stripe_Promises.m in Sources */ = {isa = PBXBuildFile; fileRef = 045D711F1CEFA57000F6CD65 /* UIViewController+Stripe_Promises.m */; };
		045D712C1CF4ED7600F6CD65 /* STPBINRange.h in Headers */ = {isa = PBXBuildFile; fileRef = 045D712A1CF4ED7600F6CD65 /* STPBINRange.h */; };
		045D712D1CF4ED7600F6CD65 /* STPBINRange.h in Headers */ = {isa = PBXBuildFile; fileRef = 045D712A1CF4ED7600F6CD65 /* STPBINRange.h */; };
		045D712E1CF4ED7600F6CD65 /* STPBINRange.m in Sources */ = {isa = PBXBuildFile; fileRef = 045D712B1CF4ED7600F6CD65 /* STPBINRange.m */; };
		045D712F1CF4ED7600F6CD65 /* STPBINRange.m in Sources */ = {isa = PBXBuildFile; fileRef = 045D712B1CF4ED7600F6CD65 /* STPBINRange.m */; };
		045D71311CF514BB00F6CD65 /* STPBinRangeTest.m in Sources */ = {isa = PBXBuildFile; fileRef = 045D71301CF514BB00F6CD65 /* STPBinRangeTest.m */; };
		045E7C091A5F41DE004751EF /* Stripe.framework in Frameworks */ = {isa = PBXBuildFile; fileRef = 04CDB4421A5F2E1800B854EE /* Stripe.framework */; };
		04633AFB1CD1299B009D4FB5 /* NSString+Stripe.h in Headers */ = {isa = PBXBuildFile; fileRef = 04695AD11C77F9DB00E08063 /* NSString+Stripe.h */; };
		04633AFD1CD129AF009D4FB5 /* STPPhoneNumberValidator.h in Headers */ = {isa = PBXBuildFile; fileRef = 04695AD71C77F9EF00E08063 /* STPPhoneNumberValidator.h */; };
		04633AFE1CD129B4009D4FB5 /* STPDelegateProxy.h in Headers */ = {isa = PBXBuildFile; fileRef = 04695AD51C77F9EF00E08063 /* STPDelegateProxy.h */; };
		04633AFF1CD129C0009D4FB5 /* NSString+Stripe.m in Sources */ = {isa = PBXBuildFile; fileRef = 04695AD21C77F9DB00E08063 /* NSString+Stripe.m */; };
		04633B011CD129CB009D4FB5 /* STPPhoneNumberValidator.m in Sources */ = {isa = PBXBuildFile; fileRef = 04695AD81C77F9EF00E08063 /* STPPhoneNumberValidator.m */; };
		04633B021CD129D0009D4FB5 /* STPDelegateProxy.m in Sources */ = {isa = PBXBuildFile; fileRef = 04695AD61C77F9EF00E08063 /* STPDelegateProxy.m */; };
		04633B051CD44F1C009D4FB5 /* STPAPIClient+ApplePay.m in Sources */ = {isa = PBXBuildFile; fileRef = 04633B041CD44F1C009D4FB5 /* STPAPIClient+ApplePay.m */; };
		04633B071CD44F47009D4FB5 /* STPAPIClient+ApplePay.h in Headers */ = {isa = PBXBuildFile; fileRef = 04633B061CD44F47009D4FB5 /* STPAPIClient+ApplePay.h */; settings = {ATTRIBUTES = (Public, ); }; };
		04633B0C1CD44F6C009D4FB5 /* PKPayment+Stripe.h in Headers */ = {isa = PBXBuildFile; fileRef = 04633B081CD44F6C009D4FB5 /* PKPayment+Stripe.h */; };
		04633B0D1CD44F6C009D4FB5 /* PKPayment+Stripe.m in Sources */ = {isa = PBXBuildFile; fileRef = 04633B091CD44F6C009D4FB5 /* PKPayment+Stripe.m */; };
		04633B141CD45215009D4FB5 /* PKPayment+Stripe.m in Sources */ = {isa = PBXBuildFile; fileRef = 04633B091CD44F6C009D4FB5 /* PKPayment+Stripe.m */; };
		04633B151CD4521F009D4FB5 /* STPAPIClient+ApplePay.m in Sources */ = {isa = PBXBuildFile; fileRef = 04633B041CD44F1C009D4FB5 /* STPAPIClient+ApplePay.m */; };
		04633B161CD45222009D4FB5 /* STPAPIClient+ApplePay.h in Headers */ = {isa = PBXBuildFile; fileRef = 04633B061CD44F47009D4FB5 /* STPAPIClient+ApplePay.h */; settings = {ATTRIBUTES = (Public, ); }; };
		04633B171CD45437009D4FB5 /* STPCategoryLoader.m in Sources */ = {isa = PBXBuildFile; fileRef = 04633B0A1CD44F6C009D4FB5 /* STPCategoryLoader.m */; };
		04633B1A1CD7BF29009D4FB5 /* integrate-dynamic-framework.sh in Resources */ = {isa = PBXBuildFile; fileRef = 04633B191CD7BF29009D4FB5 /* integrate-dynamic-framework.sh */; };
		04695AD31C77F9DB00E08063 /* NSString+Stripe.h in Headers */ = {isa = PBXBuildFile; fileRef = 04695AD11C77F9DB00E08063 /* NSString+Stripe.h */; };
		04695AD41C77F9DB00E08063 /* NSString+Stripe.m in Sources */ = {isa = PBXBuildFile; fileRef = 04695AD21C77F9DB00E08063 /* NSString+Stripe.m */; };
		04695AD91C77F9EF00E08063 /* STPDelegateProxy.h in Headers */ = {isa = PBXBuildFile; fileRef = 04695AD51C77F9EF00E08063 /* STPDelegateProxy.h */; };
		04695ADA1C77F9EF00E08063 /* STPDelegateProxy.m in Sources */ = {isa = PBXBuildFile; fileRef = 04695AD61C77F9EF00E08063 /* STPDelegateProxy.m */; };
		04695ADB1C77F9EF00E08063 /* STPPhoneNumberValidator.h in Headers */ = {isa = PBXBuildFile; fileRef = 04695AD71C77F9EF00E08063 /* STPPhoneNumberValidator.h */; };
		04695ADC1C77F9EF00E08063 /* STPPhoneNumberValidator.m in Sources */ = {isa = PBXBuildFile; fileRef = 04695AD81C77F9EF00E08063 /* STPPhoneNumberValidator.m */; };
		046FE9A11CE55D1D00DA6A7B /* STPPaymentActivityIndicatorView.h in Headers */ = {isa = PBXBuildFile; fileRef = 046FE99F1CE55D1D00DA6A7B /* STPPaymentActivityIndicatorView.h */; settings = {ATTRIBUTES = (Public, ); }; };
		046FE9A21CE55D1D00DA6A7B /* STPPaymentActivityIndicatorView.m in Sources */ = {isa = PBXBuildFile; fileRef = 046FE9A01CE55D1D00DA6A7B /* STPPaymentActivityIndicatorView.m */; };
		046FE9A31CE5608000DA6A7B /* STPPaymentActivityIndicatorView.h in Headers */ = {isa = PBXBuildFile; fileRef = 046FE99F1CE55D1D00DA6A7B /* STPPaymentActivityIndicatorView.h */; settings = {ATTRIBUTES = (Public, ); }; };
		04793F561D1D8DDD00B3C551 /* STPSourceProtocol.h in Headers */ = {isa = PBXBuildFile; fileRef = 04793F551D1D8DDD00B3C551 /* STPSourceProtocol.h */; settings = {ATTRIBUTES = (Public, ); }; };
		04793F571D1D9C0200B3C551 /* STPSourceProtocol.h in Headers */ = {isa = PBXBuildFile; fileRef = 04793F551D1D8DDD00B3C551 /* STPSourceProtocol.h */; settings = {ATTRIBUTES = (Public, ); }; };
		04827D101D2575C6002DB3E8 /* STPImageLibrary.h in Headers */ = {isa = PBXBuildFile; fileRef = 04827D0E1D2575C6002DB3E8 /* STPImageLibrary.h */; settings = {ATTRIBUTES = (Public, ); }; };
		04827D111D2575C6002DB3E8 /* STPImageLibrary.h in Headers */ = {isa = PBXBuildFile; fileRef = 04827D0E1D2575C6002DB3E8 /* STPImageLibrary.h */; settings = {ATTRIBUTES = (Public, ); }; };
		04827D121D2575C6002DB3E8 /* STPImageLibrary.m in Sources */ = {isa = PBXBuildFile; fileRef = 04827D0F1D2575C6002DB3E8 /* STPImageLibrary.m */; };
		04827D131D2575C6002DB3E8 /* STPImageLibrary.m in Sources */ = {isa = PBXBuildFile; fileRef = 04827D0F1D2575C6002DB3E8 /* STPImageLibrary.m */; };
		04827D151D257764002DB3E8 /* STPImageLibrary+Private.h in Headers */ = {isa = PBXBuildFile; fileRef = 04827D141D257764002DB3E8 /* STPImageLibrary+Private.h */; };
		04827D161D257764002DB3E8 /* STPImageLibrary+Private.h in Headers */ = {isa = PBXBuildFile; fileRef = 04827D141D257764002DB3E8 /* STPImageLibrary+Private.h */; };
		04827D181D257A6C002DB3E8 /* STPImageLibraryTest.m in Sources */ = {isa = PBXBuildFile; fileRef = 04827D171D257A6C002DB3E8 /* STPImageLibraryTest.m */; };
		049880FC1CED5A2300EA4FFD /* STPPaymentConfiguration.h in Headers */ = {isa = PBXBuildFile; fileRef = 049880FA1CED5A2300EA4FFD /* STPPaymentConfiguration.h */; settings = {ATTRIBUTES = (Public, ); }; };
		049880FD1CED5A2300EA4FFD /* STPPaymentConfiguration.h in Headers */ = {isa = PBXBuildFile; fileRef = 049880FA1CED5A2300EA4FFD /* STPPaymentConfiguration.h */; settings = {ATTRIBUTES = (Public, ); }; };
		049880FE1CED5A2300EA4FFD /* STPPaymentConfiguration.m in Sources */ = {isa = PBXBuildFile; fileRef = 049880FB1CED5A2300EA4FFD /* STPPaymentConfiguration.m */; };
		049880FF1CED5A2300EA4FFD /* STPPaymentConfiguration.m in Sources */ = {isa = PBXBuildFile; fileRef = 049880FB1CED5A2300EA4FFD /* STPPaymentConfiguration.m */; };
		049952CF1BCF13510088C703 /* STPAPIRequest.h in Headers */ = {isa = PBXBuildFile; fileRef = 049952CD1BCF13510088C703 /* STPAPIRequest.h */; };
		049952D01BCF13510088C703 /* STPAPIRequest.m in Sources */ = {isa = PBXBuildFile; fileRef = 049952CE1BCF13510088C703 /* STPAPIRequest.m */; };
		049952D21BCF13DD0088C703 /* STPAPIClient+Private.h in Headers */ = {isa = PBXBuildFile; fileRef = 049952D11BCF13DD0088C703 /* STPAPIClient+Private.h */; };
		049952D41BCF13DD0088C703 /* STPAPIClient+Private.h in Headers */ = {isa = PBXBuildFile; fileRef = 049952D11BCF13DD0088C703 /* STPAPIClient+Private.h */; };
		049952D61BCF14930088C703 /* STPAPIRequest.h in Headers */ = {isa = PBXBuildFile; fileRef = 049952CD1BCF13510088C703 /* STPAPIRequest.h */; };
		049952D81BCF14990088C703 /* STPAPIRequest.m in Sources */ = {isa = PBXBuildFile; fileRef = 049952CE1BCF13510088C703 /* STPAPIRequest.m */; };
		049A3F7A1CC18D5300F57DE7 /* UIView+Stripe_FirstResponder.h in Headers */ = {isa = PBXBuildFile; fileRef = 049A3F781CC18D5300F57DE7 /* UIView+Stripe_FirstResponder.h */; };
		049A3F7B1CC18D5300F57DE7 /* UIView+Stripe_FirstResponder.m in Sources */ = {isa = PBXBuildFile; fileRef = 049A3F791CC18D5300F57DE7 /* UIView+Stripe_FirstResponder.m */; };
		049A3F7E1CC1920A00F57DE7 /* UIViewController+Stripe_KeyboardAvoiding.h in Headers */ = {isa = PBXBuildFile; fileRef = 049A3F7C1CC1920A00F57DE7 /* UIViewController+Stripe_KeyboardAvoiding.h */; };
		049A3F7F1CC1920A00F57DE7 /* UIViewController+Stripe_KeyboardAvoiding.m in Sources */ = {isa = PBXBuildFile; fileRef = 049A3F7D1CC1920A00F57DE7 /* UIViewController+Stripe_KeyboardAvoiding.m */; };
		049A3F891CC73C7100F57DE7 /* STPPaymentContext.h in Headers */ = {isa = PBXBuildFile; fileRef = 049A3F871CC73C7100F57DE7 /* STPPaymentContext.h */; settings = {ATTRIBUTES = (Public, ); }; };
		049A3F8A1CC73C7100F57DE7 /* STPPaymentContext.m in Sources */ = {isa = PBXBuildFile; fileRef = 049A3F881CC73C7100F57DE7 /* STPPaymentContext.m */; };
		049A3F911CC740FF00F57DE7 /* NSDecimalNumber+Stripe_Currency.h in Headers */ = {isa = PBXBuildFile; fileRef = 049A3F8F1CC740FF00F57DE7 /* NSDecimalNumber+Stripe_Currency.h */; };
		049A3F921CC740FF00F57DE7 /* NSDecimalNumber+Stripe_Currency.m in Sources */ = {isa = PBXBuildFile; fileRef = 049A3F901CC740FF00F57DE7 /* NSDecimalNumber+Stripe_Currency.m */; };
		049A3F951CC75B2E00F57DE7 /* STPPromise.h in Headers */ = {isa = PBXBuildFile; fileRef = 049A3F931CC75B2E00F57DE7 /* STPPromise.h */; };
		049A3F961CC75B2E00F57DE7 /* STPPromise.m in Sources */ = {isa = PBXBuildFile; fileRef = 049A3F941CC75B2E00F57DE7 /* STPPromise.m */; };
		049A3F991CC76A2400F57DE7 /* NSBundle+Stripe_AppName.h in Headers */ = {isa = PBXBuildFile; fileRef = 049A3F971CC76A2400F57DE7 /* NSBundle+Stripe_AppName.h */; };
		049A3F9A1CC76A2400F57DE7 /* NSBundle+Stripe_AppName.m in Sources */ = {isa = PBXBuildFile; fileRef = 049A3F981CC76A2400F57DE7 /* NSBundle+Stripe_AppName.m */; };
		049A3F9B1CC7DBCC00F57DE7 /* STPPaymentContext.h in Headers */ = {isa = PBXBuildFile; fileRef = 049A3F871CC73C7100F57DE7 /* STPPaymentContext.h */; settings = {ATTRIBUTES = (Public, ); }; };
		049A3F9F1CC8006800F57DE7 /* stp_icon_add.png in Resources */ = {isa = PBXBuildFile; fileRef = 049A3F9C1CC8006800F57DE7 /* stp_icon_add.png */; };
		049A3FA01CC8006800F57DE7 /* stp_icon_add@2x.png in Resources */ = {isa = PBXBuildFile; fileRef = 049A3F9D1CC8006800F57DE7 /* stp_icon_add@2x.png */; };
		049A3FA11CC8006800F57DE7 /* stp_icon_add@3x.png in Resources */ = {isa = PBXBuildFile; fileRef = 049A3F9E1CC8006800F57DE7 /* stp_icon_add@3x.png */; };
		049A3FA61CC8071100F57DE7 /* stp_card_applepay@2x.png in Resources */ = {isa = PBXBuildFile; fileRef = 049A3FA31CC8071100F57DE7 /* stp_card_applepay@2x.png */; };
		049A3FA71CC8071100F57DE7 /* stp_card_applepay@3x.png in Resources */ = {isa = PBXBuildFile; fileRef = 049A3FA41CC8071100F57DE7 /* stp_card_applepay@3x.png */; };
		049A3FA81CC963EB00F57DE7 /* STPPaymentMethod.h in Headers */ = {isa = PBXBuildFile; fileRef = C11810851CC6AF4C0022FB55 /* STPPaymentMethod.h */; settings = {ATTRIBUTES = (Public, ); }; };
		049A3FA91CC96B3B00F57DE7 /* STPBackendAPIAdapter.h in Headers */ = {isa = PBXBuildFile; fileRef = C11810A61CC6E2160022FB55 /* STPBackendAPIAdapter.h */; settings = {ATTRIBUTES = (Public, ); }; };
		049A3FAA1CC96B7C00F57DE7 /* STPApplePayPaymentMethod.h in Headers */ = {isa = PBXBuildFile; fileRef = C11810871CC6B00D0022FB55 /* STPApplePayPaymentMethod.h */; settings = {ATTRIBUTES = (Public, ); }; };
		049A3FAE1CC9AA9900F57DE7 /* STPAddressViewModel.h in Headers */ = {isa = PBXBuildFile; fileRef = 049A3FAC1CC9AA9900F57DE7 /* STPAddressViewModel.h */; };
		049A3FAF1CC9AA9900F57DE7 /* STPAddressViewModel.m in Sources */ = {isa = PBXBuildFile; fileRef = 049A3FAD1CC9AA9900F57DE7 /* STPAddressViewModel.m */; };
		049A3FB21CC9FEFC00F57DE7 /* UIToolbar+Stripe_InputAccessory.h in Headers */ = {isa = PBXBuildFile; fileRef = 049A3FB01CC9FEFC00F57DE7 /* UIToolbar+Stripe_InputAccessory.h */; };
		049A3FB31CC9FEFC00F57DE7 /* UIToolbar+Stripe_InputAccessory.m in Sources */ = {isa = PBXBuildFile; fileRef = 049A3FB11CC9FEFC00F57DE7 /* UIToolbar+Stripe_InputAccessory.m */; };
		049A3FB41CC9FF0500F57DE7 /* UIToolbar+Stripe_InputAccessory.h in Headers */ = {isa = PBXBuildFile; fileRef = 049A3FB01CC9FEFC00F57DE7 /* UIToolbar+Stripe_InputAccessory.h */; };
		049A3FB71CCA6B8900F57DE7 /* STPAddress.m in Sources */ = {isa = PBXBuildFile; fileRef = C1080F481CBECF7B007B2D89 /* STPAddress.m */; };
		049E84CC1A605DE0000B66CD /* STPAPIClient.m in Sources */ = {isa = PBXBuildFile; fileRef = 04CDB4C31A5F30A700B854EE /* STPAPIClient.m */; };
		049E84CD1A605DE0000B66CD /* STPFormEncoder.m in Sources */ = {isa = PBXBuildFile; fileRef = 04CDB4C51A5F30A700B854EE /* STPFormEncoder.m */; };
		049E84CF1A605DE0000B66CD /* STPBankAccount.m in Sources */ = {isa = PBXBuildFile; fileRef = 04CDB4C91A5F30A700B854EE /* STPBankAccount.m */; };
		049E84D01A605DE0000B66CD /* STPCard.m in Sources */ = {isa = PBXBuildFile; fileRef = 04CDB4CB1A5F30A700B854EE /* STPCard.m */; };
		049E84D11A605DE0000B66CD /* STPToken.m in Sources */ = {isa = PBXBuildFile; fileRef = 04CDB4CD1A5F30A700B854EE /* STPToken.m */; };
		049E84D21A605DE0000B66CD /* StripeError.m in Sources */ = {isa = PBXBuildFile; fileRef = 04CDB4CF1A5F30A700B854EE /* StripeError.m */; };
		049E84D31A605E6A000B66CD /* UIKit.framework in Frameworks */ = {isa = PBXBuildFile; fileRef = FAFC12C516E5767F0066297F /* UIKit.framework */; };
		049E84D41A605E7C000B66CD /* Foundation.framework in Frameworks */ = {isa = PBXBuildFile; fileRef = 11C74B9B164043050071C2CA /* Foundation.framework */; };
		049E84D51A605E82000B66CD /* Security.framework in Frameworks */ = {isa = PBXBuildFile; fileRef = 4A0D74F918F6106100966D7B /* Security.framework */; };
		049E84D61A605E8F000B66CD /* PassKit.framework in Frameworks */ = {isa = PBXBuildFile; fileRef = 04D5BF9019BF958F009521A5 /* PassKit.framework */; settings = {ATTRIBUTES = (Weak, ); }; };
		049E84D71A605E99000B66CD /* AddressBook.framework in Frameworks */ = {isa = PBXBuildFile; fileRef = 04B94BC71A47B78A00092C46 /* AddressBook.framework */; };
		049E84D91A605EF0000B66CD /* Stripe.h in Headers */ = {isa = PBXBuildFile; fileRef = 04CDB4A91A5F30A700B854EE /* Stripe.h */; settings = {ATTRIBUTES = (Public, ); }; };
		049E84E61A605EF0000B66CD /* STPAPIClient.h in Headers */ = {isa = PBXBuildFile; fileRef = 04CDB4C21A5F30A700B854EE /* STPAPIClient.h */; settings = {ATTRIBUTES = (Public, ); }; };
		049E84E71A605EF0000B66CD /* STPFormEncoder.h in Headers */ = {isa = PBXBuildFile; fileRef = 04CDB4C41A5F30A700B854EE /* STPFormEncoder.h */; };
		049E84E91A605EF0000B66CD /* STPBankAccount.h in Headers */ = {isa = PBXBuildFile; fileRef = 04CDB4C81A5F30A700B854EE /* STPBankAccount.h */; settings = {ATTRIBUTES = (Public, ); }; };
		049E84EA1A605EF0000B66CD /* STPCard.h in Headers */ = {isa = PBXBuildFile; fileRef = 04CDB4CA1A5F30A700B854EE /* STPCard.h */; settings = {ATTRIBUTES = (Public, ); }; };
		049E84EB1A605EF0000B66CD /* STPToken.h in Headers */ = {isa = PBXBuildFile; fileRef = 04CDB4CC1A5F30A700B854EE /* STPToken.h */; settings = {ATTRIBUTES = (Public, ); }; };
		049E84EC1A605EF0000B66CD /* StripeError.h in Headers */ = {isa = PBXBuildFile; fileRef = 04CDB4CE1A5F30A700B854EE /* StripeError.h */; settings = {ATTRIBUTES = (Public, ); }; };
		04A488331CA34D3000506E53 /* STPEmailAddressValidator.h in Headers */ = {isa = PBXBuildFile; fileRef = 04A488311CA34D3000506E53 /* STPEmailAddressValidator.h */; };
		04A488341CA34D3000506E53 /* STPEmailAddressValidator.m in Sources */ = {isa = PBXBuildFile; fileRef = 04A488321CA34D3000506E53 /* STPEmailAddressValidator.m */; };
		04A488361CA34DC600506E53 /* STPEmailAddressValidatorTest.m in Sources */ = {isa = PBXBuildFile; fileRef = 04A488351CA34DC600506E53 /* STPEmailAddressValidatorTest.m */; };
		04A4883C1CA3568800506E53 /* STPBlocks.h in Headers */ = {isa = PBXBuildFile; fileRef = 04A4883B1CA3568800506E53 /* STPBlocks.h */; settings = {ATTRIBUTES = (Public, ); }; };
		04A4883E1CA3568800506E53 /* STPBlocks.h in Headers */ = {isa = PBXBuildFile; fileRef = 04A4883B1CA3568800506E53 /* STPBlocks.h */; settings = {ATTRIBUTES = (Public, ); }; };
		04A488421CA3580700506E53 /* UINavigationController+Stripe_Completion.h in Headers */ = {isa = PBXBuildFile; fileRef = 04A488401CA3580700506E53 /* UINavigationController+Stripe_Completion.h */; };
		04A488431CA3580700506E53 /* UINavigationController+Stripe_Completion.h in Headers */ = {isa = PBXBuildFile; fileRef = 04A488401CA3580700506E53 /* UINavigationController+Stripe_Completion.h */; };
		04A488441CA3580700506E53 /* UINavigationController+Stripe_Completion.m in Sources */ = {isa = PBXBuildFile; fileRef = 04A488411CA3580700506E53 /* UINavigationController+Stripe_Completion.m */; };
		04A488451CA3580700506E53 /* UINavigationController+Stripe_Completion.m in Sources */ = {isa = PBXBuildFile; fileRef = 04A488411CA3580700506E53 /* UINavigationController+Stripe_Completion.m */; };
		04A4C3891C4F25F900B3B290 /* NSArray+Stripe_BoundSafe.h in Headers */ = {isa = PBXBuildFile; fileRef = 04A4C3851C4F25F900B3B290 /* NSArray+Stripe_BoundSafe.h */; };
		04A4C38A1C4F25F900B3B290 /* NSArray+Stripe_BoundSafe.h in Headers */ = {isa = PBXBuildFile; fileRef = 04A4C3851C4F25F900B3B290 /* NSArray+Stripe_BoundSafe.h */; };
		04A4C38B1C4F25F900B3B290 /* NSArray+Stripe_BoundSafe.m in Sources */ = {isa = PBXBuildFile; fileRef = 04A4C3861C4F25F900B3B290 /* NSArray+Stripe_BoundSafe.m */; };
		04A4C38C1C4F25F900B3B290 /* NSArray+Stripe_BoundSafe.m in Sources */ = {isa = PBXBuildFile; fileRef = 04A4C3861C4F25F900B3B290 /* NSArray+Stripe_BoundSafe.m */; };
		04A4C38D1C4F25F900B3B290 /* UIViewController+Stripe_ParentViewController.h in Headers */ = {isa = PBXBuildFile; fileRef = 04A4C3871C4F25F900B3B290 /* UIViewController+Stripe_ParentViewController.h */; };
		04A4C38E1C4F25F900B3B290 /* UIViewController+Stripe_ParentViewController.h in Headers */ = {isa = PBXBuildFile; fileRef = 04A4C3871C4F25F900B3B290 /* UIViewController+Stripe_ParentViewController.h */; };
		04A4C38F1C4F25F900B3B290 /* UIViewController+Stripe_ParentViewController.m in Sources */ = {isa = PBXBuildFile; fileRef = 04A4C3881C4F25F900B3B290 /* UIViewController+Stripe_ParentViewController.m */; };
		04A4C3901C4F25F900B3B290 /* UIViewController+Stripe_ParentViewController.m in Sources */ = {isa = PBXBuildFile; fileRef = 04A4C3881C4F25F900B3B290 /* UIViewController+Stripe_ParentViewController.m */; };
		04A4C3921C4F263300B3B290 /* NSArray+StripeBoundSafeTests.m in Sources */ = {isa = PBXBuildFile; fileRef = 04A4C3911C4F263300B3B290 /* NSArray+StripeBoundSafeTests.m */; };
		04A4C3941C4F276100B3B290 /* STPUIVCStripeParentViewControllerTests.m in Sources */ = {isa = PBXBuildFile; fileRef = 04A4C3931C4F276100B3B290 /* STPUIVCStripeParentViewControllerTests.m */; };
		04B31DD41D08E6E200EF1631 /* STPCustomer.h in Headers */ = {isa = PBXBuildFile; fileRef = 04B31DD21D08E6E200EF1631 /* STPCustomer.h */; settings = {ATTRIBUTES = (Public, ); }; };
		04B31DD51D08E6E200EF1631 /* STPCustomer.h in Headers */ = {isa = PBXBuildFile; fileRef = 04B31DD21D08E6E200EF1631 /* STPCustomer.h */; settings = {ATTRIBUTES = (Public, ); }; };
		04B31DD61D08E6E200EF1631 /* STPCustomer.m in Sources */ = {isa = PBXBuildFile; fileRef = 04B31DD31D08E6E200EF1631 /* STPCustomer.m */; };
		04B31DD71D08E6E200EF1631 /* STPCustomer.m in Sources */ = {isa = PBXBuildFile; fileRef = 04B31DD31D08E6E200EF1631 /* STPCustomer.m */; };
		04B31DDA1D09A4DC00EF1631 /* STPPaymentConfiguration+Private.h in Headers */ = {isa = PBXBuildFile; fileRef = 04B31DD81D09A4DC00EF1631 /* STPPaymentConfiguration+Private.h */; };
		04B31DDB1D09A4DC00EF1631 /* STPPaymentConfiguration+Private.h in Headers */ = {isa = PBXBuildFile; fileRef = 04B31DD81D09A4DC00EF1631 /* STPPaymentConfiguration+Private.h */; };
		04B31DE61D09D25F00EF1631 /* STPPaymentMethodsInternalViewController.h in Headers */ = {isa = PBXBuildFile; fileRef = 04B31DE41D09D25F00EF1631 /* STPPaymentMethodsInternalViewController.h */; };
		04B31DE71D09D25F00EF1631 /* STPPaymentMethodsInternalViewController.h in Headers */ = {isa = PBXBuildFile; fileRef = 04B31DE41D09D25F00EF1631 /* STPPaymentMethodsInternalViewController.h */; };
		04B31DE81D09D25F00EF1631 /* STPPaymentMethodsInternalViewController.m in Sources */ = {isa = PBXBuildFile; fileRef = 04B31DE51D09D25F00EF1631 /* STPPaymentMethodsInternalViewController.m */; };
		04B31DE91D09D25F00EF1631 /* STPPaymentMethodsInternalViewController.m in Sources */ = {isa = PBXBuildFile; fileRef = 04B31DE51D09D25F00EF1631 /* STPPaymentMethodsInternalViewController.m */; };
		04B31DF21D09F0A800EF1631 /* UIViewController+Stripe_NavigationItemProxy.h in Headers */ = {isa = PBXBuildFile; fileRef = 04B31DF01D09F0A800EF1631 /* UIViewController+Stripe_NavigationItemProxy.h */; };
		04B31DF31D09F0A800EF1631 /* UIViewController+Stripe_NavigationItemProxy.h in Headers */ = {isa = PBXBuildFile; fileRef = 04B31DF01D09F0A800EF1631 /* UIViewController+Stripe_NavigationItemProxy.h */; };
		04B31DF41D09F0A800EF1631 /* UIViewController+Stripe_NavigationItemProxy.m in Sources */ = {isa = PBXBuildFile; fileRef = 04B31DF11D09F0A800EF1631 /* UIViewController+Stripe_NavigationItemProxy.m */; };
		04B31DF51D09F0A800EF1631 /* UIViewController+Stripe_NavigationItemProxy.m in Sources */ = {isa = PBXBuildFile; fileRef = 04B31DF11D09F0A800EF1631 /* UIViewController+Stripe_NavigationItemProxy.m */; };
		04B31DF91D11AC6400EF1631 /* STPUserInformation.h in Headers */ = {isa = PBXBuildFile; fileRef = 04B31DF71D11AC6400EF1631 /* STPUserInformation.h */; settings = {ATTRIBUTES = (Public, ); }; };
		04B31DFA1D11AC6400EF1631 /* STPUserInformation.h in Headers */ = {isa = PBXBuildFile; fileRef = 04B31DF71D11AC6400EF1631 /* STPUserInformation.h */; settings = {ATTRIBUTES = (Public, ); }; };
		04B31DFB1D11AC6400EF1631 /* STPUserInformation.m in Sources */ = {isa = PBXBuildFile; fileRef = 04B31DF81D11AC6400EF1631 /* STPUserInformation.m */; };
		04B31DFC1D11AC6400EF1631 /* STPUserInformation.m in Sources */ = {isa = PBXBuildFile; fileRef = 04B31DF81D11AC6400EF1631 /* STPUserInformation.m */; };
		04B31DFF1D131D9000EF1631 /* STPRememberMePaymentCell.h in Headers */ = {isa = PBXBuildFile; fileRef = 04B31DFD1D131D9000EF1631 /* STPRememberMePaymentCell.h */; };
		04B31E001D131D9000EF1631 /* STPRememberMePaymentCell.h in Headers */ = {isa = PBXBuildFile; fileRef = 04B31DFD1D131D9000EF1631 /* STPRememberMePaymentCell.h */; };
		04B31E011D131D9000EF1631 /* STPRememberMePaymentCell.m in Sources */ = {isa = PBXBuildFile; fileRef = 04B31DFE1D131D9000EF1631 /* STPRememberMePaymentCell.m */; };
		04B31E021D131D9000EF1631 /* STPRememberMePaymentCell.m in Sources */ = {isa = PBXBuildFile; fileRef = 04B31DFE1D131D9000EF1631 /* STPRememberMePaymentCell.m */; };
		04B33F361BC7488D00DD8120 /* Info.plist in Copy Files */ = {isa = PBXBuildFile; fileRef = 04B33F301BC7417B00DD8120 /* Info.plist */; };
		04BC29A11CD8412000318357 /* STPPaymentContext.m in Sources */ = {isa = PBXBuildFile; fileRef = 049A3F881CC73C7100F57DE7 /* STPPaymentContext.m */; };
		04BC29A41CD8697900318357 /* STPTheme.h in Headers */ = {isa = PBXBuildFile; fileRef = 04BC29A21CD8697900318357 /* STPTheme.h */; settings = {ATTRIBUTES = (Public, ); }; };
		04BC29A51CD8697900318357 /* STPTheme.m in Sources */ = {isa = PBXBuildFile; fileRef = 04BC29A31CD8697900318357 /* STPTheme.m */; };
		04BC29A91CD9A83600318357 /* STPCheckoutAPIClient.h in Headers */ = {isa = PBXBuildFile; fileRef = 04BC29A71CD9A83600318357 /* STPCheckoutAPIClient.h */; };
		04BC29AA1CD9A83600318357 /* STPCheckoutAPIClient.m in Sources */ = {isa = PBXBuildFile; fileRef = 04BC29A81CD9A83600318357 /* STPCheckoutAPIClient.m */; };
		04BC29AD1CD9A88600318357 /* STPCheckoutAPIVerification.h in Headers */ = {isa = PBXBuildFile; fileRef = 04BC29AB1CD9A88600318357 /* STPCheckoutAPIVerification.h */; };
		04BC29AE1CD9A88600318357 /* STPCheckoutAPIVerification.m in Sources */ = {isa = PBXBuildFile; fileRef = 04BC29AC1CD9A88600318357 /* STPCheckoutAPIVerification.m */; };
		04BC29B11CD9AAA800318357 /* STPCheckoutAccount.h in Headers */ = {isa = PBXBuildFile; fileRef = 04BC29AF1CD9AAA800318357 /* STPCheckoutAccount.h */; };
		04BC29B21CD9AAA800318357 /* STPCheckoutAccount.m in Sources */ = {isa = PBXBuildFile; fileRef = 04BC29B01CD9AAA800318357 /* STPCheckoutAccount.m */; };
		04BC29B51CD9AE0000318357 /* STPCheckoutBootstrapResponse.h in Headers */ = {isa = PBXBuildFile; fileRef = 04BC29B31CD9AE0000318357 /* STPCheckoutBootstrapResponse.h */; };
		04BC29B61CD9AE0000318357 /* STPCheckoutBootstrapResponse.m in Sources */ = {isa = PBXBuildFile; fileRef = 04BC29B41CD9AE0000318357 /* STPCheckoutBootstrapResponse.m */; };
		04BC29B91CDA995000318357 /* STPCheckoutAccountLookup.h in Headers */ = {isa = PBXBuildFile; fileRef = 04BC29B71CDA995000318357 /* STPCheckoutAccountLookup.h */; };
		04BC29BA1CDA995000318357 /* STPCheckoutAccountLookup.m in Sources */ = {isa = PBXBuildFile; fileRef = 04BC29B81CDA995000318357 /* STPCheckoutAccountLookup.m */; };
		04BC29BD1CDD535700318357 /* STPSwitchTableViewCell.h in Headers */ = {isa = PBXBuildFile; fileRef = 04BC29BB1CDD535700318357 /* STPSwitchTableViewCell.h */; };
		04BC29BE1CDD535700318357 /* STPSwitchTableViewCell.m in Sources */ = {isa = PBXBuildFile; fileRef = 04BC29BC1CDD535700318357 /* STPSwitchTableViewCell.m */; };
		04BC29C21CE2A48000318357 /* STPSMSCodeViewController.h in Headers */ = {isa = PBXBuildFile; fileRef = 04BC29C01CE2A48000318357 /* STPSMSCodeViewController.h */; };
		04BC29C31CE2A48000318357 /* STPSMSCodeViewController.m in Sources */ = {isa = PBXBuildFile; fileRef = 04BC29C11CE2A48000318357 /* STPSMSCodeViewController.m */; };
		04BC29C61CE2A82300318357 /* STPSMSCodeTextField.h in Headers */ = {isa = PBXBuildFile; fileRef = 04BC29C41CE2A82300318357 /* STPSMSCodeTextField.h */; };
		04BC29C71CE2A82300318357 /* STPSMSCodeTextField.m in Sources */ = {isa = PBXBuildFile; fileRef = 04BC29C51CE2A82300318357 /* STPSMSCodeTextField.m */; };
		04BC29CA1CE40F7500318357 /* STPObscuredCardView.h in Headers */ = {isa = PBXBuildFile; fileRef = 04BC29C81CE40F7500318357 /* STPObscuredCardView.h */; };
		04BC29CB1CE40F7500318357 /* STPObscuredCardView.m in Sources */ = {isa = PBXBuildFile; fileRef = 04BC29C91CE40F7500318357 /* STPObscuredCardView.m */; };
		04BFFFD91D240B13005F2340 /* STPAddCardViewController+Private.h in Headers */ = {isa = PBXBuildFile; fileRef = 04BFFFD81D240B13005F2340 /* STPAddCardViewController+Private.h */; };
		04BFFFDA1D240B13005F2340 /* STPAddCardViewController+Private.h in Headers */ = {isa = PBXBuildFile; fileRef = 04BFFFD81D240B13005F2340 /* STPAddCardViewController+Private.h */; };
		04CB86BA1BA89CE100E4F61E /* PKPayment+StripeTest.m in Sources */ = {isa = PBXBuildFile; fileRef = 04CB86B81BA89CD400E4F61E /* PKPayment+StripeTest.m */; };
		04CDB4D31A5F30A700B854EE /* Stripe.h in Headers */ = {isa = PBXBuildFile; fileRef = 04CDB4A91A5F30A700B854EE /* Stripe.h */; settings = {ATTRIBUTES = (Public, ); }; };
		04CDB4FE1A5F30A700B854EE /* STPAPIClient.h in Headers */ = {isa = PBXBuildFile; fileRef = 04CDB4C21A5F30A700B854EE /* STPAPIClient.h */; settings = {ATTRIBUTES = (Public, ); }; };
		04CDB5001A5F30A700B854EE /* STPAPIClient.m in Sources */ = {isa = PBXBuildFile; fileRef = 04CDB4C31A5F30A700B854EE /* STPAPIClient.m */; };
		04CDB5021A5F30A700B854EE /* STPFormEncoder.h in Headers */ = {isa = PBXBuildFile; fileRef = 04CDB4C41A5F30A700B854EE /* STPFormEncoder.h */; };
		04CDB5041A5F30A700B854EE /* STPFormEncoder.m in Sources */ = {isa = PBXBuildFile; fileRef = 04CDB4C51A5F30A700B854EE /* STPFormEncoder.m */; };
		04CDB50A1A5F30A700B854EE /* STPBankAccount.h in Headers */ = {isa = PBXBuildFile; fileRef = 04CDB4C81A5F30A700B854EE /* STPBankAccount.h */; settings = {ATTRIBUTES = (Public, ); }; };
		04CDB50C1A5F30A700B854EE /* STPBankAccount.m in Sources */ = {isa = PBXBuildFile; fileRef = 04CDB4C91A5F30A700B854EE /* STPBankAccount.m */; };
		04CDB50E1A5F30A700B854EE /* STPCard.h in Headers */ = {isa = PBXBuildFile; fileRef = 04CDB4CA1A5F30A700B854EE /* STPCard.h */; settings = {ATTRIBUTES = (Public, ); }; };
		04CDB5101A5F30A700B854EE /* STPCard.m in Sources */ = {isa = PBXBuildFile; fileRef = 04CDB4CB1A5F30A700B854EE /* STPCard.m */; };
		04CDB5121A5F30A700B854EE /* STPToken.h in Headers */ = {isa = PBXBuildFile; fileRef = 04CDB4CC1A5F30A700B854EE /* STPToken.h */; settings = {ATTRIBUTES = (Public, ); }; };
		04CDB5141A5F30A700B854EE /* STPToken.m in Sources */ = {isa = PBXBuildFile; fileRef = 04CDB4CD1A5F30A700B854EE /* STPToken.m */; };
		04CDB5161A5F30A700B854EE /* StripeError.h in Headers */ = {isa = PBXBuildFile; fileRef = 04CDB4CE1A5F30A700B854EE /* StripeError.h */; settings = {ATTRIBUTES = (Public, ); }; };
		04CDB5181A5F30A700B854EE /* StripeError.m in Sources */ = {isa = PBXBuildFile; fileRef = 04CDB4CF1A5F30A700B854EE /* StripeError.m */; };
		04CDE5B81BC1F1F100548833 /* STPCardParams.m in Sources */ = {isa = PBXBuildFile; fileRef = 04CDE5B41BC1F1F100548833 /* STPCardParams.m */; };
		04CDE5BA1BC1F1F100548833 /* STPCardParams.m in Sources */ = {isa = PBXBuildFile; fileRef = 04CDE5B41BC1F1F100548833 /* STPCardParams.m */; };
		04CDE5BC1BC1F21500548833 /* STPCardParams.h in Headers */ = {isa = PBXBuildFile; fileRef = 04CDE5BB1BC1F21500548833 /* STPCardParams.h */; settings = {ATTRIBUTES = (Public, ); }; };
		04CDE5BE1BC1F21500548833 /* STPCardParams.h in Headers */ = {isa = PBXBuildFile; fileRef = 04CDE5BB1BC1F21500548833 /* STPCardParams.h */; settings = {ATTRIBUTES = (Public, ); }; };
		04CDE5C51BC20AF800548833 /* STPBankAccountParams.m in Sources */ = {isa = PBXBuildFile; fileRef = 04CDE5C11BC20AF800548833 /* STPBankAccountParams.m */; };
		04CDE5C71BC20AF800548833 /* STPBankAccountParams.m in Sources */ = {isa = PBXBuildFile; fileRef = 04CDE5C11BC20AF800548833 /* STPBankAccountParams.m */; };
		04CDE5C91BC20B1D00548833 /* STPBankAccountParams.h in Headers */ = {isa = PBXBuildFile; fileRef = 04CDE5C81BC20B1D00548833 /* STPBankAccountParams.h */; settings = {ATTRIBUTES = (Public, ); }; };
		04CDE5CB1BC20B1D00548833 /* STPBankAccountParams.h in Headers */ = {isa = PBXBuildFile; fileRef = 04CDE5C81BC20B1D00548833 /* STPBankAccountParams.h */; settings = {ATTRIBUTES = (Public, ); }; };
		04E32A9D1B7A9490009C9E35 /* STPPaymentCardTextField.h in Headers */ = {isa = PBXBuildFile; fileRef = 04E32A9C1B7A9490009C9E35 /* STPPaymentCardTextField.h */; settings = {ATTRIBUTES = (Public, ); }; };
		04E32AA01B7A9490009C9E35 /* STPPaymentCardTextField.h in Headers */ = {isa = PBXBuildFile; fileRef = 04E32A9C1B7A9490009C9E35 /* STPPaymentCardTextField.h */; settings = {ATTRIBUTES = (Public, ); }; };
		04E39F521CECF7A100AF3B96 /* STPCardTuple.h in Headers */ = {isa = PBXBuildFile; fileRef = 04E39F4E1CECF7A100AF3B96 /* STPCardTuple.h */; };
		04E39F531CECF7A100AF3B96 /* STPCardTuple.m in Sources */ = {isa = PBXBuildFile; fileRef = 04E39F4F1CECF7A100AF3B96 /* STPCardTuple.m */; };
		04E39F541CECF7A100AF3B96 /* STPPaymentMethodTuple.h in Headers */ = {isa = PBXBuildFile; fileRef = 04E39F501CECF7A100AF3B96 /* STPPaymentMethodTuple.h */; };
		04E39F551CECF7A100AF3B96 /* STPPaymentMethodTuple.m in Sources */ = {isa = PBXBuildFile; fileRef = 04E39F511CECF7A100AF3B96 /* STPPaymentMethodTuple.m */; };
		04E39F581CECF9A800AF3B96 /* STPPaymentMethodsViewController+Private.h in Headers */ = {isa = PBXBuildFile; fileRef = 04E39F561CECF9A800AF3B96 /* STPPaymentMethodsViewController+Private.h */; };
		04E39F5C1CECFAFD00AF3B96 /* STPPaymentContext+Private.h in Headers */ = {isa = PBXBuildFile; fileRef = 04E39F5A1CECFAFD00AF3B96 /* STPPaymentContext+Private.h */; };
		04E39F601CED2C3900AF3B96 /* STPRememberMeTermsView.h in Headers */ = {isa = PBXBuildFile; fileRef = 04E39F5E1CED2C3900AF3B96 /* STPRememberMeTermsView.h */; };
		04E39F611CED2C3900AF3B96 /* STPRememberMeTermsView.m in Sources */ = {isa = PBXBuildFile; fileRef = 04E39F5F1CED2C3900AF3B96 /* STPRememberMeTermsView.m */; };
		04E39F661CED3B0100AF3B96 /* stp_icon_chevron_right_small@2x.png in Resources */ = {isa = PBXBuildFile; fileRef = 04E39F631CED3B0100AF3B96 /* stp_icon_chevron_right_small@2x.png */; };
		04E39F671CED3B0100AF3B96 /* stp_icon_chevron_right_small@3x.png in Resources */ = {isa = PBXBuildFile; fileRef = 04E39F641CED3B0100AF3B96 /* stp_icon_chevron_right_small@3x.png */; };
		04E39F6A1CED48D500AF3B96 /* UIBarButtonItem+Stripe.h in Headers */ = {isa = PBXBuildFile; fileRef = 04E39F681CED48D500AF3B96 /* UIBarButtonItem+Stripe.h */; };
		04E39F6B1CED48D500AF3B96 /* UIBarButtonItem+Stripe.m in Sources */ = {isa = PBXBuildFile; fileRef = 04E39F691CED48D500AF3B96 /* UIBarButtonItem+Stripe.m */; };
		04E39F6F1CED4C7700AF3B96 /* stp_icon_chevron_left.png in Resources */ = {isa = PBXBuildFile; fileRef = 04E39F6C1CED4C7700AF3B96 /* stp_icon_chevron_left.png */; };
		04E39F701CED4C7700AF3B96 /* stp_icon_chevron_left@2x.png in Resources */ = {isa = PBXBuildFile; fileRef = 04E39F6D1CED4C7700AF3B96 /* stp_icon_chevron_left@2x.png */; };
		04E39F711CED4C7700AF3B96 /* stp_icon_chevron_left@3x.png in Resources */ = {isa = PBXBuildFile; fileRef = 04E39F6E1CED4C7700AF3B96 /* stp_icon_chevron_left@3x.png */; };
		04EBC7531B7533C300A0E6AE /* STPCardValidationState.h in Headers */ = {isa = PBXBuildFile; fileRef = 04EBC7511B7533C300A0E6AE /* STPCardValidationState.h */; settings = {ATTRIBUTES = (Public, ); }; };
		04EBC7561B7533C300A0E6AE /* STPCardValidationState.h in Headers */ = {isa = PBXBuildFile; fileRef = 04EBC7511B7533C300A0E6AE /* STPCardValidationState.h */; settings = {ATTRIBUTES = (Public, ); }; };
		04EBC7571B7533C300A0E6AE /* STPCardValidator.h in Headers */ = {isa = PBXBuildFile; fileRef = 04EBC7521B7533C300A0E6AE /* STPCardValidator.h */; settings = {ATTRIBUTES = (Public, ); }; };
		04EBC75A1B7533C300A0E6AE /* STPCardValidator.h in Headers */ = {isa = PBXBuildFile; fileRef = 04EBC7521B7533C300A0E6AE /* STPCardValidator.h */; settings = {ATTRIBUTES = (Public, ); }; };
		04F213311BCEAB61001D6F22 /* STPFormEncodable.h in Headers */ = {isa = PBXBuildFile; fileRef = 04F213301BCEAB61001D6F22 /* STPFormEncodable.h */; settings = {ATTRIBUTES = (Public, ); }; };
		04F213331BCEAB61001D6F22 /* STPFormEncodable.h in Headers */ = {isa = PBXBuildFile; fileRef = 04F213301BCEAB61001D6F22 /* STPFormEncodable.h */; settings = {ATTRIBUTES = (Public, ); }; };
		04F213351BCECB1C001D6F22 /* STPAPIResponseDecodable.h in Headers */ = {isa = PBXBuildFile; fileRef = 04F213341BCECB1C001D6F22 /* STPAPIResponseDecodable.h */; settings = {ATTRIBUTES = (Public, ); }; };
		04F213371BCECB1C001D6F22 /* STPAPIResponseDecodable.h in Headers */ = {isa = PBXBuildFile; fileRef = 04F213341BCECB1C001D6F22 /* STPAPIResponseDecodable.h */; settings = {ATTRIBUTES = (Public, ); }; };
		04F3BB3E1BA89B1200DE235E /* PKPayment+Stripe.h in Headers */ = {isa = PBXBuildFile; fileRef = 04F3BB3B1BA89B1200DE235E /* PKPayment+Stripe.h */; };
		04F416261CA3639500486FB5 /* STPAddCardViewController.h in Headers */ = {isa = PBXBuildFile; fileRef = 04F416241CA3639500486FB5 /* STPAddCardViewController.h */; settings = {ATTRIBUTES = (Public, ); }; };
		04F416271CA3639500486FB5 /* STPAddCardViewController.m in Sources */ = {isa = PBXBuildFile; fileRef = 04F416251CA3639500486FB5 /* STPAddCardViewController.m */; };
		04F94D9B1D229E76004FC826 /* STPTheme.h in Headers */ = {isa = PBXBuildFile; fileRef = 04BC29A21CD8697900318357 /* STPTheme.h */; settings = {ATTRIBUTES = (Public, ); }; };
		04F94D9C1D229EAA004FC826 /* PKPayment+Stripe.h in Headers */ = {isa = PBXBuildFile; fileRef = 04633B081CD44F6C009D4FB5 /* PKPayment+Stripe.h */; };
		04F94D9D1D229EFF004FC826 /* STPEmailAddressValidator.h in Headers */ = {isa = PBXBuildFile; fileRef = 04A488311CA34D3000506E53 /* STPEmailAddressValidator.h */; };
		04F94D9E1D229F05004FC826 /* STPEmailAddressValidator.m in Sources */ = {isa = PBXBuildFile; fileRef = 04A488321CA34D3000506E53 /* STPEmailAddressValidator.m */; };
		04F94D9F1D229F09004FC826 /* STPPostalCodeValidator.h in Headers */ = {isa = PBXBuildFile; fileRef = C1FEE5941CBFF11400A7632B /* STPPostalCodeValidator.h */; };
		04F94DA01D229F0B004FC826 /* STPPostalCodeValidator.m in Sources */ = {isa = PBXBuildFile; fileRef = C1FEE5951CBFF11400A7632B /* STPPostalCodeValidator.m */; };
		04F94DA11D229F12004FC826 /* STPAddressFieldTableViewCell.h in Headers */ = {isa = PBXBuildFile; fileRef = C17A030B1CBEE7A2006C819F /* STPAddressFieldTableViewCell.h */; };
		04F94DA21D229F14004FC826 /* STPAddressFieldTableViewCell.m in Sources */ = {isa = PBXBuildFile; fileRef = C17A030C1CBEE7A2006C819F /* STPAddressFieldTableViewCell.m */; };
		04F94DA31D229F18004FC826 /* STPAddressViewModel.h in Headers */ = {isa = PBXBuildFile; fileRef = 049A3FAC1CC9AA9900F57DE7 /* STPAddressViewModel.h */; };
		04F94DA41D229F1C004FC826 /* STPAddressViewModel.m in Sources */ = {isa = PBXBuildFile; fileRef = 049A3FAD1CC9AA9900F57DE7 /* STPAddressViewModel.m */; };
		04F94DA51D229F21004FC826 /* STPPaymentContext+Private.h in Headers */ = {isa = PBXBuildFile; fileRef = 04E39F5A1CECFAFD00AF3B96 /* STPPaymentContext+Private.h */; };
		04F94DA61D229F27004FC826 /* STPCardTuple.h in Headers */ = {isa = PBXBuildFile; fileRef = 04E39F4E1CECF7A100AF3B96 /* STPCardTuple.h */; };
		04F94DA71D229F2A004FC826 /* STPCardTuple.m in Sources */ = {isa = PBXBuildFile; fileRef = 04E39F4F1CECF7A100AF3B96 /* STPCardTuple.m */; };
		04F94DA81D229F2F004FC826 /* STPPaymentMethodTuple.h in Headers */ = {isa = PBXBuildFile; fileRef = 04E39F501CECF7A100AF3B96 /* STPPaymentMethodTuple.h */; };
		04F94DA91D229F32004FC826 /* STPPaymentMethodTuple.m in Sources */ = {isa = PBXBuildFile; fileRef = 04E39F511CECF7A100AF3B96 /* STPPaymentMethodTuple.m */; };
		04F94DAA1D229F36004FC826 /* STPTheme.m in Sources */ = {isa = PBXBuildFile; fileRef = 04BC29A31CD8697900318357 /* STPTheme.m */; };
		04F94DAB1D229F3F004FC826 /* UIBarButtonItem+Stripe.h in Headers */ = {isa = PBXBuildFile; fileRef = 04E39F681CED48D500AF3B96 /* UIBarButtonItem+Stripe.h */; };
		04F94DAC1D229F42004FC826 /* UIBarButtonItem+Stripe.m in Sources */ = {isa = PBXBuildFile; fileRef = 04E39F691CED48D500AF3B96 /* UIBarButtonItem+Stripe.m */; };
		04F94DAD1D229F4E004FC826 /* STPColorUtils.h in Headers */ = {isa = PBXBuildFile; fileRef = 0426B96C1CEADC98006AC8DD /* STPColorUtils.h */; };
		04F94DAE1D229F54004FC826 /* STPColorUtils.m in Sources */ = {isa = PBXBuildFile; fileRef = 0426B96D1CEADC98006AC8DD /* STPColorUtils.m */; };
		04F94DAF1D229F59004FC826 /* STPPaymentMethodsViewController+Private.h in Headers */ = {isa = PBXBuildFile; fileRef = 04E39F561CECF9A800AF3B96 /* STPPaymentMethodsViewController+Private.h */; };
		04F94DB01D229F60004FC826 /* STPRememberMeTermsView.h in Headers */ = {isa = PBXBuildFile; fileRef = 04E39F5E1CED2C3900AF3B96 /* STPRememberMeTermsView.h */; };
		04F94DB11D229F64004FC826 /* STPRememberMeTermsView.m in Sources */ = {isa = PBXBuildFile; fileRef = 04E39F5F1CED2C3900AF3B96 /* STPRememberMeTermsView.m */; };
		04F94DB21D229F69004FC826 /* STPSMSCodeViewController.h in Headers */ = {isa = PBXBuildFile; fileRef = 04BC29C01CE2A48000318357 /* STPSMSCodeViewController.h */; };
		04F94DB31D229F6D004FC826 /* STPSMSCodeViewController.m in Sources */ = {isa = PBXBuildFile; fileRef = 04BC29C11CE2A48000318357 /* STPSMSCodeViewController.m */; };
		04F94DB41D229F71004FC826 /* STPPaymentActivityIndicatorView.m in Sources */ = {isa = PBXBuildFile; fileRef = 046FE9A01CE55D1D00DA6A7B /* STPPaymentActivityIndicatorView.m */; };
		04F94DB51D229F74004FC826 /* STPSMSCodeTextField.h in Headers */ = {isa = PBXBuildFile; fileRef = 04BC29C41CE2A82300318357 /* STPSMSCodeTextField.h */; };
		04F94DB61D229F77004FC826 /* STPSMSCodeTextField.m in Sources */ = {isa = PBXBuildFile; fileRef = 04BC29C51CE2A82300318357 /* STPSMSCodeTextField.m */; };
		04F94DB71D229F7C004FC826 /* STPObscuredCardView.h in Headers */ = {isa = PBXBuildFile; fileRef = 04BC29C81CE40F7500318357 /* STPObscuredCardView.h */; };
		04F94DB81D229F7F004FC826 /* STPObscuredCardView.m in Sources */ = {isa = PBXBuildFile; fileRef = 04BC29C91CE40F7500318357 /* STPObscuredCardView.m */; };
		04F94DB91D229F86004FC826 /* STPApplePayPaymentMethod.m in Sources */ = {isa = PBXBuildFile; fileRef = C11810881CC6B00D0022FB55 /* STPApplePayPaymentMethod.m */; };
		04F94DBA1D229F8A004FC826 /* PKPaymentAuthorizationViewController+Stripe_Blocks.h in Headers */ = {isa = PBXBuildFile; fileRef = C11810931CC6C4700022FB55 /* PKPaymentAuthorizationViewController+Stripe_Blocks.h */; };
		04F94DBB1D229F8D004FC826 /* PKPaymentAuthorizationViewController+Stripe_Blocks.m in Sources */ = {isa = PBXBuildFile; fileRef = C11810941CC6C4700022FB55 /* PKPaymentAuthorizationViewController+Stripe_Blocks.m */; };
		04F94DBC1D229F92004FC826 /* UIToolbar+Stripe_InputAccessory.m in Sources */ = {isa = PBXBuildFile; fileRef = 049A3FB11CC9FEFC00F57DE7 /* UIToolbar+Stripe_InputAccessory.m */; };
		04F94DBD1D229F95004FC826 /* UITableViewCell+Stripe_Borders.h in Headers */ = {isa = PBXBuildFile; fileRef = 0426B9701CEAE3EB006AC8DD /* UITableViewCell+Stripe_Borders.h */; };
		04F94DBE1D229F98004FC826 /* UITableViewCell+Stripe_Borders.m in Sources */ = {isa = PBXBuildFile; fileRef = 0426B9711CEAE3EB006AC8DD /* UITableViewCell+Stripe_Borders.m */; };
		04F94DBF1D22A0AA004FC826 /* STPCheckoutAPIClient.h in Headers */ = {isa = PBXBuildFile; fileRef = 04BC29A71CD9A83600318357 /* STPCheckoutAPIClient.h */; };
		04F94DC01D22A0AD004FC826 /* STPCheckoutAPIClient.m in Sources */ = {isa = PBXBuildFile; fileRef = 04BC29A81CD9A83600318357 /* STPCheckoutAPIClient.m */; };
		04F94DC11D22A0B0004FC826 /* STPCheckoutAPIVerification.h in Headers */ = {isa = PBXBuildFile; fileRef = 04BC29AB1CD9A88600318357 /* STPCheckoutAPIVerification.h */; };
		04F94DC21D22A0B8004FC826 /* STPCheckoutAPIVerification.m in Sources */ = {isa = PBXBuildFile; fileRef = 04BC29AC1CD9A88600318357 /* STPCheckoutAPIVerification.m */; };
		04F94DC31D22A1F7004FC826 /* STPCheckoutAccount.h in Headers */ = {isa = PBXBuildFile; fileRef = 04BC29AF1CD9AAA800318357 /* STPCheckoutAccount.h */; };
		04F94DC41D22A1F9004FC826 /* STPCheckoutAccount.m in Sources */ = {isa = PBXBuildFile; fileRef = 04BC29B01CD9AAA800318357 /* STPCheckoutAccount.m */; };
		04F94DC51D22A1FD004FC826 /* STPCheckoutAccountLookup.h in Headers */ = {isa = PBXBuildFile; fileRef = 04BC29B71CDA995000318357 /* STPCheckoutAccountLookup.h */; };
		04F94DC61D22A1FF004FC826 /* STPCheckoutAccountLookup.m in Sources */ = {isa = PBXBuildFile; fileRef = 04BC29B81CDA995000318357 /* STPCheckoutAccountLookup.m */; };
		04F94DC71D22A204004FC826 /* STPCheckoutBootstrapResponse.h in Headers */ = {isa = PBXBuildFile; fileRef = 04BC29B31CD9AE0000318357 /* STPCheckoutBootstrapResponse.h */; };
		04F94DC81D22A207004FC826 /* STPCheckoutBootstrapResponse.m in Sources */ = {isa = PBXBuildFile; fileRef = 04BC29B41CD9AE0000318357 /* STPCheckoutBootstrapResponse.m */; };
		04F94DC91D22A20A004FC826 /* STPSwitchTableViewCell.h in Headers */ = {isa = PBXBuildFile; fileRef = 04BC29BB1CDD535700318357 /* STPSwitchTableViewCell.h */; };
		04F94DCA1D22A20D004FC826 /* STPSwitchTableViewCell.m in Sources */ = {isa = PBXBuildFile; fileRef = 04BC29BC1CDD535700318357 /* STPSwitchTableViewCell.m */; };
		04F94DCB1D22A229004FC826 /* UIView+Stripe_FirstResponder.h in Headers */ = {isa = PBXBuildFile; fileRef = 049A3F781CC18D5300F57DE7 /* UIView+Stripe_FirstResponder.h */; };
		04F94DCC1D22A22C004FC826 /* UIView+Stripe_FirstResponder.m in Sources */ = {isa = PBXBuildFile; fileRef = 049A3F791CC18D5300F57DE7 /* UIView+Stripe_FirstResponder.m */; };
		04F94DCD1D22A22F004FC826 /* UIViewController+Stripe_KeyboardAvoiding.h in Headers */ = {isa = PBXBuildFile; fileRef = 049A3F7C1CC1920A00F57DE7 /* UIViewController+Stripe_KeyboardAvoiding.h */; };
		04F94DCE1D22A232004FC826 /* UIViewController+Stripe_KeyboardAvoiding.m in Sources */ = {isa = PBXBuildFile; fileRef = 049A3F7D1CC1920A00F57DE7 /* UIViewController+Stripe_KeyboardAvoiding.m */; };
		04F94DCF1D22A234004FC826 /* NSDecimalNumber+Stripe_Currency.h in Headers */ = {isa = PBXBuildFile; fileRef = 049A3F8F1CC740FF00F57DE7 /* NSDecimalNumber+Stripe_Currency.h */; };
		04F94DD01D22A236004FC826 /* NSDecimalNumber+Stripe_Currency.m in Sources */ = {isa = PBXBuildFile; fileRef = 049A3F901CC740FF00F57DE7 /* NSDecimalNumber+Stripe_Currency.m */; };
		04F94DD11D22A239004FC826 /* STPPromise.h in Headers */ = {isa = PBXBuildFile; fileRef = 049A3F931CC75B2E00F57DE7 /* STPPromise.h */; };
		04F94DD21D22A23C004FC826 /* STPPromise.m in Sources */ = {isa = PBXBuildFile; fileRef = 049A3F941CC75B2E00F57DE7 /* STPPromise.m */; };
		04F94DD31D22A23F004FC826 /* NSBundle+Stripe_AppName.h in Headers */ = {isa = PBXBuildFile; fileRef = 049A3F971CC76A2400F57DE7 /* NSBundle+Stripe_AppName.h */; };
		04F94DD41D22A242004FC826 /* NSBundle+Stripe_AppName.m in Sources */ = {isa = PBXBuildFile; fileRef = 049A3F981CC76A2400F57DE7 /* NSBundle+Stripe_AppName.m */; };
		04FCFA191BD59A8C00297732 /* STPCategoryLoader.h in Headers */ = {isa = PBXBuildFile; fileRef = 04FCFA171BD59A8C00297732 /* STPCategoryLoader.h */; };
		C1080F491CBECF7B007B2D89 /* STPAddress.h in Headers */ = {isa = PBXBuildFile; fileRef = C1080F471CBECF7B007B2D89 /* STPAddress.h */; settings = {ATTRIBUTES = (Public, ); }; };
		C1080F4A1CBECF7B007B2D89 /* STPAddress.m in Sources */ = {isa = PBXBuildFile; fileRef = C1080F481CBECF7B007B2D89 /* STPAddress.m */; };
		C1080F4C1CBED48A007B2D89 /* STPAddressTests.m in Sources */ = {isa = PBXBuildFile; fileRef = C1080F4B1CBED48A007B2D89 /* STPAddressTests.m */; };
		C11810861CC6AF4C0022FB55 /* STPPaymentMethod.h in Headers */ = {isa = PBXBuildFile; fileRef = C11810851CC6AF4C0022FB55 /* STPPaymentMethod.h */; settings = {ATTRIBUTES = (Public, ); }; };
		C11810891CC6B00D0022FB55 /* STPApplePayPaymentMethod.h in Headers */ = {isa = PBXBuildFile; fileRef = C11810871CC6B00D0022FB55 /* STPApplePayPaymentMethod.h */; settings = {ATTRIBUTES = (Public, ); }; };
		C118108A1CC6B00D0022FB55 /* STPApplePayPaymentMethod.m in Sources */ = {isa = PBXBuildFile; fileRef = C11810881CC6B00D0022FB55 /* STPApplePayPaymentMethod.m */; };
		C11810951CC6C4700022FB55 /* PKPaymentAuthorizationViewController+Stripe_Blocks.h in Headers */ = {isa = PBXBuildFile; fileRef = C11810931CC6C4700022FB55 /* PKPaymentAuthorizationViewController+Stripe_Blocks.h */; };
		C11810961CC6C4700022FB55 /* PKPaymentAuthorizationViewController+Stripe_Blocks.m in Sources */ = {isa = PBXBuildFile; fileRef = C11810941CC6C4700022FB55 /* PKPaymentAuthorizationViewController+Stripe_Blocks.m */; };
		C11810991CC6D46D0022FB55 /* NSDecimalNumber+StripeTest.m in Sources */ = {isa = PBXBuildFile; fileRef = C11810981CC6D46D0022FB55 /* NSDecimalNumber+StripeTest.m */; };
		C11810A71CC6EE840022FB55 /* STPBackendAPIAdapter.h in Headers */ = {isa = PBXBuildFile; fileRef = C11810A61CC6E2160022FB55 /* STPBackendAPIAdapter.h */; settings = {ATTRIBUTES = (Public, ); }; };
		C11810BF1CC7DA290022FB55 /* stp_card_form_back@2x.png in Resources */ = {isa = PBXBuildFile; fileRef = C11810B91CC7DA290022FB55 /* stp_card_form_back@2x.png */; };
		C11810C01CC7DA290022FB55 /* stp_card_form_back@3x.png in Resources */ = {isa = PBXBuildFile; fileRef = C11810BA1CC7DA290022FB55 /* stp_card_form_back@3x.png */; };
		C11810C11CC7DA290022FB55 /* stp_card_form_front.png in Resources */ = {isa = PBXBuildFile; fileRef = C11810BB1CC7DA290022FB55 /* stp_card_form_front.png */; };
		C11810C21CC7DA290022FB55 /* stp_card_form_front@2x.png in Resources */ = {isa = PBXBuildFile; fileRef = C11810BC1CC7DA290022FB55 /* stp_card_form_front@2x.png */; };
		C11810C31CC7DA290022FB55 /* stp_card_form_front@3x.png in Resources */ = {isa = PBXBuildFile; fileRef = C11810BD1CC7DA290022FB55 /* stp_card_form_front@3x.png */; };
		C11B14971E8AE316000F760C /* OCMock.framework in Frameworks */ = {isa = PBXBuildFile; fileRef = C11B14961E8AE316000F760C /* OCMock.framework */; };
		C12057491D676DD400CFBCB8 /* stp_card_applepay.png in Resources */ = {isa = PBXBuildFile; fileRef = F1C578F01D651AB200912EAE /* stp_card_applepay.png */; };
		C120574A1D676DD400CFBCB8 /* stp_card_diners_template.png in Resources */ = {isa = PBXBuildFile; fileRef = F1510BA41D5A77F6000731AD /* stp_card_diners_template.png */; };
		C120574B1D676DD400CFBCB8 /* stp_card_diners_template@2x.png in Resources */ = {isa = PBXBuildFile; fileRef = F1510BA51D5A77F6000731AD /* stp_card_diners_template@2x.png */; };
		C120574C1D676DD400CFBCB8 /* stp_card_diners_template@3x.png in Resources */ = {isa = PBXBuildFile; fileRef = F1510BA61D5A77F6000731AD /* stp_card_diners_template@3x.png */; };
		C12057501D676DD400CFBCB8 /* stp_card_jcb_template.png in Resources */ = {isa = PBXBuildFile; fileRef = F1510BBC1D5A8146000731AD /* stp_card_jcb_template.png */; };
		C12057511D676DD400CFBCB8 /* stp_card_jcb_template@2x.png in Resources */ = {isa = PBXBuildFile; fileRef = F1510BBD1D5A8146000731AD /* stp_card_jcb_template@2x.png */; };
		C12057521D676DD400CFBCB8 /* stp_card_jcb_template@3x.png in Resources */ = {isa = PBXBuildFile; fileRef = F1510BBE1D5A8146000731AD /* stp_card_jcb_template@3x.png */; };
		C124A1701CCA968B007D42EE /* STPAnalyticsClient.h in Headers */ = {isa = PBXBuildFile; fileRef = C124A16E1CCA968B007D42EE /* STPAnalyticsClient.h */; };
		C124A1711CCA968B007D42EE /* STPAnalyticsClient.h in Headers */ = {isa = PBXBuildFile; fileRef = C124A16E1CCA968B007D42EE /* STPAnalyticsClient.h */; };
		C124A1721CCA968B007D42EE /* STPAnalyticsClient.m in Sources */ = {isa = PBXBuildFile; fileRef = C124A16F1CCA968B007D42EE /* STPAnalyticsClient.m */; };
		C124A1731CCA968B007D42EE /* STPAnalyticsClient.m in Sources */ = {isa = PBXBuildFile; fileRef = C124A16F1CCA968B007D42EE /* STPAnalyticsClient.m */; };
		C124A17C1CCAA0C2007D42EE /* NSMutableURLRequest+Stripe.h in Headers */ = {isa = PBXBuildFile; fileRef = C124A17A1CCAA0C2007D42EE /* NSMutableURLRequest+Stripe.h */; };
		C124A17D1CCAA0C2007D42EE /* NSMutableURLRequest+Stripe.h in Headers */ = {isa = PBXBuildFile; fileRef = C124A17A1CCAA0C2007D42EE /* NSMutableURLRequest+Stripe.h */; };
		C124A17E1CCAA0C2007D42EE /* NSMutableURLRequest+Stripe.m in Sources */ = {isa = PBXBuildFile; fileRef = C124A17B1CCAA0C2007D42EE /* NSMutableURLRequest+Stripe.m */; };
		C124A17F1CCAA0C2007D42EE /* NSMutableURLRequest+Stripe.m in Sources */ = {isa = PBXBuildFile; fileRef = C124A17B1CCAA0C2007D42EE /* NSMutableURLRequest+Stripe.m */; };
		C124A1811CCAA1BF007D42EE /* NSMutableURLRequest+StripeTest.m in Sources */ = {isa = PBXBuildFile; fileRef = C124A1801CCAA1BF007D42EE /* NSMutableURLRequest+StripeTest.m */; };
		C124A1851CCAB750007D42EE /* STPAnalyticsClientTest.m in Sources */ = {isa = PBXBuildFile; fileRef = C124A1841CCAB750007D42EE /* STPAnalyticsClientTest.m */; };
		C12655391CAA238E006F7265 /* STPAddCardViewController.h in Headers */ = {isa = PBXBuildFile; fileRef = 04F416241CA3639500486FB5 /* STPAddCardViewController.h */; settings = {ATTRIBUTES = (Public, ); }; };
		C126553A1CAA2392006F7265 /* STPAddCardViewController.m in Sources */ = {isa = PBXBuildFile; fileRef = 04F416251CA3639500486FB5 /* STPAddCardViewController.m */; };
		C127110A1DBA7E490087840D /* STPAddressViewModelTest.m in Sources */ = {isa = PBXBuildFile; fileRef = C12711091DBA7E490087840D /* STPAddressViewModelTest.m */; };
		C1271A3E1E3FA4E800F25DFE /* STPSectionHeaderView.m in Sources */ = {isa = PBXBuildFile; fileRef = C158AB3E1E1EE98900348D01 /* STPSectionHeaderView.m */; };
		C1271A3F1E3FA4EB00F25DFE /* STPSectionHeaderView.h in Headers */ = {isa = PBXBuildFile; fileRef = C158AB3D1E1EE98900348D01 /* STPSectionHeaderView.h */; };
		C13538081D2C2186003F6157 /* STPAddCardViewControllerTest.m in Sources */ = {isa = PBXBuildFile; fileRef = C13538071D2C2186003F6157 /* STPAddCardViewControllerTest.m */; };
		C1363BAF1D76337400EB82B4 /* stp_icon_checkmark.png in Resources */ = {isa = PBXBuildFile; fileRef = C1363BAC1D76337400EB82B4 /* stp_icon_checkmark.png */; };
		C1363BB01D76337400EB82B4 /* stp_icon_checkmark@2x.png in Resources */ = {isa = PBXBuildFile; fileRef = C1363BAD1D76337400EB82B4 /* stp_icon_checkmark@2x.png */; };
		C1363BB11D76337400EB82B4 /* stp_icon_checkmark@3x.png in Resources */ = {isa = PBXBuildFile; fileRef = C1363BAE1D76337400EB82B4 /* stp_icon_checkmark@3x.png */; };
		C1363BB21D76337900EB82B4 /* stp_icon_checkmark.png in Resources */ = {isa = PBXBuildFile; fileRef = C1363BAC1D76337400EB82B4 /* stp_icon_checkmark.png */; };
		C1363BB31D76337900EB82B4 /* stp_icon_checkmark@2x.png in Resources */ = {isa = PBXBuildFile; fileRef = C1363BAD1D76337400EB82B4 /* stp_icon_checkmark@2x.png */; };
		C1363BB41D76337900EB82B4 /* stp_icon_checkmark@3x.png in Resources */ = {isa = PBXBuildFile; fileRef = C1363BAE1D76337400EB82B4 /* stp_icon_checkmark@3x.png */; };
		C1363BB71D7633D800EB82B4 /* STPPaymentMethodTableViewCell.h in Headers */ = {isa = PBXBuildFile; fileRef = C1363BB51D7633D800EB82B4 /* STPPaymentMethodTableViewCell.h */; };
		C1363BB81D7633D800EB82B4 /* STPPaymentMethodTableViewCell.h in Headers */ = {isa = PBXBuildFile; fileRef = C1363BB51D7633D800EB82B4 /* STPPaymentMethodTableViewCell.h */; };
		C1363BB91D7633D800EB82B4 /* STPPaymentMethodTableViewCell.m in Sources */ = {isa = PBXBuildFile; fileRef = C1363BB61D7633D800EB82B4 /* STPPaymentMethodTableViewCell.m */; };
		C1363BBA1D7633D800EB82B4 /* STPPaymentMethodTableViewCell.m in Sources */ = {isa = PBXBuildFile; fileRef = C1363BB61D7633D800EB82B4 /* STPPaymentMethodTableViewCell.m */; };
		C158AB3F1E1EE98900348D01 /* STPSectionHeaderView.h in Headers */ = {isa = PBXBuildFile; fileRef = C158AB3D1E1EE98900348D01 /* STPSectionHeaderView.h */; };
		C158AB401E1EE98900348D01 /* STPSectionHeaderView.m in Sources */ = {isa = PBXBuildFile; fileRef = C158AB3E1E1EE98900348D01 /* STPSectionHeaderView.m */; };
		C15993231D8807930047950D /* stp_shipping_form.png in Resources */ = {isa = PBXBuildFile; fileRef = C15993201D8807930047950D /* stp_shipping_form.png */; };
		C15993241D8807930047950D /* stp_shipping_form@2x.png in Resources */ = {isa = PBXBuildFile; fileRef = C15993211D8807930047950D /* stp_shipping_form@2x.png */; };
		C15993251D8807930047950D /* stp_shipping_form@3x.png in Resources */ = {isa = PBXBuildFile; fileRef = C15993221D8807930047950D /* stp_shipping_form@3x.png */; };
		C15993281D8808490047950D /* STPShippingAddressViewController.h in Headers */ = {isa = PBXBuildFile; fileRef = C15993261D8808490047950D /* STPShippingAddressViewController.h */; settings = {ATTRIBUTES = (Public, ); }; };
		C159932A1D88084D0047950D /* STPShippingAddressViewController.h in Headers */ = {isa = PBXBuildFile; fileRef = C15993261D8808490047950D /* STPShippingAddressViewController.h */; settings = {ATTRIBUTES = (Public, ); }; };
		C15993331D8808680047950D /* STPShippingAddressViewController.m in Sources */ = {isa = PBXBuildFile; fileRef = C159932C1D8808680047950D /* STPShippingAddressViewController.m */; };
		C15993361D8808680047950D /* STPShippingMethodsViewController.h in Headers */ = {isa = PBXBuildFile; fileRef = C159932F1D8808680047950D /* STPShippingMethodsViewController.h */; };
		C15993371D8808680047950D /* STPShippingMethodsViewController.m in Sources */ = {isa = PBXBuildFile; fileRef = C15993301D8808680047950D /* STPShippingMethodsViewController.m */; };
		C15993381D8808680047950D /* STPShippingMethodTableViewCell.h in Headers */ = {isa = PBXBuildFile; fileRef = C15993311D8808680047950D /* STPShippingMethodTableViewCell.h */; };
		C15993391D8808680047950D /* STPShippingMethodTableViewCell.m in Sources */ = {isa = PBXBuildFile; fileRef = C15993321D8808680047950D /* STPShippingMethodTableViewCell.m */; };
		C159933A1D8808880047950D /* STPShippingAddressViewController.m in Sources */ = {isa = PBXBuildFile; fileRef = C159932C1D8808680047950D /* STPShippingAddressViewController.m */; };
		C159933D1D8808970047950D /* STPShippingMethodsViewController.h in Headers */ = {isa = PBXBuildFile; fileRef = C159932F1D8808680047950D /* STPShippingMethodsViewController.h */; };
		C159933F1D88089B0047950D /* STPShippingMethodsViewController.m in Sources */ = {isa = PBXBuildFile; fileRef = C15993301D8808680047950D /* STPShippingMethodsViewController.m */; };
		C15993401D88089E0047950D /* STPShippingMethodTableViewCell.h in Headers */ = {isa = PBXBuildFile; fileRef = C15993311D8808680047950D /* STPShippingMethodTableViewCell.h */; };
		C15993411D8808A10047950D /* STPShippingMethodTableViewCell.m in Sources */ = {isa = PBXBuildFile; fileRef = C15993321D8808680047950D /* STPShippingMethodTableViewCell.m */; };
		C15993451D8829C00047950D /* stp_shipping_form.png in Resources */ = {isa = PBXBuildFile; fileRef = C15993201D8807930047950D /* stp_shipping_form.png */; };
		C15993461D8829C00047950D /* stp_shipping_form@2x.png in Resources */ = {isa = PBXBuildFile; fileRef = C15993211D8807930047950D /* stp_shipping_form@2x.png */; };
		C15993471D8829C00047950D /* stp_shipping_form@3x.png in Resources */ = {isa = PBXBuildFile; fileRef = C15993221D8807930047950D /* stp_shipping_form@3x.png */; };
		C16F66AB1CA21BAC006A21B5 /* STPFormTextFieldTest.m in Sources */ = {isa = PBXBuildFile; fileRef = C16F66AA1CA21BAC006A21B5 /* STPFormTextFieldTest.m */; };
		C1717DB11CC00ED60009CF4A /* STPAddress.h in Headers */ = {isa = PBXBuildFile; fileRef = C1080F471CBECF7B007B2D89 /* STPAddress.h */; settings = {ATTRIBUTES = (Public, ); }; };
		C17A030D1CBEE7A2006C819F /* STPAddressFieldTableViewCell.h in Headers */ = {isa = PBXBuildFile; fileRef = C17A030B1CBEE7A2006C819F /* STPAddressFieldTableViewCell.h */; };
		C17A030E1CBEE7A2006C819F /* STPAddressFieldTableViewCell.m in Sources */ = {isa = PBXBuildFile; fileRef = C17A030C1CBEE7A2006C819F /* STPAddressFieldTableViewCell.m */; };
		C17D24EE1E37DBAC005CB188 /* STPSourceTest.m in Sources */ = {isa = PBXBuildFile; fileRef = C17D24ED1E37DBAC005CB188 /* STPSourceTest.m */; };
		C180211A1E3A58710089D712 /* STPSourcePoller.h in Headers */ = {isa = PBXBuildFile; fileRef = C18021181E3A58710089D712 /* STPSourcePoller.h */; };
		C180211B1E3A58710089D712 /* STPSourcePoller.h in Headers */ = {isa = PBXBuildFile; fileRef = C18021181E3A58710089D712 /* STPSourcePoller.h */; };
		C180211C1E3A58710089D712 /* STPSourcePoller.m in Sources */ = {isa = PBXBuildFile; fileRef = C18021191E3A58710089D712 /* STPSourcePoller.m */; };
		C180211D1E3A58710089D712 /* STPSourcePoller.m in Sources */ = {isa = PBXBuildFile; fileRef = C18021191E3A58710089D712 /* STPSourcePoller.m */; };
		C18867D41E8AF8F300A77634 /* OCMock.framework in CopyFiles */ = {isa = PBXBuildFile; fileRef = C11B14961E8AE316000F760C /* OCMock.framework */; settings = {ATTRIBUTES = (CodeSignOnCopy, RemoveHeadersOnCopy, ); }; };
		C18867DB1E8B0C4100A77634 /* STPFixtures.h in Headers */ = {isa = PBXBuildFile; fileRef = C18867D91E8B0C4100A77634 /* STPFixtures.h */; };
		C18867DC1E8B0C4100A77634 /* STPFixtures.m in Sources */ = {isa = PBXBuildFile; fileRef = C18867DA1E8B0C4100A77634 /* STPFixtures.m */; };
		C1A06F101E1D8A7F004DCA06 /* STPCard+Private.h in Headers */ = {isa = PBXBuildFile; fileRef = C1A06F0F1E1D8A6E004DCA06 /* STPCard+Private.h */; };
		C1A06F111E1D8A7F004DCA06 /* STPCard+Private.h in Headers */ = {isa = PBXBuildFile; fileRef = C1A06F0F1E1D8A6E004DCA06 /* STPCard+Private.h */; };
		C1B630BB1D1D860100A05285 /* stp_card_amex.png in Resources */ = {isa = PBXBuildFile; fileRef = 0438EF891B741C2800D506CC /* stp_card_amex.png */; };
		C1B630BC1D1D860100A05285 /* stp_card_amex@2x.png in Resources */ = {isa = PBXBuildFile; fileRef = 0438EF8A1B741C2800D506CC /* stp_card_amex@2x.png */; };
		C1B630BD1D1D860100A05285 /* stp_card_amex@3x.png in Resources */ = {isa = PBXBuildFile; fileRef = 0438EF8B1B741C2800D506CC /* stp_card_amex@3x.png */; };
		C1B630BE1D1D860100A05285 /* stp_card_cvc.png in Resources */ = {isa = PBXBuildFile; fileRef = 0438EF8C1B741C2800D506CC /* stp_card_cvc.png */; };
		C1B630BF1D1D860100A05285 /* stp_card_cvc@2x.png in Resources */ = {isa = PBXBuildFile; fileRef = 0438EF8D1B741C2800D506CC /* stp_card_cvc@2x.png */; };
		C1B630C01D1D860100A05285 /* stp_card_cvc@3x.png in Resources */ = {isa = PBXBuildFile; fileRef = 0438EF8E1B741C2800D506CC /* stp_card_cvc@3x.png */; };
		C1B630C11D1D860100A05285 /* stp_card_cvc_amex.png in Resources */ = {isa = PBXBuildFile; fileRef = 0438EF8F1B741C2800D506CC /* stp_card_cvc_amex.png */; };
		C1B630C21D1D860100A05285 /* stp_card_cvc_amex@2x.png in Resources */ = {isa = PBXBuildFile; fileRef = 0438EF901B741C2800D506CC /* stp_card_cvc_amex@2x.png */; };
		C1B630C31D1D860100A05285 /* stp_card_cvc_amex@3x.png in Resources */ = {isa = PBXBuildFile; fileRef = 0438EF911B741C2800D506CC /* stp_card_cvc_amex@3x.png */; };
		C1B630C41D1D860100A05285 /* stp_card_diners.png in Resources */ = {isa = PBXBuildFile; fileRef = 0438EF921B741C2800D506CC /* stp_card_diners.png */; };
		C1B630C51D1D860100A05285 /* stp_card_diners@2x.png in Resources */ = {isa = PBXBuildFile; fileRef = 0438EF931B741C2800D506CC /* stp_card_diners@2x.png */; };
		C1B630C61D1D860100A05285 /* stp_card_diners@3x.png in Resources */ = {isa = PBXBuildFile; fileRef = 0438EF941B741C2800D506CC /* stp_card_diners@3x.png */; };
		C1B630C71D1D860100A05285 /* stp_card_discover.png in Resources */ = {isa = PBXBuildFile; fileRef = 0438EF951B741C2800D506CC /* stp_card_discover.png */; };
		C1B630C81D1D860100A05285 /* stp_card_discover@2x.png in Resources */ = {isa = PBXBuildFile; fileRef = 0438EF961B741C2800D506CC /* stp_card_discover@2x.png */; };
		C1B630C91D1D860100A05285 /* stp_card_discover@3x.png in Resources */ = {isa = PBXBuildFile; fileRef = 0438EF971B741C2800D506CC /* stp_card_discover@3x.png */; };
		C1B630CA1D1D860100A05285 /* stp_card_jcb.png in Resources */ = {isa = PBXBuildFile; fileRef = 0438EF981B741C2800D506CC /* stp_card_jcb.png */; };
		C1B630CB1D1D860100A05285 /* stp_card_jcb@2x.png in Resources */ = {isa = PBXBuildFile; fileRef = 0438EF991B741C2800D506CC /* stp_card_jcb@2x.png */; };
		C1B630CC1D1D860100A05285 /* stp_card_jcb@3x.png in Resources */ = {isa = PBXBuildFile; fileRef = 0438EF9A1B741C2800D506CC /* stp_card_jcb@3x.png */; };
		C1B630CD1D1D860100A05285 /* stp_card_mastercard.png in Resources */ = {isa = PBXBuildFile; fileRef = 0438EF9B1B741C2800D506CC /* stp_card_mastercard.png */; };
		C1B630CE1D1D860100A05285 /* stp_card_mastercard@2x.png in Resources */ = {isa = PBXBuildFile; fileRef = 0438EF9C1B741C2800D506CC /* stp_card_mastercard@2x.png */; };
		C1B630CF1D1D860100A05285 /* stp_card_mastercard@3x.png in Resources */ = {isa = PBXBuildFile; fileRef = 0438EF9D1B741C2800D506CC /* stp_card_mastercard@3x.png */; };
		C1B630D31D1D860100A05285 /* stp_card_placeholder_template.png in Resources */ = {isa = PBXBuildFile; fileRef = 042CA1B31B7BD84100AF0DA6 /* stp_card_placeholder_template.png */; };
		C1B630D41D1D860100A05285 /* stp_card_placeholder_template@2x.png in Resources */ = {isa = PBXBuildFile; fileRef = 042CA1B41B7BD84100AF0DA6 /* stp_card_placeholder_template@2x.png */; };
		C1B630D51D1D860100A05285 /* stp_card_placeholder_template@3x.png in Resources */ = {isa = PBXBuildFile; fileRef = 042CA1B51B7BD84100AF0DA6 /* stp_card_placeholder_template@3x.png */; };
		C1B630D61D1D860100A05285 /* stp_card_visa.png in Resources */ = {isa = PBXBuildFile; fileRef = 0438EFA11B741C2800D506CC /* stp_card_visa.png */; };
		C1B630D71D1D860100A05285 /* stp_card_visa@2x.png in Resources */ = {isa = PBXBuildFile; fileRef = 0438EFA21B741C2800D506CC /* stp_card_visa@2x.png */; };
		C1B630D81D1D860100A05285 /* stp_card_visa@3x.png in Resources */ = {isa = PBXBuildFile; fileRef = 0438EFA31B741C2800D506CC /* stp_card_visa@3x.png */; };
		C1BD9B1F1E390A2700CEE925 /* STPSourceParamsTest.m in Sources */ = {isa = PBXBuildFile; fileRef = C1BD9B1E1E390A2700CEE925 /* STPSourceParamsTest.m */; };
		C1BD9B221E393FFE00CEE925 /* STPSourceReceiver.h in Headers */ = {isa = PBXBuildFile; fileRef = C1BD9B201E393FFE00CEE925 /* STPSourceReceiver.h */; settings = {ATTRIBUTES = (Public, ); }; };
		C1BD9B231E393FFE00CEE925 /* STPSourceReceiver.h in Headers */ = {isa = PBXBuildFile; fileRef = C1BD9B201E393FFE00CEE925 /* STPSourceReceiver.h */; settings = {ATTRIBUTES = (Public, ); }; };
		C1BD9B241E393FFE00CEE925 /* STPSourceReceiver.m in Sources */ = {isa = PBXBuildFile; fileRef = C1BD9B211E393FFE00CEE925 /* STPSourceReceiver.m */; };
		C1BD9B251E393FFE00CEE925 /* STPSourceReceiver.m in Sources */ = {isa = PBXBuildFile; fileRef = C1BD9B211E393FFE00CEE925 /* STPSourceReceiver.m */; };
		C1BD9B2A1E39406C00CEE925 /* STPSourceOwner.m in Sources */ = {isa = PBXBuildFile; fileRef = C1BD9B271E39406C00CEE925 /* STPSourceOwner.m */; };
		C1BD9B2B1E39406C00CEE925 /* STPSourceOwner.m in Sources */ = {isa = PBXBuildFile; fileRef = C1BD9B271E39406C00CEE925 /* STPSourceOwner.m */; };
		C1BD9B2E1E3940A200CEE925 /* STPSourceRedirect.h in Headers */ = {isa = PBXBuildFile; fileRef = C1BD9B2C1E3940A200CEE925 /* STPSourceRedirect.h */; settings = {ATTRIBUTES = (Public, ); }; };
		C1BD9B2F1E3940A200CEE925 /* STPSourceRedirect.h in Headers */ = {isa = PBXBuildFile; fileRef = C1BD9B2C1E3940A200CEE925 /* STPSourceRedirect.h */; settings = {ATTRIBUTES = (Public, ); }; };
		C1BD9B301E3940A200CEE925 /* STPSourceRedirect.m in Sources */ = {isa = PBXBuildFile; fileRef = C1BD9B2D1E3940A200CEE925 /* STPSourceRedirect.m */; };
		C1BD9B311E3940A200CEE925 /* STPSourceRedirect.m in Sources */ = {isa = PBXBuildFile; fileRef = C1BD9B2D1E3940A200CEE925 /* STPSourceRedirect.m */; };
		C1BD9B341E3940C400CEE925 /* STPSourceVerification.h in Headers */ = {isa = PBXBuildFile; fileRef = C1BD9B321E3940C400CEE925 /* STPSourceVerification.h */; settings = {ATTRIBUTES = (Public, ); }; };
		C1BD9B351E3940C400CEE925 /* STPSourceVerification.h in Headers */ = {isa = PBXBuildFile; fileRef = C1BD9B321E3940C400CEE925 /* STPSourceVerification.h */; settings = {ATTRIBUTES = (Public, ); }; };
		C1BD9B361E3940C400CEE925 /* STPSourceVerification.m in Sources */ = {isa = PBXBuildFile; fileRef = C1BD9B331E3940C400CEE925 /* STPSourceVerification.m */; };
		C1BD9B371E3940C400CEE925 /* STPSourceVerification.m in Sources */ = {isa = PBXBuildFile; fileRef = C1BD9B331E3940C400CEE925 /* STPSourceVerification.m */; };
		C1BD9B391E39416700CEE925 /* STPSourceOwner.h in Headers */ = {isa = PBXBuildFile; fileRef = C1BD9B381E39416700CEE925 /* STPSourceOwner.h */; settings = {ATTRIBUTES = (Public, ); }; };
		C1BD9B3A1E39416700CEE925 /* STPSourceOwner.h in Headers */ = {isa = PBXBuildFile; fileRef = C1BD9B381E39416700CEE925 /* STPSourceOwner.h */; settings = {ATTRIBUTES = (Public, ); }; };
		C1C1012D1E57A26F00C7BFAE /* STPSource+Private.h in Headers */ = {isa = PBXBuildFile; fileRef = C1C1012C1E57A26F00C7BFAE /* STPSource+Private.h */; };
		C1C1012E1E57A26F00C7BFAE /* STPSource+Private.h in Headers */ = {isa = PBXBuildFile; fileRef = C1C1012C1E57A26F00C7BFAE /* STPSource+Private.h */; };
		C1D23FAD1D37F81F002FD83C /* STPCustomerDeserializerTest.m in Sources */ = {isa = PBXBuildFile; fileRef = C1D23FAC1D37F81F002FD83C /* STPCustomerDeserializerTest.m */; };
		C1D7B51A1E36B8B9002181F5 /* STPSourceParams.h in Headers */ = {isa = PBXBuildFile; fileRef = C1D7B5181E36B8B9002181F5 /* STPSourceParams.h */; settings = {ATTRIBUTES = (Public, ); }; };
		C1D7B51B1E36B8B9002181F5 /* STPSourceParams.h in Headers */ = {isa = PBXBuildFile; fileRef = C1D7B5181E36B8B9002181F5 /* STPSourceParams.h */; settings = {ATTRIBUTES = (Public, ); }; };
		C1D7B51C1E36B8B9002181F5 /* STPSourceParams.m in Sources */ = {isa = PBXBuildFile; fileRef = C1D7B5191E36B8B9002181F5 /* STPSourceParams.m */; };
		C1D7B51D1E36B8B9002181F5 /* STPSourceParams.m in Sources */ = {isa = PBXBuildFile; fileRef = C1D7B5191E36B8B9002181F5 /* STPSourceParams.m */; };
		C1D7B5201E36C32F002181F5 /* STPSource.h in Headers */ = {isa = PBXBuildFile; fileRef = C1D7B51E1E36C32F002181F5 /* STPSource.h */; settings = {ATTRIBUTES = (Public, ); }; };
		C1D7B5211E36C32F002181F5 /* STPSource.h in Headers */ = {isa = PBXBuildFile; fileRef = C1D7B51E1E36C32F002181F5 /* STPSource.h */; settings = {ATTRIBUTES = (Public, ); }; };
		C1D7B5221E36C32F002181F5 /* STPSource.m in Sources */ = {isa = PBXBuildFile; fileRef = C1D7B51F1E36C32F002181F5 /* STPSource.m */; };
		C1D7B5231E36C32F002181F5 /* STPSource.m in Sources */ = {isa = PBXBuildFile; fileRef = C1D7B51F1E36C32F002181F5 /* STPSource.m */; };
		C1D7B5251E36C70D002181F5 /* STPSourceFunctionalTest.m in Sources */ = {isa = PBXBuildFile; fileRef = C1D7B5241E36C70D002181F5 /* STPSourceFunctionalTest.m */; };
		C1EEDCC61CA2126000A54582 /* STPDelegateProxyTest.m in Sources */ = {isa = PBXBuildFile; fileRef = C1EEDCC51CA2126000A54582 /* STPDelegateProxyTest.m */; };
		C1EEDCC81CA2172700A54582 /* NSString+StripeTest.m in Sources */ = {isa = PBXBuildFile; fileRef = C1EEDCC71CA2172700A54582 /* NSString+StripeTest.m */; };
		C1EEDCCA1CA2186300A54582 /* STPPhoneNumberValidatorTest.m in Sources */ = {isa = PBXBuildFile; fileRef = C1EEDCC91CA2186300A54582 /* STPPhoneNumberValidatorTest.m */; };
		C1EF044D1DD2397500FBF452 /* STPShippingAddressViewControllerLocalizationTests.m in Sources */ = {isa = PBXBuildFile; fileRef = C1EF04491DD2396200FBF452 /* STPShippingAddressViewControllerLocalizationTests.m */; };
		C1EF044E1DD2397C00FBF452 /* STPShippingMethodsViewControllerLocalizationTests.m in Sources */ = {isa = PBXBuildFile; fileRef = C1EF044A1DD2396200FBF452 /* STPShippingMethodsViewControllerLocalizationTests.m */; };
		C1FEE5961CBFF11400A7632B /* STPPostalCodeValidator.h in Headers */ = {isa = PBXBuildFile; fileRef = C1FEE5941CBFF11400A7632B /* STPPostalCodeValidator.h */; };
		C1FEE5971CBFF11400A7632B /* STPPostalCodeValidator.m in Sources */ = {isa = PBXBuildFile; fileRef = C1FEE5951CBFF11400A7632B /* STPPostalCodeValidator.m */; };
		C1FEE5991CBFF24000A7632B /* STPPostalCodeValidatorTest.m in Sources */ = {isa = PBXBuildFile; fileRef = C1FEE5981CBFF24000A7632B /* STPPostalCodeValidatorTest.m */; };
		F1122A7E1DFB84E000A8B1AF /* UINavigationBar+StripeTest.m in Sources */ = {isa = PBXBuildFile; fileRef = F1122A7D1DFB84E000A8B1AF /* UINavigationBar+StripeTest.m */; };
		F116E94B1D83404D0026A52A /* AddressBook.framework in Frameworks */ = {isa = PBXBuildFile; fileRef = 04B94BC71A47B78A00092C46 /* AddressBook.framework */; settings = {ATTRIBUTES = (Weak, ); }; };
		F116E94C1D83405E0026A52A /* Foundation.framework in Frameworks */ = {isa = PBXBuildFile; fileRef = 11C74B9B164043050071C2CA /* Foundation.framework */; };
		F116E94D1D8340640026A52A /* Security.framework in Frameworks */ = {isa = PBXBuildFile; fileRef = 4A0D74F918F6106100966D7B /* Security.framework */; };
		F12829DA1D7747E4008B10D6 /* STPBundleLocator.h in Headers */ = {isa = PBXBuildFile; fileRef = F12829D81D7747E4008B10D6 /* STPBundleLocator.h */; };
		F12829DB1D7747E4008B10D6 /* STPBundleLocator.h in Headers */ = {isa = PBXBuildFile; fileRef = F12829D81D7747E4008B10D6 /* STPBundleLocator.h */; };
		F12829DC1D7747E4008B10D6 /* STPBundleLocator.m in Sources */ = {isa = PBXBuildFile; fileRef = F12829D91D7747E4008B10D6 /* STPBundleLocator.m */; };
		F12829DD1D7747E4008B10D6 /* STPBundleLocator.m in Sources */ = {isa = PBXBuildFile; fileRef = F12829D91D7747E4008B10D6 /* STPBundleLocator.m */; };
		F12C8DC01D63DE9F00ADA0D7 /* STPPaymentContextAmountModel.h in Headers */ = {isa = PBXBuildFile; fileRef = F12C8DBE1D63DE9F00ADA0D7 /* STPPaymentContextAmountModel.h */; };
		F12C8DC11D63DE9F00ADA0D7 /* STPPaymentContextAmountModel.h in Headers */ = {isa = PBXBuildFile; fileRef = F12C8DBE1D63DE9F00ADA0D7 /* STPPaymentContextAmountModel.h */; };
		F12C8DC21D63DE9F00ADA0D7 /* STPPaymentContextAmountModel.h in Headers */ = {isa = PBXBuildFile; fileRef = F12C8DBE1D63DE9F00ADA0D7 /* STPPaymentContextAmountModel.h */; };
		F12C8DC31D63DE9F00ADA0D7 /* STPPaymentContextAmountModel.m in Sources */ = {isa = PBXBuildFile; fileRef = F12C8DBF1D63DE9F00ADA0D7 /* STPPaymentContextAmountModel.m */; };
		F12C8DC41D63DE9F00ADA0D7 /* STPPaymentContextAmountModel.m in Sources */ = {isa = PBXBuildFile; fileRef = F12C8DBF1D63DE9F00ADA0D7 /* STPPaymentContextAmountModel.m */; };
		F12C8DC51D63DE9F00ADA0D7 /* STPPaymentContextAmountModel.m in Sources */ = {isa = PBXBuildFile; fileRef = F12C8DBF1D63DE9F00ADA0D7 /* STPPaymentContextAmountModel.m */; };
		F1343BE91D652CAB00F102D8 /* Card.json in Resources */ = {isa = PBXBuildFile; fileRef = C1D23FB31D37FE0B002FD83C /* Card.json */; };
		F1343BEA1D652CAD00F102D8 /* Customer.json in Resources */ = {isa = PBXBuildFile; fileRef = C1D23FB41D37FE0B002FD83C /* Customer.json */; };
		F1343BEB1D652CE100F102D8 /* stp_card_form_back.png in Resources */ = {isa = PBXBuildFile; fileRef = C11810B81CC7DA290022FB55 /* stp_card_form_back.png */; };
		F1343BEE1D652CF300F102D8 /* stp_icon_chevron_right_small.png in Resources */ = {isa = PBXBuildFile; fileRef = 04E39F621CED3B0100AF3B96 /* stp_icon_chevron_right_small.png */; };
		F148ABC81D5D334B0014FD92 /* STPLocalizationUtils.m in Sources */ = {isa = PBXBuildFile; fileRef = F148ABC31D5D334B0014FD92 /* STPLocalizationUtils.m */; };
		F148ABCA1D5D334B0014FD92 /* STPLocalizationUtils.m in Sources */ = {isa = PBXBuildFile; fileRef = F148ABC31D5D334B0014FD92 /* STPLocalizationUtils.m */; };
		F148ABE81D5E805A0014FD92 /* Localizable.strings in Resources */ = {isa = PBXBuildFile; fileRef = F148ABE61D5E805A0014FD92 /* Localizable.strings */; };
		F148ABE91D5E805A0014FD92 /* Localizable.strings in Resources */ = {isa = PBXBuildFile; fileRef = F148ABE61D5E805A0014FD92 /* Localizable.strings */; };
		F148ABFA1D5E88C40014FD92 /* STPTestUtils.h in Headers */ = {isa = PBXBuildFile; fileRef = C1D23FAF1D37FC90002FD83C /* STPTestUtils.h */; };
		F148ABFB1D5E88C70014FD92 /* STPTestUtils.m in Sources */ = {isa = PBXBuildFile; fileRef = C1D23FB01D37FC90002FD83C /* STPTestUtils.m */; };
		F148ABFD1D5E8DF20014FD92 /* stp_card_form_back.png in Resources */ = {isa = PBXBuildFile; fileRef = C11810B81CC7DA290022FB55 /* stp_card_form_back.png */; };
		F148AC031D5E8DF30014FD92 /* stp_card_form_front@3x.png in Resources */ = {isa = PBXBuildFile; fileRef = C11810BD1CC7DA290022FB55 /* stp_card_form_front@3x.png */; };
		F148AC0A1D5E8DF30014FD92 /* stp_icon_add.png in Resources */ = {isa = PBXBuildFile; fileRef = 049A3F9C1CC8006800F57DE7 /* stp_icon_add.png */; };
		F14C872F1D4FCDBA00C7CC6A /* STPPaymentContextApplePayTest.m in Sources */ = {isa = PBXBuildFile; fileRef = F14C872E1D4FCDBA00C7CC6A /* STPPaymentContextApplePayTest.m */; };
		F1510B0B1D5A4C93000731AD /* stp_card_amex_template.png in Resources */ = {isa = PBXBuildFile; fileRef = F1510AFC1D5A4C93000731AD /* stp_card_amex_template.png */; };
		F1510B0C1D5A4C93000731AD /* stp_card_amex_template.png in Resources */ = {isa = PBXBuildFile; fileRef = F1510AFC1D5A4C93000731AD /* stp_card_amex_template.png */; };
		F1510B0D1D5A4C93000731AD /* stp_card_amex_template@2x.png in Resources */ = {isa = PBXBuildFile; fileRef = F1510AFD1D5A4C93000731AD /* stp_card_amex_template@2x.png */; };
		F1510B0E1D5A4C93000731AD /* stp_card_amex_template@2x.png in Resources */ = {isa = PBXBuildFile; fileRef = F1510AFD1D5A4C93000731AD /* stp_card_amex_template@2x.png */; };
		F1510B0F1D5A4C93000731AD /* stp_card_amex_template@3x.png in Resources */ = {isa = PBXBuildFile; fileRef = F1510AFE1D5A4C93000731AD /* stp_card_amex_template@3x.png */; };
		F1510B101D5A4C93000731AD /* stp_card_amex_template@3x.png in Resources */ = {isa = PBXBuildFile; fileRef = F1510AFE1D5A4C93000731AD /* stp_card_amex_template@3x.png */; };
		F1510B171D5A4C93000731AD /* stp_card_discover_template.png in Resources */ = {isa = PBXBuildFile; fileRef = F1510B021D5A4C93000731AD /* stp_card_discover_template.png */; };
		F1510B181D5A4C93000731AD /* stp_card_discover_template.png in Resources */ = {isa = PBXBuildFile; fileRef = F1510B021D5A4C93000731AD /* stp_card_discover_template.png */; };
		F1510B191D5A4C93000731AD /* stp_card_discover_template@2x.png in Resources */ = {isa = PBXBuildFile; fileRef = F1510B031D5A4C93000731AD /* stp_card_discover_template@2x.png */; };
		F1510B1A1D5A4C93000731AD /* stp_card_discover_template@2x.png in Resources */ = {isa = PBXBuildFile; fileRef = F1510B031D5A4C93000731AD /* stp_card_discover_template@2x.png */; };
		F1510B1B1D5A4C93000731AD /* stp_card_discover_template@3x.png in Resources */ = {isa = PBXBuildFile; fileRef = F1510B041D5A4C93000731AD /* stp_card_discover_template@3x.png */; };
		F1510B1C1D5A4C93000731AD /* stp_card_discover_template@3x.png in Resources */ = {isa = PBXBuildFile; fileRef = F1510B041D5A4C93000731AD /* stp_card_discover_template@3x.png */; };
		F1510B1D1D5A4C93000731AD /* stp_card_mastercard_template.png in Resources */ = {isa = PBXBuildFile; fileRef = F1510B051D5A4C93000731AD /* stp_card_mastercard_template.png */; };
		F1510B1E1D5A4C93000731AD /* stp_card_mastercard_template.png in Resources */ = {isa = PBXBuildFile; fileRef = F1510B051D5A4C93000731AD /* stp_card_mastercard_template.png */; };
		F1510B1F1D5A4C93000731AD /* stp_card_mastercard_template@2x.png in Resources */ = {isa = PBXBuildFile; fileRef = F1510B061D5A4C93000731AD /* stp_card_mastercard_template@2x.png */; };
		F1510B201D5A4C93000731AD /* stp_card_mastercard_template@2x.png in Resources */ = {isa = PBXBuildFile; fileRef = F1510B061D5A4C93000731AD /* stp_card_mastercard_template@2x.png */; };
		F1510B211D5A4C93000731AD /* stp_card_mastercard_template@3x.png in Resources */ = {isa = PBXBuildFile; fileRef = F1510B071D5A4C93000731AD /* stp_card_mastercard_template@3x.png */; };
		F1510B221D5A4C93000731AD /* stp_card_mastercard_template@3x.png in Resources */ = {isa = PBXBuildFile; fileRef = F1510B071D5A4C93000731AD /* stp_card_mastercard_template@3x.png */; };
		F1510B231D5A4C93000731AD /* stp_card_visa_template.png in Resources */ = {isa = PBXBuildFile; fileRef = F1510B081D5A4C93000731AD /* stp_card_visa_template.png */; };
		F1510B241D5A4C93000731AD /* stp_card_visa_template.png in Resources */ = {isa = PBXBuildFile; fileRef = F1510B081D5A4C93000731AD /* stp_card_visa_template.png */; };
		F1510B251D5A4C93000731AD /* stp_card_visa_template@2x.png in Resources */ = {isa = PBXBuildFile; fileRef = F1510B091D5A4C93000731AD /* stp_card_visa_template@2x.png */; };
		F1510B261D5A4C93000731AD /* stp_card_visa_template@2x.png in Resources */ = {isa = PBXBuildFile; fileRef = F1510B091D5A4C93000731AD /* stp_card_visa_template@2x.png */; };
		F1510B271D5A4C93000731AD /* stp_card_visa_template@3x.png in Resources */ = {isa = PBXBuildFile; fileRef = F1510B0A1D5A4C93000731AD /* stp_card_visa_template@3x.png */; };
		F1510B281D5A4C93000731AD /* stp_card_visa_template@3x.png in Resources */ = {isa = PBXBuildFile; fileRef = F1510B0A1D5A4C93000731AD /* stp_card_visa_template@3x.png */; };
		F1510B2A1D5A4CC3000731AD /* stp_icon_chevron_right_small.png in Resources */ = {isa = PBXBuildFile; fileRef = 04E39F621CED3B0100AF3B96 /* stp_icon_chevron_right_small.png */; };
		F1510B4F1D5A4CC4000731AD /* stp_card_form_back@2x.png in Resources */ = {isa = PBXBuildFile; fileRef = C11810B91CC7DA290022FB55 /* stp_card_form_back@2x.png */; };
		F1510B501D5A4CC4000731AD /* stp_card_form_back@3x.png in Resources */ = {isa = PBXBuildFile; fileRef = C11810BA1CC7DA290022FB55 /* stp_card_form_back@3x.png */; };
		F1510B511D5A4CC4000731AD /* stp_card_form_front.png in Resources */ = {isa = PBXBuildFile; fileRef = C11810BB1CC7DA290022FB55 /* stp_card_form_front.png */; };
		F1510B521D5A4CC4000731AD /* stp_card_form_front@2x.png in Resources */ = {isa = PBXBuildFile; fileRef = C11810BC1CC7DA290022FB55 /* stp_card_form_front@2x.png */; };
		F1510B581D5A4CC4000731AD /* stp_card_applepay@2x.png in Resources */ = {isa = PBXBuildFile; fileRef = 049A3FA31CC8071100F57DE7 /* stp_card_applepay@2x.png */; };
		F1510B591D5A4CC4000731AD /* stp_card_applepay@3x.png in Resources */ = {isa = PBXBuildFile; fileRef = 049A3FA41CC8071100F57DE7 /* stp_card_applepay@3x.png */; };
		F1510B5B1D5A4CC4000731AD /* stp_icon_add@2x.png in Resources */ = {isa = PBXBuildFile; fileRef = 049A3F9D1CC8006800F57DE7 /* stp_icon_add@2x.png */; };
		F1510B5C1D5A4CC4000731AD /* stp_icon_add@3x.png in Resources */ = {isa = PBXBuildFile; fileRef = 049A3F9E1CC8006800F57DE7 /* stp_icon_add@3x.png */; };
		F1510B5D1D5A4CC4000731AD /* stp_icon_chevron_left.png in Resources */ = {isa = PBXBuildFile; fileRef = 04E39F6C1CED4C7700AF3B96 /* stp_icon_chevron_left.png */; };
		F1510B5E1D5A4CC4000731AD /* stp_icon_chevron_left@2x.png in Resources */ = {isa = PBXBuildFile; fileRef = 04E39F6D1CED4C7700AF3B96 /* stp_icon_chevron_left@2x.png */; };
		F1510B5F1D5A4CC4000731AD /* stp_icon_chevron_left@3x.png in Resources */ = {isa = PBXBuildFile; fileRef = 04E39F6E1CED4C7700AF3B96 /* stp_icon_chevron_left@3x.png */; };
		F1510B601D5A4CC4000731AD /* stp_icon_chevron_right_small@2x.png in Resources */ = {isa = PBXBuildFile; fileRef = 04E39F631CED3B0100AF3B96 /* stp_icon_chevron_right_small@2x.png */; };
		F1510B611D5A4CC4000731AD /* stp_icon_chevron_right_small@3x.png in Resources */ = {isa = PBXBuildFile; fileRef = 04E39F641CED3B0100AF3B96 /* stp_icon_chevron_right_small@3x.png */; };
		F1510BA71D5A77F6000731AD /* stp_card_diners_template.png in Resources */ = {isa = PBXBuildFile; fileRef = F1510BA41D5A77F6000731AD /* stp_card_diners_template.png */; };
		F1510BAA1D5A77F6000731AD /* stp_card_diners_template@2x.png in Resources */ = {isa = PBXBuildFile; fileRef = F1510BA51D5A77F6000731AD /* stp_card_diners_template@2x.png */; };
		F1510BAD1D5A77F6000731AD /* stp_card_diners_template@3x.png in Resources */ = {isa = PBXBuildFile; fileRef = F1510BA61D5A77F6000731AD /* stp_card_diners_template@3x.png */; };
		F1510BBF1D5A8146000731AD /* stp_card_jcb_template.png in Resources */ = {isa = PBXBuildFile; fileRef = F1510BBC1D5A8146000731AD /* stp_card_jcb_template.png */; };
		F1510BC21D5A8146000731AD /* stp_card_jcb_template@2x.png in Resources */ = {isa = PBXBuildFile; fileRef = F1510BBD1D5A8146000731AD /* stp_card_jcb_template@2x.png */; };
		F1510BC51D5A8146000731AD /* stp_card_jcb_template@3x.png in Resources */ = {isa = PBXBuildFile; fileRef = F1510BBE1D5A8146000731AD /* stp_card_jcb_template@3x.png */; };
		F152321B1EA92F9D00D65C67 /* STPRedirectContextTest.m in Sources */ = {isa = PBXBuildFile; fileRef = F152321A1EA92F9D00D65C67 /* STPRedirectContextTest.m */; };
		F152321D1EA92FC100D65C67 /* STPRedirectContext.m in Sources */ = {isa = PBXBuildFile; fileRef = F152321C1EA92FC100D65C67 /* STPRedirectContext.m */; };
		F152321E1EA92FC100D65C67 /* STPRedirectContext.m in Sources */ = {isa = PBXBuildFile; fileRef = F152321C1EA92FC100D65C67 /* STPRedirectContext.m */; };
		F15232201EA92FCF00D65C67 /* STPRedirectContext.h in Headers */ = {isa = PBXBuildFile; fileRef = F152321F1EA92FCF00D65C67 /* STPRedirectContext.h */; settings = {ATTRIBUTES = (Public, ); }; };
		F15232211EA92FCF00D65C67 /* STPRedirectContext.h in Headers */ = {isa = PBXBuildFile; fileRef = F152321F1EA92FCF00D65C67 /* STPRedirectContext.h */; settings = {ATTRIBUTES = (Public, ); }; };
		F15232241EA9303800D65C67 /* STPURLCallbackHandler.h in Headers */ = {isa = PBXBuildFile; fileRef = F15232221EA9303800D65C67 /* STPURLCallbackHandler.h */; };
		F15232251EA9303800D65C67 /* STPURLCallbackHandler.h in Headers */ = {isa = PBXBuildFile; fileRef = F15232221EA9303800D65C67 /* STPURLCallbackHandler.h */; };
		F15232261EA9303800D65C67 /* STPURLCallbackHandler.m in Sources */ = {isa = PBXBuildFile; fileRef = F15232231EA9303800D65C67 /* STPURLCallbackHandler.m */; };
		F15232271EA9303800D65C67 /* STPURLCallbackHandler.m in Sources */ = {isa = PBXBuildFile; fileRef = F15232231EA9303800D65C67 /* STPURLCallbackHandler.m */; };
		F152322A1EA9306100D65C67 /* NSURLComponents+Stripe.h in Headers */ = {isa = PBXBuildFile; fileRef = F15232281EA9306100D65C67 /* NSURLComponents+Stripe.h */; };
		F152322B1EA9306100D65C67 /* NSURLComponents+Stripe.h in Headers */ = {isa = PBXBuildFile; fileRef = F15232281EA9306100D65C67 /* NSURLComponents+Stripe.h */; };
		F152322C1EA9306100D65C67 /* NSURLComponents+Stripe.m in Sources */ = {isa = PBXBuildFile; fileRef = F15232291EA9306100D65C67 /* NSURLComponents+Stripe.m */; };
		F152322D1EA9306100D65C67 /* NSURLComponents+Stripe.m in Sources */ = {isa = PBXBuildFile; fileRef = F15232291EA9306100D65C67 /* NSURLComponents+Stripe.m */; };
		F152322F1EA9344600D65C67 /* iDEALSource.json in Resources */ = {isa = PBXBuildFile; fileRef = F152322E1EA9344000D65C67 /* iDEALSource.json */; };
		F15675401DB544D3004468E3 /* STPAddCardViewControllerLocalizationTests.m in Sources */ = {isa = PBXBuildFile; fileRef = F156753F1DB544D3004468E3 /* STPAddCardViewControllerLocalizationTests.m */; };
		F15AC18E1DBA9CA90009EADE /* FBSnapshotTestCase.framework in Frameworks */ = {isa = PBXBuildFile; fileRef = F15AC18D1DBA9CA90009EADE /* FBSnapshotTestCase.framework */; };
		F15AC1901DBA9CC60009EADE /* FBSnapshotTestCase.framework in CopyFiles */ = {isa = PBXBuildFile; fileRef = F15AC18D1DBA9CA90009EADE /* FBSnapshotTestCase.framework */; settings = {ATTRIBUTES = (CodeSignOnCopy, RemoveHeadersOnCopy, ); }; };
		F1852F931D80B6EC00367C86 /* STPStringUtils.h in Headers */ = {isa = PBXBuildFile; fileRef = F1852F911D80B6EC00367C86 /* STPStringUtils.h */; };
		F1852F941D80B6EC00367C86 /* STPStringUtils.h in Headers */ = {isa = PBXBuildFile; fileRef = F1852F911D80B6EC00367C86 /* STPStringUtils.h */; };
		F1852F951D80B6EC00367C86 /* STPStringUtils.m in Sources */ = {isa = PBXBuildFile; fileRef = F1852F921D80B6EC00367C86 /* STPStringUtils.m */; };
		F1852F961D80B6EC00367C86 /* STPStringUtils.m in Sources */ = {isa = PBXBuildFile; fileRef = F1852F921D80B6EC00367C86 /* STPStringUtils.m */; };
		F19491DB1E5F606F001E1FC2 /* STPSourceCardDetails.m in Sources */ = {isa = PBXBuildFile; fileRef = F19491D81E5F606F001E1FC2 /* STPSourceCardDetails.m */; };
		F19491DC1E5F606F001E1FC2 /* STPSourceCardDetails.m in Sources */ = {isa = PBXBuildFile; fileRef = F19491D81E5F606F001E1FC2 /* STPSourceCardDetails.m */; };
		F19491DE1E5F6B8C001E1FC2 /* STPSourceCardDetails.h in Headers */ = {isa = PBXBuildFile; fileRef = F19491DD1E5F6B8C001E1FC2 /* STPSourceCardDetails.h */; settings = {ATTRIBUTES = (Public, ); }; };
		F19491DF1E5F6B8C001E1FC2 /* STPSourceCardDetails.h in Headers */ = {isa = PBXBuildFile; fileRef = F19491DD1E5F6B8C001E1FC2 /* STPSourceCardDetails.h */; settings = {ATTRIBUTES = (Public, ); }; };
		F19491E41E60DD72001E1FC2 /* STPSourceSEPADebitDetails.m in Sources */ = {isa = PBXBuildFile; fileRef = F19491E11E60DD72001E1FC2 /* STPSourceSEPADebitDetails.m */; };
		F19491E51E60DD72001E1FC2 /* STPSourceSEPADebitDetails.m in Sources */ = {isa = PBXBuildFile; fileRef = F19491E11E60DD72001E1FC2 /* STPSourceSEPADebitDetails.m */; };
		F19491E71E60DD9C001E1FC2 /* STPSourceSEPADebitDetails.h in Headers */ = {isa = PBXBuildFile; fileRef = F19491E61E60DD9C001E1FC2 /* STPSourceSEPADebitDetails.h */; settings = {ATTRIBUTES = (Public, ); }; };
		F19491E81E60DD9C001E1FC2 /* STPSourceSEPADebitDetails.h in Headers */ = {isa = PBXBuildFile; fileRef = F19491E61E60DD9C001E1FC2 /* STPSourceSEPADebitDetails.h */; settings = {ATTRIBUTES = (Public, ); }; };
		F1A0197C1EA5733200354301 /* STPSourceParams+Private.h in Headers */ = {isa = PBXBuildFile; fileRef = F1A0197A1EA5733200354301 /* STPSourceParams+Private.h */; };
		F1A0197D1EA5733200354301 /* STPSourceParams+Private.h in Headers */ = {isa = PBXBuildFile; fileRef = F1A0197A1EA5733200354301 /* STPSourceParams+Private.h */; };
		F1B980941DB550E60075332E /* STPPaymentMethodsViewControllerLocalizationTests.m in Sources */ = {isa = PBXBuildFile; fileRef = F1B980931DB550E60075332E /* STPPaymentMethodsViewControllerLocalizationTests.m */; };
		F1BA241E1E57BE5E00E4A1CF /* CardSource.json in Resources */ = {isa = PBXBuildFile; fileRef = F1BA241C1E57BE5700E4A1CF /* CardSource.json */; };
		F1BA24211E57BECA00E4A1CF /* 3DSSource.json in Resources */ = {isa = PBXBuildFile; fileRef = F1BA241F1E57BEC600E4A1CF /* 3DSSource.json */; };
		F1C578F11D651AB200912EAE /* stp_card_applepay.png in Resources */ = {isa = PBXBuildFile; fileRef = F1C578F01D651AB200912EAE /* stp_card_applepay.png */; };
		F1C7B8D31DBECF2400D9F6F0 /* STPDispatchFunctions.m in Sources */ = {isa = PBXBuildFile; fileRef = F1C7B8D11DBECF2400D9F6F0 /* STPDispatchFunctions.m */; };
		F1C7B8D41DBECF2400D9F6F0 /* STPDispatchFunctions.m in Sources */ = {isa = PBXBuildFile; fileRef = F1C7B8D11DBECF2400D9F6F0 /* STPDispatchFunctions.m */; };
		F1C7B8D51DBECF2400D9F6F0 /* STPDispatchFunctions.h in Headers */ = {isa = PBXBuildFile; fileRef = F1C7B8D21DBECF2400D9F6F0 /* STPDispatchFunctions.h */; };
		F1C7B8D61DBECF2400D9F6F0 /* STPDispatchFunctions.h in Headers */ = {isa = PBXBuildFile; fileRef = F1C7B8D21DBECF2400D9F6F0 /* STPDispatchFunctions.h */; };
		F1D64B291D8767FC001CDB7C /* STPWebViewController.h in Headers */ = {isa = PBXBuildFile; fileRef = F1D64B271D8767FC001CDB7C /* STPWebViewController.h */; };
		F1D64B2A1D8767FC001CDB7C /* STPWebViewController.h in Headers */ = {isa = PBXBuildFile; fileRef = F1D64B271D8767FC001CDB7C /* STPWebViewController.h */; };
		F1D64B2B1D8767FC001CDB7C /* STPWebViewController.m in Sources */ = {isa = PBXBuildFile; fileRef = F1D64B281D8767FC001CDB7C /* STPWebViewController.m */; };
		F1D64B2C1D8767FC001CDB7C /* STPWebViewController.m in Sources */ = {isa = PBXBuildFile; fileRef = F1D64B281D8767FC001CDB7C /* STPWebViewController.m */; };
		F1D64B2E1D87686E001CDB7C /* WebKit.framework in Frameworks */ = {isa = PBXBuildFile; fileRef = F1D64B2D1D87686E001CDB7C /* WebKit.framework */; };
		F1D777C01D81DD520076FA19 /* STPStringUtilsTest.m in Sources */ = {isa = PBXBuildFile; fileRef = F1D777BF1D81DD520076FA19 /* STPStringUtilsTest.m */; };
		F1D96F961DC7D82400477E64 /* STPLocalizationUtils.h in Headers */ = {isa = PBXBuildFile; fileRef = F1D96F951DC7D82400477E64 /* STPLocalizationUtils.h */; };
		F1D96F971DC7D82400477E64 /* STPLocalizationUtils.h in Headers */ = {isa = PBXBuildFile; fileRef = F1D96F951DC7D82400477E64 /* STPLocalizationUtils.h */; };
		F1D96F9A1DC7DCDE00477E64 /* STPLocalizationUtils+STPTestAdditions.h in Headers */ = {isa = PBXBuildFile; fileRef = F1D96F981DC7DCDE00477E64 /* STPLocalizationUtils+STPTestAdditions.h */; };
		F1D96F9B1DC7DCDE00477E64 /* STPLocalizationUtils+STPTestAdditions.m in Sources */ = {isa = PBXBuildFile; fileRef = F1D96F991DC7DCDE00477E64 /* STPLocalizationUtils+STPTestAdditions.m */; };
		F1DEB88A1E2047CA0066B8E8 /* STPCoreTableViewController.h in Headers */ = {isa = PBXBuildFile; fileRef = F1DEB8881E2047CA0066B8E8 /* STPCoreTableViewController.h */; settings = {ATTRIBUTES = (Public, ); }; };
		F1DEB88B1E2047CA0066B8E8 /* STPCoreTableViewController.h in Headers */ = {isa = PBXBuildFile; fileRef = F1DEB8881E2047CA0066B8E8 /* STPCoreTableViewController.h */; settings = {ATTRIBUTES = (Public, ); }; };
		F1DEB88C1E2047CA0066B8E8 /* STPCoreTableViewController.m in Sources */ = {isa = PBXBuildFile; fileRef = F1DEB8891E2047CA0066B8E8 /* STPCoreTableViewController.m */; };
		F1DEB88D1E2047CA0066B8E8 /* STPCoreTableViewController.m in Sources */ = {isa = PBXBuildFile; fileRef = F1DEB8891E2047CA0066B8E8 /* STPCoreTableViewController.m */; };
		F1DEB8901E2052150066B8E8 /* STPCoreScrollViewController.h in Headers */ = {isa = PBXBuildFile; fileRef = F1DEB88E1E2052150066B8E8 /* STPCoreScrollViewController.h */; settings = {ATTRIBUTES = (Public, ); }; };
		F1DEB8911E2052150066B8E8 /* STPCoreScrollViewController.h in Headers */ = {isa = PBXBuildFile; fileRef = F1DEB88E1E2052150066B8E8 /* STPCoreScrollViewController.h */; settings = {ATTRIBUTES = (Public, ); }; };
		F1DEB8921E2052150066B8E8 /* STPCoreScrollViewController.m in Sources */ = {isa = PBXBuildFile; fileRef = F1DEB88F1E2052150066B8E8 /* STPCoreScrollViewController.m */; };
		F1DEB8931E2052150066B8E8 /* STPCoreScrollViewController.m in Sources */ = {isa = PBXBuildFile; fileRef = F1DEB88F1E2052150066B8E8 /* STPCoreScrollViewController.m */; };
		F1DEB8991E2074480066B8E8 /* STPCoreViewController.h in Headers */ = {isa = PBXBuildFile; fileRef = F1DEB8971E2074480066B8E8 /* STPCoreViewController.h */; settings = {ATTRIBUTES = (Public, ); }; };
		F1DEB89A1E2074480066B8E8 /* STPCoreViewController.h in Headers */ = {isa = PBXBuildFile; fileRef = F1DEB8971E2074480066B8E8 /* STPCoreViewController.h */; settings = {ATTRIBUTES = (Public, ); }; };
		F1DEB89B1E2074480066B8E8 /* STPCoreViewController.m in Sources */ = {isa = PBXBuildFile; fileRef = F1DEB8981E2074480066B8E8 /* STPCoreViewController.m */; };
		F1DEB89C1E2074480066B8E8 /* STPCoreViewController.m in Sources */ = {isa = PBXBuildFile; fileRef = F1DEB8981E2074480066B8E8 /* STPCoreViewController.m */; };
		F1FA6F921E258F6800EB444D /* STPCoreViewController+Private.h in Headers */ = {isa = PBXBuildFile; fileRef = F1FA6F911E258F6800EB444D /* STPCoreViewController+Private.h */; };
		F1FA6F931E258F6800EB444D /* STPCoreViewController+Private.h in Headers */ = {isa = PBXBuildFile; fileRef = F1FA6F911E258F6800EB444D /* STPCoreViewController+Private.h */; };
		F1FA6F951E25960500EB444D /* STPCoreScrollViewController+Private.h in Headers */ = {isa = PBXBuildFile; fileRef = F1FA6F941E25960500EB444D /* STPCoreScrollViewController+Private.h */; };
		F1FA6F961E25960500EB444D /* STPCoreScrollViewController+Private.h in Headers */ = {isa = PBXBuildFile; fileRef = F1FA6F941E25960500EB444D /* STPCoreScrollViewController+Private.h */; };
		F1FA6F981E25970F00EB444D /* STPCoreTableViewController+Private.h in Headers */ = {isa = PBXBuildFile; fileRef = F1FA6F971E25970F00EB444D /* STPCoreTableViewController+Private.h */; };
		F1FA6F991E25970F00EB444D /* STPCoreTableViewController+Private.h in Headers */ = {isa = PBXBuildFile; fileRef = F1FA6F971E25970F00EB444D /* STPCoreTableViewController+Private.h */; };
/* End PBXBuildFile section */

/* Begin PBXContainerItemProxy section */
		045E7C0A1A5F41DE004751EF /* PBXContainerItemProxy */ = {
			isa = PBXContainerItemProxy;
			containerPortal = 11C74B8F164043050071C2CA /* Project object */;
			proxyType = 1;
			remoteGlobalIDString = 04CDB4411A5F2E1800B854EE;
			remoteInfo = StripeiOS;
		};
		049E85261A608027000B66CD /* PBXContainerItemProxy */ = {
			isa = PBXContainerItemProxy;
			containerPortal = 11C74B8F164043050071C2CA /* Project object */;
			proxyType = 1;
			remoteGlobalIDString = 049E84AA1A605D93000B66CD;
			remoteInfo = StripeiOSStatic;
		};
		C1B630D91D1D86E100A05285 /* PBXContainerItemProxy */ = {
			isa = PBXContainerItemProxy;
			containerPortal = 11C74B8F164043050071C2CA /* Project object */;
			proxyType = 1;
			remoteGlobalIDString = C1B630B21D1D817900A05285;
			remoteInfo = StripeiOSResources;
		};
/* End PBXContainerItemProxy section */

/* Begin PBXCopyFilesBuildPhase section */
		049E84A91A605D93000B66CD /* Copy Files */ = {
			isa = PBXCopyFilesBuildPhase;
			buildActionMask = 2147483647;
			dstPath = "include/$(PRODUCT_NAME)";
			dstSubfolderSpec = 16;
			files = (
			);
			name = "Copy Files";
			runOnlyForDeploymentPostprocessing = 0;
		};
		04B33F321BC744D100DD8120 /* Copy Files */ = {
			isa = PBXCopyFilesBuildPhase;
			buildActionMask = 2147483647;
			dstPath = Stripe.framework;
			dstSubfolderSpec = 16;
			files = (
				04B33F361BC7488D00DD8120 /* Info.plist in Copy Files */,
			);
			name = "Copy Files";
			runOnlyForDeploymentPostprocessing = 0;
		};
		F15AC18F1DBA9CC10009EADE /* CopyFiles */ = {
			isa = PBXCopyFilesBuildPhase;
			buildActionMask = 2147483647;
			dstPath = "";
			dstSubfolderSpec = 10;
			files = (
				C18867D41E8AF8F300A77634 /* OCMock.framework in CopyFiles */,
				F15AC1901DBA9CC60009EADE /* FBSnapshotTestCase.framework in CopyFiles */,
			);
			runOnlyForDeploymentPostprocessing = 0;
		};
/* End PBXCopyFilesBuildPhase section */

/* Begin PBXFileReference section */
		0426B96C1CEADC98006AC8DD /* STPColorUtils.h */ = {isa = PBXFileReference; fileEncoding = 4; lastKnownFileType = sourcecode.c.h; path = STPColorUtils.h; sourceTree = "<group>"; };
		0426B96D1CEADC98006AC8DD /* STPColorUtils.m */ = {isa = PBXFileReference; fileEncoding = 4; lastKnownFileType = sourcecode.c.objc; path = STPColorUtils.m; sourceTree = "<group>"; };
		0426B9701CEAE3EB006AC8DD /* UITableViewCell+Stripe_Borders.h */ = {isa = PBXFileReference; fileEncoding = 4; lastKnownFileType = sourcecode.c.h; path = "UITableViewCell+Stripe_Borders.h"; sourceTree = "<group>"; };
		0426B9711CEAE3EB006AC8DD /* UITableViewCell+Stripe_Borders.m */ = {isa = PBXFileReference; fileEncoding = 4; lastKnownFileType = sourcecode.c.objc; path = "UITableViewCell+Stripe_Borders.m"; sourceTree = "<group>"; };
		0426B9741CEBD001006AC8DD /* UINavigationBar+Stripe_Theme.h */ = {isa = PBXFileReference; fileEncoding = 4; lastKnownFileType = sourcecode.c.h; name = "UINavigationBar+Stripe_Theme.h"; path = "PublicHeaders/UINavigationBar+Stripe_Theme.h"; sourceTree = "<group>"; };
		0426B9751CEBD001006AC8DD /* UINavigationBar+Stripe_Theme.m */ = {isa = PBXFileReference; fileEncoding = 4; lastKnownFileType = sourcecode.c.objc; path = "UINavigationBar+Stripe_Theme.m"; sourceTree = "<group>"; };
		042CA1B31B7BD84100AF0DA6 /* stp_card_placeholder_template.png */ = {isa = PBXFileReference; lastKnownFileType = image.png; path = stp_card_placeholder_template.png; sourceTree = "<group>"; };
		042CA1B41B7BD84100AF0DA6 /* stp_card_placeholder_template@2x.png */ = {isa = PBXFileReference; lastKnownFileType = image.png; path = "stp_card_placeholder_template@2x.png"; sourceTree = "<group>"; };
		042CA1B51B7BD84100AF0DA6 /* stp_card_placeholder_template@3x.png */ = {isa = PBXFileReference; lastKnownFileType = image.png; path = "stp_card_placeholder_template@3x.png"; sourceTree = "<group>"; };
		0433EB471BD06313003912B4 /* NSDictionary+Stripe.h */ = {isa = PBXFileReference; fileEncoding = 4; lastKnownFileType = sourcecode.c.h; path = "NSDictionary+Stripe.h"; sourceTree = "<group>"; };
		0433EB481BD06313003912B4 /* NSDictionary+Stripe.m */ = {isa = PBXFileReference; fileEncoding = 4; lastKnownFileType = sourcecode.c.objc; path = "NSDictionary+Stripe.m"; sourceTree = "<group>"; };
		04365D2C1A4CF86C00A3E1D4 /* CoreGraphics.framework */ = {isa = PBXFileReference; lastKnownFileType = wrapper.framework; name = CoreGraphics.framework; path = System/Library/Frameworks/CoreGraphics.framework; sourceTree = SDKROOT; };
		0438EF261B7416BB00D506CC /* STPFormTextField.h */ = {isa = PBXFileReference; fileEncoding = 4; lastKnownFileType = sourcecode.c.h; path = STPFormTextField.h; sourceTree = "<group>"; };
		0438EF271B7416BB00D506CC /* STPFormTextField.m */ = {isa = PBXFileReference; fileEncoding = 4; lastKnownFileType = sourcecode.c.objc; path = STPFormTextField.m; sourceTree = "<group>"; };
		0438EF291B7416BB00D506CC /* STPPaymentCardTextField.m */ = {isa = PBXFileReference; fileEncoding = 4; lastKnownFileType = sourcecode.c.objc; path = STPPaymentCardTextField.m; sourceTree = "<group>"; };
		0438EF2A1B7416BB00D506CC /* STPPaymentCardTextFieldViewModel.h */ = {isa = PBXFileReference; fileEncoding = 4; lastKnownFileType = sourcecode.c.h; path = STPPaymentCardTextFieldViewModel.h; sourceTree = "<group>"; };
		0438EF2B1B7416BB00D506CC /* STPPaymentCardTextFieldViewModel.m */ = {isa = PBXFileReference; fileEncoding = 4; lastKnownFileType = sourcecode.c.objc; path = STPPaymentCardTextFieldViewModel.m; sourceTree = "<group>"; };
		0438EF3F1B74170D00D506CC /* STPCardValidator.m */ = {isa = PBXFileReference; fileEncoding = 4; lastKnownFileType = sourcecode.c.objc; path = STPCardValidator.m; sourceTree = "<group>"; };
		0438EF461B74183100D506CC /* STPCardBrand.h */ = {isa = PBXFileReference; fileEncoding = 4; lastKnownFileType = sourcecode.c.h; name = STPCardBrand.h; path = PublicHeaders/STPCardBrand.h; sourceTree = "<group>"; };
		0438EF4A1B741B0100D506CC /* STPCardValidatorTest.m */ = {isa = PBXFileReference; fileEncoding = 4; lastKnownFileType = sourcecode.c.objc; path = STPCardValidatorTest.m; sourceTree = "<group>"; };
		0438EF4B1B741B0100D506CC /* STPPaymentCardTextFieldViewModelTest.m */ = {isa = PBXFileReference; fileEncoding = 4; lastKnownFileType = sourcecode.c.objc; path = STPPaymentCardTextFieldViewModelTest.m; sourceTree = "<group>"; };
		0438EF891B741C2800D506CC /* stp_card_amex.png */ = {isa = PBXFileReference; lastKnownFileType = image.png; path = stp_card_amex.png; sourceTree = "<group>"; };
		0438EF8A1B741C2800D506CC /* stp_card_amex@2x.png */ = {isa = PBXFileReference; lastKnownFileType = image.png; path = "stp_card_amex@2x.png"; sourceTree = "<group>"; };
		0438EF8B1B741C2800D506CC /* stp_card_amex@3x.png */ = {isa = PBXFileReference; lastKnownFileType = image.png; path = "stp_card_amex@3x.png"; sourceTree = "<group>"; };
		0438EF8C1B741C2800D506CC /* stp_card_cvc.png */ = {isa = PBXFileReference; lastKnownFileType = image.png; path = stp_card_cvc.png; sourceTree = "<group>"; };
		0438EF8D1B741C2800D506CC /* stp_card_cvc@2x.png */ = {isa = PBXFileReference; lastKnownFileType = image.png; path = "stp_card_cvc@2x.png"; sourceTree = "<group>"; };
		0438EF8E1B741C2800D506CC /* stp_card_cvc@3x.png */ = {isa = PBXFileReference; lastKnownFileType = image.png; path = "stp_card_cvc@3x.png"; sourceTree = "<group>"; };
		0438EF8F1B741C2800D506CC /* stp_card_cvc_amex.png */ = {isa = PBXFileReference; lastKnownFileType = image.png; path = stp_card_cvc_amex.png; sourceTree = "<group>"; };
		0438EF901B741C2800D506CC /* stp_card_cvc_amex@2x.png */ = {isa = PBXFileReference; lastKnownFileType = image.png; path = "stp_card_cvc_amex@2x.png"; sourceTree = "<group>"; };
		0438EF911B741C2800D506CC /* stp_card_cvc_amex@3x.png */ = {isa = PBXFileReference; lastKnownFileType = image.png; path = "stp_card_cvc_amex@3x.png"; sourceTree = "<group>"; };
		0438EF921B741C2800D506CC /* stp_card_diners.png */ = {isa = PBXFileReference; lastKnownFileType = image.png; path = stp_card_diners.png; sourceTree = "<group>"; };
		0438EF931B741C2800D506CC /* stp_card_diners@2x.png */ = {isa = PBXFileReference; lastKnownFileType = image.png; path = "stp_card_diners@2x.png"; sourceTree = "<group>"; };
		0438EF941B741C2800D506CC /* stp_card_diners@3x.png */ = {isa = PBXFileReference; lastKnownFileType = image.png; path = "stp_card_diners@3x.png"; sourceTree = "<group>"; };
		0438EF951B741C2800D506CC /* stp_card_discover.png */ = {isa = PBXFileReference; lastKnownFileType = image.png; path = stp_card_discover.png; sourceTree = "<group>"; };
		0438EF961B741C2800D506CC /* stp_card_discover@2x.png */ = {isa = PBXFileReference; lastKnownFileType = image.png; path = "stp_card_discover@2x.png"; sourceTree = "<group>"; };
		0438EF971B741C2800D506CC /* stp_card_discover@3x.png */ = {isa = PBXFileReference; lastKnownFileType = image.png; path = "stp_card_discover@3x.png"; sourceTree = "<group>"; };
		0438EF981B741C2800D506CC /* stp_card_jcb.png */ = {isa = PBXFileReference; lastKnownFileType = image.png; path = stp_card_jcb.png; sourceTree = "<group>"; };
		0438EF991B741C2800D506CC /* stp_card_jcb@2x.png */ = {isa = PBXFileReference; lastKnownFileType = image.png; path = "stp_card_jcb@2x.png"; sourceTree = "<group>"; };
		0438EF9A1B741C2800D506CC /* stp_card_jcb@3x.png */ = {isa = PBXFileReference; lastKnownFileType = image.png; path = "stp_card_jcb@3x.png"; sourceTree = "<group>"; };
		0438EF9B1B741C2800D506CC /* stp_card_mastercard.png */ = {isa = PBXFileReference; lastKnownFileType = image.png; path = stp_card_mastercard.png; sourceTree = "<group>"; };
		0438EF9C1B741C2800D506CC /* stp_card_mastercard@2x.png */ = {isa = PBXFileReference; lastKnownFileType = image.png; path = "stp_card_mastercard@2x.png"; sourceTree = "<group>"; };
		0438EF9D1B741C2800D506CC /* stp_card_mastercard@3x.png */ = {isa = PBXFileReference; lastKnownFileType = image.png; path = "stp_card_mastercard@3x.png"; sourceTree = "<group>"; };
		0438EFA11B741C2800D506CC /* stp_card_visa.png */ = {isa = PBXFileReference; lastKnownFileType = image.png; path = stp_card_visa.png; sourceTree = "<group>"; };
		0438EFA21B741C2800D506CC /* stp_card_visa@2x.png */ = {isa = PBXFileReference; lastKnownFileType = image.png; path = "stp_card_visa@2x.png"; sourceTree = "<group>"; };
		0438EFA31B741C2800D506CC /* stp_card_visa@3x.png */ = {isa = PBXFileReference; lastKnownFileType = image.png; path = "stp_card_visa@3x.png"; sourceTree = "<group>"; };
		0439B9851C454F97005A1ED5 /* STPPaymentMethodsViewController.h */ = {isa = PBXFileReference; fileEncoding = 4; lastKnownFileType = sourcecode.c.h; lineEnding = 0; name = STPPaymentMethodsViewController.h; path = PublicHeaders/STPPaymentMethodsViewController.h; sourceTree = "<group>"; xcLanguageSpecificationIdentifier = xcode.lang.objcpp; };
		0439B9861C454F97005A1ED5 /* STPPaymentMethodsViewController.m */ = {isa = PBXFileReference; fileEncoding = 4; lastKnownFileType = sourcecode.c.objc; lineEnding = 0; path = STPPaymentMethodsViewController.m; sourceTree = "<group>"; xcLanguageSpecificationIdentifier = xcode.lang.objc; };
		0451CC421C49AE1C003B2CA6 /* STPPaymentResult.h */ = {isa = PBXFileReference; fileEncoding = 4; lastKnownFileType = sourcecode.c.h; name = STPPaymentResult.h; path = PublicHeaders/STPPaymentResult.h; sourceTree = "<group>"; };
		0451CC431C49AE1C003B2CA6 /* STPPaymentResult.m */ = {isa = PBXFileReference; fileEncoding = 4; lastKnownFileType = sourcecode.c.objc; path = STPPaymentResult.m; sourceTree = "<group>"; };
		045A62AA1B8E7259000165CE /* STPPaymentCardTextFieldTest.m */ = {isa = PBXFileReference; fileEncoding = 4; lastKnownFileType = sourcecode.c.objc; path = STPPaymentCardTextFieldTest.m; sourceTree = "<group>"; };
		045D71051CEED3AA00F6CD65 /* STPRememberMeEmailCell.h */ = {isa = PBXFileReference; fileEncoding = 4; lastKnownFileType = sourcecode.c.h; path = STPRememberMeEmailCell.h; sourceTree = "<group>"; };
		045D71061CEED3AA00F6CD65 /* STPRememberMeEmailCell.m */ = {isa = PBXFileReference; fileEncoding = 4; lastKnownFileType = sourcecode.c.objc; path = STPRememberMeEmailCell.m; sourceTree = "<group>"; };
		045D710C1CEEE30500F6CD65 /* STPAspects.h */ = {isa = PBXFileReference; fileEncoding = 4; lastKnownFileType = sourcecode.c.h; path = STPAspects.h; sourceTree = "<group>"; };
		045D710D1CEEE30500F6CD65 /* STPAspects.m */ = {isa = PBXFileReference; fileEncoding = 4; lastKnownFileType = sourcecode.c.objc; path = STPAspects.m; sourceTree = "<group>"; };
		045D711E1CEFA57000F6CD65 /* UIViewController+Stripe_Promises.h */ = {isa = PBXFileReference; fileEncoding = 4; lastKnownFileType = sourcecode.c.h; path = "UIViewController+Stripe_Promises.h"; sourceTree = "<group>"; };
		045D711F1CEFA57000F6CD65 /* UIViewController+Stripe_Promises.m */ = {isa = PBXFileReference; fileEncoding = 4; lastKnownFileType = sourcecode.c.objc; path = "UIViewController+Stripe_Promises.m"; sourceTree = "<group>"; };
		045D712A1CF4ED7600F6CD65 /* STPBINRange.h */ = {isa = PBXFileReference; fileEncoding = 4; lastKnownFileType = sourcecode.c.h; path = STPBINRange.h; sourceTree = "<group>"; };
		045D712B1CF4ED7600F6CD65 /* STPBINRange.m */ = {isa = PBXFileReference; fileEncoding = 4; lastKnownFileType = sourcecode.c.objc; path = STPBINRange.m; sourceTree = "<group>"; };
		045D71301CF514BB00F6CD65 /* STPBinRangeTest.m */ = {isa = PBXFileReference; fileEncoding = 4; lastKnownFileType = sourcecode.c.objc; path = STPBinRangeTest.m; sourceTree = "<group>"; };
		045E7C031A5F41DE004751EF /* StripeiOS Tests.xctest */ = {isa = PBXFileReference; explicitFileType = wrapper.cfbundle; includeInIndex = 0; path = "StripeiOS Tests.xctest"; sourceTree = BUILT_PRODUCTS_DIR; };
		04633B041CD44F1C009D4FB5 /* STPAPIClient+ApplePay.m */ = {isa = PBXFileReference; fileEncoding = 4; lastKnownFileType = sourcecode.c.objc; path = "STPAPIClient+ApplePay.m"; sourceTree = "<group>"; };
		04633B061CD44F47009D4FB5 /* STPAPIClient+ApplePay.h */ = {isa = PBXFileReference; fileEncoding = 4; lastKnownFileType = sourcecode.c.h; name = "STPAPIClient+ApplePay.h"; path = "PublicHeaders/STPAPIClient+ApplePay.h"; sourceTree = "<group>"; };
		04633B081CD44F6C009D4FB5 /* PKPayment+Stripe.h */ = {isa = PBXFileReference; fileEncoding = 4; lastKnownFileType = sourcecode.c.h; path = "PKPayment+Stripe.h"; sourceTree = "<group>"; };
		04633B091CD44F6C009D4FB5 /* PKPayment+Stripe.m */ = {isa = PBXFileReference; fileEncoding = 4; lastKnownFileType = sourcecode.c.objc; path = "PKPayment+Stripe.m"; sourceTree = "<group>"; };
		04633B0A1CD44F6C009D4FB5 /* STPCategoryLoader.m */ = {isa = PBXFileReference; fileEncoding = 4; lastKnownFileType = sourcecode.c.objc; path = STPCategoryLoader.m; sourceTree = "<group>"; };
		04633B191CD7BF29009D4FB5 /* integrate-dynamic-framework.sh */ = {isa = PBXFileReference; fileEncoding = 4; lastKnownFileType = text.script.sh; path = "integrate-dynamic-framework.sh"; sourceTree = "<group>"; };
		04695AD11C77F9DB00E08063 /* NSString+Stripe.h */ = {isa = PBXFileReference; fileEncoding = 4; lastKnownFileType = sourcecode.c.h; path = "NSString+Stripe.h"; sourceTree = "<group>"; };
		04695AD21C77F9DB00E08063 /* NSString+Stripe.m */ = {isa = PBXFileReference; fileEncoding = 4; lastKnownFileType = sourcecode.c.objc; path = "NSString+Stripe.m"; sourceTree = "<group>"; };
		04695AD51C77F9EF00E08063 /* STPDelegateProxy.h */ = {isa = PBXFileReference; fileEncoding = 4; lastKnownFileType = sourcecode.c.h; path = STPDelegateProxy.h; sourceTree = "<group>"; };
		04695AD61C77F9EF00E08063 /* STPDelegateProxy.m */ = {isa = PBXFileReference; fileEncoding = 4; lastKnownFileType = sourcecode.c.objc; path = STPDelegateProxy.m; sourceTree = "<group>"; };
		04695AD71C77F9EF00E08063 /* STPPhoneNumberValidator.h */ = {isa = PBXFileReference; fileEncoding = 4; lastKnownFileType = sourcecode.c.h; path = STPPhoneNumberValidator.h; sourceTree = "<group>"; };
		04695AD81C77F9EF00E08063 /* STPPhoneNumberValidator.m */ = {isa = PBXFileReference; fileEncoding = 4; lastKnownFileType = sourcecode.c.objc; path = STPPhoneNumberValidator.m; sourceTree = "<group>"; };
		046FE99F1CE55D1D00DA6A7B /* STPPaymentActivityIndicatorView.h */ = {isa = PBXFileReference; fileEncoding = 4; lastKnownFileType = sourcecode.c.h; name = STPPaymentActivityIndicatorView.h; path = PublicHeaders/STPPaymentActivityIndicatorView.h; sourceTree = "<group>"; };
		046FE9A01CE55D1D00DA6A7B /* STPPaymentActivityIndicatorView.m */ = {isa = PBXFileReference; fileEncoding = 4; lastKnownFileType = sourcecode.c.objc; path = STPPaymentActivityIndicatorView.m; sourceTree = "<group>"; };
		04793F551D1D8DDD00B3C551 /* STPSourceProtocol.h */ = {isa = PBXFileReference; fileEncoding = 4; lastKnownFileType = sourcecode.c.h; name = STPSourceProtocol.h; path = PublicHeaders/STPSourceProtocol.h; sourceTree = "<group>"; };
		04827D0E1D2575C6002DB3E8 /* STPImageLibrary.h */ = {isa = PBXFileReference; fileEncoding = 4; lastKnownFileType = sourcecode.c.h; name = STPImageLibrary.h; path = PublicHeaders/STPImageLibrary.h; sourceTree = "<group>"; };
		04827D0F1D2575C6002DB3E8 /* STPImageLibrary.m */ = {isa = PBXFileReference; fileEncoding = 4; lastKnownFileType = sourcecode.c.objc; path = STPImageLibrary.m; sourceTree = "<group>"; };
		04827D141D257764002DB3E8 /* STPImageLibrary+Private.h */ = {isa = PBXFileReference; fileEncoding = 4; lastKnownFileType = sourcecode.c.h; path = "STPImageLibrary+Private.h"; sourceTree = "<group>"; };
		04827D171D257A6C002DB3E8 /* STPImageLibraryTest.m */ = {isa = PBXFileReference; fileEncoding = 4; lastKnownFileType = sourcecode.c.objc; path = STPImageLibraryTest.m; sourceTree = "<group>"; };
		049880FA1CED5A2300EA4FFD /* STPPaymentConfiguration.h */ = {isa = PBXFileReference; fileEncoding = 4; lastKnownFileType = sourcecode.c.h; name = STPPaymentConfiguration.h; path = PublicHeaders/STPPaymentConfiguration.h; sourceTree = "<group>"; };
		049880FB1CED5A2300EA4FFD /* STPPaymentConfiguration.m */ = {isa = PBXFileReference; fileEncoding = 4; lastKnownFileType = sourcecode.c.objc; path = STPPaymentConfiguration.m; sourceTree = "<group>"; };
		049952CD1BCF13510088C703 /* STPAPIRequest.h */ = {isa = PBXFileReference; fileEncoding = 4; lastKnownFileType = sourcecode.c.h; path = STPAPIRequest.h; sourceTree = "<group>"; };
		049952CE1BCF13510088C703 /* STPAPIRequest.m */ = {isa = PBXFileReference; fileEncoding = 4; lastKnownFileType = sourcecode.c.objc; path = STPAPIRequest.m; sourceTree = "<group>"; };
		049952D11BCF13DD0088C703 /* STPAPIClient+Private.h */ = {isa = PBXFileReference; fileEncoding = 4; lastKnownFileType = sourcecode.c.h; path = "STPAPIClient+Private.h"; sourceTree = "<group>"; };
		049A3F781CC18D5300F57DE7 /* UIView+Stripe_FirstResponder.h */ = {isa = PBXFileReference; fileEncoding = 4; lastKnownFileType = sourcecode.c.h; path = "UIView+Stripe_FirstResponder.h"; sourceTree = "<group>"; };
		049A3F791CC18D5300F57DE7 /* UIView+Stripe_FirstResponder.m */ = {isa = PBXFileReference; fileEncoding = 4; lastKnownFileType = sourcecode.c.objc; path = "UIView+Stripe_FirstResponder.m"; sourceTree = "<group>"; };
		049A3F7C1CC1920A00F57DE7 /* UIViewController+Stripe_KeyboardAvoiding.h */ = {isa = PBXFileReference; fileEncoding = 4; lastKnownFileType = sourcecode.c.h; path = "UIViewController+Stripe_KeyboardAvoiding.h"; sourceTree = "<group>"; };
		049A3F7D1CC1920A00F57DE7 /* UIViewController+Stripe_KeyboardAvoiding.m */ = {isa = PBXFileReference; fileEncoding = 4; lastKnownFileType = sourcecode.c.objc; path = "UIViewController+Stripe_KeyboardAvoiding.m"; sourceTree = "<group>"; };
		049A3F871CC73C7100F57DE7 /* STPPaymentContext.h */ = {isa = PBXFileReference; fileEncoding = 4; lastKnownFileType = sourcecode.c.h; name = STPPaymentContext.h; path = PublicHeaders/STPPaymentContext.h; sourceTree = "<group>"; };
		049A3F881CC73C7100F57DE7 /* STPPaymentContext.m */ = {isa = PBXFileReference; fileEncoding = 4; lastKnownFileType = sourcecode.c.objc; path = STPPaymentContext.m; sourceTree = "<group>"; };
		049A3F8F1CC740FF00F57DE7 /* NSDecimalNumber+Stripe_Currency.h */ = {isa = PBXFileReference; fileEncoding = 4; lastKnownFileType = sourcecode.c.h; path = "NSDecimalNumber+Stripe_Currency.h"; sourceTree = "<group>"; };
		049A3F901CC740FF00F57DE7 /* NSDecimalNumber+Stripe_Currency.m */ = {isa = PBXFileReference; fileEncoding = 4; lastKnownFileType = sourcecode.c.objc; path = "NSDecimalNumber+Stripe_Currency.m"; sourceTree = "<group>"; };
		049A3F931CC75B2E00F57DE7 /* STPPromise.h */ = {isa = PBXFileReference; fileEncoding = 4; lastKnownFileType = sourcecode.c.h; path = STPPromise.h; sourceTree = "<group>"; };
		049A3F941CC75B2E00F57DE7 /* STPPromise.m */ = {isa = PBXFileReference; fileEncoding = 4; lastKnownFileType = sourcecode.c.objc; path = STPPromise.m; sourceTree = "<group>"; };
		049A3F971CC76A2400F57DE7 /* NSBundle+Stripe_AppName.h */ = {isa = PBXFileReference; fileEncoding = 4; lastKnownFileType = sourcecode.c.h; path = "NSBundle+Stripe_AppName.h"; sourceTree = "<group>"; };
		049A3F981CC76A2400F57DE7 /* NSBundle+Stripe_AppName.m */ = {isa = PBXFileReference; fileEncoding = 4; lastKnownFileType = sourcecode.c.objc; path = "NSBundle+Stripe_AppName.m"; sourceTree = "<group>"; };
		049A3F9C1CC8006800F57DE7 /* stp_icon_add.png */ = {isa = PBXFileReference; lastKnownFileType = image.png; path = stp_icon_add.png; sourceTree = "<group>"; };
		049A3F9D1CC8006800F57DE7 /* stp_icon_add@2x.png */ = {isa = PBXFileReference; lastKnownFileType = image.png; path = "stp_icon_add@2x.png"; sourceTree = "<group>"; };
		049A3F9E1CC8006800F57DE7 /* stp_icon_add@3x.png */ = {isa = PBXFileReference; lastKnownFileType = image.png; path = "stp_icon_add@3x.png"; sourceTree = "<group>"; };
		049A3FA31CC8071100F57DE7 /* stp_card_applepay@2x.png */ = {isa = PBXFileReference; lastKnownFileType = image.png; path = "stp_card_applepay@2x.png"; sourceTree = "<group>"; };
		049A3FA41CC8071100F57DE7 /* stp_card_applepay@3x.png */ = {isa = PBXFileReference; lastKnownFileType = image.png; path = "stp_card_applepay@3x.png"; sourceTree = "<group>"; };
		049A3FAC1CC9AA9900F57DE7 /* STPAddressViewModel.h */ = {isa = PBXFileReference; fileEncoding = 4; lastKnownFileType = sourcecode.c.h; path = STPAddressViewModel.h; sourceTree = "<group>"; };
		049A3FAD1CC9AA9900F57DE7 /* STPAddressViewModel.m */ = {isa = PBXFileReference; fileEncoding = 4; lastKnownFileType = sourcecode.c.objc; path = STPAddressViewModel.m; sourceTree = "<group>"; };
		049A3FB01CC9FEFC00F57DE7 /* UIToolbar+Stripe_InputAccessory.h */ = {isa = PBXFileReference; fileEncoding = 4; lastKnownFileType = sourcecode.c.h; path = "UIToolbar+Stripe_InputAccessory.h"; sourceTree = "<group>"; };
		049A3FB11CC9FEFC00F57DE7 /* UIToolbar+Stripe_InputAccessory.m */ = {isa = PBXFileReference; fileEncoding = 4; lastKnownFileType = sourcecode.c.objc; path = "UIToolbar+Stripe_InputAccessory.m"; sourceTree = "<group>"; };
		049E84AB1A605D93000B66CD /* libStripe.a */ = {isa = PBXFileReference; explicitFileType = archive.ar; includeInIndex = 0; path = libStripe.a; sourceTree = BUILT_PRODUCTS_DIR; };
		04A488311CA34D3000506E53 /* STPEmailAddressValidator.h */ = {isa = PBXFileReference; fileEncoding = 4; lastKnownFileType = sourcecode.c.h; path = STPEmailAddressValidator.h; sourceTree = "<group>"; };
		04A488321CA34D3000506E53 /* STPEmailAddressValidator.m */ = {isa = PBXFileReference; fileEncoding = 4; lastKnownFileType = sourcecode.c.objc; path = STPEmailAddressValidator.m; sourceTree = "<group>"; };
		04A488351CA34DC600506E53 /* STPEmailAddressValidatorTest.m */ = {isa = PBXFileReference; fileEncoding = 4; lastKnownFileType = sourcecode.c.objc; path = STPEmailAddressValidatorTest.m; sourceTree = "<group>"; };
		04A4883B1CA3568800506E53 /* STPBlocks.h */ = {isa = PBXFileReference; fileEncoding = 4; lastKnownFileType = sourcecode.c.h; name = STPBlocks.h; path = PublicHeaders/STPBlocks.h; sourceTree = "<group>"; };
		04A488401CA3580700506E53 /* UINavigationController+Stripe_Completion.h */ = {isa = PBXFileReference; fileEncoding = 4; lastKnownFileType = sourcecode.c.h; path = "UINavigationController+Stripe_Completion.h"; sourceTree = "<group>"; };
		04A488411CA3580700506E53 /* UINavigationController+Stripe_Completion.m */ = {isa = PBXFileReference; fileEncoding = 4; lastKnownFileType = sourcecode.c.objc; path = "UINavigationController+Stripe_Completion.m"; sourceTree = "<group>"; };
		04A4C3851C4F25F900B3B290 /* NSArray+Stripe_BoundSafe.h */ = {isa = PBXFileReference; fileEncoding = 4; lastKnownFileType = sourcecode.c.h; path = "NSArray+Stripe_BoundSafe.h"; sourceTree = "<group>"; };
		04A4C3861C4F25F900B3B290 /* NSArray+Stripe_BoundSafe.m */ = {isa = PBXFileReference; fileEncoding = 4; lastKnownFileType = sourcecode.c.objc; path = "NSArray+Stripe_BoundSafe.m"; sourceTree = "<group>"; };
		04A4C3871C4F25F900B3B290 /* UIViewController+Stripe_ParentViewController.h */ = {isa = PBXFileReference; fileEncoding = 4; lastKnownFileType = sourcecode.c.h; path = "UIViewController+Stripe_ParentViewController.h"; sourceTree = "<group>"; };
		04A4C3881C4F25F900B3B290 /* UIViewController+Stripe_ParentViewController.m */ = {isa = PBXFileReference; fileEncoding = 4; lastKnownFileType = sourcecode.c.objc; path = "UIViewController+Stripe_ParentViewController.m"; sourceTree = "<group>"; };
		04A4C3911C4F263300B3B290 /* NSArray+StripeBoundSafeTests.m */ = {isa = PBXFileReference; fileEncoding = 4; lastKnownFileType = sourcecode.c.objc; path = "NSArray+StripeBoundSafeTests.m"; sourceTree = "<group>"; };
		04A4C3931C4F276100B3B290 /* STPUIVCStripeParentViewControllerTests.m */ = {isa = PBXFileReference; fileEncoding = 4; lastKnownFileType = sourcecode.c.objc; path = STPUIVCStripeParentViewControllerTests.m; sourceTree = "<group>"; };
		04A58A461BC603BB004E7BC2 /* FABKitProtocol.h */ = {isa = PBXFileReference; fileEncoding = 4; lastKnownFileType = sourcecode.c.h; path = FABKitProtocol.h; sourceTree = "<group>"; };
		04A58A471BC603BB004E7BC2 /* Fabric+FABKits.h */ = {isa = PBXFileReference; fileEncoding = 4; lastKnownFileType = sourcecode.c.h; path = "Fabric+FABKits.h"; sourceTree = "<group>"; };
		04A58A481BC603BB004E7BC2 /* Fabric.h */ = {isa = PBXFileReference; fileEncoding = 4; lastKnownFileType = sourcecode.c.h; name = Fabric.h; path = Stripe/Fabric.h; sourceTree = "<group>"; };
		04B31DD21D08E6E200EF1631 /* STPCustomer.h */ = {isa = PBXFileReference; fileEncoding = 4; lastKnownFileType = sourcecode.c.h; name = STPCustomer.h; path = PublicHeaders/STPCustomer.h; sourceTree = "<group>"; };
		04B31DD31D08E6E200EF1631 /* STPCustomer.m */ = {isa = PBXFileReference; fileEncoding = 4; lastKnownFileType = sourcecode.c.objc; path = STPCustomer.m; sourceTree = "<group>"; };
		04B31DD81D09A4DC00EF1631 /* STPPaymentConfiguration+Private.h */ = {isa = PBXFileReference; fileEncoding = 4; lastKnownFileType = sourcecode.c.h; path = "STPPaymentConfiguration+Private.h"; sourceTree = "<group>"; };
		04B31DE41D09D25F00EF1631 /* STPPaymentMethodsInternalViewController.h */ = {isa = PBXFileReference; fileEncoding = 4; lastKnownFileType = sourcecode.c.h; path = STPPaymentMethodsInternalViewController.h; sourceTree = "<group>"; };
		04B31DE51D09D25F00EF1631 /* STPPaymentMethodsInternalViewController.m */ = {isa = PBXFileReference; fileEncoding = 4; lastKnownFileType = sourcecode.c.objc; path = STPPaymentMethodsInternalViewController.m; sourceTree = "<group>"; };
		04B31DF01D09F0A800EF1631 /* UIViewController+Stripe_NavigationItemProxy.h */ = {isa = PBXFileReference; fileEncoding = 4; lastKnownFileType = sourcecode.c.h; path = "UIViewController+Stripe_NavigationItemProxy.h"; sourceTree = "<group>"; };
		04B31DF11D09F0A800EF1631 /* UIViewController+Stripe_NavigationItemProxy.m */ = {isa = PBXFileReference; fileEncoding = 4; lastKnownFileType = sourcecode.c.objc; path = "UIViewController+Stripe_NavigationItemProxy.m"; sourceTree = "<group>"; };
		04B31DF71D11AC6400EF1631 /* STPUserInformation.h */ = {isa = PBXFileReference; fileEncoding = 4; lastKnownFileType = sourcecode.c.h; name = STPUserInformation.h; path = PublicHeaders/STPUserInformation.h; sourceTree = "<group>"; };
		04B31DF81D11AC6400EF1631 /* STPUserInformation.m */ = {isa = PBXFileReference; fileEncoding = 4; lastKnownFileType = sourcecode.c.objc; path = STPUserInformation.m; sourceTree = "<group>"; };
		04B31DFD1D131D9000EF1631 /* STPRememberMePaymentCell.h */ = {isa = PBXFileReference; fileEncoding = 4; lastKnownFileType = sourcecode.c.h; path = STPRememberMePaymentCell.h; sourceTree = "<group>"; };
		04B31DFE1D131D9000EF1631 /* STPRememberMePaymentCell.m */ = {isa = PBXFileReference; fileEncoding = 4; lastKnownFileType = sourcecode.c.objc; path = STPRememberMePaymentCell.m; sourceTree = "<group>"; };
		04B33F301BC7417B00DD8120 /* Info.plist */ = {isa = PBXFileReference; fileEncoding = 4; lastKnownFileType = text.plist.xml; path = Info.plist; sourceTree = "<group>"; };
		04B94BC71A47B78A00092C46 /* AddressBook.framework */ = {isa = PBXFileReference; lastKnownFileType = wrapper.framework; name = AddressBook.framework; path = System/Library/Frameworks/AddressBook.framework; sourceTree = SDKROOT; };
		04BC29A21CD8697900318357 /* STPTheme.h */ = {isa = PBXFileReference; fileEncoding = 4; lastKnownFileType = sourcecode.c.h; name = STPTheme.h; path = PublicHeaders/STPTheme.h; sourceTree = "<group>"; };
		04BC29A31CD8697900318357 /* STPTheme.m */ = {isa = PBXFileReference; fileEncoding = 4; lastKnownFileType = sourcecode.c.objc; path = STPTheme.m; sourceTree = "<group>"; };
		04BC29A71CD9A83600318357 /* STPCheckoutAPIClient.h */ = {isa = PBXFileReference; fileEncoding = 4; lastKnownFileType = sourcecode.c.h; path = STPCheckoutAPIClient.h; sourceTree = "<group>"; };
		04BC29A81CD9A83600318357 /* STPCheckoutAPIClient.m */ = {isa = PBXFileReference; fileEncoding = 4; lastKnownFileType = sourcecode.c.objc; path = STPCheckoutAPIClient.m; sourceTree = "<group>"; };
		04BC29AB1CD9A88600318357 /* STPCheckoutAPIVerification.h */ = {isa = PBXFileReference; fileEncoding = 4; lastKnownFileType = sourcecode.c.h; path = STPCheckoutAPIVerification.h; sourceTree = "<group>"; };
		04BC29AC1CD9A88600318357 /* STPCheckoutAPIVerification.m */ = {isa = PBXFileReference; fileEncoding = 4; lastKnownFileType = sourcecode.c.objc; path = STPCheckoutAPIVerification.m; sourceTree = "<group>"; };
		04BC29AF1CD9AAA800318357 /* STPCheckoutAccount.h */ = {isa = PBXFileReference; fileEncoding = 4; lastKnownFileType = sourcecode.c.h; path = STPCheckoutAccount.h; sourceTree = "<group>"; };
		04BC29B01CD9AAA800318357 /* STPCheckoutAccount.m */ = {isa = PBXFileReference; fileEncoding = 4; lastKnownFileType = sourcecode.c.objc; path = STPCheckoutAccount.m; sourceTree = "<group>"; };
		04BC29B31CD9AE0000318357 /* STPCheckoutBootstrapResponse.h */ = {isa = PBXFileReference; fileEncoding = 4; lastKnownFileType = sourcecode.c.h; path = STPCheckoutBootstrapResponse.h; sourceTree = "<group>"; };
		04BC29B41CD9AE0000318357 /* STPCheckoutBootstrapResponse.m */ = {isa = PBXFileReference; fileEncoding = 4; lastKnownFileType = sourcecode.c.objc; path = STPCheckoutBootstrapResponse.m; sourceTree = "<group>"; };
		04BC29B71CDA995000318357 /* STPCheckoutAccountLookup.h */ = {isa = PBXFileReference; fileEncoding = 4; lastKnownFileType = sourcecode.c.h; path = STPCheckoutAccountLookup.h; sourceTree = "<group>"; };
		04BC29B81CDA995000318357 /* STPCheckoutAccountLookup.m */ = {isa = PBXFileReference; fileEncoding = 4; lastKnownFileType = sourcecode.c.objc; path = STPCheckoutAccountLookup.m; sourceTree = "<group>"; };
		04BC29BB1CDD535700318357 /* STPSwitchTableViewCell.h */ = {isa = PBXFileReference; fileEncoding = 4; lastKnownFileType = sourcecode.c.h; path = STPSwitchTableViewCell.h; sourceTree = "<group>"; };
		04BC29BC1CDD535700318357 /* STPSwitchTableViewCell.m */ = {isa = PBXFileReference; fileEncoding = 4; lastKnownFileType = sourcecode.c.objc; path = STPSwitchTableViewCell.m; sourceTree = "<group>"; };
		04BC29C01CE2A48000318357 /* STPSMSCodeViewController.h */ = {isa = PBXFileReference; fileEncoding = 4; lastKnownFileType = sourcecode.c.h; path = STPSMSCodeViewController.h; sourceTree = "<group>"; };
		04BC29C11CE2A48000318357 /* STPSMSCodeViewController.m */ = {isa = PBXFileReference; fileEncoding = 4; lastKnownFileType = sourcecode.c.objc; path = STPSMSCodeViewController.m; sourceTree = "<group>"; };
		04BC29C41CE2A82300318357 /* STPSMSCodeTextField.h */ = {isa = PBXFileReference; fileEncoding = 4; lastKnownFileType = sourcecode.c.h; path = STPSMSCodeTextField.h; sourceTree = "<group>"; };
		04BC29C51CE2A82300318357 /* STPSMSCodeTextField.m */ = {isa = PBXFileReference; fileEncoding = 4; lastKnownFileType = sourcecode.c.objc; path = STPSMSCodeTextField.m; sourceTree = "<group>"; };
		04BC29C81CE40F7500318357 /* STPObscuredCardView.h */ = {isa = PBXFileReference; fileEncoding = 4; lastKnownFileType = sourcecode.c.h; path = STPObscuredCardView.h; sourceTree = "<group>"; };
		04BC29C91CE40F7500318357 /* STPObscuredCardView.m */ = {isa = PBXFileReference; fileEncoding = 4; lastKnownFileType = sourcecode.c.objc; path = STPObscuredCardView.m; sourceTree = "<group>"; };
		04BFFFD81D240B13005F2340 /* STPAddCardViewController+Private.h */ = {isa = PBXFileReference; fileEncoding = 4; lastKnownFileType = sourcecode.c.h; path = "STPAddCardViewController+Private.h"; sourceTree = "<group>"; };
		04CB86B81BA89CD400E4F61E /* PKPayment+StripeTest.m */ = {isa = PBXFileReference; fileEncoding = 4; lastKnownFileType = sourcecode.c.objc; path = "PKPayment+StripeTest.m"; sourceTree = "<group>"; };
		04CDB4421A5F2E1800B854EE /* Stripe.framework */ = {isa = PBXFileReference; explicitFileType = wrapper.framework; includeInIndex = 0; path = Stripe.framework; sourceTree = BUILT_PRODUCTS_DIR; };
		04CDB4A91A5F30A700B854EE /* Stripe.h */ = {isa = PBXFileReference; fileEncoding = 4; lastKnownFileType = sourcecode.c.h; lineEnding = 0; name = Stripe.h; path = PublicHeaders/Stripe.h; sourceTree = "<group>"; xcLanguageSpecificationIdentifier = xcode.lang.objcpp; };
		04CDB4C21A5F30A700B854EE /* STPAPIClient.h */ = {isa = PBXFileReference; fileEncoding = 4; lastKnownFileType = sourcecode.c.h; lineEnding = 0; name = STPAPIClient.h; path = PublicHeaders/STPAPIClient.h; sourceTree = "<group>"; xcLanguageSpecificationIdentifier = xcode.lang.objcpp; };
		04CDB4C31A5F30A700B854EE /* STPAPIClient.m */ = {isa = PBXFileReference; fileEncoding = 4; lastKnownFileType = sourcecode.c.objc; path = STPAPIClient.m; sourceTree = "<group>"; };
		04CDB4C41A5F30A700B854EE /* STPFormEncoder.h */ = {isa = PBXFileReference; fileEncoding = 4; lastKnownFileType = sourcecode.c.h; path = STPFormEncoder.h; sourceTree = "<group>"; };
		04CDB4C51A5F30A700B854EE /* STPFormEncoder.m */ = {isa = PBXFileReference; fileEncoding = 4; lastKnownFileType = sourcecode.c.objc; path = STPFormEncoder.m; sourceTree = "<group>"; };
		04CDB4C81A5F30A700B854EE /* STPBankAccount.h */ = {isa = PBXFileReference; fileEncoding = 4; lastKnownFileType = sourcecode.c.h; name = STPBankAccount.h; path = PublicHeaders/STPBankAccount.h; sourceTree = "<group>"; };
		04CDB4C91A5F30A700B854EE /* STPBankAccount.m */ = {isa = PBXFileReference; fileEncoding = 4; lastKnownFileType = sourcecode.c.objc; path = STPBankAccount.m; sourceTree = "<group>"; };
		04CDB4CA1A5F30A700B854EE /* STPCard.h */ = {isa = PBXFileReference; fileEncoding = 4; lastKnownFileType = sourcecode.c.h; name = STPCard.h; path = PublicHeaders/STPCard.h; sourceTree = "<group>"; };
		04CDB4CB1A5F30A700B854EE /* STPCard.m */ = {isa = PBXFileReference; fileEncoding = 4; lastKnownFileType = sourcecode.c.objc; path = STPCard.m; sourceTree = "<group>"; };
		04CDB4CC1A5F30A700B854EE /* STPToken.h */ = {isa = PBXFileReference; fileEncoding = 4; lastKnownFileType = sourcecode.c.h; name = STPToken.h; path = PublicHeaders/STPToken.h; sourceTree = "<group>"; };
		04CDB4CD1A5F30A700B854EE /* STPToken.m */ = {isa = PBXFileReference; fileEncoding = 4; lastKnownFileType = sourcecode.c.objc; path = STPToken.m; sourceTree = "<group>"; };
		04CDB4CE1A5F30A700B854EE /* StripeError.h */ = {isa = PBXFileReference; fileEncoding = 4; lastKnownFileType = sourcecode.c.h; name = StripeError.h; path = PublicHeaders/StripeError.h; sourceTree = "<group>"; };
		04CDB4CF1A5F30A700B854EE /* StripeError.m */ = {isa = PBXFileReference; fileEncoding = 4; lastKnownFileType = sourcecode.c.objc; path = StripeError.m; sourceTree = "<group>"; };
		04CDB51E1A5F3A9300B854EE /* STPAPIClientTest.m */ = {isa = PBXFileReference; fileEncoding = 4; lastKnownFileType = sourcecode.c.objc; path = STPAPIClientTest.m; sourceTree = "<group>"; };
		04CDB51F1A5F3A9300B854EE /* STPFormEncoderTest.m */ = {isa = PBXFileReference; fileEncoding = 4; lastKnownFileType = sourcecode.c.objc; path = STPFormEncoderTest.m; sourceTree = "<group>"; };
		04CDB5211A5F3A9300B854EE /* STPApplePayFunctionalTest.m */ = {isa = PBXFileReference; fileEncoding = 4; lastKnownFileType = sourcecode.c.objc; path = STPApplePayFunctionalTest.m; sourceTree = "<group>"; };
		04CDB5221A5F3A9300B854EE /* STPBankAccountFunctionalTest.m */ = {isa = PBXFileReference; fileEncoding = 4; lastKnownFileType = sourcecode.c.objc; path = STPBankAccountFunctionalTest.m; sourceTree = "<group>"; };
		04CDB5231A5F3A9300B854EE /* STPBankAccountTest.m */ = {isa = PBXFileReference; fileEncoding = 4; lastKnownFileType = sourcecode.c.objc; path = STPBankAccountTest.m; sourceTree = "<group>"; };
		04CDB5241A5F3A9300B854EE /* STPCardFunctionalTest.m */ = {isa = PBXFileReference; fileEncoding = 4; lastKnownFileType = sourcecode.c.objc; path = STPCardFunctionalTest.m; sourceTree = "<group>"; };
		04CDB5251A5F3A9300B854EE /* STPCardTest.m */ = {isa = PBXFileReference; fileEncoding = 4; lastKnownFileType = sourcecode.c.objc; path = STPCardTest.m; sourceTree = "<group>"; };
		04CDB5261A5F3A9300B854EE /* STPCertTest.m */ = {isa = PBXFileReference; fileEncoding = 4; lastKnownFileType = sourcecode.c.objc; path = STPCertTest.m; sourceTree = "<group>"; };
		04CDB5271A5F3A9300B854EE /* STPTokenTest.m */ = {isa = PBXFileReference; fileEncoding = 4; lastKnownFileType = sourcecode.c.objc; path = STPTokenTest.m; sourceTree = "<group>"; };
		04CDE5B41BC1F1F100548833 /* STPCardParams.m */ = {isa = PBXFileReference; fileEncoding = 4; lastKnownFileType = sourcecode.c.objc; path = STPCardParams.m; sourceTree = "<group>"; };
		04CDE5BB1BC1F21500548833 /* STPCardParams.h */ = {isa = PBXFileReference; fileEncoding = 4; lastKnownFileType = sourcecode.c.h; name = STPCardParams.h; path = PublicHeaders/STPCardParams.h; sourceTree = "<group>"; };
		04CDE5C11BC20AF800548833 /* STPBankAccountParams.m */ = {isa = PBXFileReference; fileEncoding = 4; lastKnownFileType = sourcecode.c.objc; path = STPBankAccountParams.m; sourceTree = "<group>"; };
		04CDE5C81BC20B1D00548833 /* STPBankAccountParams.h */ = {isa = PBXFileReference; fileEncoding = 4; lastKnownFileType = sourcecode.c.h; name = STPBankAccountParams.h; path = PublicHeaders/STPBankAccountParams.h; sourceTree = "<group>"; };
		04D5BF9019BF958F009521A5 /* PassKit.framework */ = {isa = PBXFileReference; lastKnownFileType = wrapper.framework; name = PassKit.framework; path = System/Library/Frameworks/PassKit.framework; sourceTree = SDKROOT; };
		04E32A9C1B7A9490009C9E35 /* STPPaymentCardTextField.h */ = {isa = PBXFileReference; fileEncoding = 4; lastKnownFileType = sourcecode.c.h; name = STPPaymentCardTextField.h; path = PublicHeaders/STPPaymentCardTextField.h; sourceTree = "<group>"; };
		04E39F4E1CECF7A100AF3B96 /* STPCardTuple.h */ = {isa = PBXFileReference; fileEncoding = 4; lastKnownFileType = sourcecode.c.h; path = STPCardTuple.h; sourceTree = "<group>"; };
		04E39F4F1CECF7A100AF3B96 /* STPCardTuple.m */ = {isa = PBXFileReference; fileEncoding = 4; lastKnownFileType = sourcecode.c.objc; path = STPCardTuple.m; sourceTree = "<group>"; };
		04E39F501CECF7A100AF3B96 /* STPPaymentMethodTuple.h */ = {isa = PBXFileReference; fileEncoding = 4; lastKnownFileType = sourcecode.c.h; path = STPPaymentMethodTuple.h; sourceTree = "<group>"; };
		04E39F511CECF7A100AF3B96 /* STPPaymentMethodTuple.m */ = {isa = PBXFileReference; fileEncoding = 4; lastKnownFileType = sourcecode.c.objc; path = STPPaymentMethodTuple.m; sourceTree = "<group>"; };
		04E39F561CECF9A800AF3B96 /* STPPaymentMethodsViewController+Private.h */ = {isa = PBXFileReference; fileEncoding = 4; lastKnownFileType = sourcecode.c.h; path = "STPPaymentMethodsViewController+Private.h"; sourceTree = "<group>"; };
		04E39F5A1CECFAFD00AF3B96 /* STPPaymentContext+Private.h */ = {isa = PBXFileReference; fileEncoding = 4; lastKnownFileType = sourcecode.c.h; path = "STPPaymentContext+Private.h"; sourceTree = "<group>"; };
		04E39F5E1CED2C3900AF3B96 /* STPRememberMeTermsView.h */ = {isa = PBXFileReference; fileEncoding = 4; lastKnownFileType = sourcecode.c.h; path = STPRememberMeTermsView.h; sourceTree = "<group>"; };
		04E39F5F1CED2C3900AF3B96 /* STPRememberMeTermsView.m */ = {isa = PBXFileReference; fileEncoding = 4; lastKnownFileType = sourcecode.c.objc; path = STPRememberMeTermsView.m; sourceTree = "<group>"; };
		04E39F621CED3B0100AF3B96 /* stp_icon_chevron_right_small.png */ = {isa = PBXFileReference; lastKnownFileType = image.png; path = stp_icon_chevron_right_small.png; sourceTree = "<group>"; };
		04E39F631CED3B0100AF3B96 /* stp_icon_chevron_right_small@2x.png */ = {isa = PBXFileReference; lastKnownFileType = image.png; path = "stp_icon_chevron_right_small@2x.png"; sourceTree = "<group>"; };
		04E39F641CED3B0100AF3B96 /* stp_icon_chevron_right_small@3x.png */ = {isa = PBXFileReference; lastKnownFileType = image.png; path = "stp_icon_chevron_right_small@3x.png"; sourceTree = "<group>"; };
		04E39F681CED48D500AF3B96 /* UIBarButtonItem+Stripe.h */ = {isa = PBXFileReference; fileEncoding = 4; lastKnownFileType = sourcecode.c.h; path = "UIBarButtonItem+Stripe.h"; sourceTree = "<group>"; };
		04E39F691CED48D500AF3B96 /* UIBarButtonItem+Stripe.m */ = {isa = PBXFileReference; fileEncoding = 4; lastKnownFileType = sourcecode.c.objc; path = "UIBarButtonItem+Stripe.m"; sourceTree = "<group>"; };
		04E39F6C1CED4C7700AF3B96 /* stp_icon_chevron_left.png */ = {isa = PBXFileReference; lastKnownFileType = image.png; path = stp_icon_chevron_left.png; sourceTree = "<group>"; };
		04E39F6D1CED4C7700AF3B96 /* stp_icon_chevron_left@2x.png */ = {isa = PBXFileReference; lastKnownFileType = image.png; path = "stp_icon_chevron_left@2x.png"; sourceTree = "<group>"; };
		04E39F6E1CED4C7700AF3B96 /* stp_icon_chevron_left@3x.png */ = {isa = PBXFileReference; lastKnownFileType = image.png; path = "stp_icon_chevron_left@3x.png"; sourceTree = "<group>"; };
		04EBC7511B7533C300A0E6AE /* STPCardValidationState.h */ = {isa = PBXFileReference; fileEncoding = 4; lastKnownFileType = sourcecode.c.h; name = STPCardValidationState.h; path = PublicHeaders/STPCardValidationState.h; sourceTree = "<group>"; };
		04EBC7521B7533C300A0E6AE /* STPCardValidator.h */ = {isa = PBXFileReference; fileEncoding = 4; lastKnownFileType = sourcecode.c.h; name = STPCardValidator.h; path = PublicHeaders/STPCardValidator.h; sourceTree = "<group>"; };
		04F213301BCEAB61001D6F22 /* STPFormEncodable.h */ = {isa = PBXFileReference; fileEncoding = 4; lastKnownFileType = sourcecode.c.h; name = STPFormEncodable.h; path = PublicHeaders/STPFormEncodable.h; sourceTree = "<group>"; };
		04F213341BCECB1C001D6F22 /* STPAPIResponseDecodable.h */ = {isa = PBXFileReference; fileEncoding = 4; lastKnownFileType = sourcecode.c.h; name = STPAPIResponseDecodable.h; path = PublicHeaders/STPAPIResponseDecodable.h; sourceTree = "<group>"; };
		04F39F0A1AEF2AFE005B926E /* Project-Debug.xcconfig */ = {isa = PBXFileReference; lastKnownFileType = text.xcconfig; path = "Project-Debug.xcconfig"; sourceTree = "<group>"; };
		04F39F0B1AEF2AFE005B926E /* Project-Release.xcconfig */ = {isa = PBXFileReference; lastKnownFileType = text.xcconfig; path = "Project-Release.xcconfig"; sourceTree = "<group>"; };
		04F39F0C1AEF2AFE005B926E /* Project-Shared.xcconfig */ = {isa = PBXFileReference; lastKnownFileType = text.xcconfig; path = "Project-Shared.xcconfig"; sourceTree = "<group>"; };
		04F39F0D1AEF2AFE005B926E /* StripeiOS Tests-Debug.xcconfig */ = {isa = PBXFileReference; lastKnownFileType = text.xcconfig; path = "StripeiOS Tests-Debug.xcconfig"; sourceTree = "<group>"; };
		04F39F0E1AEF2AFE005B926E /* StripeiOS Tests-Release.xcconfig */ = {isa = PBXFileReference; lastKnownFileType = text.xcconfig; path = "StripeiOS Tests-Release.xcconfig"; sourceTree = "<group>"; };
		04F39F0F1AEF2AFE005B926E /* StripeiOS Tests-Shared.xcconfig */ = {isa = PBXFileReference; lastKnownFileType = text.xcconfig; path = "StripeiOS Tests-Shared.xcconfig"; sourceTree = "<group>"; };
		04F39F101AEF2AFE005B926E /* StripeiOS-Debug.xcconfig */ = {isa = PBXFileReference; lastKnownFileType = text.xcconfig; path = "StripeiOS-Debug.xcconfig"; sourceTree = "<group>"; };
		04F39F111AEF2AFE005B926E /* StripeiOS-Release.xcconfig */ = {isa = PBXFileReference; lastKnownFileType = text.xcconfig; path = "StripeiOS-Release.xcconfig"; sourceTree = "<group>"; };
		04F39F121AEF2AFE005B926E /* StripeiOS-Shared.xcconfig */ = {isa = PBXFileReference; lastKnownFileType = text.xcconfig; path = "StripeiOS-Shared.xcconfig"; sourceTree = "<group>"; };
		04F39F151AEF2AFE005B926E /* StripeiOSStatic.xcconfig */ = {isa = PBXFileReference; lastKnownFileType = text.xcconfig; path = StripeiOSStatic.xcconfig; sourceTree = "<group>"; };
		04F39F181AEF2AFE005B926E /* StripeiOSStaticFramework.xcconfig */ = {isa = PBXFileReference; lastKnownFileType = text.xcconfig; path = StripeiOSStaticFramework.xcconfig; sourceTree = "<group>"; };
		04F3BB3B1BA89B1200DE235E /* PKPayment+Stripe.h */ = {isa = PBXFileReference; fileEncoding = 4; lastKnownFileType = sourcecode.c.h; path = "PKPayment+Stripe.h"; sourceTree = "<group>"; };
		04F416241CA3639500486FB5 /* STPAddCardViewController.h */ = {isa = PBXFileReference; fileEncoding = 4; lastKnownFileType = sourcecode.c.h; lineEnding = 0; name = STPAddCardViewController.h; path = PublicHeaders/STPAddCardViewController.h; sourceTree = "<group>"; xcLanguageSpecificationIdentifier = xcode.lang.objcpp; };
		04F416251CA3639500486FB5 /* STPAddCardViewController.m */ = {isa = PBXFileReference; fileEncoding = 4; lastKnownFileType = sourcecode.c.objc; lineEnding = 0; path = STPAddCardViewController.m; sourceTree = "<group>"; xcLanguageSpecificationIdentifier = xcode.lang.objc; };
		04F94D6F1D21CB20004FC826 /* StripeiOSResources.xcconfig */ = {isa = PBXFileReference; fileEncoding = 4; lastKnownFileType = text.xcconfig; path = StripeiOSResources.xcconfig; sourceTree = "<group>"; };
		04FCFA171BD59A8C00297732 /* STPCategoryLoader.h */ = {isa = PBXFileReference; fileEncoding = 4; lastKnownFileType = sourcecode.c.h; path = STPCategoryLoader.h; sourceTree = "<group>"; };
		11C74B9B164043050071C2CA /* Foundation.framework */ = {isa = PBXFileReference; lastKnownFileType = wrapper.framework; name = Foundation.framework; path = System/Library/Frameworks/Foundation.framework; sourceTree = SDKROOT; };
		4A0D74F918F6106100966D7B /* Security.framework */ = {isa = PBXFileReference; lastKnownFileType = wrapper.framework; name = Security.framework; path = System/Library/Frameworks/Security.framework; sourceTree = SDKROOT; };
		C1080F471CBECF7B007B2D89 /* STPAddress.h */ = {isa = PBXFileReference; fileEncoding = 4; lastKnownFileType = sourcecode.c.h; name = STPAddress.h; path = PublicHeaders/STPAddress.h; sourceTree = "<group>"; };
		C1080F481CBECF7B007B2D89 /* STPAddress.m */ = {isa = PBXFileReference; fileEncoding = 4; lastKnownFileType = sourcecode.c.objc; path = STPAddress.m; sourceTree = "<group>"; };
		C1080F4B1CBED48A007B2D89 /* STPAddressTests.m */ = {isa = PBXFileReference; fileEncoding = 4; lastKnownFileType = sourcecode.c.objc; path = STPAddressTests.m; sourceTree = "<group>"; };
		C11810851CC6AF4C0022FB55 /* STPPaymentMethod.h */ = {isa = PBXFileReference; fileEncoding = 4; lastKnownFileType = sourcecode.c.h; name = STPPaymentMethod.h; path = PublicHeaders/STPPaymentMethod.h; sourceTree = "<group>"; };
		C11810871CC6B00D0022FB55 /* STPApplePayPaymentMethod.h */ = {isa = PBXFileReference; fileEncoding = 4; lastKnownFileType = sourcecode.c.h; name = STPApplePayPaymentMethod.h; path = PublicHeaders/STPApplePayPaymentMethod.h; sourceTree = "<group>"; };
		C11810881CC6B00D0022FB55 /* STPApplePayPaymentMethod.m */ = {isa = PBXFileReference; fileEncoding = 4; lastKnownFileType = sourcecode.c.objc; path = STPApplePayPaymentMethod.m; sourceTree = "<group>"; };
		C11810931CC6C4700022FB55 /* PKPaymentAuthorizationViewController+Stripe_Blocks.h */ = {isa = PBXFileReference; fileEncoding = 4; lastKnownFileType = sourcecode.c.h; path = "PKPaymentAuthorizationViewController+Stripe_Blocks.h"; sourceTree = "<group>"; };
		C11810941CC6C4700022FB55 /* PKPaymentAuthorizationViewController+Stripe_Blocks.m */ = {isa = PBXFileReference; fileEncoding = 4; lastKnownFileType = sourcecode.c.objc; path = "PKPaymentAuthorizationViewController+Stripe_Blocks.m"; sourceTree = "<group>"; };
		C11810981CC6D46D0022FB55 /* NSDecimalNumber+StripeTest.m */ = {isa = PBXFileReference; fileEncoding = 4; lastKnownFileType = sourcecode.c.objc; path = "NSDecimalNumber+StripeTest.m"; sourceTree = "<group>"; };
		C11810A61CC6E2160022FB55 /* STPBackendAPIAdapter.h */ = {isa = PBXFileReference; lastKnownFileType = sourcecode.c.h; name = STPBackendAPIAdapter.h; path = PublicHeaders/STPBackendAPIAdapter.h; sourceTree = "<group>"; };
		C11810B81CC7DA290022FB55 /* stp_card_form_back.png */ = {isa = PBXFileReference; lastKnownFileType = image.png; path = stp_card_form_back.png; sourceTree = "<group>"; };
		C11810B91CC7DA290022FB55 /* stp_card_form_back@2x.png */ = {isa = PBXFileReference; lastKnownFileType = image.png; path = "stp_card_form_back@2x.png"; sourceTree = "<group>"; };
		C11810BA1CC7DA290022FB55 /* stp_card_form_back@3x.png */ = {isa = PBXFileReference; lastKnownFileType = image.png; path = "stp_card_form_back@3x.png"; sourceTree = "<group>"; };
		C11810BB1CC7DA290022FB55 /* stp_card_form_front.png */ = {isa = PBXFileReference; lastKnownFileType = image.png; path = stp_card_form_front.png; sourceTree = "<group>"; };
		C11810BC1CC7DA290022FB55 /* stp_card_form_front@2x.png */ = {isa = PBXFileReference; lastKnownFileType = image.png; path = "stp_card_form_front@2x.png"; sourceTree = "<group>"; };
		C11810BD1CC7DA290022FB55 /* stp_card_form_front@3x.png */ = {isa = PBXFileReference; lastKnownFileType = image.png; path = "stp_card_form_front@3x.png"; sourceTree = "<group>"; };
		C11B14961E8AE316000F760C /* OCMock.framework */ = {isa = PBXFileReference; lastKnownFileType = wrapper.framework; name = OCMock.framework; path = Carthage/Build/iOS/OCMock.framework; sourceTree = "<group>"; };
		C124A16E1CCA968B007D42EE /* STPAnalyticsClient.h */ = {isa = PBXFileReference; fileEncoding = 4; lastKnownFileType = sourcecode.c.h; path = STPAnalyticsClient.h; sourceTree = "<group>"; };
		C124A16F1CCA968B007D42EE /* STPAnalyticsClient.m */ = {isa = PBXFileReference; fileEncoding = 4; lastKnownFileType = sourcecode.c.objc; path = STPAnalyticsClient.m; sourceTree = "<group>"; };
		C124A17A1CCAA0C2007D42EE /* NSMutableURLRequest+Stripe.h */ = {isa = PBXFileReference; fileEncoding = 4; lastKnownFileType = sourcecode.c.h; path = "NSMutableURLRequest+Stripe.h"; sourceTree = "<group>"; };
		C124A17B1CCAA0C2007D42EE /* NSMutableURLRequest+Stripe.m */ = {isa = PBXFileReference; fileEncoding = 4; lastKnownFileType = sourcecode.c.objc; path = "NSMutableURLRequest+Stripe.m"; sourceTree = "<group>"; };
		C124A1801CCAA1BF007D42EE /* NSMutableURLRequest+StripeTest.m */ = {isa = PBXFileReference; fileEncoding = 4; lastKnownFileType = sourcecode.c.objc; path = "NSMutableURLRequest+StripeTest.m"; sourceTree = "<group>"; };
		C124A1841CCAB750007D42EE /* STPAnalyticsClientTest.m */ = {isa = PBXFileReference; fileEncoding = 4; lastKnownFileType = sourcecode.c.objc; path = STPAnalyticsClientTest.m; sourceTree = "<group>"; };
		C12711091DBA7E490087840D /* STPAddressViewModelTest.m */ = {isa = PBXFileReference; fileEncoding = 4; lastKnownFileType = sourcecode.c.objc; path = STPAddressViewModelTest.m; sourceTree = "<group>"; };
		C13538071D2C2186003F6157 /* STPAddCardViewControllerTest.m */ = {isa = PBXFileReference; fileEncoding = 4; lastKnownFileType = sourcecode.c.objc; path = STPAddCardViewControllerTest.m; sourceTree = "<group>"; };
		C1363BAC1D76337400EB82B4 /* stp_icon_checkmark.png */ = {isa = PBXFileReference; lastKnownFileType = image.png; path = stp_icon_checkmark.png; sourceTree = "<group>"; };
		C1363BAD1D76337400EB82B4 /* stp_icon_checkmark@2x.png */ = {isa = PBXFileReference; lastKnownFileType = image.png; path = "stp_icon_checkmark@2x.png"; sourceTree = "<group>"; };
		C1363BAE1D76337400EB82B4 /* stp_icon_checkmark@3x.png */ = {isa = PBXFileReference; lastKnownFileType = image.png; path = "stp_icon_checkmark@3x.png"; sourceTree = "<group>"; };
		C1363BB51D7633D800EB82B4 /* STPPaymentMethodTableViewCell.h */ = {isa = PBXFileReference; fileEncoding = 4; lastKnownFileType = sourcecode.c.h; path = STPPaymentMethodTableViewCell.h; sourceTree = "<group>"; };
		C1363BB61D7633D800EB82B4 /* STPPaymentMethodTableViewCell.m */ = {isa = PBXFileReference; fileEncoding = 4; lastKnownFileType = sourcecode.c.objc; path = STPPaymentMethodTableViewCell.m; sourceTree = "<group>"; };
		C158AB3D1E1EE98900348D01 /* STPSectionHeaderView.h */ = {isa = PBXFileReference; fileEncoding = 4; lastKnownFileType = sourcecode.c.h; path = STPSectionHeaderView.h; sourceTree = "<group>"; };
		C158AB3E1E1EE98900348D01 /* STPSectionHeaderView.m */ = {isa = PBXFileReference; fileEncoding = 4; lastKnownFileType = sourcecode.c.objc; path = STPSectionHeaderView.m; sourceTree = "<group>"; };
		C15993201D8807930047950D /* stp_shipping_form.png */ = {isa = PBXFileReference; lastKnownFileType = image.png; path = stp_shipping_form.png; sourceTree = "<group>"; };
		C15993211D8807930047950D /* stp_shipping_form@2x.png */ = {isa = PBXFileReference; lastKnownFileType = image.png; path = "stp_shipping_form@2x.png"; sourceTree = "<group>"; };
		C15993221D8807930047950D /* stp_shipping_form@3x.png */ = {isa = PBXFileReference; lastKnownFileType = image.png; path = "stp_shipping_form@3x.png"; sourceTree = "<group>"; };
		C15993261D8808490047950D /* STPShippingAddressViewController.h */ = {isa = PBXFileReference; fileEncoding = 4; lastKnownFileType = sourcecode.c.h; name = STPShippingAddressViewController.h; path = PublicHeaders/STPShippingAddressViewController.h; sourceTree = "<group>"; };
		C159932C1D8808680047950D /* STPShippingAddressViewController.m */ = {isa = PBXFileReference; fileEncoding = 4; lastKnownFileType = sourcecode.c.objc; path = STPShippingAddressViewController.m; sourceTree = "<group>"; };
		C159932F1D8808680047950D /* STPShippingMethodsViewController.h */ = {isa = PBXFileReference; fileEncoding = 4; lastKnownFileType = sourcecode.c.h; path = STPShippingMethodsViewController.h; sourceTree = "<group>"; };
		C15993301D8808680047950D /* STPShippingMethodsViewController.m */ = {isa = PBXFileReference; fileEncoding = 4; lastKnownFileType = sourcecode.c.objc; path = STPShippingMethodsViewController.m; sourceTree = "<group>"; };
		C15993311D8808680047950D /* STPShippingMethodTableViewCell.h */ = {isa = PBXFileReference; fileEncoding = 4; lastKnownFileType = sourcecode.c.h; path = STPShippingMethodTableViewCell.h; sourceTree = "<group>"; };
		C15993321D8808680047950D /* STPShippingMethodTableViewCell.m */ = {isa = PBXFileReference; fileEncoding = 4; lastKnownFileType = sourcecode.c.objc; path = STPShippingMethodTableViewCell.m; sourceTree = "<group>"; };
		C16F66AA1CA21BAC006A21B5 /* STPFormTextFieldTest.m */ = {isa = PBXFileReference; fileEncoding = 4; lastKnownFileType = sourcecode.c.objc; path = STPFormTextFieldTest.m; sourceTree = "<group>"; };
		C17A030B1CBEE7A2006C819F /* STPAddressFieldTableViewCell.h */ = {isa = PBXFileReference; fileEncoding = 4; lastKnownFileType = sourcecode.c.h; path = STPAddressFieldTableViewCell.h; sourceTree = "<group>"; };
		C17A030C1CBEE7A2006C819F /* STPAddressFieldTableViewCell.m */ = {isa = PBXFileReference; fileEncoding = 4; lastKnownFileType = sourcecode.c.objc; path = STPAddressFieldTableViewCell.m; sourceTree = "<group>"; };
		C17D24ED1E37DBAC005CB188 /* STPSourceTest.m */ = {isa = PBXFileReference; fileEncoding = 4; lastKnownFileType = sourcecode.c.objc; path = STPSourceTest.m; sourceTree = "<group>"; };
		C18021181E3A58710089D712 /* STPSourcePoller.h */ = {isa = PBXFileReference; fileEncoding = 4; lastKnownFileType = sourcecode.c.h; path = STPSourcePoller.h; sourceTree = "<group>"; };
		C18021191E3A58710089D712 /* STPSourcePoller.m */ = {isa = PBXFileReference; fileEncoding = 4; lastKnownFileType = sourcecode.c.objc; path = STPSourcePoller.m; sourceTree = "<group>"; };
		C18867D91E8B0C4100A77634 /* STPFixtures.h */ = {isa = PBXFileReference; fileEncoding = 4; lastKnownFileType = sourcecode.c.h; path = STPFixtures.h; sourceTree = "<group>"; };
		C18867DA1E8B0C4100A77634 /* STPFixtures.m */ = {isa = PBXFileReference; fileEncoding = 4; lastKnownFileType = sourcecode.c.objc; path = STPFixtures.m; sourceTree = "<group>"; };
		C1A06F0F1E1D8A6E004DCA06 /* STPCard+Private.h */ = {isa = PBXFileReference; lastKnownFileType = sourcecode.c.h; path = "STPCard+Private.h"; sourceTree = "<group>"; };
		C1B630B31D1D817900A05285 /* Stripe.bundle */ = {isa = PBXFileReference; explicitFileType = wrapper.cfbundle; includeInIndex = 0; path = Stripe.bundle; sourceTree = BUILT_PRODUCTS_DIR; };
		C1B630B51D1D817900A05285 /* Info.plist */ = {isa = PBXFileReference; lastKnownFileType = text.plist.xml; path = Info.plist; sourceTree = "<group>"; };
		C1BD9B1E1E390A2700CEE925 /* STPSourceParamsTest.m */ = {isa = PBXFileReference; fileEncoding = 4; lastKnownFileType = sourcecode.c.objc; path = STPSourceParamsTest.m; sourceTree = "<group>"; };
		C1BD9B201E393FFE00CEE925 /* STPSourceReceiver.h */ = {isa = PBXFileReference; fileEncoding = 4; lastKnownFileType = sourcecode.c.h; name = STPSourceReceiver.h; path = PublicHeaders/STPSourceReceiver.h; sourceTree = "<group>"; };
		C1BD9B211E393FFE00CEE925 /* STPSourceReceiver.m */ = {isa = PBXFileReference; fileEncoding = 4; lastKnownFileType = sourcecode.c.objc; path = STPSourceReceiver.m; sourceTree = "<group>"; };
		C1BD9B271E39406C00CEE925 /* STPSourceOwner.m */ = {isa = PBXFileReference; fileEncoding = 4; lastKnownFileType = sourcecode.c.objc; path = STPSourceOwner.m; sourceTree = "<group>"; };
		C1BD9B2C1E3940A200CEE925 /* STPSourceRedirect.h */ = {isa = PBXFileReference; fileEncoding = 4; lastKnownFileType = sourcecode.c.h; name = STPSourceRedirect.h; path = PublicHeaders/STPSourceRedirect.h; sourceTree = "<group>"; };
		C1BD9B2D1E3940A200CEE925 /* STPSourceRedirect.m */ = {isa = PBXFileReference; fileEncoding = 4; lastKnownFileType = sourcecode.c.objc; path = STPSourceRedirect.m; sourceTree = "<group>"; };
		C1BD9B321E3940C400CEE925 /* STPSourceVerification.h */ = {isa = PBXFileReference; fileEncoding = 4; lastKnownFileType = sourcecode.c.h; name = STPSourceVerification.h; path = PublicHeaders/STPSourceVerification.h; sourceTree = "<group>"; };
		C1BD9B331E3940C400CEE925 /* STPSourceVerification.m */ = {isa = PBXFileReference; fileEncoding = 4; lastKnownFileType = sourcecode.c.objc; path = STPSourceVerification.m; sourceTree = "<group>"; };
		C1BD9B381E39416700CEE925 /* STPSourceOwner.h */ = {isa = PBXFileReference; fileEncoding = 4; lastKnownFileType = sourcecode.c.h; name = STPSourceOwner.h; path = PublicHeaders/STPSourceOwner.h; sourceTree = "<group>"; };
		C1C1012C1E57A26F00C7BFAE /* STPSource+Private.h */ = {isa = PBXFileReference; fileEncoding = 4; lastKnownFileType = sourcecode.c.h; path = "STPSource+Private.h"; sourceTree = "<group>"; };
		C1D23FAC1D37F81F002FD83C /* STPCustomerDeserializerTest.m */ = {isa = PBXFileReference; fileEncoding = 4; lastKnownFileType = sourcecode.c.objc; path = STPCustomerDeserializerTest.m; sourceTree = "<group>"; };
		C1D23FAF1D37FC90002FD83C /* STPTestUtils.h */ = {isa = PBXFileReference; fileEncoding = 4; lastKnownFileType = sourcecode.c.h; path = STPTestUtils.h; sourceTree = "<group>"; };
		C1D23FB01D37FC90002FD83C /* STPTestUtils.m */ = {isa = PBXFileReference; fileEncoding = 4; lastKnownFileType = sourcecode.c.objc; path = STPTestUtils.m; sourceTree = "<group>"; };
		C1D23FB31D37FE0B002FD83C /* Card.json */ = {isa = PBXFileReference; fileEncoding = 4; lastKnownFileType = text.json; path = Card.json; sourceTree = "<group>"; };
		C1D23FB41D37FE0B002FD83C /* Customer.json */ = {isa = PBXFileReference; fileEncoding = 4; lastKnownFileType = text.json; path = Customer.json; sourceTree = "<group>"; };
		C1D7B5181E36B8B9002181F5 /* STPSourceParams.h */ = {isa = PBXFileReference; fileEncoding = 4; lastKnownFileType = sourcecode.c.h; name = STPSourceParams.h; path = PublicHeaders/STPSourceParams.h; sourceTree = "<group>"; };
		C1D7B5191E36B8B9002181F5 /* STPSourceParams.m */ = {isa = PBXFileReference; fileEncoding = 4; lastKnownFileType = sourcecode.c.objc; path = STPSourceParams.m; sourceTree = "<group>"; };
		C1D7B51E1E36C32F002181F5 /* STPSource.h */ = {isa = PBXFileReference; fileEncoding = 4; lastKnownFileType = sourcecode.c.h; name = STPSource.h; path = PublicHeaders/STPSource.h; sourceTree = "<group>"; };
		C1D7B51F1E36C32F002181F5 /* STPSource.m */ = {isa = PBXFileReference; fileEncoding = 4; lastKnownFileType = sourcecode.c.objc; path = STPSource.m; sourceTree = "<group>"; };
		C1D7B5241E36C70D002181F5 /* STPSourceFunctionalTest.m */ = {isa = PBXFileReference; fileEncoding = 4; lastKnownFileType = sourcecode.c.objc; path = STPSourceFunctionalTest.m; sourceTree = "<group>"; };
		C1EEDCC51CA2126000A54582 /* STPDelegateProxyTest.m */ = {isa = PBXFileReference; fileEncoding = 4; lastKnownFileType = sourcecode.c.objc; path = STPDelegateProxyTest.m; sourceTree = "<group>"; };
		C1EEDCC71CA2172700A54582 /* NSString+StripeTest.m */ = {isa = PBXFileReference; fileEncoding = 4; lastKnownFileType = sourcecode.c.objc; path = "NSString+StripeTest.m"; sourceTree = "<group>"; };
		C1EEDCC91CA2186300A54582 /* STPPhoneNumberValidatorTest.m */ = {isa = PBXFileReference; fileEncoding = 4; lastKnownFileType = sourcecode.c.objc; path = STPPhoneNumberValidatorTest.m; sourceTree = "<group>"; };
		C1EF04491DD2396200FBF452 /* STPShippingAddressViewControllerLocalizationTests.m */ = {isa = PBXFileReference; fileEncoding = 4; lastKnownFileType = sourcecode.c.objc; path = STPShippingAddressViewControllerLocalizationTests.m; sourceTree = "<group>"; };
		C1EF044A1DD2396200FBF452 /* STPShippingMethodsViewControllerLocalizationTests.m */ = {isa = PBXFileReference; fileEncoding = 4; lastKnownFileType = sourcecode.c.objc; path = STPShippingMethodsViewControllerLocalizationTests.m; sourceTree = "<group>"; };
		C1FEE5941CBFF11400A7632B /* STPPostalCodeValidator.h */ = {isa = PBXFileReference; fileEncoding = 4; lastKnownFileType = sourcecode.c.h; path = STPPostalCodeValidator.h; sourceTree = "<group>"; };
		C1FEE5951CBFF11400A7632B /* STPPostalCodeValidator.m */ = {isa = PBXFileReference; fileEncoding = 4; lastKnownFileType = sourcecode.c.objc; path = STPPostalCodeValidator.m; sourceTree = "<group>"; };
		C1FEE5981CBFF24000A7632B /* STPPostalCodeValidatorTest.m */ = {isa = PBXFileReference; fileEncoding = 4; lastKnownFileType = sourcecode.c.objc; path = STPPostalCodeValidatorTest.m; sourceTree = "<group>"; };
		F1122A7D1DFB84E000A8B1AF /* UINavigationBar+StripeTest.m */ = {isa = PBXFileReference; fileEncoding = 4; lastKnownFileType = sourcecode.c.objc; path = "UINavigationBar+StripeTest.m"; sourceTree = "<group>"; };
		F12829D81D7747E4008B10D6 /* STPBundleLocator.h */ = {isa = PBXFileReference; fileEncoding = 4; lastKnownFileType = sourcecode.c.h; path = STPBundleLocator.h; sourceTree = "<group>"; };
		F12829D91D7747E4008B10D6 /* STPBundleLocator.m */ = {isa = PBXFileReference; fileEncoding = 4; lastKnownFileType = sourcecode.c.objc; path = STPBundleLocator.m; sourceTree = "<group>"; };
		F12C8DBE1D63DE9F00ADA0D7 /* STPPaymentContextAmountModel.h */ = {isa = PBXFileReference; fileEncoding = 4; lastKnownFileType = sourcecode.c.h; path = STPPaymentContextAmountModel.h; sourceTree = "<group>"; };
		F12C8DBF1D63DE9F00ADA0D7 /* STPPaymentContextAmountModel.m */ = {isa = PBXFileReference; fileEncoding = 4; lastKnownFileType = sourcecode.c.objc; path = STPPaymentContextAmountModel.m; sourceTree = "<group>"; };
		F132DFE21D51372A002FF5B7 /* STPWeakStrongMacros.h */ = {isa = PBXFileReference; fileEncoding = 4; lastKnownFileType = sourcecode.c.h; path = STPWeakStrongMacros.h; sourceTree = "<group>"; };
		F148ABC31D5D334B0014FD92 /* STPLocalizationUtils.m */ = {isa = PBXFileReference; fileEncoding = 4; lastKnownFileType = sourcecode.c.objc; path = STPLocalizationUtils.m; sourceTree = "<group>"; };
		F148ABE71D5E805A0014FD92 /* en */ = {isa = PBXFileReference; fileEncoding = 4; lastKnownFileType = text.plist.strings; name = en; path = Localizations/en.lproj/Localizable.strings; sourceTree = "<group>"; };
		F148ABEA1D5E80790014FD92 /* zh-Hans */ = {isa = PBXFileReference; fileEncoding = 10; lastKnownFileType = text.plist.strings; name = "zh-Hans"; path = "Localizations/zh-Hans.lproj/Localizable.strings"; sourceTree = "<group>"; };
		F148ABEC1D5E80860014FD92 /* de */ = {isa = PBXFileReference; fileEncoding = 4; lastKnownFileType = text.plist.strings; name = de; path = Localizations/de.lproj/Localizable.strings; sourceTree = "<group>"; };
		F148ABED1D5E808B0014FD92 /* es */ = {isa = PBXFileReference; fileEncoding = 4; lastKnownFileType = text.plist.strings; name = es; path = Localizations/es.lproj/Localizable.strings; sourceTree = "<group>"; };
		F148ABEE1D5E80990014FD92 /* it */ = {isa = PBXFileReference; fileEncoding = 4; lastKnownFileType = text.plist.strings; name = it; path = Localizations/it.lproj/Localizable.strings; sourceTree = "<group>"; };
		F148ABEF1D5E809D0014FD92 /* ja */ = {isa = PBXFileReference; fileEncoding = 4; lastKnownFileType = text.plist.strings; name = ja; path = Localizations/ja.lproj/Localizable.strings; sourceTree = "<group>"; };
		F148ABF01D5E80A00014FD92 /* nl */ = {isa = PBXFileReference; fileEncoding = 4; lastKnownFileType = text.plist.strings; name = nl; path = Localizations/nl.lproj/Localizable.strings; sourceTree = "<group>"; };
		F148ABF11D5E81EB0014FD92 /* fr */ = {isa = PBXFileReference; fileEncoding = 4; lastKnownFileType = text.plist.strings; name = fr; path = Localizations/fr.lproj/Localizable.strings; sourceTree = "<group>"; };
		F14C872E1D4FCDBA00C7CC6A /* STPPaymentContextApplePayTest.m */ = {isa = PBXFileReference; fileEncoding = 4; lastKnownFileType = sourcecode.c.objc; path = STPPaymentContextApplePayTest.m; sourceTree = "<group>"; };
		F1510AFC1D5A4C93000731AD /* stp_card_amex_template.png */ = {isa = PBXFileReference; lastKnownFileType = image.png; path = stp_card_amex_template.png; sourceTree = "<group>"; };
		F1510AFD1D5A4C93000731AD /* stp_card_amex_template@2x.png */ = {isa = PBXFileReference; lastKnownFileType = image.png; path = "stp_card_amex_template@2x.png"; sourceTree = "<group>"; };
		F1510AFE1D5A4C93000731AD /* stp_card_amex_template@3x.png */ = {isa = PBXFileReference; lastKnownFileType = image.png; path = "stp_card_amex_template@3x.png"; sourceTree = "<group>"; };
		F1510B021D5A4C93000731AD /* stp_card_discover_template.png */ = {isa = PBXFileReference; lastKnownFileType = image.png; path = stp_card_discover_template.png; sourceTree = "<group>"; };
		F1510B031D5A4C93000731AD /* stp_card_discover_template@2x.png */ = {isa = PBXFileReference; lastKnownFileType = image.png; path = "stp_card_discover_template@2x.png"; sourceTree = "<group>"; };
		F1510B041D5A4C93000731AD /* stp_card_discover_template@3x.png */ = {isa = PBXFileReference; lastKnownFileType = image.png; path = "stp_card_discover_template@3x.png"; sourceTree = "<group>"; };
		F1510B051D5A4C93000731AD /* stp_card_mastercard_template.png */ = {isa = PBXFileReference; lastKnownFileType = image.png; path = stp_card_mastercard_template.png; sourceTree = "<group>"; };
		F1510B061D5A4C93000731AD /* stp_card_mastercard_template@2x.png */ = {isa = PBXFileReference; lastKnownFileType = image.png; path = "stp_card_mastercard_template@2x.png"; sourceTree = "<group>"; };
		F1510B071D5A4C93000731AD /* stp_card_mastercard_template@3x.png */ = {isa = PBXFileReference; lastKnownFileType = image.png; path = "stp_card_mastercard_template@3x.png"; sourceTree = "<group>"; };
		F1510B081D5A4C93000731AD /* stp_card_visa_template.png */ = {isa = PBXFileReference; lastKnownFileType = image.png; path = stp_card_visa_template.png; sourceTree = "<group>"; };
		F1510B091D5A4C93000731AD /* stp_card_visa_template@2x.png */ = {isa = PBXFileReference; lastKnownFileType = image.png; path = "stp_card_visa_template@2x.png"; sourceTree = "<group>"; };
		F1510B0A1D5A4C93000731AD /* stp_card_visa_template@3x.png */ = {isa = PBXFileReference; lastKnownFileType = image.png; path = "stp_card_visa_template@3x.png"; sourceTree = "<group>"; };
		F1510BA41D5A77F6000731AD /* stp_card_diners_template.png */ = {isa = PBXFileReference; lastKnownFileType = image.png; path = stp_card_diners_template.png; sourceTree = "<group>"; };
		F1510BA51D5A77F6000731AD /* stp_card_diners_template@2x.png */ = {isa = PBXFileReference; lastKnownFileType = image.png; path = "stp_card_diners_template@2x.png"; sourceTree = "<group>"; };
		F1510BA61D5A77F6000731AD /* stp_card_diners_template@3x.png */ = {isa = PBXFileReference; lastKnownFileType = image.png; path = "stp_card_diners_template@3x.png"; sourceTree = "<group>"; };
		F1510BBC1D5A8146000731AD /* stp_card_jcb_template.png */ = {isa = PBXFileReference; lastKnownFileType = image.png; path = stp_card_jcb_template.png; sourceTree = "<group>"; };
		F1510BBD1D5A8146000731AD /* stp_card_jcb_template@2x.png */ = {isa = PBXFileReference; lastKnownFileType = image.png; path = "stp_card_jcb_template@2x.png"; sourceTree = "<group>"; };
		F1510BBE1D5A8146000731AD /* stp_card_jcb_template@3x.png */ = {isa = PBXFileReference; lastKnownFileType = image.png; path = "stp_card_jcb_template@3x.png"; sourceTree = "<group>"; };
		F152321A1EA92F9D00D65C67 /* STPRedirectContextTest.m */ = {isa = PBXFileReference; fileEncoding = 4; lastKnownFileType = sourcecode.c.objc; path = STPRedirectContextTest.m; sourceTree = "<group>"; };
		F152321C1EA92FC100D65C67 /* STPRedirectContext.m */ = {isa = PBXFileReference; fileEncoding = 4; lastKnownFileType = sourcecode.c.objc; path = STPRedirectContext.m; sourceTree = "<group>"; };
		F152321F1EA92FCF00D65C67 /* STPRedirectContext.h */ = {isa = PBXFileReference; fileEncoding = 4; lastKnownFileType = sourcecode.c.h; name = STPRedirectContext.h; path = PublicHeaders/STPRedirectContext.h; sourceTree = "<group>"; };
		F15232221EA9303800D65C67 /* STPURLCallbackHandler.h */ = {isa = PBXFileReference; fileEncoding = 4; lastKnownFileType = sourcecode.c.h; path = STPURLCallbackHandler.h; sourceTree = "<group>"; };
		F15232231EA9303800D65C67 /* STPURLCallbackHandler.m */ = {isa = PBXFileReference; fileEncoding = 4; lastKnownFileType = sourcecode.c.objc; path = STPURLCallbackHandler.m; sourceTree = "<group>"; };
		F15232281EA9306100D65C67 /* NSURLComponents+Stripe.h */ = {isa = PBXFileReference; fileEncoding = 4; lastKnownFileType = sourcecode.c.h; path = "NSURLComponents+Stripe.h"; sourceTree = "<group>"; };
		F15232291EA9306100D65C67 /* NSURLComponents+Stripe.m */ = {isa = PBXFileReference; fileEncoding = 4; lastKnownFileType = sourcecode.c.objc; path = "NSURLComponents+Stripe.m"; sourceTree = "<group>"; };
		F152322E1EA9344000D65C67 /* iDEALSource.json */ = {isa = PBXFileReference; lastKnownFileType = text.json; path = iDEALSource.json; sourceTree = "<group>"; };
		F156753F1DB544D3004468E3 /* STPAddCardViewControllerLocalizationTests.m */ = {isa = PBXFileReference; fileEncoding = 4; lastKnownFileType = sourcecode.c.objc; path = STPAddCardViewControllerLocalizationTests.m; sourceTree = "<group>"; };
		F15AC18D1DBA9CA90009EADE /* FBSnapshotTestCase.framework */ = {isa = PBXFileReference; lastKnownFileType = wrapper.framework; name = FBSnapshotTestCase.framework; path = Carthage/Build/iOS/FBSnapshotTestCase.framework; sourceTree = "<group>"; };
		F1852F911D80B6EC00367C86 /* STPStringUtils.h */ = {isa = PBXFileReference; fileEncoding = 4; lastKnownFileType = sourcecode.c.h; path = STPStringUtils.h; sourceTree = "<group>"; };
		F1852F921D80B6EC00367C86 /* STPStringUtils.m */ = {isa = PBXFileReference; fileEncoding = 4; lastKnownFileType = sourcecode.c.objc; path = STPStringUtils.m; sourceTree = "<group>"; };
		F19491D81E5F606F001E1FC2 /* STPSourceCardDetails.m */ = {isa = PBXFileReference; fileEncoding = 4; lastKnownFileType = sourcecode.c.objc; path = STPSourceCardDetails.m; sourceTree = "<group>"; };
		F19491DD1E5F6B8C001E1FC2 /* STPSourceCardDetails.h */ = {isa = PBXFileReference; fileEncoding = 4; lastKnownFileType = sourcecode.c.h; name = STPSourceCardDetails.h; path = PublicHeaders/STPSourceCardDetails.h; sourceTree = "<group>"; };
		F19491E11E60DD72001E1FC2 /* STPSourceSEPADebitDetails.m */ = {isa = PBXFileReference; fileEncoding = 4; lastKnownFileType = sourcecode.c.objc; path = STPSourceSEPADebitDetails.m; sourceTree = "<group>"; };
		F19491E61E60DD9C001E1FC2 /* STPSourceSEPADebitDetails.h */ = {isa = PBXFileReference; fileEncoding = 4; lastKnownFileType = sourcecode.c.h; name = STPSourceSEPADebitDetails.h; path = PublicHeaders/STPSourceSEPADebitDetails.h; sourceTree = "<group>"; };
		F1A0197A1EA5733200354301 /* STPSourceParams+Private.h */ = {isa = PBXFileReference; fileEncoding = 4; lastKnownFileType = sourcecode.c.h; path = "STPSourceParams+Private.h"; sourceTree = "<group>"; };
		F1B980931DB550E60075332E /* STPPaymentMethodsViewControllerLocalizationTests.m */ = {isa = PBXFileReference; fileEncoding = 4; lastKnownFileType = sourcecode.c.objc; path = STPPaymentMethodsViewControllerLocalizationTests.m; sourceTree = "<group>"; };
		F1BA241C1E57BE5700E4A1CF /* CardSource.json */ = {isa = PBXFileReference; fileEncoding = 4; lastKnownFileType = text.json; path = CardSource.json; sourceTree = "<group>"; };
		F1BA241F1E57BEC600E4A1CF /* 3DSSource.json */ = {isa = PBXFileReference; fileEncoding = 4; lastKnownFileType = text.json; path = 3DSSource.json; sourceTree = "<group>"; };
		F1C578F01D651AB200912EAE /* stp_card_applepay.png */ = {isa = PBXFileReference; lastKnownFileType = image.png; path = stp_card_applepay.png; sourceTree = "<group>"; };
		F1C7B8D11DBECF2400D9F6F0 /* STPDispatchFunctions.m */ = {isa = PBXFileReference; fileEncoding = 4; lastKnownFileType = sourcecode.c.objc; path = STPDispatchFunctions.m; sourceTree = "<group>"; };
		F1C7B8D21DBECF2400D9F6F0 /* STPDispatchFunctions.h */ = {isa = PBXFileReference; fileEncoding = 4; lastKnownFileType = sourcecode.c.h; path = STPDispatchFunctions.h; sourceTree = "<group>"; };
		F1D64B271D8767FC001CDB7C /* STPWebViewController.h */ = {isa = PBXFileReference; fileEncoding = 4; lastKnownFileType = sourcecode.c.h; path = STPWebViewController.h; sourceTree = "<group>"; };
		F1D64B281D8767FC001CDB7C /* STPWebViewController.m */ = {isa = PBXFileReference; fileEncoding = 4; lastKnownFileType = sourcecode.c.objc; path = STPWebViewController.m; sourceTree = "<group>"; };
		F1D64B2D1D87686E001CDB7C /* WebKit.framework */ = {isa = PBXFileReference; lastKnownFileType = wrapper.framework; name = WebKit.framework; path = System/Library/Frameworks/WebKit.framework; sourceTree = SDKROOT; };
		F1D777BF1D81DD520076FA19 /* STPStringUtilsTest.m */ = {isa = PBXFileReference; fileEncoding = 4; lastKnownFileType = sourcecode.c.objc; path = STPStringUtilsTest.m; sourceTree = "<group>"; };
		F1D96F951DC7D82400477E64 /* STPLocalizationUtils.h */ = {isa = PBXFileReference; fileEncoding = 4; lastKnownFileType = sourcecode.c.h; path = STPLocalizationUtils.h; sourceTree = "<group>"; };
		F1D96F981DC7DCDE00477E64 /* STPLocalizationUtils+STPTestAdditions.h */ = {isa = PBXFileReference; fileEncoding = 4; lastKnownFileType = sourcecode.c.h; path = "STPLocalizationUtils+STPTestAdditions.h"; sourceTree = "<group>"; };
		F1D96F991DC7DCDE00477E64 /* STPLocalizationUtils+STPTestAdditions.m */ = {isa = PBXFileReference; fileEncoding = 4; lastKnownFileType = sourcecode.c.objc; path = "STPLocalizationUtils+STPTestAdditions.m"; sourceTree = "<group>"; };
		F1DEB8881E2047CA0066B8E8 /* STPCoreTableViewController.h */ = {isa = PBXFileReference; fileEncoding = 4; lastKnownFileType = sourcecode.c.h; name = STPCoreTableViewController.h; path = PublicHeaders/STPCoreTableViewController.h; sourceTree = "<group>"; };
		F1DEB8891E2047CA0066B8E8 /* STPCoreTableViewController.m */ = {isa = PBXFileReference; fileEncoding = 4; lastKnownFileType = sourcecode.c.objc; path = STPCoreTableViewController.m; sourceTree = "<group>"; };
		F1DEB88E1E2052150066B8E8 /* STPCoreScrollViewController.h */ = {isa = PBXFileReference; fileEncoding = 4; lastKnownFileType = sourcecode.c.h; name = STPCoreScrollViewController.h; path = PublicHeaders/STPCoreScrollViewController.h; sourceTree = "<group>"; };
		F1DEB88F1E2052150066B8E8 /* STPCoreScrollViewController.m */ = {isa = PBXFileReference; fileEncoding = 4; lastKnownFileType = sourcecode.c.objc; path = STPCoreScrollViewController.m; sourceTree = "<group>"; };
		F1DEB8971E2074480066B8E8 /* STPCoreViewController.h */ = {isa = PBXFileReference; fileEncoding = 4; lastKnownFileType = sourcecode.c.h; name = STPCoreViewController.h; path = PublicHeaders/STPCoreViewController.h; sourceTree = "<group>"; };
		F1DEB8981E2074480066B8E8 /* STPCoreViewController.m */ = {isa = PBXFileReference; fileEncoding = 4; lastKnownFileType = sourcecode.c.objc; path = STPCoreViewController.m; sourceTree = "<group>"; };
		F1FA6F911E258F6800EB444D /* STPCoreViewController+Private.h */ = {isa = PBXFileReference; fileEncoding = 4; lastKnownFileType = sourcecode.c.h; path = "STPCoreViewController+Private.h"; sourceTree = "<group>"; };
		F1FA6F941E25960500EB444D /* STPCoreScrollViewController+Private.h */ = {isa = PBXFileReference; fileEncoding = 4; lastKnownFileType = sourcecode.c.h; path = "STPCoreScrollViewController+Private.h"; sourceTree = "<group>"; };
		F1FA6F971E25970F00EB444D /* STPCoreTableViewController+Private.h */ = {isa = PBXFileReference; fileEncoding = 4; lastKnownFileType = sourcecode.c.h; path = "STPCoreTableViewController+Private.h"; sourceTree = "<group>"; };
		FAFC12C516E5767F0066297F /* UIKit.framework */ = {isa = PBXFileReference; lastKnownFileType = wrapper.framework; name = UIKit.framework; path = System/Library/Frameworks/UIKit.framework; sourceTree = SDKROOT; };
/* End PBXFileReference section */

/* Begin PBXFrameworksBuildPhase section */
		045E7C001A5F41DE004751EF /* Frameworks */ = {
			isa = PBXFrameworksBuildPhase;
			buildActionMask = 2147483647;
			files = (
				045E7C091A5F41DE004751EF /* Stripe.framework in Frameworks */,
				C11B14971E8AE316000F760C /* OCMock.framework in Frameworks */,
				F15AC18E1DBA9CA90009EADE /* FBSnapshotTestCase.framework in Frameworks */,
			);
			runOnlyForDeploymentPostprocessing = 0;
		};
		049E84A81A605D93000B66CD /* Frameworks */ = {
			isa = PBXFrameworksBuildPhase;
			buildActionMask = 2147483647;
			files = (
				049E84D71A605E99000B66CD /* AddressBook.framework in Frameworks */,
				049E84D61A605E8F000B66CD /* PassKit.framework in Frameworks */,
				049E84D51A605E82000B66CD /* Security.framework in Frameworks */,
				049E84D41A605E7C000B66CD /* Foundation.framework in Frameworks */,
				049E84D31A605E6A000B66CD /* UIKit.framework in Frameworks */,
			);
			runOnlyForDeploymentPostprocessing = 0;
		};
		04CDB43E1A5F2E1800B854EE /* Frameworks */ = {
			isa = PBXFrameworksBuildPhase;
			buildActionMask = 2147483647;
			files = (
				F1D64B2E1D87686E001CDB7C /* WebKit.framework in Frameworks */,
				F116E94B1D83404D0026A52A /* AddressBook.framework in Frameworks */,
				F116E94C1D83405E0026A52A /* Foundation.framework in Frameworks */,
				04533E7D1A6877F400C7E52E /* PassKit.framework in Frameworks */,
				F116E94D1D8340640026A52A /* Security.framework in Frameworks */,
			);
			runOnlyForDeploymentPostprocessing = 0;
		};
		C1B630B01D1D817900A05285 /* Frameworks */ = {
			isa = PBXFrameworksBuildPhase;
			buildActionMask = 2147483647;
			files = (
			);
			runOnlyForDeploymentPostprocessing = 0;
		};
/* End PBXFrameworksBuildPhase section */

/* Begin PBXGroup section */
		0438EF871B741C2800D506CC /* Resources */ = {
			isa = PBXGroup;
			children = (
				0438EF881B741C2800D506CC /* Images */,
				F148ABE21D5E80420014FD92 /* Localizations */,
			);
			path = Resources;
			sourceTree = "<group>";
		};
		0438EF881B741C2800D506CC /* Images */ = {
			isa = PBXGroup;
			children = (
				C1363BAC1D76337400EB82B4 /* stp_icon_checkmark.png */,
				C1363BAD1D76337400EB82B4 /* stp_icon_checkmark@2x.png */,
				C1363BAE1D76337400EB82B4 /* stp_icon_checkmark@3x.png */,
				F1510AFC1D5A4C93000731AD /* stp_card_amex_template.png */,
				F1510AFD1D5A4C93000731AD /* stp_card_amex_template@2x.png */,
				F1510AFE1D5A4C93000731AD /* stp_card_amex_template@3x.png */,
				0438EF891B741C2800D506CC /* stp_card_amex.png */,
				0438EF8A1B741C2800D506CC /* stp_card_amex@2x.png */,
				0438EF8B1B741C2800D506CC /* stp_card_amex@3x.png */,
				F1C578F01D651AB200912EAE /* stp_card_applepay.png */,
				049A3FA31CC8071100F57DE7 /* stp_card_applepay@2x.png */,
				049A3FA41CC8071100F57DE7 /* stp_card_applepay@3x.png */,
				0438EF8F1B741C2800D506CC /* stp_card_cvc_amex.png */,
				0438EF901B741C2800D506CC /* stp_card_cvc_amex@2x.png */,
				0438EF911B741C2800D506CC /* stp_card_cvc_amex@3x.png */,
				0438EF8C1B741C2800D506CC /* stp_card_cvc.png */,
				0438EF8D1B741C2800D506CC /* stp_card_cvc@2x.png */,
				0438EF8E1B741C2800D506CC /* stp_card_cvc@3x.png */,
				F1510BA41D5A77F6000731AD /* stp_card_diners_template.png */,
				F1510BA51D5A77F6000731AD /* stp_card_diners_template@2x.png */,
				F1510BA61D5A77F6000731AD /* stp_card_diners_template@3x.png */,
				0438EF921B741C2800D506CC /* stp_card_diners.png */,
				0438EF931B741C2800D506CC /* stp_card_diners@2x.png */,
				0438EF941B741C2800D506CC /* stp_card_diners@3x.png */,
				F1510B021D5A4C93000731AD /* stp_card_discover_template.png */,
				F1510B031D5A4C93000731AD /* stp_card_discover_template@2x.png */,
				F1510B041D5A4C93000731AD /* stp_card_discover_template@3x.png */,
				0438EF951B741C2800D506CC /* stp_card_discover.png */,
				0438EF961B741C2800D506CC /* stp_card_discover@2x.png */,
				0438EF971B741C2800D506CC /* stp_card_discover@3x.png */,
				C11810B81CC7DA290022FB55 /* stp_card_form_back.png */,
				C11810B91CC7DA290022FB55 /* stp_card_form_back@2x.png */,
				C11810BA1CC7DA290022FB55 /* stp_card_form_back@3x.png */,
				C11810BB1CC7DA290022FB55 /* stp_card_form_front.png */,
				C11810BC1CC7DA290022FB55 /* stp_card_form_front@2x.png */,
				C11810BD1CC7DA290022FB55 /* stp_card_form_front@3x.png */,
				F1510BBC1D5A8146000731AD /* stp_card_jcb_template.png */,
				F1510BBD1D5A8146000731AD /* stp_card_jcb_template@2x.png */,
				F1510BBE1D5A8146000731AD /* stp_card_jcb_template@3x.png */,
				0438EF981B741C2800D506CC /* stp_card_jcb.png */,
				0438EF991B741C2800D506CC /* stp_card_jcb@2x.png */,
				0438EF9A1B741C2800D506CC /* stp_card_jcb@3x.png */,
				F1510B051D5A4C93000731AD /* stp_card_mastercard_template.png */,
				F1510B061D5A4C93000731AD /* stp_card_mastercard_template@2x.png */,
				F1510B071D5A4C93000731AD /* stp_card_mastercard_template@3x.png */,
				0438EF9B1B741C2800D506CC /* stp_card_mastercard.png */,
				0438EF9C1B741C2800D506CC /* stp_card_mastercard@2x.png */,
				0438EF9D1B741C2800D506CC /* stp_card_mastercard@3x.png */,
				042CA1B31B7BD84100AF0DA6 /* stp_card_placeholder_template.png */,
				042CA1B41B7BD84100AF0DA6 /* stp_card_placeholder_template@2x.png */,
				042CA1B51B7BD84100AF0DA6 /* stp_card_placeholder_template@3x.png */,
				F1510B081D5A4C93000731AD /* stp_card_visa_template.png */,
				F1510B091D5A4C93000731AD /* stp_card_visa_template@2x.png */,
				F1510B0A1D5A4C93000731AD /* stp_card_visa_template@3x.png */,
				0438EFA11B741C2800D506CC /* stp_card_visa.png */,
				0438EFA21B741C2800D506CC /* stp_card_visa@2x.png */,
				0438EFA31B741C2800D506CC /* stp_card_visa@3x.png */,
				049A3F9C1CC8006800F57DE7 /* stp_icon_add.png */,
				049A3F9D1CC8006800F57DE7 /* stp_icon_add@2x.png */,
				049A3F9E1CC8006800F57DE7 /* stp_icon_add@3x.png */,
				04E39F6C1CED4C7700AF3B96 /* stp_icon_chevron_left.png */,
				04E39F6D1CED4C7700AF3B96 /* stp_icon_chevron_left@2x.png */,
				04E39F6E1CED4C7700AF3B96 /* stp_icon_chevron_left@3x.png */,
				04E39F621CED3B0100AF3B96 /* stp_icon_chevron_right_small.png */,
				04E39F631CED3B0100AF3B96 /* stp_icon_chevron_right_small@2x.png */,
				04E39F641CED3B0100AF3B96 /* stp_icon_chevron_right_small@3x.png */,
				C15993201D8807930047950D /* stp_shipping_form.png */,
				C15993211D8807930047950D /* stp_shipping_form@2x.png */,
				C15993221D8807930047950D /* stp_shipping_form@3x.png */,
			);
			path = Images;
			sourceTree = "<group>";
		};
		045D710B1CEEDC2100F6CD65 /* Vendor */ = {
			isa = PBXGroup;
			children = (
				045D710C1CEEE30500F6CD65 /* STPAspects.h */,
				045D710D1CEEE30500F6CD65 /* STPAspects.m */,
			);
			name = Vendor;
			sourceTree = "<group>";
		};
		04A58A451BC603BB004E7BC2 /* Fabric */ = {
			isa = PBXGroup;
			children = (
				04A58A461BC603BB004E7BC2 /* FABKitProtocol.h */,
				04A58A471BC603BB004E7BC2 /* Fabric+FABKits.h */,
				04A58A481BC603BB004E7BC2 /* Fabric.h */,
			);
			name = Fabric;
			path = Stripe/Fabric;
			sourceTree = "<group>";
		};
		04B33F2F1BC7414C00DD8120 /* Supporting Files */ = {
			isa = PBXGroup;
			children = (
				04633B191CD7BF29009D4FB5 /* integrate-dynamic-framework.sh */,
				04B33F301BC7417B00DD8120 /* Info.plist */,
			);
			name = "Supporting Files";
			sourceTree = "<group>";
		};
		04CDB4D21A5F30A700B854EE /* Stripe */ = {
			isa = PBXGroup;
			children = (
				04F39F091AEF2AFE005B926E /* BuildConfigurations */,
				0438EF871B741C2800D506CC /* Resources */,
				04B33F2F1BC7414C00DD8120 /* Supporting Files */,
				045D710B1CEEDC2100F6CD65 /* Vendor */,
				F1DEB8941E2066FB0066B8E8 /* Source */,
				04CDB4A91A5F30A700B854EE /* Stripe.h */,
				04A4883B1CA3568800506E53 /* STPBlocks.h */,
				F132DFE21D51372A002FF5B7 /* STPWeakStrongMacros.h */,
				04CDB4C21A5F30A700B854EE /* STPAPIClient.h */,
				04CDB4C31A5F30A700B854EE /* STPAPIClient.m */,
				04633B061CD44F47009D4FB5 /* STPAPIClient+ApplePay.h */,
				04633B041CD44F1C009D4FB5 /* STPAPIClient+ApplePay.m */,
				C124A16E1CCA968B007D42EE /* STPAnalyticsClient.h */,
				C124A16F1CCA968B007D42EE /* STPAnalyticsClient.m */,
				049952D11BCF13DD0088C703 /* STPAPIClient+Private.h */,
				049952CD1BCF13510088C703 /* STPAPIRequest.h */,
				049952CE1BCF13510088C703 /* STPAPIRequest.m */,
				C18021181E3A58710089D712 /* STPSourcePoller.h */,
				C18021191E3A58710089D712 /* STPSourcePoller.m */,
				04CDB4C41A5F30A700B854EE /* STPFormEncoder.h */,
				04CDB4C51A5F30A700B854EE /* STPFormEncoder.m */,
				04CDE5C81BC20B1D00548833 /* STPBankAccountParams.h */,
				04CDE5C11BC20AF800548833 /* STPBankAccountParams.m */,
				04CDB4C81A5F30A700B854EE /* STPBankAccount.h */,
				04CDB4C91A5F30A700B854EE /* STPBankAccount.m */,
				0438EF461B74183100D506CC /* STPCardBrand.h */,
				04F213301BCEAB61001D6F22 /* STPFormEncodable.h */,
				04F213341BCECB1C001D6F22 /* STPAPIResponseDecodable.h */,
				04CDE5BB1BC1F21500548833 /* STPCardParams.h */,
				04CDE5B41BC1F1F100548833 /* STPCardParams.m */,
				04CDB4CA1A5F30A700B854EE /* STPCard.h */,
				04CDB4CB1A5F30A700B854EE /* STPCard.m */,
				C1A06F0F1E1D8A6E004DCA06 /* STPCard+Private.h */,
				C1D7B5181E36B8B9002181F5 /* STPSourceParams.h */,
				C1D7B5191E36B8B9002181F5 /* STPSourceParams.m */,
				C1D7B51E1E36C32F002181F5 /* STPSource.h */,
				C1C1012C1E57A26F00C7BFAE /* STPSource+Private.h */,
				C1D7B51F1E36C32F002181F5 /* STPSource.m */,
				F19491DD1E5F6B8C001E1FC2 /* STPSourceCardDetails.h */,
				F19491D81E5F606F001E1FC2 /* STPSourceCardDetails.m */,
				C1BD9B381E39416700CEE925 /* STPSourceOwner.h */,
				C1BD9B271E39406C00CEE925 /* STPSourceOwner.m */,
				C1BD9B201E393FFE00CEE925 /* STPSourceReceiver.h */,
				C1BD9B211E393FFE00CEE925 /* STPSourceReceiver.m */,
				C1BD9B2C1E3940A200CEE925 /* STPSourceRedirect.h */,
				C1BD9B2D1E3940A200CEE925 /* STPSourceRedirect.m */,
				F19491E61E60DD9C001E1FC2 /* STPSourceSEPADebitDetails.h */,
				F19491E11E60DD72001E1FC2 /* STPSourceSEPADebitDetails.m */,
				C1BD9B321E3940C400CEE925 /* STPSourceVerification.h */,
				C1BD9B331E3940C400CEE925 /* STPSourceVerification.m */,
				04793F551D1D8DDD00B3C551 /* STPSourceProtocol.h */,
				04EBC7511B7533C300A0E6AE /* STPCardValidationState.h */,
				04EBC7521B7533C300A0E6AE /* STPCardValidator.h */,
				0438EF3F1B74170D00D506CC /* STPCardValidator.m */,
				045D712A1CF4ED7600F6CD65 /* STPBINRange.h */,
				045D712B1CF4ED7600F6CD65 /* STPBINRange.m */,
				04CDB4CC1A5F30A700B854EE /* STPToken.h */,
				04CDB4CD1A5F30A700B854EE /* STPToken.m */,
				04B31DD21D08E6E200EF1631 /* STPCustomer.h */,
				04B31DD31D08E6E200EF1631 /* STPCustomer.m */,
				04695AD51C77F9EF00E08063 /* STPDelegateProxy.h */,
				04695AD61C77F9EF00E08063 /* STPDelegateProxy.m */,
				04695AD71C77F9EF00E08063 /* STPPhoneNumberValidator.h */,
				04695AD81C77F9EF00E08063 /* STPPhoneNumberValidator.m */,
				04A488311CA34D3000506E53 /* STPEmailAddressValidator.h */,
				04A488321CA34D3000506E53 /* STPEmailAddressValidator.m */,
				C1FEE5941CBFF11400A7632B /* STPPostalCodeValidator.h */,
				C1FEE5951CBFF11400A7632B /* STPPostalCodeValidator.m */,
				C1080F471CBECF7B007B2D89 /* STPAddress.h */,
				C1080F481CBECF7B007B2D89 /* STPAddress.m */,
				049A3FAC1CC9AA9900F57DE7 /* STPAddressViewModel.h */,
				049A3FAD1CC9AA9900F57DE7 /* STPAddressViewModel.m */,
				049A3F871CC73C7100F57DE7 /* STPPaymentContext.h */,
				049A3F881CC73C7100F57DE7 /* STPPaymentContext.m */,
				F12C8DBE1D63DE9F00ADA0D7 /* STPPaymentContextAmountModel.h */,
				F12C8DBF1D63DE9F00ADA0D7 /* STPPaymentContextAmountModel.m */,
				04E39F5A1CECFAFD00AF3B96 /* STPPaymentContext+Private.h */,
				04E39F4E1CECF7A100AF3B96 /* STPCardTuple.h */,
				04E39F4F1CECF7A100AF3B96 /* STPCardTuple.m */,
				04E39F501CECF7A100AF3B96 /* STPPaymentMethodTuple.h */,
				04E39F511CECF7A100AF3B96 /* STPPaymentMethodTuple.m */,
				04BC29A21CD8697900318357 /* STPTheme.h */,
				04BC29A31CD8697900318357 /* STPTheme.m */,
				04E32A9C1B7A9490009C9E35 /* STPPaymentCardTextField.h */,
				0438EF291B7416BB00D506CC /* STPPaymentCardTextField.m */,
				0438EF261B7416BB00D506CC /* STPFormTextField.h */,
				0438EF271B7416BB00D506CC /* STPFormTextField.m */,
				0438EF2A1B7416BB00D506CC /* STPPaymentCardTextFieldViewModel.h */,
				0438EF2B1B7416BB00D506CC /* STPPaymentCardTextFieldViewModel.m */,
				04827D0E1D2575C6002DB3E8 /* STPImageLibrary.h */,
				04827D141D257764002DB3E8 /* STPImageLibrary+Private.h */,
				04827D0F1D2575C6002DB3E8 /* STPImageLibrary.m */,
				04B31DF71D11AC6400EF1631 /* STPUserInformation.h */,
				04B31DF81D11AC6400EF1631 /* STPUserInformation.m */,
				049880FA1CED5A2300EA4FFD /* STPPaymentConfiguration.h */,
				04B31DD81D09A4DC00EF1631 /* STPPaymentConfiguration+Private.h */,
				049880FB1CED5A2300EA4FFD /* STPPaymentConfiguration.m */,
				0426B96C1CEADC98006AC8DD /* STPColorUtils.h */,
				0426B96D1CEADC98006AC8DD /* STPColorUtils.m */,
				04E39F5E1CED2C3900AF3B96 /* STPRememberMeTermsView.h */,
				04E39F5F1CED2C3900AF3B96 /* STPRememberMeTermsView.m */,
				046FE99F1CE55D1D00DA6A7B /* STPPaymentActivityIndicatorView.h */,
				046FE9A01CE55D1D00DA6A7B /* STPPaymentActivityIndicatorView.m */,
				04BC29C41CE2A82300318357 /* STPSMSCodeTextField.h */,
				04BC29C51CE2A82300318357 /* STPSMSCodeTextField.m */,
				04BC29C81CE40F7500318357 /* STPObscuredCardView.h */,
				04BC29C91CE40F7500318357 /* STPObscuredCardView.m */,
				C11810A61CC6E2160022FB55 /* STPBackendAPIAdapter.h */,
				0451CC421C49AE1C003B2CA6 /* STPPaymentResult.h */,
				0451CC431C49AE1C003B2CA6 /* STPPaymentResult.m */,
				C11810851CC6AF4C0022FB55 /* STPPaymentMethod.h */,
				C11810871CC6B00D0022FB55 /* STPApplePayPaymentMethod.h */,
				C11810881CC6B00D0022FB55 /* STPApplePayPaymentMethod.m */,
				04BC29A71CD9A83600318357 /* STPCheckoutAPIClient.h */,
				04BC29A81CD9A83600318357 /* STPCheckoutAPIClient.m */,
				04BC29AB1CD9A88600318357 /* STPCheckoutAPIVerification.h */,
				04BC29AC1CD9A88600318357 /* STPCheckoutAPIVerification.m */,
				04BC29AF1CD9AAA800318357 /* STPCheckoutAccount.h */,
				04BC29B01CD9AAA800318357 /* STPCheckoutAccount.m */,
				04BC29B71CDA995000318357 /* STPCheckoutAccountLookup.h */,
				04BC29B81CDA995000318357 /* STPCheckoutAccountLookup.m */,
				04BC29B31CD9AE0000318357 /* STPCheckoutBootstrapResponse.h */,
				04BC29B41CD9AE0000318357 /* STPCheckoutBootstrapResponse.m */,
				04CDB4CE1A5F30A700B854EE /* StripeError.h */,
				04CDB4CF1A5F30A700B854EE /* StripeError.m */,
				04FCFA171BD59A8C00297732 /* STPCategoryLoader.h */,
				04633B0A1CD44F6C009D4FB5 /* STPCategoryLoader.m */,
				049A3F931CC75B2E00F57DE7 /* STPPromise.h */,
				049A3F941CC75B2E00F57DE7 /* STPPromise.m */,
				F1D96F951DC7D82400477E64 /* STPLocalizationUtils.h */,
				F148ABC31D5D334B0014FD92 /* STPLocalizationUtils.m */,
				F12829D81D7747E4008B10D6 /* STPBundleLocator.h */,
				F12829D91D7747E4008B10D6 /* STPBundleLocator.m */,
				F1852F911D80B6EC00367C86 /* STPStringUtils.h */,
				F1852F921D80B6EC00367C86 /* STPStringUtils.m */,
				F1C7B8D21DBECF2400D9F6F0 /* STPDispatchFunctions.h */,
				F1C7B8D11DBECF2400D9F6F0 /* STPDispatchFunctions.m */,
				C158AB3D1E1EE98900348D01 /* STPSectionHeaderView.h */,
				C158AB3E1E1EE98900348D01 /* STPSectionHeaderView.m */,
<<<<<<< HEAD
				F152321F1EA92FCF00D65C67 /* STPRedirectContext.h */,
				F152321C1EA92FC100D65C67 /* STPRedirectContext.m */,
				F15232221EA9303800D65C67 /* STPURLCallbackHandler.h */,
				F15232231EA9303800D65C67 /* STPURLCallbackHandler.m */,
=======
				F1A0197A1EA5733200354301 /* STPSourceParams+Private.h */,
>>>>>>> 32d77727
			);
			name = Stripe;
			path = Tests/../Stripe;
			sourceTree = "<group>";
		};
		04CDB5281A5F3A9300B854EE /* StripeTests */ = {
			isa = PBXGroup;
			children = (
				C18867D61E8B069E00A77634 /* Snapshot */,
				C18867D71E8B07F600A77634 /* Functional */,
				C18867D81E8B093300A77634 /* Unit */,
				C1D23FB71D37FE0F002FD83C /* JSON */,
				C1D23FAF1D37FC90002FD83C /* STPTestUtils.h */,
				C1D23FB01D37FC90002FD83C /* STPTestUtils.m */,
				C18867D91E8B0C4100A77634 /* STPFixtures.h */,
				C18867DA1E8B0C4100A77634 /* STPFixtures.m */,
				F1D96F981DC7DCDE00477E64 /* STPLocalizationUtils+STPTestAdditions.h */,
				F1D96F991DC7DCDE00477E64 /* STPLocalizationUtils+STPTestAdditions.m */,
			);
			name = StripeTests;
			path = Tests/Tests;
			sourceTree = "<group>";
		};
		04F39F091AEF2AFE005B926E /* BuildConfigurations */ = {
			isa = PBXGroup;
			children = (
				04F39F0C1AEF2AFE005B926E /* Project-Shared.xcconfig */,
				04F39F0A1AEF2AFE005B926E /* Project-Debug.xcconfig */,
				04F39F0B1AEF2AFE005B926E /* Project-Release.xcconfig */,
				04F39F0F1AEF2AFE005B926E /* StripeiOS Tests-Shared.xcconfig */,
				04F39F0D1AEF2AFE005B926E /* StripeiOS Tests-Debug.xcconfig */,
				04F39F0E1AEF2AFE005B926E /* StripeiOS Tests-Release.xcconfig */,
				04F39F121AEF2AFE005B926E /* StripeiOS-Shared.xcconfig */,
				04F39F101AEF2AFE005B926E /* StripeiOS-Debug.xcconfig */,
				04F39F111AEF2AFE005B926E /* StripeiOS-Release.xcconfig */,
				04F39F151AEF2AFE005B926E /* StripeiOSStatic.xcconfig */,
				04F39F181AEF2AFE005B926E /* StripeiOSStaticFramework.xcconfig */,
				04F94D6F1D21CB20004FC826 /* StripeiOSResources.xcconfig */,
			);
			path = BuildConfigurations;
			sourceTree = "<group>";
		};
		11C74B8D164043050071C2CA = {
			isa = PBXGroup;
			children = (
				04CDB4D21A5F30A700B854EE /* Stripe */,
				04CDB5281A5F3A9300B854EE /* StripeTests */,
				C1B630B41D1D817900A05285 /* StripeiOSResources */,
				11C74B9A164043050071C2CA /* Frameworks */,
				11C74B99164043050071C2CA /* Products */,
			);
			sourceTree = "<group>";
		};
		11C74B99164043050071C2CA /* Products */ = {
			isa = PBXGroup;
			children = (
				04CDB4421A5F2E1800B854EE /* Stripe.framework */,
				045E7C031A5F41DE004751EF /* StripeiOS Tests.xctest */,
				049E84AB1A605D93000B66CD /* libStripe.a */,
				C1B630B31D1D817900A05285 /* Stripe.bundle */,
			);
			name = Products;
			sourceTree = "<group>";
		};
		11C74B9A164043050071C2CA /* Frameworks */ = {
			isa = PBXGroup;
			children = (
				C11B14961E8AE316000F760C /* OCMock.framework */,
				F15AC18D1DBA9CA90009EADE /* FBSnapshotTestCase.framework */,
				F1D64B2D1D87686E001CDB7C /* WebKit.framework */,
				04A58A451BC603BB004E7BC2 /* Fabric */,
				04365D2C1A4CF86C00A3E1D4 /* CoreGraphics.framework */,
				04B94BC71A47B78A00092C46 /* AddressBook.framework */,
				04D5BF9019BF958F009521A5 /* PassKit.framework */,
				4A0D74F918F6106100966D7B /* Security.framework */,
				11C74B9B164043050071C2CA /* Foundation.framework */,
				FAFC12C516E5767F0066297F /* UIKit.framework */,
			);
			name = Frameworks;
			sourceTree = "<group>";
		};
		C18867D61E8B069E00A77634 /* Snapshot */ = {
			isa = PBXGroup;
			children = (
				F156753F1DB544D3004468E3 /* STPAddCardViewControllerLocalizationTests.m */,
				F1B980931DB550E60075332E /* STPPaymentMethodsViewControllerLocalizationTests.m */,
				C1EF04491DD2396200FBF452 /* STPShippingAddressViewControllerLocalizationTests.m */,
				C1EF044A1DD2396200FBF452 /* STPShippingMethodsViewControllerLocalizationTests.m */,
			);
			name = Snapshot;
			sourceTree = "<group>";
		};
		C18867D71E8B07F600A77634 /* Functional */ = {
			isa = PBXGroup;
			children = (
				04CDB5211A5F3A9300B854EE /* STPApplePayFunctionalTest.m */,
				04CDB5221A5F3A9300B854EE /* STPBankAccountFunctionalTest.m */,
				04CDB5241A5F3A9300B854EE /* STPCardFunctionalTest.m */,
				C1D7B5241E36C70D002181F5 /* STPSourceFunctionalTest.m */,
			);
			name = Functional;
			sourceTree = "<group>";
		};
		C18867D81E8B093300A77634 /* Unit */ = {
			isa = PBXGroup;
			children = (
				04A4C3911C4F263300B3B290 /* NSArray+StripeBoundSafeTests.m */,
				C11810981CC6D46D0022FB55 /* NSDecimalNumber+StripeTest.m */,
				C124A1801CCAA1BF007D42EE /* NSMutableURLRequest+StripeTest.m */,
				C1EEDCC71CA2172700A54582 /* NSString+StripeTest.m */,
				04CB86B81BA89CD400E4F61E /* PKPayment+StripeTest.m */,
				C13538071D2C2186003F6157 /* STPAddCardViewControllerTest.m */,
				C1080F4B1CBED48A007B2D89 /* STPAddressTests.m */,
				C12711091DBA7E490087840D /* STPAddressViewModelTest.m */,
				C124A1841CCAB750007D42EE /* STPAnalyticsClientTest.m */,
				04CDB51E1A5F3A9300B854EE /* STPAPIClientTest.m */,
				04CDB5231A5F3A9300B854EE /* STPBankAccountTest.m */,
				045D71301CF514BB00F6CD65 /* STPBinRangeTest.m */,
				04CDB5251A5F3A9300B854EE /* STPCardTest.m */,
				0438EF4A1B741B0100D506CC /* STPCardValidatorTest.m */,
				04CDB5261A5F3A9300B854EE /* STPCertTest.m */,
				C1D23FAC1D37F81F002FD83C /* STPCustomerDeserializerTest.m */,
				C1EEDCC51CA2126000A54582 /* STPDelegateProxyTest.m */,
				04A488351CA34DC600506E53 /* STPEmailAddressValidatorTest.m */,
				04CDB51F1A5F3A9300B854EE /* STPFormEncoderTest.m */,
				C16F66AA1CA21BAC006A21B5 /* STPFormTextFieldTest.m */,
				04827D171D257A6C002DB3E8 /* STPImageLibraryTest.m */,
				045A62AA1B8E7259000165CE /* STPPaymentCardTextFieldTest.m */,
				0438EF4B1B741B0100D506CC /* STPPaymentCardTextFieldViewModelTest.m */,
				F14C872E1D4FCDBA00C7CC6A /* STPPaymentContextApplePayTest.m */,
				C1EEDCC91CA2186300A54582 /* STPPhoneNumberValidatorTest.m */,
				C1FEE5981CBFF24000A7632B /* STPPostalCodeValidatorTest.m */,
				F152321A1EA92F9D00D65C67 /* STPRedirectContextTest.m */,
				C1BD9B1E1E390A2700CEE925 /* STPSourceParamsTest.m */,
				C17D24ED1E37DBAC005CB188 /* STPSourceTest.m */,
				F1D777BF1D81DD520076FA19 /* STPStringUtilsTest.m */,
				04CDB5271A5F3A9300B854EE /* STPTokenTest.m */,
				04A4C3931C4F276100B3B290 /* STPUIVCStripeParentViewControllerTests.m */,
				F1122A7D1DFB84E000A8B1AF /* UINavigationBar+StripeTest.m */,
			);
			name = Unit;
			sourceTree = "<group>";
		};
		C1B630B41D1D817900A05285 /* StripeiOSResources */ = {
			isa = PBXGroup;
			children = (
				C1B630B51D1D817900A05285 /* Info.plist */,
			);
			path = StripeiOSResources;
			sourceTree = "<group>";
		};
		C1D23FB71D37FE0F002FD83C /* JSON */ = {
			isa = PBXGroup;
			children = (
				C1D23FB31D37FE0B002FD83C /* Card.json */,
				C1D23FB41D37FE0B002FD83C /* Customer.json */,
				F1BA241C1E57BE5700E4A1CF /* CardSource.json */,
				F1BA241F1E57BEC600E4A1CF /* 3DSSource.json */,
				F152322E1EA9344000D65C67 /* iDEALSource.json */,
			);
			name = JSON;
			sourceTree = "<group>";
		};
		F148ABE21D5E80420014FD92 /* Localizations */ = {
			isa = PBXGroup;
			children = (
				F148ABE61D5E805A0014FD92 /* Localizable.strings */,
			);
			name = Localizations;
			sourceTree = "<group>";
		};
		F1DEB8871E20445C0066B8E8 /* View Controllers */ = {
			isa = PBXGroup;
			children = (
				04F416241CA3639500486FB5 /* STPAddCardViewController.h */,
				04F416251CA3639500486FB5 /* STPAddCardViewController.m */,
				04BFFFD81D240B13005F2340 /* STPAddCardViewController+Private.h */,
				F1DEB88E1E2052150066B8E8 /* STPCoreScrollViewController.h */,
				F1FA6F941E25960500EB444D /* STPCoreScrollViewController+Private.h */,
				F1DEB88F1E2052150066B8E8 /* STPCoreScrollViewController.m */,
				F1DEB8881E2047CA0066B8E8 /* STPCoreTableViewController.h */,
				F1FA6F971E25970F00EB444D /* STPCoreTableViewController+Private.h */,
				F1DEB8891E2047CA0066B8E8 /* STPCoreTableViewController.m */,
				F1DEB8971E2074480066B8E8 /* STPCoreViewController.h */,
				F1FA6F911E258F6800EB444D /* STPCoreViewController+Private.h */,
				F1DEB8981E2074480066B8E8 /* STPCoreViewController.m */,
				04B31DE41D09D25F00EF1631 /* STPPaymentMethodsInternalViewController.h */,
				04B31DE51D09D25F00EF1631 /* STPPaymentMethodsInternalViewController.m */,
				0439B9851C454F97005A1ED5 /* STPPaymentMethodsViewController.h */,
				0439B9861C454F97005A1ED5 /* STPPaymentMethodsViewController.m */,
				04E39F561CECF9A800AF3B96 /* STPPaymentMethodsViewController+Private.h */,
				C15993261D8808490047950D /* STPShippingAddressViewController.h */,
				C159932C1D8808680047950D /* STPShippingAddressViewController.m */,
				C159932F1D8808680047950D /* STPShippingMethodsViewController.h */,
				C15993301D8808680047950D /* STPShippingMethodsViewController.m */,
				04BC29C01CE2A48000318357 /* STPSMSCodeViewController.h */,
				04BC29C11CE2A48000318357 /* STPSMSCodeViewController.m */,
				F1D64B271D8767FC001CDB7C /* STPWebViewController.h */,
				F1D64B281D8767FC001CDB7C /* STPWebViewController.m */,
			);
			name = "View Controllers";
			sourceTree = "<group>";
		};
		F1DEB8941E2066FB0066B8E8 /* Source */ = {
			isa = PBXGroup;
			children = (
				F1DEB8951E2067020066B8E8 /* Categories */,
				F1DEB8961E2067550066B8E8 /* Cells */,
				F1DEB8871E20445C0066B8E8 /* View Controllers */,
			);
			name = Source;
			sourceTree = "<group>";
		};
		F1DEB8951E2067020066B8E8 /* Categories */ = {
			isa = PBXGroup;
			children = (
				04A4C3851C4F25F900B3B290 /* NSArray+Stripe_BoundSafe.h */,
				04A4C3861C4F25F900B3B290 /* NSArray+Stripe_BoundSafe.m */,
				049A3F971CC76A2400F57DE7 /* NSBundle+Stripe_AppName.h */,
				049A3F981CC76A2400F57DE7 /* NSBundle+Stripe_AppName.m */,
				049A3F8F1CC740FF00F57DE7 /* NSDecimalNumber+Stripe_Currency.h */,
				049A3F901CC740FF00F57DE7 /* NSDecimalNumber+Stripe_Currency.m */,
				0433EB471BD06313003912B4 /* NSDictionary+Stripe.h */,
				0433EB481BD06313003912B4 /* NSDictionary+Stripe.m */,
				C124A17A1CCAA0C2007D42EE /* NSMutableURLRequest+Stripe.h */,
				C124A17B1CCAA0C2007D42EE /* NSMutableURLRequest+Stripe.m */,
				04695AD11C77F9DB00E08063 /* NSString+Stripe.h */,
				04695AD21C77F9DB00E08063 /* NSString+Stripe.m */,
				F15232281EA9306100D65C67 /* NSURLComponents+Stripe.h */,
				F15232291EA9306100D65C67 /* NSURLComponents+Stripe.m */,
				04633B081CD44F6C009D4FB5 /* PKPayment+Stripe.h */,
				04633B091CD44F6C009D4FB5 /* PKPayment+Stripe.m */,
				C11810931CC6C4700022FB55 /* PKPaymentAuthorizationViewController+Stripe_Blocks.h */,
				C11810941CC6C4700022FB55 /* PKPaymentAuthorizationViewController+Stripe_Blocks.m */,
				04E39F681CED48D500AF3B96 /* UIBarButtonItem+Stripe.h */,
				04E39F691CED48D500AF3B96 /* UIBarButtonItem+Stripe.m */,
				0426B9741CEBD001006AC8DD /* UINavigationBar+Stripe_Theme.h */,
				0426B9751CEBD001006AC8DD /* UINavigationBar+Stripe_Theme.m */,
				04A488401CA3580700506E53 /* UINavigationController+Stripe_Completion.h */,
				04A488411CA3580700506E53 /* UINavigationController+Stripe_Completion.m */,
				0426B9701CEAE3EB006AC8DD /* UITableViewCell+Stripe_Borders.h */,
				0426B9711CEAE3EB006AC8DD /* UITableViewCell+Stripe_Borders.m */,
				049A3FB01CC9FEFC00F57DE7 /* UIToolbar+Stripe_InputAccessory.h */,
				049A3FB11CC9FEFC00F57DE7 /* UIToolbar+Stripe_InputAccessory.m */,
				049A3F781CC18D5300F57DE7 /* UIView+Stripe_FirstResponder.h */,
				049A3F791CC18D5300F57DE7 /* UIView+Stripe_FirstResponder.m */,
				049A3F7C1CC1920A00F57DE7 /* UIViewController+Stripe_KeyboardAvoiding.h */,
				049A3F7D1CC1920A00F57DE7 /* UIViewController+Stripe_KeyboardAvoiding.m */,
				04B31DF01D09F0A800EF1631 /* UIViewController+Stripe_NavigationItemProxy.h */,
				04B31DF11D09F0A800EF1631 /* UIViewController+Stripe_NavigationItemProxy.m */,
				04A4C3871C4F25F900B3B290 /* UIViewController+Stripe_ParentViewController.h */,
				04A4C3881C4F25F900B3B290 /* UIViewController+Stripe_ParentViewController.m */,
				045D711E1CEFA57000F6CD65 /* UIViewController+Stripe_Promises.h */,
				045D711F1CEFA57000F6CD65 /* UIViewController+Stripe_Promises.m */,
			);
			name = Categories;
			sourceTree = "<group>";
		};
		F1DEB8961E2067550066B8E8 /* Cells */ = {
			isa = PBXGroup;
			children = (
				C17A030B1CBEE7A2006C819F /* STPAddressFieldTableViewCell.h */,
				C17A030C1CBEE7A2006C819F /* STPAddressFieldTableViewCell.m */,
				C1363BB51D7633D800EB82B4 /* STPPaymentMethodTableViewCell.h */,
				C1363BB61D7633D800EB82B4 /* STPPaymentMethodTableViewCell.m */,
				045D71051CEED3AA00F6CD65 /* STPRememberMeEmailCell.h */,
				045D71061CEED3AA00F6CD65 /* STPRememberMeEmailCell.m */,
				04B31DFD1D131D9000EF1631 /* STPRememberMePaymentCell.h */,
				04B31DFE1D131D9000EF1631 /* STPRememberMePaymentCell.m */,
				C15993311D8808680047950D /* STPShippingMethodTableViewCell.h */,
				C15993321D8808680047950D /* STPShippingMethodTableViewCell.m */,
				04BC29BB1CDD535700318357 /* STPSwitchTableViewCell.h */,
				04BC29BC1CDD535700318357 /* STPSwitchTableViewCell.m */,
			);
			name = Cells;
			sourceTree = "<group>";
		};
/* End PBXGroup section */

/* Begin PBXHeadersBuildPhase section */
		04415C711A6605BD001225ED /* Headers */ = {
			isa = PBXHeadersBuildPhase;
			buildActionMask = 2147483647;
			files = (
				F1D96F9A1DC7DCDE00477E64 /* STPLocalizationUtils+STPTestAdditions.h in Headers */,
				F148ABFA1D5E88C40014FD92 /* STPTestUtils.h in Headers */,
				C18867DB1E8B0C4100A77634 /* STPFixtures.h in Headers */,
				F12C8DC11D63DE9F00ADA0D7 /* STPPaymentContextAmountModel.h in Headers */,
			);
			runOnlyForDeploymentPostprocessing = 0;
		};
		049E84D81A605EAA000B66CD /* Headers */ = {
			isa = PBXHeadersBuildPhase;
			buildActionMask = 2147483647;
			files = (
				04EBC7561B7533C300A0E6AE /* STPCardValidationState.h in Headers */,
				04F94DA11D229F12004FC826 /* STPAddressFieldTableViewCell.h in Headers */,
				04EBC75A1B7533C300A0E6AE /* STPCardValidator.h in Headers */,
				04F94DA61D229F27004FC826 /* STPCardTuple.h in Headers */,
				C159933D1D8808970047950D /* STPShippingMethodsViewController.h in Headers */,
				F15232251EA9303800D65C67 /* STPURLCallbackHandler.h in Headers */,
				04F94DCD1D22A22F004FC826 /* UIViewController+Stripe_KeyboardAvoiding.h in Headers */,
				C1BD9B3A1E39416700CEE925 /* STPSourceOwner.h in Headers */,
				C1C1012E1E57A26F00C7BFAE /* STPSource+Private.h in Headers */,
				04A488431CA3580700506E53 /* UINavigationController+Stripe_Completion.h in Headers */,
				C124A1711CCA968B007D42EE /* STPAnalyticsClient.h in Headers */,
				049A3FA81CC963EB00F57DE7 /* STPPaymentMethod.h in Headers */,
				F1DEB8911E2052150066B8E8 /* STPCoreScrollViewController.h in Headers */,
				04F94DB51D229F74004FC826 /* STPSMSCodeTextField.h in Headers */,
				C1363BB81D7633D800EB82B4 /* STPPaymentMethodTableViewCell.h in Headers */,
				C1271A3F1E3FA4EB00F25DFE /* STPSectionHeaderView.h in Headers */,
				049E84D91A605EF0000B66CD /* Stripe.h in Headers */,
				0439B9881C454F97005A1ED5 /* STPPaymentMethodsViewController.h in Headers */,
				04F94DAB1D229F3F004FC826 /* UIBarButtonItem+Stripe.h in Headers */,
				04F94DC91D22A20A004FC826 /* STPSwitchTableViewCell.h in Headers */,
				0433EB4B1BD06313003912B4 /* NSDictionary+Stripe.h in Headers */,
				04F94DCB1D22A229004FC826 /* UIView+Stripe_FirstResponder.h in Headers */,
				04F94DD11D22A239004FC826 /* STPPromise.h in Headers */,
				C1BD9B351E3940C400CEE925 /* STPSourceVerification.h in Headers */,
				F1A0197D1EA5733200354301 /* STPSourceParams+Private.h in Headers */,
				04633B161CD45222009D4FB5 /* STPAPIClient+ApplePay.h in Headers */,
				0438EF2E1B7416BB00D506CC /* STPFormTextField.h in Headers */,
				04A4C38A1C4F25F900B3B290 /* NSArray+Stripe_BoundSafe.h in Headers */,
				04F94D9D1D229EFF004FC826 /* STPEmailAddressValidator.h in Headers */,
				049E84E61A605EF0000B66CD /* STPAPIClient.h in Headers */,
				F15232211EA92FCF00D65C67 /* STPRedirectContext.h in Headers */,
				F1DEB89A1E2074480066B8E8 /* STPCoreViewController.h in Headers */,
				04F94DBD1D229F95004FC826 /* UITableViewCell+Stripe_Borders.h in Headers */,
				049E84E91A605EF0000B66CD /* STPBankAccount.h in Headers */,
				C15993401D88089E0047950D /* STPShippingMethodTableViewCell.h in Headers */,
				04B31DD51D08E6E200EF1631 /* STPCustomer.h in Headers */,
				04633AFB1CD1299B009D4FB5 /* NSString+Stripe.h in Headers */,
				04B31E001D131D9000EF1631 /* STPRememberMePaymentCell.h in Headers */,
				04BFFFDA1D240B13005F2340 /* STPAddCardViewController+Private.h in Headers */,
				C1717DB11CC00ED60009CF4A /* STPAddress.h in Headers */,
				04B31DE71D09D25F00EF1631 /* STPPaymentMethodsInternalViewController.h in Headers */,
				F152322B1EA9306100D65C67 /* NSURLComponents+Stripe.h in Headers */,
				C1A06F111E1D8A7F004DCA06 /* STPCard+Private.h in Headers */,
				04F94DBA1D229F8A004FC826 /* PKPaymentAuthorizationViewController+Stripe_Blocks.h in Headers */,
				04F94DD31D22A23F004FC826 /* NSBundle+Stripe_AppName.h in Headers */,
				04F94DC31D22A1F7004FC826 /* STPCheckoutAccount.h in Headers */,
				F1852F941D80B6EC00367C86 /* STPStringUtils.h in Headers */,
				049E84EA1A605EF0000B66CD /* STPCard.h in Headers */,
				049E84EB1A605EF0000B66CD /* STPToken.h in Headers */,
				C124A17D1CCAA0C2007D42EE /* NSMutableURLRequest+Stripe.h in Headers */,
				F1FA6F991E25970F00EB444D /* STPCoreTableViewController+Private.h in Headers */,
				C1BD9B2F1E3940A200CEE925 /* STPSourceRedirect.h in Headers */,
				04F94DB01D229F60004FC826 /* STPRememberMeTermsView.h in Headers */,
				04F94DBF1D22A0AA004FC826 /* STPCheckoutAPIClient.h in Headers */,
				04E32AA01B7A9490009C9E35 /* STPPaymentCardTextField.h in Headers */,
				04F94DA81D229F2F004FC826 /* STPPaymentMethodTuple.h in Headers */,
				0438EF491B74183100D506CC /* STPCardBrand.h in Headers */,
				04F94DB71D229F7C004FC826 /* STPObscuredCardView.h in Headers */,
				F12C8DC21D63DE9F00ADA0D7 /* STPPaymentContextAmountModel.h in Headers */,
				F1D96F971DC7D82400477E64 /* STPLocalizationUtils.h in Headers */,
				049A3FA91CC96B3B00F57DE7 /* STPBackendAPIAdapter.h in Headers */,
				049952D61BCF14930088C703 /* STPAPIRequest.h in Headers */,
				04827D111D2575C6002DB3E8 /* STPImageLibrary.h in Headers */,
				0451CC451C49AE1C003B2CA6 /* STPPaymentResult.h in Headers */,
				F19491DF1E5F6B8C001E1FC2 /* STPSourceCardDetails.h in Headers */,
				C12655391CAA238E006F7265 /* STPAddCardViewController.h in Headers */,
				04F94DAD1D229F4E004FC826 /* STPColorUtils.h in Headers */,
				04F94D9B1D229E76004FC826 /* STPTheme.h in Headers */,
				04F213331BCEAB61001D6F22 /* STPFormEncodable.h in Headers */,
				04F94D9C1D229EAA004FC826 /* PKPayment+Stripe.h in Headers */,
				04F94DCF1D22A234004FC826 /* NSDecimalNumber+Stripe_Currency.h in Headers */,
				C1BD9B231E393FFE00CEE925 /* STPSourceReceiver.h in Headers */,
				049A3FAA1CC96B7C00F57DE7 /* STPApplePayPaymentMethod.h in Headers */,
				04F94DA51D229F21004FC826 /* STPPaymentContext+Private.h in Headers */,
				F12829DB1D7747E4008B10D6 /* STPBundleLocator.h in Headers */,
				04827D161D257764002DB3E8 /* STPImageLibrary+Private.h in Headers */,
				049E84EC1A605EF0000B66CD /* StripeError.h in Headers */,
				046FE9A31CE5608000DA6A7B /* STPPaymentActivityIndicatorView.h in Headers */,
				F1DEB88B1E2047CA0066B8E8 /* STPCoreTableViewController.h in Headers */,
				F1FA6F931E258F6800EB444D /* STPCoreViewController+Private.h in Headers */,
				04F94DC71D22A204004FC826 /* STPCheckoutBootstrapResponse.h in Headers */,
				04793F571D1D9C0200B3C551 /* STPSourceProtocol.h in Headers */,
				F1D64B2A1D8767FC001CDB7C /* STPWebViewController.h in Headers */,
				04F94DB21D229F69004FC826 /* STPSMSCodeViewController.h in Headers */,
				04F94DC51D22A1FD004FC826 /* STPCheckoutAccountLookup.h in Headers */,
				04A4883E1CA3568800506E53 /* STPBlocks.h in Headers */,
				045D71211CEFA57000F6CD65 /* UIViewController+Stripe_Promises.h in Headers */,
				C159932A1D88084D0047950D /* STPShippingAddressViewController.h in Headers */,
				049880FD1CED5A2300EA4FFD /* STPPaymentConfiguration.h in Headers */,
				049A3F9B1CC7DBCC00F57DE7 /* STPPaymentContext.h in Headers */,
				F19491E81E60DD9C001E1FC2 /* STPSourceSEPADebitDetails.h in Headers */,
				04F3BB3E1BA89B1200DE235E /* PKPayment+Stripe.h in Headers */,
				04B31DDB1D09A4DC00EF1631 /* STPPaymentConfiguration+Private.h in Headers */,
				045D710F1CEEE30500F6CD65 /* STPAspects.h in Headers */,
				04F94DAF1D229F59004FC826 /* STPPaymentMethodsViewController+Private.h in Headers */,
				04633AFD1CD129AF009D4FB5 /* STPPhoneNumberValidator.h in Headers */,
				04633AFE1CD129B4009D4FB5 /* STPDelegateProxy.h in Headers */,
				F1FA6F961E25960500EB444D /* STPCoreScrollViewController+Private.h in Headers */,
				04FCFA191BD59A8C00297732 /* STPCategoryLoader.h in Headers */,
				C1D7B5211E36C32F002181F5 /* STPSource.h in Headers */,
				049A3FB41CC9FF0500F57DE7 /* UIToolbar+Stripe_InputAccessory.h in Headers */,
				04CDE5CB1BC20B1D00548833 /* STPBankAccountParams.h in Headers */,
				049952D41BCF13DD0088C703 /* STPAPIClient+Private.h in Headers */,
				04F94DA31D229F18004FC826 /* STPAddressViewModel.h in Headers */,
				0438EF3A1B7416BB00D506CC /* STPPaymentCardTextFieldViewModel.h in Headers */,
				04B31DF31D09F0A800EF1631 /* UIViewController+Stripe_NavigationItemProxy.h in Headers */,
				0426B9771CEBD001006AC8DD /* UINavigationBar+Stripe_Theme.h in Headers */,
				04CDE5BE1BC1F21500548833 /* STPCardParams.h in Headers */,
				04F94D9F1D229F09004FC826 /* STPPostalCodeValidator.h in Headers */,
				F1C7B8D61DBECF2400D9F6F0 /* STPDispatchFunctions.h in Headers */,
				C180211B1E3A58710089D712 /* STPSourcePoller.h in Headers */,
				04F213371BCECB1C001D6F22 /* STPAPIResponseDecodable.h in Headers */,
				045D712D1CF4ED7600F6CD65 /* STPBINRange.h in Headers */,
				049E84E71A605EF0000B66CD /* STPFormEncoder.h in Headers */,
				C1D7B51B1E36B8B9002181F5 /* STPSourceParams.h in Headers */,
				04F94DC11D22A0B0004FC826 /* STPCheckoutAPIVerification.h in Headers */,
				04B31DFA1D11AC6400EF1631 /* STPUserInformation.h in Headers */,
				045D71081CEED3AA00F6CD65 /* STPRememberMeEmailCell.h in Headers */,
				04A4C38E1C4F25F900B3B290 /* UIViewController+Stripe_ParentViewController.h in Headers */,
			);
			runOnlyForDeploymentPostprocessing = 0;
		};
		04CDB43F1A5F2E1800B854EE /* Headers */ = {
			isa = PBXHeadersBuildPhase;
			buildActionMask = 2147483647;
			files = (
				C15993361D8808680047950D /* STPShippingMethodsViewController.h in Headers */,
				04BC29A91CD9A83600318357 /* STPCheckoutAPIClient.h in Headers */,
				C11810A71CC6EE840022FB55 /* STPBackendAPIAdapter.h in Headers */,
				F12C8DC01D63DE9F00ADA0D7 /* STPPaymentContextAmountModel.h in Headers */,
				F19491DE1E5F6B8C001E1FC2 /* STPSourceCardDetails.h in Headers */,
				0439B9871C454F97005A1ED5 /* STPPaymentMethodsViewController.h in Headers */,
				04B31DF91D11AC6400EF1631 /* STPUserInformation.h in Headers */,
				04EBC7531B7533C300A0E6AE /* STPCardValidationState.h in Headers */,
				045D710E1CEEE30500F6CD65 /* STPAspects.h in Headers */,
				C158AB3F1E1EE98900348D01 /* STPSectionHeaderView.h in Headers */,
				04EBC7571B7533C300A0E6AE /* STPCardValidator.h in Headers */,
				04BC29B91CDA995000318357 /* STPCheckoutAccountLookup.h in Headers */,
				046FE9A11CE55D1D00DA6A7B /* STPPaymentActivityIndicatorView.h in Headers */,
				C11810861CC6AF4C0022FB55 /* STPPaymentMethod.h in Headers */,
				04695AD91C77F9EF00E08063 /* STPDelegateProxy.h in Headers */,
				0433EB491BD06313003912B4 /* NSDictionary+Stripe.h in Headers */,
				C124A1701CCA968B007D42EE /* STPAnalyticsClient.h in Headers */,
				C15993281D8808490047950D /* STPShippingAddressViewController.h in Headers */,
				C1D7B5201E36C32F002181F5 /* STPSource.h in Headers */,
				049A3F7A1CC18D5300F57DE7 /* UIView+Stripe_FirstResponder.h in Headers */,
				04CDB50E1A5F30A700B854EE /* STPCard.h in Headers */,
				C1BD9B391E39416700CEE925 /* STPSourceOwner.h in Headers */,
				C1080F491CBECF7B007B2D89 /* STPAddress.h in Headers */,
				0438EF2C1B7416BB00D506CC /* STPFormTextField.h in Headers */,
				C180211A1E3A58710089D712 /* STPSourcePoller.h in Headers */,
				04E39F5C1CECFAFD00AF3B96 /* STPPaymentContext+Private.h in Headers */,
				C1FEE5961CBFF11400A7632B /* STPPostalCodeValidator.h in Headers */,
				04633B0C1CD44F6C009D4FB5 /* PKPayment+Stripe.h in Headers */,
				04B31DFF1D131D9000EF1631 /* STPRememberMePaymentCell.h in Headers */,
				04CDB50A1A5F30A700B854EE /* STPBankAccount.h in Headers */,
				F1DEB88A1E2047CA0066B8E8 /* STPCoreTableViewController.h in Headers */,
				C1A06F101E1D8A7F004DCA06 /* STPCard+Private.h in Headers */,
				04E39F6A1CED48D500AF3B96 /* UIBarButtonItem+Stripe.h in Headers */,
				F1FA6F951E25960500EB444D /* STPCoreScrollViewController+Private.h in Headers */,
				C17A030D1CBEE7A2006C819F /* STPAddressFieldTableViewCell.h in Headers */,
				C1C1012D1E57A26F00C7BFAE /* STPSource+Private.h in Headers */,
				04A4C3891C4F25F900B3B290 /* NSArray+Stripe_BoundSafe.h in Headers */,
				04BC29B11CD9AAA800318357 /* STPCheckoutAccount.h in Headers */,
				04827D151D257764002DB3E8 /* STPImageLibrary+Private.h in Headers */,
				049952D21BCF13DD0088C703 /* STPAPIClient+Private.h in Headers */,
				049A3F911CC740FF00F57DE7 /* NSDecimalNumber+Stripe_Currency.h in Headers */,
				04633B071CD44F47009D4FB5 /* STPAPIClient+ApplePay.h in Headers */,
				04BC29BD1CDD535700318357 /* STPSwitchTableViewCell.h in Headers */,
				04CDB5121A5F30A700B854EE /* STPToken.h in Headers */,
				049952CF1BCF13510088C703 /* STPAPIRequest.h in Headers */,
				C15993381D8808680047950D /* STPShippingMethodTableViewCell.h in Headers */,
				049A3FB21CC9FEFC00F57DE7 /* UIToolbar+Stripe_InputAccessory.h in Headers */,
				F1FA6F981E25970F00EB444D /* STPCoreTableViewController+Private.h in Headers */,
				F1DEB8901E2052150066B8E8 /* STPCoreScrollViewController.h in Headers */,
				04E39F521CECF7A100AF3B96 /* STPCardTuple.h in Headers */,
				04A488331CA34D3000506E53 /* STPEmailAddressValidator.h in Headers */,
				04A4C38D1C4F25F900B3B290 /* UIViewController+Stripe_ParentViewController.h in Headers */,
				0438EF471B74183100D506CC /* STPCardBrand.h in Headers */,
				04B31DD41D08E6E200EF1631 /* STPCustomer.h in Headers */,
				F12829DA1D7747E4008B10D6 /* STPBundleLocator.h in Headers */,
				C11810951CC6C4700022FB55 /* PKPaymentAuthorizationViewController+Stripe_Blocks.h in Headers */,
				04CDB5161A5F30A700B854EE /* StripeError.h in Headers */,
				049A3F991CC76A2400F57DE7 /* NSBundle+Stripe_AppName.h in Headers */,
				045D71071CEED3AA00F6CD65 /* STPRememberMeEmailCell.h in Headers */,
				04E32A9D1B7A9490009C9E35 /* STPPaymentCardTextField.h in Headers */,
				C1BD9B221E393FFE00CEE925 /* STPSourceReceiver.h in Headers */,
				04F213311BCEAB61001D6F22 /* STPFormEncodable.h in Headers */,
				04CDB5021A5F30A700B854EE /* STPFormEncoder.h in Headers */,
				04695ADB1C77F9EF00E08063 /* STPPhoneNumberValidator.h in Headers */,
				F1C7B8D51DBECF2400D9F6F0 /* STPDispatchFunctions.h in Headers */,
				0426B9761CEBD001006AC8DD /* UINavigationBar+Stripe_Theme.h in Headers */,
				04BC29CA1CE40F7500318357 /* STPObscuredCardView.h in Headers */,
				04E39F581CECF9A800AF3B96 /* STPPaymentMethodsViewController+Private.h in Headers */,
				04BC29C21CE2A48000318357 /* STPSMSCodeViewController.h in Headers */,
				C11810891CC6B00D0022FB55 /* STPApplePayPaymentMethod.h in Headers */,
				0426B9721CEAE3EB006AC8DD /* UITableViewCell+Stripe_Borders.h in Headers */,
				04CDE5C91BC20B1D00548833 /* STPBankAccountParams.h in Headers */,
				049A3F891CC73C7100F57DE7 /* STPPaymentContext.h in Headers */,
				04E39F541CECF7A100AF3B96 /* STPPaymentMethodTuple.h in Headers */,
				F15232241EA9303800D65C67 /* STPURLCallbackHandler.h in Headers */,
				04F416261CA3639500486FB5 /* STPAddCardViewController.h in Headers */,
				F1D64B291D8767FC001CDB7C /* STPWebViewController.h in Headers */,
				049880FC1CED5A2300EA4FFD /* STPPaymentConfiguration.h in Headers */,
				F1852F931D80B6EC00367C86 /* STPStringUtils.h in Headers */,
				049A3FAE1CC9AA9900F57DE7 /* STPAddressViewModel.h in Headers */,
				0426B96E1CEADC98006AC8DD /* STPColorUtils.h in Headers */,
				04B31DDA1D09A4DC00EF1631 /* STPPaymentConfiguration+Private.h in Headers */,
				F1D96F961DC7D82400477E64 /* STPLocalizationUtils.h in Headers */,
				0438EF381B7416BB00D506CC /* STPPaymentCardTextFieldViewModel.h in Headers */,
				04CDE5BC1BC1F21500548833 /* STPCardParams.h in Headers */,
				04F213351BCECB1C001D6F22 /* STPAPIResponseDecodable.h in Headers */,
				04695AD31C77F9DB00E08063 /* NSString+Stripe.h in Headers */,
				C1BD9B341E3940C400CEE925 /* STPSourceVerification.h in Headers */,
				C1BD9B2E1E3940A200CEE925 /* STPSourceRedirect.h in Headers */,
				04BC29A41CD8697900318357 /* STPTheme.h in Headers */,
				04B31DF21D09F0A800EF1631 /* UIViewController+Stripe_NavigationItemProxy.h in Headers */,
				04CDB4D31A5F30A700B854EE /* Stripe.h in Headers */,
				04BC29C61CE2A82300318357 /* STPSMSCodeTextField.h in Headers */,
				04E39F601CED2C3900AF3B96 /* STPRememberMeTermsView.h in Headers */,
				F1A0197C1EA5733200354301 /* STPSourceParams+Private.h in Headers */,
				F19491E71E60DD9C001E1FC2 /* STPSourceSEPADebitDetails.h in Headers */,
				F15232201EA92FCF00D65C67 /* STPRedirectContext.h in Headers */,
				04A488421CA3580700506E53 /* UINavigationController+Stripe_Completion.h in Headers */,
				F1DEB8991E2074480066B8E8 /* STPCoreViewController.h in Headers */,
				04A4883C1CA3568800506E53 /* STPBlocks.h in Headers */,
				F1FA6F921E258F6800EB444D /* STPCoreViewController+Private.h in Headers */,
				04BC29B51CD9AE0000318357 /* STPCheckoutBootstrapResponse.h in Headers */,
				045D71201CEFA57000F6CD65 /* UIViewController+Stripe_Promises.h in Headers */,
				04793F561D1D8DDD00B3C551 /* STPSourceProtocol.h in Headers */,
				0451CC441C49AE1C003B2CA6 /* STPPaymentResult.h in Headers */,
				049A3F951CC75B2E00F57DE7 /* STPPromise.h in Headers */,
				04BC29AD1CD9A88600318357 /* STPCheckoutAPIVerification.h in Headers */,
				049A3F7E1CC1920A00F57DE7 /* UIViewController+Stripe_KeyboardAvoiding.h in Headers */,
				04BFFFD91D240B13005F2340 /* STPAddCardViewController+Private.h in Headers */,
				C1363BB71D7633D800EB82B4 /* STPPaymentMethodTableViewCell.h in Headers */,
				04B31DE61D09D25F00EF1631 /* STPPaymentMethodsInternalViewController.h in Headers */,
				04CDB4FE1A5F30A700B854EE /* STPAPIClient.h in Headers */,
				045D712C1CF4ED7600F6CD65 /* STPBINRange.h in Headers */,
				C1D7B51A1E36B8B9002181F5 /* STPSourceParams.h in Headers */,
				04827D101D2575C6002DB3E8 /* STPImageLibrary.h in Headers */,
				F152322A1EA9306100D65C67 /* NSURLComponents+Stripe.h in Headers */,
				C124A17C1CCAA0C2007D42EE /* NSMutableURLRequest+Stripe.h in Headers */,
			);
			runOnlyForDeploymentPostprocessing = 0;
		};
/* End PBXHeadersBuildPhase section */

/* Begin PBXNativeTarget section */
		045E7C021A5F41DE004751EF /* StripeiOS Tests */ = {
			isa = PBXNativeTarget;
			buildConfigurationList = 045E7C0C1A5F41DE004751EF /* Build configuration list for PBXNativeTarget "StripeiOS Tests" */;
			buildPhases = (
				F1122A821DFF7CB900A8B1AF /* ShellScript */,
				045E7BFF1A5F41DE004751EF /* Sources */,
				045E7C001A5F41DE004751EF /* Frameworks */,
				045E7C011A5F41DE004751EF /* Resources */,
				04415C711A6605BD001225ED /* Headers */,
				F15AC18F1DBA9CC10009EADE /* CopyFiles */,
			);
			buildRules = (
			);
			dependencies = (
				045E7C0B1A5F41DE004751EF /* PBXTargetDependency */,
			);
			name = "StripeiOS Tests";
			productName = "StripeiOS Tests";
			productReference = 045E7C031A5F41DE004751EF /* StripeiOS Tests.xctest */;
			productType = "com.apple.product-type.bundle.unit-test";
		};
		049E84AA1A605D93000B66CD /* StripeiOSStatic */ = {
			isa = PBXNativeTarget;
			buildConfigurationList = 049E84BC1A605D93000B66CD /* Build configuration list for PBXNativeTarget "StripeiOSStatic" */;
			buildPhases = (
				049E84A71A605D93000B66CD /* Sources */,
				049E84A81A605D93000B66CD /* Frameworks */,
				049E84A91A605D93000B66CD /* Copy Files */,
				049E84D81A605EAA000B66CD /* Headers */,
				049E85211A607DA4000B66CD /* Build Framework */,
			);
			buildRules = (
			);
			dependencies = (
				C1B630DA1D1D86E100A05285 /* PBXTargetDependency */,
			);
			name = StripeiOSStatic;
			productName = StripeiOSStatic;
			productReference = 049E84AB1A605D93000B66CD /* libStripe.a */;
			productType = "com.apple.product-type.library.static";
		};
		04CDB4411A5F2E1800B854EE /* StripeiOS */ = {
			isa = PBXNativeTarget;
			buildConfigurationList = 04CDB4551A5F2E1800B854EE /* Build configuration list for PBXNativeTarget "StripeiOS" */;
			buildPhases = (
				04CDB43D1A5F2E1800B854EE /* Sources */,
				04CDB43E1A5F2E1800B854EE /* Frameworks */,
				04CDB43F1A5F2E1800B854EE /* Headers */,
				04CDB4401A5F2E1800B854EE /* Resources */,
			);
			buildRules = (
			);
			dependencies = (
			);
			name = StripeiOS;
			productName = "Stripe-iOS";
			productReference = 04CDB4421A5F2E1800B854EE /* Stripe.framework */;
			productType = "com.apple.product-type.framework";
		};
		C1B630B21D1D817900A05285 /* StripeiOSResources */ = {
			isa = PBXNativeTarget;
			buildConfigurationList = C1B630B81D1D817900A05285 /* Build configuration list for PBXNativeTarget "StripeiOSResources" */;
			buildPhases = (
				C1B630AF1D1D817900A05285 /* Sources */,
				C1B630B01D1D817900A05285 /* Frameworks */,
				C1B630B11D1D817900A05285 /* Resources */,
			);
			buildRules = (
			);
			dependencies = (
			);
			name = StripeiOSResources;
			productName = StripeiOSResources;
			productReference = C1B630B31D1D817900A05285 /* Stripe.bundle */;
			productType = "com.apple.product-type.bundle";
		};
/* End PBXNativeTarget section */

/* Begin PBXProject section */
		11C74B8F164043050071C2CA /* Project object */ = {
			isa = PBXProject;
			attributes = {
				CLASSPREFIX = STP;
				LastSwiftUpdateCheck = 0730;
				LastTestingUpgradeCheck = 0510;
				LastUpgradeCheck = 0830;
				ORGANIZATIONNAME = "Stripe, Inc";
				TargetAttributes = {
					045E7C021A5F41DE004751EF = {
						CreatedOnToolsVersion = 6.1.1;
					};
					049E84AA1A605D93000B66CD = {
						CreatedOnToolsVersion = 6.1.1;
					};
					049E85221A607FFD000B66CD = {
						CreatedOnToolsVersion = 6.1.1;
					};
					04CDB4411A5F2E1800B854EE = {
						CreatedOnToolsVersion = 6.1.1;
					};
					C1B630B21D1D817900A05285 = {
						CreatedOnToolsVersion = 7.3.1;
					};
				};
			};
			buildConfigurationList = 11C74B92164043050071C2CA /* Build configuration list for PBXProject "Stripe" */;
			compatibilityVersion = "Xcode 3.2";
			developmentRegion = English;
			hasScannedForEncodings = 0;
			knownRegions = (
				en,
				"zh-Hans",
				de,
				es,
				it,
				ja,
				nl,
				fr,
			);
			mainGroup = 11C74B8D164043050071C2CA;
			productRefGroup = 11C74B99164043050071C2CA /* Products */;
			projectDirPath = "";
			projectRoot = "";
			targets = (
				04CDB4411A5F2E1800B854EE /* StripeiOS */,
				045E7C021A5F41DE004751EF /* StripeiOS Tests */,
				049E84AA1A605D93000B66CD /* StripeiOSStatic */,
				049E85221A607FFD000B66CD /* StripeiOSStaticFramework */,
				C1B630B21D1D817900A05285 /* StripeiOSResources */,
			);
		};
/* End PBXProject section */

/* Begin PBXResourcesBuildPhase section */
		045E7C011A5F41DE004751EF /* Resources */ = {
			isa = PBXResourcesBuildPhase;
			buildActionMask = 2147483647;
			files = (
				F1343BEA1D652CAD00F102D8 /* Customer.json in Resources */,
				F1BA24211E57BECA00E4A1CF /* 3DSSource.json in Resources */,
				F1BA241E1E57BE5E00E4A1CF /* CardSource.json in Resources */,
				F1343BE91D652CAB00F102D8 /* Card.json in Resources */,
				F152322F1EA9344600D65C67 /* iDEALSource.json in Resources */,
			);
			runOnlyForDeploymentPostprocessing = 0;
		};
		04CDB4401A5F2E1800B854EE /* Resources */ = {
			isa = PBXResourcesBuildPhase;
			buildActionMask = 2147483647;
			files = (
				C15993251D8807930047950D /* stp_shipping_form@3x.png in Resources */,
				0438EFA81B741C2800D506CC /* stp_card_amex@3x.png in Resources */,
				0438EFC61B741C2800D506CC /* stp_card_jcb@3x.png in Resources */,
				0438EFC21B741C2800D506CC /* stp_card_jcb.png in Resources */,
				F1C578F11D651AB200912EAE /* stp_card_applepay.png in Resources */,
				04E39F6F1CED4C7700AF3B96 /* stp_icon_chevron_left.png in Resources */,
				F1510BC21D5A8146000731AD /* stp_card_jcb_template@2x.png in Resources */,
				F1510B1B1D5A4C93000731AD /* stp_card_discover_template@3x.png in Resources */,
				042CA1B61B7BD84100AF0DA6 /* stp_card_placeholder_template.png in Resources */,
				0438EFD61B741C2800D506CC /* stp_card_visa@2x.png in Resources */,
				04E39F701CED4C7700AF3B96 /* stp_icon_chevron_left@2x.png in Resources */,
				F148ABFD1D5E8DF20014FD92 /* stp_card_form_back.png in Resources */,
				C11810C21CC7DA290022FB55 /* stp_card_form_front@2x.png in Resources */,
				C11810C01CC7DA290022FB55 /* stp_card_form_back@3x.png in Resources */,
				0438EFB01B741C2800D506CC /* stp_card_cvc_amex.png in Resources */,
				F1510B231D5A4C93000731AD /* stp_card_visa_template.png in Resources */,
				F1510BC51D5A8146000731AD /* stp_card_jcb_template@3x.png in Resources */,
				042CA1B71B7BD84100AF0DA6 /* stp_card_placeholder_template@2x.png in Resources */,
				049A3FA11CC8006800F57DE7 /* stp_icon_add@3x.png in Resources */,
				F1510B271D5A4C93000731AD /* stp_card_visa_template@3x.png in Resources */,
				F1510B2A1D5A4CC3000731AD /* stp_icon_chevron_right_small.png in Resources */,
				F1510BAD1D5A77F6000731AD /* stp_card_diners_template@3x.png in Resources */,
				0438EFB21B741C2800D506CC /* stp_card_cvc_amex@2x.png in Resources */,
				F1510B1F1D5A4C93000731AD /* stp_card_mastercard_template@2x.png in Resources */,
				F1510BBF1D5A8146000731AD /* stp_card_jcb_template.png in Resources */,
				C1363BAF1D76337400EB82B4 /* stp_icon_checkmark.png in Resources */,
				F1510B1D1D5A4C93000731AD /* stp_card_mastercard_template.png in Resources */,
				F1510B251D5A4C93000731AD /* stp_card_visa_template@2x.png in Resources */,
				C11810BF1CC7DA290022FB55 /* stp_card_form_back@2x.png in Resources */,
				0438EFD81B741C2800D506CC /* stp_card_visa@3x.png in Resources */,
				0438EFC41B741C2800D506CC /* stp_card_jcb@2x.png in Resources */,
				0438EFA41B741C2800D506CC /* stp_card_amex.png in Resources */,
				0438EFBA1B741C2800D506CC /* stp_card_diners@3x.png in Resources */,
				F1510BA71D5A77F6000731AD /* stp_card_diners_template.png in Resources */,
				049A3FA61CC8071100F57DE7 /* stp_card_applepay@2x.png in Resources */,
				0438EFB61B741C2800D506CC /* stp_card_diners.png in Resources */,
				F1510B0F1D5A4C93000731AD /* stp_card_amex_template@3x.png in Resources */,
				049A3FA71CC8071100F57DE7 /* stp_card_applepay@3x.png in Resources */,
				0438EFAE1B741C2800D506CC /* stp_card_cvc@3x.png in Resources */,
				F1510B171D5A4C93000731AD /* stp_card_discover_template.png in Resources */,
				F1510B0D1D5A4C93000731AD /* stp_card_amex_template@2x.png in Resources */,
				0438EFBE1B741C2800D506CC /* stp_card_discover@2x.png in Resources */,
				0438EFC01B741C2800D506CC /* stp_card_discover@3x.png in Resources */,
				04E39F671CED3B0100AF3B96 /* stp_icon_chevron_right_small@3x.png in Resources */,
				F148ABE81D5E805A0014FD92 /* Localizable.strings in Resources */,
				0438EFB41B741C2800D506CC /* stp_card_cvc_amex@3x.png in Resources */,
				04E39F711CED4C7700AF3B96 /* stp_icon_chevron_left@3x.png in Resources */,
				0438EFB81B741C2800D506CC /* stp_card_diners@2x.png in Resources */,
				C11810C31CC7DA290022FB55 /* stp_card_form_front@3x.png in Resources */,
				F1510B191D5A4C93000731AD /* stp_card_discover_template@2x.png in Resources */,
				F1510BAA1D5A77F6000731AD /* stp_card_diners_template@2x.png in Resources */,
				0438EFAA1B741C2800D506CC /* stp_card_cvc.png in Resources */,
				C1363BB11D76337400EB82B4 /* stp_icon_checkmark@3x.png in Resources */,
				04633B1A1CD7BF29009D4FB5 /* integrate-dynamic-framework.sh in Resources */,
				C11810C11CC7DA290022FB55 /* stp_card_form_front.png in Resources */,
				0438EFAC1B741C2800D506CC /* stp_card_cvc@2x.png in Resources */,
				0438EFCC1B741C2800D506CC /* stp_card_mastercard@3x.png in Resources */,
				C15993241D8807930047950D /* stp_shipping_form@2x.png in Resources */,
				F1510B0B1D5A4C93000731AD /* stp_card_amex_template.png in Resources */,
				0438EFCA1B741C2800D506CC /* stp_card_mastercard@2x.png in Resources */,
				049A3F9F1CC8006800F57DE7 /* stp_icon_add.png in Resources */,
				C1363BB01D76337400EB82B4 /* stp_icon_checkmark@2x.png in Resources */,
				049A3FA01CC8006800F57DE7 /* stp_icon_add@2x.png in Resources */,
				042CA1B81B7BD84100AF0DA6 /* stp_card_placeholder_template@3x.png in Resources */,
				F1510B211D5A4C93000731AD /* stp_card_mastercard_template@3x.png in Resources */,
				C15993231D8807930047950D /* stp_shipping_form.png in Resources */,
				0438EFC81B741C2800D506CC /* stp_card_mastercard.png in Resources */,
				04E39F661CED3B0100AF3B96 /* stp_icon_chevron_right_small@2x.png in Resources */,
				0438EFBC1B741C2800D506CC /* stp_card_discover.png in Resources */,
				0438EFA61B741C2800D506CC /* stp_card_amex@2x.png in Resources */,
				0438EFD41B741C2800D506CC /* stp_card_visa.png in Resources */,
			);
			runOnlyForDeploymentPostprocessing = 0;
		};
		C1B630B11D1D817900A05285 /* Resources */ = {
			isa = PBXResourcesBuildPhase;
			buildActionMask = 2147483647;
			files = (
				C1B630BB1D1D860100A05285 /* stp_card_amex.png in Resources */,
				C1B630BC1D1D860100A05285 /* stp_card_amex@2x.png in Resources */,
				C15993471D8829C00047950D /* stp_shipping_form@3x.png in Resources */,
				C1363BB31D76337900EB82B4 /* stp_icon_checkmark@2x.png in Resources */,
				F148AC031D5E8DF30014FD92 /* stp_card_form_front@3x.png in Resources */,
				F1510B5E1D5A4CC4000731AD /* stp_icon_chevron_left@2x.png in Resources */,
				C1B630BD1D1D860100A05285 /* stp_card_amex@3x.png in Resources */,
				F1510B101D5A4C93000731AD /* stp_card_amex_template@3x.png in Resources */,
				C1B630BE1D1D860100A05285 /* stp_card_cvc.png in Resources */,
				F1510B581D5A4CC4000731AD /* stp_card_applepay@2x.png in Resources */,
				C1B630BF1D1D860100A05285 /* stp_card_cvc@2x.png in Resources */,
				C1363BB41D76337900EB82B4 /* stp_icon_checkmark@3x.png in Resources */,
				F1510B601D5A4CC4000731AD /* stp_icon_chevron_right_small@2x.png in Resources */,
				C1B630C01D1D860100A05285 /* stp_card_cvc@3x.png in Resources */,
				C1B630C11D1D860100A05285 /* stp_card_cvc_amex.png in Resources */,
				F1510B4F1D5A4CC4000731AD /* stp_card_form_back@2x.png in Resources */,
				F1510B5C1D5A4CC4000731AD /* stp_icon_add@3x.png in Resources */,
				C15993461D8829C00047950D /* stp_shipping_form@2x.png in Resources */,
				C120574C1D676DD400CFBCB8 /* stp_card_diners_template@3x.png in Resources */,
				C1B630C21D1D860100A05285 /* stp_card_cvc_amex@2x.png in Resources */,
				C1B630C31D1D860100A05285 /* stp_card_cvc_amex@3x.png in Resources */,
				C1B630C41D1D860100A05285 /* stp_card_diners.png in Resources */,
				F1510B5D1D5A4CC4000731AD /* stp_icon_chevron_left.png in Resources */,
				C1B630C51D1D860100A05285 /* stp_card_diners@2x.png in Resources */,
				C12057521D676DD400CFBCB8 /* stp_card_jcb_template@3x.png in Resources */,
				F1510B1A1D5A4C93000731AD /* stp_card_discover_template@2x.png in Resources */,
				F1510B0E1D5A4C93000731AD /* stp_card_amex_template@2x.png in Resources */,
				C1B630C61D1D860100A05285 /* stp_card_diners@3x.png in Resources */,
				F1510B1E1D5A4C93000731AD /* stp_card_mastercard_template.png in Resources */,
				F1510B501D5A4CC4000731AD /* stp_card_form_back@3x.png in Resources */,
				F1510B261D5A4C93000731AD /* stp_card_visa_template@2x.png in Resources */,
				C120574A1D676DD400CFBCB8 /* stp_card_diners_template.png in Resources */,
				C1B630C71D1D860100A05285 /* stp_card_discover.png in Resources */,
				F1510B521D5A4CC4000731AD /* stp_card_form_front@2x.png in Resources */,
				F1510B1C1D5A4C93000731AD /* stp_card_discover_template@3x.png in Resources */,
				F148ABE91D5E805A0014FD92 /* Localizable.strings in Resources */,
				C1B630C81D1D860100A05285 /* stp_card_discover@2x.png in Resources */,
				C1B630C91D1D860100A05285 /* stp_card_discover@3x.png in Resources */,
				F1510B611D5A4CC4000731AD /* stp_icon_chevron_right_small@3x.png in Resources */,
				F1510B241D5A4C93000731AD /* stp_card_visa_template.png in Resources */,
				F1510B0C1D5A4C93000731AD /* stp_card_amex_template.png in Resources */,
				C1B630CA1D1D860100A05285 /* stp_card_jcb.png in Resources */,
				C1B630CB1D1D860100A05285 /* stp_card_jcb@2x.png in Resources */,
				C1B630CC1D1D860100A05285 /* stp_card_jcb@3x.png in Resources */,
				C12057491D676DD400CFBCB8 /* stp_card_applepay.png in Resources */,
				C1B630CD1D1D860100A05285 /* stp_card_mastercard.png in Resources */,
				C1B630CE1D1D860100A05285 /* stp_card_mastercard@2x.png in Resources */,
				F1343BEB1D652CE100F102D8 /* stp_card_form_back.png in Resources */,
				C1B630CF1D1D860100A05285 /* stp_card_mastercard@3x.png in Resources */,
				F1510B281D5A4C93000731AD /* stp_card_visa_template@3x.png in Resources */,
				F1510B221D5A4C93000731AD /* stp_card_mastercard_template@3x.png in Resources */,
				C15993451D8829C00047950D /* stp_shipping_form.png in Resources */,
				C120574B1D676DD400CFBCB8 /* stp_card_diners_template@2x.png in Resources */,
				F1510B591D5A4CC4000731AD /* stp_card_applepay@3x.png in Resources */,
				F1510B5B1D5A4CC4000731AD /* stp_icon_add@2x.png in Resources */,
				F1510B181D5A4C93000731AD /* stp_card_discover_template.png in Resources */,
				F1343BEE1D652CF300F102D8 /* stp_icon_chevron_right_small.png in Resources */,
				C1B630D31D1D860100A05285 /* stp_card_placeholder_template.png in Resources */,
				F1510B201D5A4C93000731AD /* stp_card_mastercard_template@2x.png in Resources */,
				C12057501D676DD400CFBCB8 /* stp_card_jcb_template.png in Resources */,
				C1B630D41D1D860100A05285 /* stp_card_placeholder_template@2x.png in Resources */,
				F1510B5F1D5A4CC4000731AD /* stp_icon_chevron_left@3x.png in Resources */,
				C1B630D51D1D860100A05285 /* stp_card_placeholder_template@3x.png in Resources */,
				C1B630D61D1D860100A05285 /* stp_card_visa.png in Resources */,
				C12057511D676DD400CFBCB8 /* stp_card_jcb_template@2x.png in Resources */,
				C1B630D71D1D860100A05285 /* stp_card_visa@2x.png in Resources */,
				F148AC0A1D5E8DF30014FD92 /* stp_icon_add.png in Resources */,
				C1363BB21D76337900EB82B4 /* stp_icon_checkmark.png in Resources */,
				C1B630D81D1D860100A05285 /* stp_card_visa@3x.png in Resources */,
				F1510B511D5A4CC4000731AD /* stp_card_form_front.png in Resources */,
			);
			runOnlyForDeploymentPostprocessing = 0;
		};
/* End PBXResourcesBuildPhase section */

/* Begin PBXShellScriptBuildPhase section */
		049E85211A607DA4000B66CD /* Build Framework */ = {
			isa = PBXShellScriptBuildPhase;
			buildActionMask = 2147483647;
			files = (
			);
			inputPaths = (
			);
			name = "Build Framework";
			outputPaths = (
			);
			runOnlyForDeploymentPostprocessing = 0;
			shellPath = /bin/sh;
			shellScript = "set -e\n\nexport FRAMEWORK_DIR=\"${BUILT_PRODUCTS_DIR}/${PRODUCT_NAME}.framework\"\n\n# Create the path to the real Headers directory\nmkdir -p \"${FRAMEWORK_DIR}/Versions/A/Headers\"\nmkdir -p \"${FRAMEWORK_DIR}/Versions/A/Modules\"\n\n# Create the required symlinks\nln -sfh A \"${FRAMEWORK_DIR}/Versions/Current\"\nln -sfh Versions/Current/Headers \"${FRAMEWORK_DIR}/Headers\"\nln -sfh Versions/Current/Modules \"${FRAMEWORK_DIR}/Modules\"\nln -sfh \"Versions/Current/${PRODUCT_NAME}\" \\\n\"${FRAMEWORK_DIR}/${PRODUCT_NAME}\"\n\n# Copy the public headers into the framework\n/bin/cp -a \"${TARGET_BUILD_DIR}/${PUBLIC_HEADERS_FOLDER_PATH}/\" \\\n\"${FRAMEWORK_DIR}/Versions/A/Headers\"\n\necho \"framework module Stripe {\" \\\n\"umbrella header \\\"Stripe.h\\\"\" \\\n\"export *\" \\\n\"module * { export * }\" \\\n\"}\" > \"${FRAMEWORK_DIR}/Versions/A/Modules/module.modulemap\"\n";
		};
		049E85281A608030000B66CD /* MultiPlatform Build */ = {
			isa = PBXShellScriptBuildPhase;
			buildActionMask = 2147483647;
			files = (
			);
			inputPaths = (
			);
			name = "MultiPlatform Build";
			outputPaths = (
			);
			runOnlyForDeploymentPostprocessing = 0;
			shellPath = /bin/sh;
			shellScript = "set -e\n\n# If we're already inside this script then die\nif [ -n \"$RW_MULTIPLATFORM_BUILD_IN_PROGRESS\" ]; then\nexit 0\nfi\nexport RW_MULTIPLATFORM_BUILD_IN_PROGRESS=1\n\nRW_FRAMEWORK_NAME=\"Stripe\"\nRW_INPUT_STATIC_LIB=\"libStripe.a\"\nRW_FRAMEWORK_LOCATION=\"${BUILT_PRODUCTS_DIR}/${RW_FRAMEWORK_NAME}.framework\"\n\nfunction build_static_library {\n    # Will rebuild the static library as specified\n    #     build_static_library sdk\n    xcrun xcodebuild -project \"${PROJECT_FILE_PATH}\" \\\n    -target \"${TARGET_NAME}\" \\\n    -configuration \"${CONFIGURATION}\" \\\n    -sdk \"${1}\" \\\n    ONLY_ACTIVE_ARCH=NO \\\n    BUILD_DIR=\"${BUILD_DIR}\" \\\n    OBJROOT=\"${OBJROOT}\" \\\n    BUILD_ROOT=\"${BUILD_ROOT}\" \\\n    SYMROOT=\"${SYMROOT}\" $ACTION\n}\n\nfunction make_fat_library {\n    # Will smash 2 static libs together\n    #     make_fat_library in1 in2 out\n    xcrun lipo -create \"${1}\" \"${2}\" -output \"${3}\"\n}\n\n# 1 - Extract the platform (iphoneos/iphonesimulator) from the SDK name\nif [[ \"$SDK_NAME\" =~ ([A-Za-z]+) ]]; then\nRW_SDK_PLATFORM=${BASH_REMATCH[1]}\nelse\necho \"Could not find platform name from SDK_NAME: $SDK_NAME\"\nexit 1\nfi\n\n# 2 - Extract the version from the SDK\nif [[ \"$SDK_NAME\" =~ ([0-9]+.*$) ]]; then\nRW_SDK_VERSION=${BASH_REMATCH[1]}\nelse\necho \"Could not find sdk version from SDK_NAME: $SDK_NAME\"\nexit 1\nfi\n\n# 3 - Determine the other platform\nif [ \"$RW_SDK_PLATFORM\" == \"iphoneos\" ]; then\nRW_OTHER_PLATFORM=iphonesimulator\nelse\nRW_OTHER_PLATFORM=iphoneos\nfi\n\n# 4 - Find the build directory\nif [[ \"$BUILT_PRODUCTS_DIR\" =~ (.*)$RW_SDK_PLATFORM$ ]]; then\nRW_OTHER_BUILT_PRODUCTS_DIR=\"${BASH_REMATCH[1]}${RW_OTHER_PLATFORM}\"\nelse\necho \"Could not find other platform build directory.\"\nexit 1\nfi\n\n# Build the other platform.\nbuild_static_library \"${RW_OTHER_PLATFORM}${RW_SDK_VERSION}\"\n\n# If we're currently building for iphonesimulator, then need to rebuild\n#   to ensure that we get both i386 and x86_64\nif [ \"$RW_SDK_PLATFORM\" == \"iphonesimulator\" ]; then\nbuild_static_library \"${SDK_NAME}\"\nfi\n\n# Join the 2 static libs into 1 and push into the .framework\nmake_fat_library \"${BUILT_PRODUCTS_DIR}/${RW_INPUT_STATIC_LIB}\" \\\n\"${RW_OTHER_BUILT_PRODUCTS_DIR}/${RW_INPUT_STATIC_LIB}\" \\\n\"${RW_FRAMEWORK_LOCATION}/Versions/A/${RW_FRAMEWORK_NAME}\"\n\n/usr/bin/strip -Sx \"${RW_FRAMEWORK_LOCATION}/Versions/A/${RW_FRAMEWORK_NAME}\"\n\n# Ensure that the framework is present in both platform's build directories\ncp -a \"${RW_FRAMEWORK_LOCATION}/Versions/A/${RW_FRAMEWORK_NAME}\" \\\n\"${RW_OTHER_BUILT_PRODUCTS_DIR}/${RW_FRAMEWORK_NAME}.framework/Versions/A/${RW_FRAMEWORK_NAME}\"";
		};
		F1122A821DFF7CB900A8B1AF /* ShellScript */ = {
			isa = PBXShellScriptBuildPhase;
			buildActionMask = 2147483647;
			files = (
			);
			inputPaths = (
			);
			outputPaths = (
			);
			runOnlyForDeploymentPostprocessing = 0;
			shellPath = /bin/sh;
			shellScript = "if [ ! -d \"$PROJECT_HOME/Carthage/Build/iOS/FBSnapshotTestCase.framework/\" ]; then\necho \"FBSnapshotTestCase not found. Run \\`carthage bootstrap --platform ios --configuration Release\\` and then run tests again.\"\nexit 0\nfi";
		};
/* End PBXShellScriptBuildPhase section */

/* Begin PBXSourcesBuildPhase section */
		045E7BFF1A5F41DE004751EF /* Sources */ = {
			isa = PBXSourcesBuildPhase;
			buildActionMask = 2147483647;
			files = (
				F1122A7E1DFB84E000A8B1AF /* UINavigationBar+StripeTest.m in Sources */,
				04A4C3941C4F276100B3B290 /* STPUIVCStripeParentViewControllerTests.m in Sources */,
				04A488361CA34DC600506E53 /* STPEmailAddressValidatorTest.m in Sources */,
				C1EEDCCA1CA2186300A54582 /* STPPhoneNumberValidatorTest.m in Sources */,
				04CB86BA1BA89CE100E4F61E /* PKPayment+StripeTest.m in Sources */,
				F1B980941DB550E60075332E /* STPPaymentMethodsViewControllerLocalizationTests.m in Sources */,
				C124A1851CCAB750007D42EE /* STPAnalyticsClientTest.m in Sources */,
				C18867DC1E8B0C4100A77634 /* STPFixtures.m in Sources */,
				C16F66AB1CA21BAC006A21B5 /* STPFormTextFieldTest.m in Sources */,
				C1D23FAD1D37F81F002FD83C /* STPCustomerDeserializerTest.m in Sources */,
				04827D181D257A6C002DB3E8 /* STPImageLibraryTest.m in Sources */,
				0438EF4C1B741B0100D506CC /* STPCardValidatorTest.m in Sources */,
				04A4C3921C4F263300B3B290 /* NSArray+StripeBoundSafeTests.m in Sources */,
				F148ABFB1D5E88C70014FD92 /* STPTestUtils.m in Sources */,
				045A62AB1B8E7259000165CE /* STPPaymentCardTextFieldTest.m in Sources */,
				C127110A1DBA7E490087840D /* STPAddressViewModelTest.m in Sources */,
				C17D24EE1E37DBAC005CB188 /* STPSourceTest.m in Sources */,
				F12C8DC41D63DE9F00ADA0D7 /* STPPaymentContextAmountModel.m in Sources */,
				F14C872F1D4FCDBA00C7CC6A /* STPPaymentContextApplePayTest.m in Sources */,
				C1BD9B1F1E390A2700CEE925 /* STPSourceParamsTest.m in Sources */,
				C1D7B5251E36C70D002181F5 /* STPSourceFunctionalTest.m in Sources */,
				0438EF4D1B741B0100D506CC /* STPPaymentCardTextFieldViewModelTest.m in Sources */,
				C124A1811CCAA1BF007D42EE /* NSMutableURLRequest+StripeTest.m in Sources */,
				C1EEDCC61CA2126000A54582 /* STPDelegateProxyTest.m in Sources */,
				F1D777C01D81DD520076FA19 /* STPStringUtilsTest.m in Sources */,
				C1FEE5991CBFF24000A7632B /* STPPostalCodeValidatorTest.m in Sources */,
				C13538081D2C2186003F6157 /* STPAddCardViewControllerTest.m in Sources */,
				04415C671A6605B5001225ED /* STPAPIClientTest.m in Sources */,
				045D71311CF514BB00F6CD65 /* STPBinRangeTest.m in Sources */,
				C1EF044E1DD2397C00FBF452 /* STPShippingMethodsViewControllerLocalizationTests.m in Sources */,
				04415C681A6605B5001225ED /* STPFormEncoderTest.m in Sources */,
				C11810991CC6D46D0022FB55 /* NSDecimalNumber+StripeTest.m in Sources */,
				C1EEDCC81CA2172700A54582 /* NSString+StripeTest.m in Sources */,
				04415C6A1A6605B5001225ED /* STPApplePayFunctionalTest.m in Sources */,
				04415C6B1A6605B5001225ED /* STPBankAccountFunctionalTest.m in Sources */,
				04415C6C1A6605B5001225ED /* STPBankAccountTest.m in Sources */,
				F152321B1EA92F9D00D65C67 /* STPRedirectContextTest.m in Sources */,
				04415C6D1A6605B5001225ED /* STPCardFunctionalTest.m in Sources */,
				F15675401DB544D3004468E3 /* STPAddCardViewControllerLocalizationTests.m in Sources */,
				04415C6E1A6605B5001225ED /* STPCardTest.m in Sources */,
				C1EF044D1DD2397500FBF452 /* STPShippingAddressViewControllerLocalizationTests.m in Sources */,
				C1080F4C1CBED48A007B2D89 /* STPAddressTests.m in Sources */,
				F1D96F9B1DC7DCDE00477E64 /* STPLocalizationUtils+STPTestAdditions.m in Sources */,
				04415C6F1A6605B5001225ED /* STPCertTest.m in Sources */,
				04415C701A6605B5001225ED /* STPTokenTest.m in Sources */,
			);
			runOnlyForDeploymentPostprocessing = 0;
		};
		049E84A71A605D93000B66CD /* Sources */ = {
			isa = PBXSourcesBuildPhase;
			buildActionMask = 2147483647;
			files = (
				0438EF451B74170D00D506CC /* STPCardValidator.m in Sources */,
				04F94DBB1D229F8D004FC826 /* PKPaymentAuthorizationViewController+Stripe_Blocks.m in Sources */,
				C1271A3E1E3FA4E800F25DFE /* STPSectionHeaderView.m in Sources */,
				F12829DD1D7747E4008B10D6 /* STPBundleLocator.m in Sources */,
				04F94DA91D229F32004FC826 /* STPPaymentMethodTuple.m in Sources */,
				04F94DC41D22A1F9004FC826 /* STPCheckoutAccount.m in Sources */,
				04F94DB61D229F77004FC826 /* STPSMSCodeTextField.m in Sources */,
				F19491E51E60DD72001E1FC2 /* STPSourceSEPADebitDetails.m in Sources */,
				0438EF311B7416BB00D506CC /* STPFormTextField.m in Sources */,
				04B31DF51D09F0A800EF1631 /* UIViewController+Stripe_NavigationItemProxy.m in Sources */,
				04633B171CD45437009D4FB5 /* STPCategoryLoader.m in Sources */,
				F1DEB89C1E2074480066B8E8 /* STPCoreViewController.m in Sources */,
				04F94DAC1D229F42004FC826 /* UIBarButtonItem+Stripe.m in Sources */,
				F1DEB88D1E2047CA0066B8E8 /* STPCoreTableViewController.m in Sources */,
				F1C7B8D41DBECF2400D9F6F0 /* STPDispatchFunctions.m in Sources */,
				04F94DB11D229F64004FC826 /* STPRememberMeTermsView.m in Sources */,
				04633B141CD45215009D4FB5 /* PKPayment+Stripe.m in Sources */,
				04633AFF1CD129C0009D4FB5 /* NSString+Stripe.m in Sources */,
				04633B021CD129D0009D4FB5 /* STPDelegateProxy.m in Sources */,
				04B31DFC1D11AC6400EF1631 /* STPUserInformation.m in Sources */,
				04A4C38C1C4F25F900B3B290 /* NSArray+Stripe_BoundSafe.m in Sources */,
				04F94DCE1D22A232004FC826 /* UIViewController+Stripe_KeyboardAvoiding.m in Sources */,
				04B31E021D131D9000EF1631 /* STPRememberMePaymentCell.m in Sources */,
				C1D7B5231E36C32F002181F5 /* STPSource.m in Sources */,
				04F94DC21D22A0B8004FC826 /* STPCheckoutAPIVerification.m in Sources */,
				04A4C3901C4F25F900B3B290 /* UIViewController+Stripe_ParentViewController.m in Sources */,
				04F94DA01D229F0B004FC826 /* STPPostalCodeValidator.m in Sources */,
				C124A17F1CCAA0C2007D42EE /* NSMutableURLRequest+Stripe.m in Sources */,
				C15993411D8808A10047950D /* STPShippingMethodTableViewCell.m in Sources */,
				F19491DC1E5F606F001E1FC2 /* STPSourceCardDetails.m in Sources */,
				04F94DAA1D229F36004FC826 /* STPTheme.m in Sources */,
				0439B98A1C454F97005A1ED5 /* STPPaymentMethodsViewController.m in Sources */,
				04F94DAE1D229F54004FC826 /* STPColorUtils.m in Sources */,
				C1D7B51D1E36B8B9002181F5 /* STPSourceParams.m in Sources */,
				04F94DC01D22A0AD004FC826 /* STPCheckoutAPIClient.m in Sources */,
				C124A1731CCA968B007D42EE /* STPAnalyticsClient.m in Sources */,
				04F94DCC1D22A22C004FC826 /* UIView+Stripe_FirstResponder.m in Sources */,
				F1DEB8931E2052150066B8E8 /* STPCoreScrollViewController.m in Sources */,
				04F94DC81D22A207004FC826 /* STPCheckoutBootstrapResponse.m in Sources */,
				04F94D9E1D229F05004FC826 /* STPEmailAddressValidator.m in Sources */,
				04F94DC61D22A1FF004FC826 /* STPCheckoutAccountLookup.m in Sources */,
				04F94DD21D22A23C004FC826 /* STPPromise.m in Sources */,
				0438EF371B7416BB00D506CC /* STPPaymentCardTextField.m in Sources */,
				049E84CC1A605DE0000B66CD /* STPAPIClient.m in Sources */,
				049E84CD1A605DE0000B66CD /* STPFormEncoder.m in Sources */,
				C159933A1D8808880047950D /* STPShippingAddressViewController.m in Sources */,
				04F94DA41D229F1C004FC826 /* STPAddressViewModel.m in Sources */,
				049880FF1CED5A2300EA4FFD /* STPPaymentConfiguration.m in Sources */,
				C180211D1E3A58710089D712 /* STPSourcePoller.m in Sources */,
				04F94DB91D229F86004FC826 /* STPApplePayPaymentMethod.m in Sources */,
				C1BD9B2B1E39406C00CEE925 /* STPSourceOwner.m in Sources */,
				C1BD9B311E3940A200CEE925 /* STPSourceRedirect.m in Sources */,
				04B31DE91D09D25F00EF1631 /* STPPaymentMethodsInternalViewController.m in Sources */,
				F12C8DC51D63DE9F00ADA0D7 /* STPPaymentContextAmountModel.m in Sources */,
				04633B011CD129CB009D4FB5 /* STPPhoneNumberValidator.m in Sources */,
				F152322D1EA9306100D65C67 /* NSURLComponents+Stripe.m in Sources */,
				C159933F1D88089B0047950D /* STPShippingMethodsViewController.m in Sources */,
				04A488451CA3580700506E53 /* UINavigationController+Stripe_Completion.m in Sources */,
				049E84CF1A605DE0000B66CD /* STPBankAccount.m in Sources */,
				049E84D01A605DE0000B66CD /* STPCard.m in Sources */,
				04F94DA21D229F14004FC826 /* STPAddressFieldTableViewCell.m in Sources */,
				049A3FB71CCA6B8900F57DE7 /* STPAddress.m in Sources */,
				04F94DD41D22A242004FC826 /* NSBundle+Stripe_AppName.m in Sources */,
				F152321E1EA92FC100D65C67 /* STPRedirectContext.m in Sources */,
				C126553A1CAA2392006F7265 /* STPAddCardViewController.m in Sources */,
				04633B151CD4521F009D4FB5 /* STPAPIClient+ApplePay.m in Sources */,
				0433EB4E1BD06313003912B4 /* NSDictionary+Stripe.m in Sources */,
				0438EF3D1B7416BB00D506CC /* STPPaymentCardTextFieldViewModel.m in Sources */,
				04F94DD01D22A236004FC826 /* NSDecimalNumber+Stripe_Currency.m in Sources */,
				F1852F961D80B6EC00367C86 /* STPStringUtils.m in Sources */,
				04F94DBC1D229F92004FC826 /* UIToolbar+Stripe_InputAccessory.m in Sources */,
				04F94DB81D229F7F004FC826 /* STPObscuredCardView.m in Sources */,
				F15232271EA9303800D65C67 /* STPURLCallbackHandler.m in Sources */,
				04F94DB31D229F6D004FC826 /* STPSMSCodeViewController.m in Sources */,
				04F94DB41D229F71004FC826 /* STPPaymentActivityIndicatorView.m in Sources */,
				C1BD9B251E393FFE00CEE925 /* STPSourceReceiver.m in Sources */,
				04827D131D2575C6002DB3E8 /* STPImageLibrary.m in Sources */,
				045D712F1CF4ED7600F6CD65 /* STPBINRange.m in Sources */,
				F148ABCA1D5D334B0014FD92 /* STPLocalizationUtils.m in Sources */,
				045D71111CEEE30500F6CD65 /* STPAspects.m in Sources */,
				04F94DCA1D22A20D004FC826 /* STPSwitchTableViewCell.m in Sources */,
				04CDE5BA1BC1F1F100548833 /* STPCardParams.m in Sources */,
				0451CC471C49AE1C003B2CA6 /* STPPaymentResult.m in Sources */,
				049E84D11A605DE0000B66CD /* STPToken.m in Sources */,
				C1BD9B371E3940C400CEE925 /* STPSourceVerification.m in Sources */,
				049E84D21A605DE0000B66CD /* StripeError.m in Sources */,
				04B31DD71D08E6E200EF1631 /* STPCustomer.m in Sources */,
				045D710A1CEED3AA00F6CD65 /* STPRememberMeEmailCell.m in Sources */,
				04F94DA71D229F2A004FC826 /* STPCardTuple.m in Sources */,
				049952D81BCF14990088C703 /* STPAPIRequest.m in Sources */,
				04F94DBE1D229F98004FC826 /* UITableViewCell+Stripe_Borders.m in Sources */,
				0426B9791CEBD001006AC8DD /* UINavigationBar+Stripe_Theme.m in Sources */,
				045D71231CEFA57000F6CD65 /* UIViewController+Stripe_Promises.m in Sources */,
				04BC29A11CD8412000318357 /* STPPaymentContext.m in Sources */,
				F1D64B2C1D8767FC001CDB7C /* STPWebViewController.m in Sources */,
				04CDE5C71BC20AF800548833 /* STPBankAccountParams.m in Sources */,
				C1363BBA1D7633D800EB82B4 /* STPPaymentMethodTableViewCell.m in Sources */,
			);
			runOnlyForDeploymentPostprocessing = 0;
		};
		04CDB43D1A5F2E1800B854EE /* Sources */ = {
			isa = PBXSourcesBuildPhase;
			buildActionMask = 2147483647;
			files = (
				0438EF431B74170D00D506CC /* STPCardValidator.m in Sources */,
				F19491DB1E5F606F001E1FC2 /* STPSourceCardDetails.m in Sources */,
				04BC29AE1CD9A88600318357 /* STPCheckoutAPIVerification.m in Sources */,
				0426B9781CEBD001006AC8DD /* UINavigationBar+Stripe_Theme.m in Sources */,
				04BC29C31CE2A48000318357 /* STPSMSCodeViewController.m in Sources */,
				C180211C1E3A58710089D712 /* STPSourcePoller.m in Sources */,
				C17A030E1CBEE7A2006C819F /* STPAddressFieldTableViewCell.m in Sources */,
				049A3F921CC740FF00F57DE7 /* NSDecimalNumber+Stripe_Currency.m in Sources */,
				C1080F4A1CBECF7B007B2D89 /* STPAddress.m in Sources */,
				04B31DE81D09D25F00EF1631 /* STPPaymentMethodsInternalViewController.m in Sources */,
				F1DEB8921E2052150066B8E8 /* STPCoreScrollViewController.m in Sources */,
				0438EF2F1B7416BB00D506CC /* STPFormTextField.m in Sources */,
				045D71101CEEE30500F6CD65 /* STPAspects.m in Sources */,
				F152321D1EA92FC100D65C67 /* STPRedirectContext.m in Sources */,
				04B31E011D131D9000EF1631 /* STPRememberMePaymentCell.m in Sources */,
				04633B0D1CD44F6C009D4FB5 /* PKPayment+Stripe.m in Sources */,
				F1852F951D80B6EC00367C86 /* STPStringUtils.m in Sources */,
				04CDB5101A5F30A700B854EE /* STPCard.m in Sources */,
				04CDB5001A5F30A700B854EE /* STPAPIClient.m in Sources */,
				04CDB50C1A5F30A700B854EE /* STPBankAccount.m in Sources */,
				04E39F611CED2C3900AF3B96 /* STPRememberMeTermsView.m in Sources */,
				049A3F7F1CC1920A00F57DE7 /* UIViewController+Stripe_KeyboardAvoiding.m in Sources */,
				04F416271CA3639500486FB5 /* STPAddCardViewController.m in Sources */,
				C1FEE5971CBFF11400A7632B /* STPPostalCodeValidator.m in Sources */,
				04B31DFB1D11AC6400EF1631 /* STPUserInformation.m in Sources */,
				F12829DC1D7747E4008B10D6 /* STPBundleLocator.m in Sources */,
				04BC29BE1CDD535700318357 /* STPSwitchTableViewCell.m in Sources */,
				F1DEB88C1E2047CA0066B8E8 /* STPCoreTableViewController.m in Sources */,
				04E39F6B1CED48D500AF3B96 /* UIBarButtonItem+Stripe.m in Sources */,
				04CDB5181A5F30A700B854EE /* StripeError.m in Sources */,
				C15993371D8808680047950D /* STPShippingMethodsViewController.m in Sources */,
				C1363BB91D7633D800EB82B4 /* STPPaymentMethodTableViewCell.m in Sources */,
				C15993331D8808680047950D /* STPShippingAddressViewController.m in Sources */,
				04633B051CD44F1C009D4FB5 /* STPAPIClient+ApplePay.m in Sources */,
				F1C7B8D31DBECF2400D9F6F0 /* STPDispatchFunctions.m in Sources */,
				04B31DF41D09F0A800EF1631 /* UIViewController+Stripe_NavigationItemProxy.m in Sources */,
				04BC29A51CD8697900318357 /* STPTheme.m in Sources */,
				C15993391D8808680047950D /* STPShippingMethodTableViewCell.m in Sources */,
				C1BD9B2A1E39406C00CEE925 /* STPSourceOwner.m in Sources */,
				F1DEB89B1E2074480066B8E8 /* STPCoreViewController.m in Sources */,
				C1D7B5221E36C32F002181F5 /* STPSource.m in Sources */,
				049A3F8A1CC73C7100F57DE7 /* STPPaymentContext.m in Sources */,
				0426B9731CEAE3EB006AC8DD /* UITableViewCell+Stripe_Borders.m in Sources */,
				C1BD9B241E393FFE00CEE925 /* STPSourceReceiver.m in Sources */,
				04BC29B21CD9AAA800318357 /* STPCheckoutAccount.m in Sources */,
				04BC29CB1CE40F7500318357 /* STPObscuredCardView.m in Sources */,
				04B31DD61D08E6E200EF1631 /* STPCustomer.m in Sources */,
				0438EF351B7416BB00D506CC /* STPPaymentCardTextField.m in Sources */,
				045D71091CEED3AA00F6CD65 /* STPRememberMeEmailCell.m in Sources */,
				04827D121D2575C6002DB3E8 /* STPImageLibrary.m in Sources */,
				F1D64B2B1D8767FC001CDB7C /* STPWebViewController.m in Sources */,
				04CDB5041A5F30A700B854EE /* STPFormEncoder.m in Sources */,
				0426B96F1CEADC98006AC8DD /* STPColorUtils.m in Sources */,
				04E39F531CECF7A100AF3B96 /* STPCardTuple.m in Sources */,
				C1D7B51C1E36B8B9002181F5 /* STPSourceParams.m in Sources */,
				049880FE1CED5A2300EA4FFD /* STPPaymentConfiguration.m in Sources */,
				046FE9A21CE55D1D00DA6A7B /* STPPaymentActivityIndicatorView.m in Sources */,
				045D71221CEFA57000F6CD65 /* UIViewController+Stripe_Promises.m in Sources */,
				C124A1721CCA968B007D42EE /* STPAnalyticsClient.m in Sources */,
				C158AB401E1EE98900348D01 /* STPSectionHeaderView.m in Sources */,
				F148ABC81D5D334B0014FD92 /* STPLocalizationUtils.m in Sources */,
				04A4C38B1C4F25F900B3B290 /* NSArray+Stripe_BoundSafe.m in Sources */,
				F19491E41E60DD72001E1FC2 /* STPSourceSEPADebitDetails.m in Sources */,
				04A4C38F1C4F25F900B3B290 /* UIViewController+Stripe_ParentViewController.m in Sources */,
				04BC29AA1CD9A83600318357 /* STPCheckoutAPIClient.m in Sources */,
				049A3FAF1CC9AA9900F57DE7 /* STPAddressViewModel.m in Sources */,
				04695ADC1C77F9EF00E08063 /* STPPhoneNumberValidator.m in Sources */,
				04CDB5141A5F30A700B854EE /* STPToken.m in Sources */,
				C118108A1CC6B00D0022FB55 /* STPApplePayPaymentMethod.m in Sources */,
				04A488341CA34D3000506E53 /* STPEmailAddressValidator.m in Sources */,
				0433EB4C1BD06313003912B4 /* NSDictionary+Stripe.m in Sources */,
				F12C8DC31D63DE9F00ADA0D7 /* STPPaymentContextAmountModel.m in Sources */,
				C124A17E1CCAA0C2007D42EE /* NSMutableURLRequest+Stripe.m in Sources */,
				04695ADA1C77F9EF00E08063 /* STPDelegateProxy.m in Sources */,
				045D712E1CF4ED7600F6CD65 /* STPBINRange.m in Sources */,
				049A3FB31CC9FEFC00F57DE7 /* UIToolbar+Stripe_InputAccessory.m in Sources */,
				0438EF3B1B7416BB00D506CC /* STPPaymentCardTextFieldViewModel.m in Sources */,
				C1BD9B301E3940A200CEE925 /* STPSourceRedirect.m in Sources */,
				04CDE5B81BC1F1F100548833 /* STPCardParams.m in Sources */,
				F152322C1EA9306100D65C67 /* NSURLComponents+Stripe.m in Sources */,
				0451CC461C49AE1C003B2CA6 /* STPPaymentResult.m in Sources */,
				04E39F551CECF7A100AF3B96 /* STPPaymentMethodTuple.m in Sources */,
				C11810961CC6C4700022FB55 /* PKPaymentAuthorizationViewController+Stripe_Blocks.m in Sources */,
				04BC29B61CD9AE0000318357 /* STPCheckoutBootstrapResponse.m in Sources */,
				04BC29C71CE2A82300318357 /* STPSMSCodeTextField.m in Sources */,
				0439B9891C454F97005A1ED5 /* STPPaymentMethodsViewController.m in Sources */,
				04A488441CA3580700506E53 /* UINavigationController+Stripe_Completion.m in Sources */,
				049A3F961CC75B2E00F57DE7 /* STPPromise.m in Sources */,
				04695AD41C77F9DB00E08063 /* NSString+Stripe.m in Sources */,
				04BC29BA1CDA995000318357 /* STPCheckoutAccountLookup.m in Sources */,
				F15232261EA9303800D65C67 /* STPURLCallbackHandler.m in Sources */,
				049952D01BCF13510088C703 /* STPAPIRequest.m in Sources */,
				049A3F9A1CC76A2400F57DE7 /* NSBundle+Stripe_AppName.m in Sources */,
				049A3F7B1CC18D5300F57DE7 /* UIView+Stripe_FirstResponder.m in Sources */,
				04CDE5C51BC20AF800548833 /* STPBankAccountParams.m in Sources */,
				C1BD9B361E3940C400CEE925 /* STPSourceVerification.m in Sources */,
			);
			runOnlyForDeploymentPostprocessing = 0;
		};
		C1B630AF1D1D817900A05285 /* Sources */ = {
			isa = PBXSourcesBuildPhase;
			buildActionMask = 2147483647;
			files = (
			);
			runOnlyForDeploymentPostprocessing = 0;
		};
/* End PBXSourcesBuildPhase section */

/* Begin PBXTargetDependency section */
		045E7C0B1A5F41DE004751EF /* PBXTargetDependency */ = {
			isa = PBXTargetDependency;
			target = 04CDB4411A5F2E1800B854EE /* StripeiOS */;
			targetProxy = 045E7C0A1A5F41DE004751EF /* PBXContainerItemProxy */;
		};
		049E85271A608027000B66CD /* PBXTargetDependency */ = {
			isa = PBXTargetDependency;
			target = 049E84AA1A605D93000B66CD /* StripeiOSStatic */;
			targetProxy = 049E85261A608027000B66CD /* PBXContainerItemProxy */;
		};
		C1B630DA1D1D86E100A05285 /* PBXTargetDependency */ = {
			isa = PBXTargetDependency;
			target = C1B630B21D1D817900A05285 /* StripeiOSResources */;
			targetProxy = C1B630D91D1D86E100A05285 /* PBXContainerItemProxy */;
		};
/* End PBXTargetDependency section */

/* Begin PBXVariantGroup section */
		F148ABE61D5E805A0014FD92 /* Localizable.strings */ = {
			isa = PBXVariantGroup;
			children = (
				F148ABE71D5E805A0014FD92 /* en */,
				F148ABEA1D5E80790014FD92 /* zh-Hans */,
				F148ABEC1D5E80860014FD92 /* de */,
				F148ABED1D5E808B0014FD92 /* es */,
				F148ABEE1D5E80990014FD92 /* it */,
				F148ABEF1D5E809D0014FD92 /* ja */,
				F148ABF01D5E80A00014FD92 /* nl */,
				F148ABF11D5E81EB0014FD92 /* fr */,
			);
			name = Localizable.strings;
			sourceTree = "<group>";
		};
/* End PBXVariantGroup section */

/* Begin XCBuildConfiguration section */
		045E7C0D1A5F41DE004751EF /* Debug */ = {
			isa = XCBuildConfiguration;
			baseConfigurationReference = 04F39F0D1AEF2AFE005B926E /* StripeiOS Tests-Debug.xcconfig */;
			buildSettings = {
			};
			name = Debug;
		};
		045E7C0E1A5F41DE004751EF /* Release */ = {
			isa = XCBuildConfiguration;
			baseConfigurationReference = 04F39F0E1AEF2AFE005B926E /* StripeiOS Tests-Release.xcconfig */;
			buildSettings = {
			};
			name = Release;
		};
		049E84BD1A605D93000B66CD /* Debug */ = {
			isa = XCBuildConfiguration;
			baseConfigurationReference = 04F39F151AEF2AFE005B926E /* StripeiOSStatic.xcconfig */;
			buildSettings = {
			};
			name = Debug;
		};
		049E84BE1A605D93000B66CD /* Release */ = {
			isa = XCBuildConfiguration;
			baseConfigurationReference = 04F39F151AEF2AFE005B926E /* StripeiOSStatic.xcconfig */;
			buildSettings = {
			};
			name = Release;
		};
		049E85241A607FFD000B66CD /* Debug */ = {
			isa = XCBuildConfiguration;
			baseConfigurationReference = 04F39F181AEF2AFE005B926E /* StripeiOSStaticFramework.xcconfig */;
			buildSettings = {
			};
			name = Debug;
		};
		049E85251A607FFD000B66CD /* Release */ = {
			isa = XCBuildConfiguration;
			baseConfigurationReference = 04F39F181AEF2AFE005B926E /* StripeiOSStaticFramework.xcconfig */;
			buildSettings = {
			};
			name = Release;
		};
		04CDB4561A5F2E1800B854EE /* Debug */ = {
			isa = XCBuildConfiguration;
			baseConfigurationReference = 04F39F101AEF2AFE005B926E /* StripeiOS-Debug.xcconfig */;
			buildSettings = {
			};
			name = Debug;
		};
		04CDB4571A5F2E1800B854EE /* Release */ = {
			isa = XCBuildConfiguration;
			baseConfigurationReference = 04F39F111AEF2AFE005B926E /* StripeiOS-Release.xcconfig */;
			buildSettings = {
			};
			name = Release;
		};
		11C74BBA164043050071C2CA /* Debug */ = {
			isa = XCBuildConfiguration;
			baseConfigurationReference = 04F39F0A1AEF2AFE005B926E /* Project-Debug.xcconfig */;
			buildSettings = {
				ENABLE_TESTABILITY = YES;
				ONLY_ACTIVE_ARCH = YES;
			};
			name = Debug;
		};
		11C74BBB164043050071C2CA /* Release */ = {
			isa = XCBuildConfiguration;
			baseConfigurationReference = 04F39F0B1AEF2AFE005B926E /* Project-Release.xcconfig */;
			buildSettings = {
			};
			name = Release;
		};
		C1B630B61D1D817900A05285 /* Debug */ = {
			isa = XCBuildConfiguration;
			baseConfigurationReference = 04F94D6F1D21CB20004FC826 /* StripeiOSResources.xcconfig */;
			buildSettings = {
			};
			name = Debug;
		};
		C1B630B71D1D817900A05285 /* Release */ = {
			isa = XCBuildConfiguration;
			baseConfigurationReference = 04F94D6F1D21CB20004FC826 /* StripeiOSResources.xcconfig */;
			buildSettings = {
			};
			name = Release;
		};
/* End XCBuildConfiguration section */

/* Begin XCConfigurationList section */
		045E7C0C1A5F41DE004751EF /* Build configuration list for PBXNativeTarget "StripeiOS Tests" */ = {
			isa = XCConfigurationList;
			buildConfigurations = (
				045E7C0D1A5F41DE004751EF /* Debug */,
				045E7C0E1A5F41DE004751EF /* Release */,
			);
			defaultConfigurationIsVisible = 0;
			defaultConfigurationName = Release;
		};
		049E84BC1A605D93000B66CD /* Build configuration list for PBXNativeTarget "StripeiOSStatic" */ = {
			isa = XCConfigurationList;
			buildConfigurations = (
				049E84BD1A605D93000B66CD /* Debug */,
				049E84BE1A605D93000B66CD /* Release */,
			);
			defaultConfigurationIsVisible = 0;
			defaultConfigurationName = Release;
		};
		049E85231A607FFD000B66CD /* Build configuration list for PBXAggregateTarget "StripeiOSStaticFramework" */ = {
			isa = XCConfigurationList;
			buildConfigurations = (
				049E85241A607FFD000B66CD /* Debug */,
				049E85251A607FFD000B66CD /* Release */,
			);
			defaultConfigurationIsVisible = 0;
			defaultConfigurationName = Release;
		};
		04CDB4551A5F2E1800B854EE /* Build configuration list for PBXNativeTarget "StripeiOS" */ = {
			isa = XCConfigurationList;
			buildConfigurations = (
				04CDB4561A5F2E1800B854EE /* Debug */,
				04CDB4571A5F2E1800B854EE /* Release */,
			);
			defaultConfigurationIsVisible = 0;
			defaultConfigurationName = Release;
		};
		11C74B92164043050071C2CA /* Build configuration list for PBXProject "Stripe" */ = {
			isa = XCConfigurationList;
			buildConfigurations = (
				11C74BBA164043050071C2CA /* Debug */,
				11C74BBB164043050071C2CA /* Release */,
			);
			defaultConfigurationIsVisible = 0;
			defaultConfigurationName = Release;
		};
		C1B630B81D1D817900A05285 /* Build configuration list for PBXNativeTarget "StripeiOSResources" */ = {
			isa = XCConfigurationList;
			buildConfigurations = (
				C1B630B61D1D817900A05285 /* Debug */,
				C1B630B71D1D817900A05285 /* Release */,
			);
			defaultConfigurationIsVisible = 0;
			defaultConfigurationName = Release;
		};
/* End XCConfigurationList section */
	};
	rootObject = 11C74B8F164043050071C2CA /* Project object */;
}<|MERGE_RESOLUTION|>--- conflicted
+++ resolved
@@ -1405,14 +1405,11 @@
 				F1C7B8D11DBECF2400D9F6F0 /* STPDispatchFunctions.m */,
 				C158AB3D1E1EE98900348D01 /* STPSectionHeaderView.h */,
 				C158AB3E1E1EE98900348D01 /* STPSectionHeaderView.m */,
-<<<<<<< HEAD
 				F152321F1EA92FCF00D65C67 /* STPRedirectContext.h */,
 				F152321C1EA92FC100D65C67 /* STPRedirectContext.m */,
 				F15232221EA9303800D65C67 /* STPURLCallbackHandler.h */,
 				F15232231EA9303800D65C67 /* STPURLCallbackHandler.m */,
-=======
 				F1A0197A1EA5733200354301 /* STPSourceParams+Private.h */,
->>>>>>> 32d77727
 			);
 			name = Stripe;
 			path = Tests/../Stripe;
