// !$*UTF8*$!
{
	archiveVersion = 1;
	classes = {
	};
	objectVersion = 70;
	objects = {

/* Begin PBXBuildFile section */
		0758EE8C7A032BF378F6AA59 /* OHHTTPStubsSwift in Frameworks */ = {isa = PBXBuildFile; productRef = 2714B21F1CD18CEED8772AB6 /* OHHTTPStubsSwift */; };
		10B606812179D64E67BFFFCF /* StripeCore.framework in Frameworks */ = {isa = PBXBuildFile; fileRef = 4D0F4646D7565055396DD8F5 /* StripeCore.framework */; };
<<<<<<< HEAD
		12542E187994CC0683E2E3D8 /* DocumentUploader.swift in Sources */ = {isa = PBXBuildFile; fileRef = C334F59C93D3D11534FACBBA /* DocumentUploader.swift */; };
		135B58FCD4663D3D8E4C82F7 /* VerificationPage_200.json in Resources */ = {isa = PBXBuildFile; fileRef = 3218882B7E1610E17BDB4522 /* VerificationPage_200.json */; };
		1D4D9CDF6B1D335963849940 /* VerificationSheetAnalytics.swift in Sources */ = {isa = PBXBuildFile; fileRef = E70585F354B2B8B1420311CB /* VerificationSheetAnalytics.swift */; };
		1DB3040542D8274848932380 /* TimeInterval+StripeIdentity.swift in Sources */ = {isa = PBXBuildFile; fileRef = 2E5237659945E4A05ADE6DB0 /* TimeInterval+StripeIdentity.swift */; };
		1E48ABBE603C4DB065DD2093 /* CGImage+StripeIdentity.swift in Sources */ = {isa = PBXBuildFile; fileRef = 744CE13E8488F0E4AC951D6C /* CGImage+StripeIdentity.swift */; };
		1ED629559BED28AC3FAB8573 /* ErrorViewControllerSnapshotTest.swift in Sources */ = {isa = PBXBuildFile; fileRef = 3943F18216635D56A3E6019C /* ErrorViewControllerSnapshotTest.swift */; };
		230C42264D444023F416A7A1 /* IdentityAPIClientTest.swift in Sources */ = {isa = PBXBuildFile; fileRef = A59680E002FC6E7BC9906BD2 /* IdentityAPIClientTest.swift */; };
		24E6928BEA4044DB779D4189 /* VNBarcodeSymbology+StripeIdentity.swift in Sources */ = {isa = PBXBuildFile; fileRef = C3C78174C0059A8957832825 /* VNBarcodeSymbology+StripeIdentity.swift */; };
		2522A0773650573501106F4D /* Image.swift in Sources */ = {isa = PBXBuildFile; fileRef = 20D40A569C2BB62F86D57C01 /* Image.swift */; };
		25A7B4E2E5CB3FD549F6819B /* InstructionListViewSnapshotTest.swift in Sources */ = {isa = PBXBuildFile; fileRef = 8389CF3DBB12A384BCF0959F /* InstructionListViewSnapshotTest.swift */; };
		286BF86B773F41210E015B2B /* IdentityDataCollecting.swift in Sources */ = {isa = PBXBuildFile; fileRef = B9CB453179082B1AE6B242FD /* IdentityDataCollecting.swift */; };
		28CAAFE7E31A8D17233615F3 /* VerificationSheetFlowControllerTest.swift in Sources */ = {isa = PBXBuildFile; fileRef = A69C1BC7C63512FE24B32433 /* VerificationSheetFlowControllerTest.swift */; };
		28D0DEBE960D92E18CEB4D71 /* Enums+CustomStringConvertible.swift in Sources */ = {isa = PBXBuildFile; fileRef = E26F8082A859AC1F5C5A3D13 /* Enums+CustomStringConvertible.swift */; };
		29E974CDD5827CF390349EA4 /* FaceScannerOutput.swift in Sources */ = {isa = PBXBuildFile; fileRef = E3E90C7076A10469E4893B73 /* FaceScannerOutput.swift */; };
		2B7C095E1029C163D107CF68 /* ListViewSnapshotTest.swift in Sources */ = {isa = PBXBuildFile; fileRef = C8D82EAF85863CAAA250E393 /* ListViewSnapshotTest.swift */; };
		2E943A5B252D7927CE3C32E3 /* IdentityVerificationSheetError.swift in Sources */ = {isa = PBXBuildFile; fileRef = 3DD5FEA0E4E7EF1A4BA9646B /* IdentityVerificationSheetError.swift */; };
		313F5F812B0BE5DE00BD98A9 /* Docs.docc in Sources */ = {isa = PBXBuildFile; fileRef = 313F5F802B0BE5DE00BD98A9 /* Docs.docc */; };
		31C5DEAD2EB2A76F005770FA /* FileDownloader.swift in Sources */ = {isa = PBXBuildFile; fileRef = 31C5DEAC2EB2A76F005770FA /* FileDownloader.swift */; };
		33F0FF8DB7D784C95647B693 /* FaceCaptureData.swift in Sources */ = {isa = PBXBuildFile; fileRef = C4943A54EF548F28DB66DD1F /* FaceCaptureData.swift */; };
		349A4B5CC24DF5539B773A84 /* MLDetectorConfiguration.swift in Sources */ = {isa = PBXBuildFile; fileRef = 18593C820FE0E35DDEE36956 /* MLDetectorConfiguration.swift */; };
		34ABF501E050B043CE1E859C /* IdentityImageUploaderTest.swift in Sources */ = {isa = PBXBuildFile; fileRef = F08E49ED4B7010002D5FC734 /* IdentityImageUploaderTest.swift */; };
		34C09421E30F9BA262AB1532 /* CGImage+StripeIdentityUnitTest.swift in Sources */ = {isa = PBXBuildFile; fileRef = 4DEBC1A25D2C446219E7E733 /* CGImage+StripeIdentityUnitTest.swift */; };
		36F0967E814234FE61EF3A0B /* VerificationPageDataDob.swift in Sources */ = {isa = PBXBuildFile; fileRef = A6E9FA49B13AC0A8826F8257 /* VerificationPageDataDob.swift */; };
		375C63BC59BFC5F8615E266F /* VerificationPageData_no_errors.json in Resources */ = {isa = PBXBuildFile; fileRef = 3AA3F3B346FFC8E58BF8739A /* VerificationPageData_no_errors.json */; };
		3A81E31A2E32AD9C007E5AA6 /* String+IDType.swift in Sources */ = {isa = PBXBuildFile; fileRef = 3A81E3192E32AD95007E5AA6 /* String+IDType.swift */; };
		3B9DB565B6C06BC058BF62D6 /* IndividualViewControllerSnapshotTest.swift in Sources */ = {isa = PBXBuildFile; fileRef = 9E703FD28F5352DFC4115F1C /* IndividualViewControllerSnapshotTest.swift */; };
		3C228BF28D1D56F1E74AE7AB /* VerificationPageData_submitted.json in Resources */ = {isa = PBXBuildFile; fileRef = 99607F36AF24C978953964E9 /* VerificationPageData_submitted.json */; };
		3CB793BE23FC9716A0F35CCB /* IdentityElementsFactoryTest.swift in Sources */ = {isa = PBXBuildFile; fileRef = 6FF56E95E47DA51C3517E1EC /* IdentityElementsFactoryTest.swift */; };
		3D9D1BA3B4C7E2464D457FF7 /* VerificationPageDataRequirementError.swift in Sources */ = {isa = PBXBuildFile; fileRef = B2E15397783A643B74921A00 /* VerificationPageDataRequirementError.swift */; };
		3E64C28D0E13D6F9F455C3F2 /* SuccessViewControllerSnapshotTest.swift in Sources */ = {isa = PBXBuildFile; fileRef = 8FF19274A29802CDB696D1DF /* SuccessViewControllerSnapshotTest.swift */; };
		3F9FB3BC02DDC7BCF4207F73 /* MotionBlurDetector.swift in Sources */ = {isa = PBXBuildFile; fileRef = 57F22CC7DFA4B98A1A533CE0 /* MotionBlurDetector.swift */; };
		40609779D5BD7D6AE61FE01D /* PhoneOtpViewControllerTest.swift in Sources */ = {isa = PBXBuildFile; fileRef = 12F4C291ACBB73ED95504131 /* PhoneOtpViewControllerTest.swift */; };
		41B1C1B08CA7DB8C18A7C9C4 /* VerificationPage_type_address.json in Resources */ = {isa = PBXBuildFile; fileRef = EA7EF0C427E327A1E945BC28 /* VerificationPage_type_address.json */; };
		443F1D1D9FE899158D58461E /* cgimage_stripeidentity_test.png in Resources */ = {isa = PBXBuildFile; fileRef = 6F772F905FB81552FA1728B2 /* cgimage_stripeidentity_test.png */; };
=======
>>>>>>> d7ca0a50
		45B515AC217F10059EE155E2 /* iOSSnapshotTestCase in Frameworks */ = {isa = PBXBuildFile; productRef = 960247DC321CBDB422FE713D /* iOSSnapshotTestCase */; };
		4A5FEB151B079C41FD40FED5 /* StripeCameraCoreTestUtils.framework in Frameworks */ = {isa = PBXBuildFile; fileRef = 14C231755842F322A25160ED /* StripeCameraCoreTestUtils.framework */; };
		695E12945F47ED3060B8AE19 /* StripeCameraCore.framework in Frameworks */ = {isa = PBXBuildFile; fileRef = CB639F497EF62CAE81822820 /* StripeCameraCore.framework */; };
		A7AC2D0D9FDCF8AC5298708D /* StripeUICore.framework in Frameworks */ = {isa = PBXBuildFile; fileRef = FD376CBC869531C40036081B /* StripeUICore.framework */; };
		B5B5C232C6541F15AEF3C4BC /* StripeIdentity.framework in Frameworks */ = {isa = PBXBuildFile; fileRef = D604F6AABE4D6D5CCF802685 /* StripeIdentity.framework */; };
		B6E0CD4C1CDE03985005F08D /* StripeCoreTestUtils.framework in Frameworks */ = {isa = PBXBuildFile; fileRef = 5726517468179B69D50692C0 /* StripeCoreTestUtils.framework */; };
		C6DEF5EEB22CC714DAC66887 /* OHHTTPStubs in Frameworks */ = {isa = PBXBuildFile; productRef = 6E2CB8EBFA629D3FF26481AB /* OHHTTPStubs */; };
		E646201B58937F04897840EB /* XCTest.framework in Frameworks */ = {isa = PBXBuildFile; fileRef = 8AB1A0B05C00E547ED1A0D09 /* XCTest.framework */; };
/* End PBXBuildFile section */

/* Begin PBXContainerItemProxy section */
		C5559AE430066C0A94C2686A /* PBXContainerItemProxy */ = {
			isa = PBXContainerItemProxy;
			containerPortal = 0705CAA185B63201FD561508 /* Project object */;
			proxyType = 1;
			remoteGlobalIDString = F251015845B21C036CFBC636;
			remoteInfo = StripeIdentity;
		};
/* End PBXContainerItemProxy section */

/* Begin PBXCopyFilesBuildPhase section */
		048FEFC038A0C2BC99CCB683 /* Embed Frameworks */ = {
			isa = PBXCopyFilesBuildPhase;
			buildActionMask = 2147483647;
			dstPath = "";
			dstSubfolderSpec = 10;
			files = (
			);
			name = "Embed Frameworks";
			runOnlyForDeploymentPostprocessing = 0;
		};
		559B276C9F23AEDE2D54B9A8 /* Embed Frameworks */ = {
			isa = PBXCopyFilesBuildPhase;
			buildActionMask = 2147483647;
			dstPath = "";
			dstSubfolderSpec = 10;
			files = (
			);
			name = "Embed Frameworks";
			runOnlyForDeploymentPostprocessing = 0;
		};
/* End PBXCopyFilesBuildPhase section */

/* Begin PBXFileReference section */
		14C231755842F322A25160ED /* StripeCameraCoreTestUtils.framework */ = {isa = PBXFileReference; explicitFileType = wrapper.framework; includeInIndex = 0; path = StripeCameraCoreTestUtils.framework; sourceTree = BUILT_PRODUCTS_DIR; };
<<<<<<< HEAD
		14ED7B7A9CC6DE447C14B5CB /* IDDetectorConstants.swift */ = {isa = PBXFileReference; lastKnownFileType = sourcecode.swift; path = IDDetectorConstants.swift; sourceTree = "<group>"; };
		15E15D64B5F7EF76235D0BA5 /* VerificationPageDataUpdate.swift */ = {isa = PBXFileReference; lastKnownFileType = sourcecode.swift; path = VerificationPageDataUpdate.swift; sourceTree = "<group>"; };
		16ADAC122F0818BB64C5EF41 /* VerificationPage_200_testMode.json */ = {isa = PBXFileReference; lastKnownFileType = text.json; path = VerificationPage_200_testMode.json; sourceTree = "<group>"; };
		18593C820FE0E35DDEE36956 /* MLDetectorConfiguration.swift */ = {isa = PBXFileReference; lastKnownFileType = sourcecode.swift; path = MLDetectorConfiguration.swift; sourceTree = "<group>"; };
		18BE1F9B0EB046BF0E1C2D8B /* SelfieScanningView.swift */ = {isa = PBXFileReference; lastKnownFileType = sourcecode.swift; path = SelfieScanningView.swift; sourceTree = "<group>"; };
		1A566C584F41FE23108295E3 /* VerificationPageDataRequirements.swift */ = {isa = PBXFileReference; lastKnownFileType = sourcecode.swift; path = VerificationPageDataRequirements.swift; sourceTree = "<group>"; };
		1B264A8F97FA8CB0706F140F /* BiometricConsentViewControllerTest.swift */ = {isa = PBXFileReference; lastKnownFileType = sourcecode.swift; path = BiometricConsentViewControllerTest.swift; sourceTree = "<group>"; };
		1CAC6276996043D1B3FC92F7 /* VerificationSheetFlowControllerMock.swift */ = {isa = PBXFileReference; lastKnownFileType = sourcecode.swift; path = VerificationSheetFlowControllerMock.swift; sourceTree = "<group>"; };
		1CDF8D78C430D9B26DD92B11 /* InstructionalDocumentScanningView.swift */ = {isa = PBXFileReference; lastKnownFileType = sourcecode.swift; path = InstructionalDocumentScanningView.swift; sourceTree = "<group>"; };
		1E01DDEABC6ABAB0F03B7CEC /* VerificationClientSecret.swift */ = {isa = PBXFileReference; lastKnownFileType = sourcecode.swift; path = VerificationClientSecret.swift; sourceTree = "<group>"; };
		1E7C993DB897B55B2A172CD9 /* IdentityFlowViewSnapshotTest.swift */ = {isa = PBXFileReference; lastKnownFileType = sourcecode.swift; path = IdentityFlowViewSnapshotTest.swift; sourceTree = "<group>"; };
		1F4F55F9FBE67FCFE3767816 /* VerificationPageCollectedData.swift */ = {isa = PBXFileReference; lastKnownFileType = sourcecode.swift; path = VerificationPageCollectedData.swift; sourceTree = "<group>"; };
		20129AFBC6B4D304B494CBA6 /* ErrorViewControllerTest.swift */ = {isa = PBXFileReference; lastKnownFileType = sourcecode.swift; path = ErrorViewControllerTest.swift; sourceTree = "<group>"; };
		2061B962162CC2D8C4C6494C /* LaplacianBlurDetector.swift */ = {isa = PBXFileReference; lastKnownFileType = sourcecode.swift; path = LaplacianBlurDetector.swift; sourceTree = "<group>"; };
		20D40A569C2BB62F86D57C01 /* Image.swift */ = {isa = PBXFileReference; lastKnownFileType = sourcecode.swift; path = Image.swift; sourceTree = "<group>"; };
		21DB72C7F61A4A042D898236 /* SelfieWarmupViewSnapshotTest.swift */ = {isa = PBXFileReference; lastKnownFileType = sourcecode.swift; path = SelfieWarmupViewSnapshotTest.swift; sourceTree = "<group>"; };
		22681AA4BBA6A907A0DD29DB /* IdentityFlowNavigationControllerTest.swift */ = {isa = PBXFileReference; lastKnownFileType = sourcecode.swift; path = IdentityFlowNavigationControllerTest.swift; sourceTree = "<group>"; };
		22A64D0C0989BD43624BB506 /* VerificationFlowWebViewSnapshotTests.swift */ = {isa = PBXFileReference; lastKnownFileType = sourcecode.swift; path = VerificationFlowWebViewSnapshotTests.swift; sourceTree = "<group>"; };
		22B3E26EBB8F43F7559C635B /* lt-LT */ = {isa = PBXFileReference; lastKnownFileType = text.plist.strings; name = "lt-LT"; path = "lt-LT.lproj/Localizable.strings"; sourceTree = "<group>"; };
		2344DA31ADA3573F9C2EE7A0 /* sl-SI */ = {isa = PBXFileReference; lastKnownFileType = text.plist.strings; name = "sl-SI"; path = "sl-SI.lproj/Localizable.strings"; sourceTree = "<group>"; };
		280A8D95B0045A940A917B1A /* front_drivers_license.jpg */ = {isa = PBXFileReference; lastKnownFileType = image.jpeg; path = front_drivers_license.jpg; sourceTree = "<group>"; };
		29E0AD187733319776268351 /* FaceScannerConfiguration.swift */ = {isa = PBXFileReference; lastKnownFileType = sourcecode.swift; path = FaceScannerConfiguration.swift; sourceTree = "<group>"; };
		2CDF024DA4F519CB21A717AA /* IDDetectorOutput.swift */ = {isa = PBXFileReference; lastKnownFileType = sourcecode.swift; path = IDDetectorOutput.swift; sourceTree = "<group>"; };
		2E5237659945E4A05ADE6DB0 /* TimeInterval+StripeIdentity.swift */ = {isa = PBXFileReference; lastKnownFileType = sourcecode.swift; path = "TimeInterval+StripeIdentity.swift"; sourceTree = "<group>"; };
		2FAE3BFE9870AF3F0553AB9C /* nb */ = {isa = PBXFileReference; lastKnownFileType = text.plist.strings; name = nb; path = nb.lproj/Localizable.strings; sourceTree = "<group>"; };
		2FC476BFBFA09FDC174857A6 /* ro-RO */ = {isa = PBXFileReference; lastKnownFileType = text.plist.strings; name = "ro-RO"; path = "ro-RO.lproj/Localizable.strings"; sourceTree = "<group>"; };
		2FC99DD88994E0DB581E19C6 /* VerificationPage_type_doc_require_address.json */ = {isa = PBXFileReference; lastKnownFileType = text.json; path = VerificationPage_type_doc_require_address.json; sourceTree = "<group>"; };
		2FD2C7D94586AB8984DB7389 /* MLModelUnexpectedOutputError.swift */ = {isa = PBXFileReference; lastKnownFileType = sourcecode.swift; path = MLModelUnexpectedOutputError.swift; sourceTree = "<group>"; };
		2FEB1C2A314572B0234005A7 /* SelfieCaptureView.swift */ = {isa = PBXFileReference; lastKnownFileType = sourcecode.swift; path = SelfieCaptureView.swift; sourceTree = "<group>"; };
		30748D6B84FC605EE612C2D3 /* DebugViewControllerSnapshotTest.swift */ = {isa = PBXFileReference; lastKnownFileType = sourcecode.swift; path = DebugViewControllerSnapshotTest.swift; sourceTree = "<group>"; };
		3118D24F94912E8A9BB86BFE /* fil */ = {isa = PBXFileReference; lastKnownFileType = text.plist.strings; name = fil; path = fil.lproj/Localizable.strings; sourceTree = "<group>"; };
		313F5F802B0BE5DE00BD98A9 /* Docs.docc */ = {isa = PBXFileReference; lastKnownFileType = folder.documentationcatalog; path = Docs.docc; sourceTree = "<group>"; };
		31C5DEAC2EB2A76F005770FA /* FileDownloader.swift */ = {isa = PBXFileReference; lastKnownFileType = sourcecode.swift; path = FileDownloader.swift; sourceTree = "<group>"; };
		31CC3450DDBE415B82707F4B /* IdentityElementsFactory.swift */ = {isa = PBXFileReference; lastKnownFileType = sourcecode.swift; path = IdentityElementsFactory.swift; sourceTree = "<group>"; };
		3218882B7E1610E17BDB4522 /* VerificationPage_200.json */ = {isa = PBXFileReference; lastKnownFileType = text.json; path = VerificationPage_200.json; sourceTree = "<group>"; };
		3943F18216635D56A3E6019C /* ErrorViewControllerSnapshotTest.swift */ = {isa = PBXFileReference; lastKnownFileType = sourcecode.swift; path = ErrorViewControllerSnapshotTest.swift; sourceTree = "<group>"; };
		3954F595B70115874BD88CCC /* de */ = {isa = PBXFileReference; lastKnownFileType = text.plist.strings; name = de; path = de.lproj/Localizable.strings; sourceTree = "<group>"; };
		3A81E3192E32AD95007E5AA6 /* String+IDType.swift */ = {isa = PBXFileReference; lastKnownFileType = sourcecode.swift; path = "String+IDType.swift"; sourceTree = "<group>"; };
		3AA3F3B346FFC8E58BF8739A /* VerificationPageData_no_errors.json */ = {isa = PBXFileReference; lastKnownFileType = text.json; path = VerificationPageData_no_errors.json; sourceTree = "<group>"; };
		3AFAC1FACF9A36AAFC19BF2F /* DocumentType.swift */ = {isa = PBXFileReference; lastKnownFileType = sourcecode.swift; path = DocumentType.swift; sourceTree = "<group>"; };
		3DD5FEA0E4E7EF1A4BA9646B /* IdentityVerificationSheetError.swift */ = {isa = PBXFileReference; lastKnownFileType = sourcecode.swift; path = IdentityVerificationSheetError.swift; sourceTree = "<group>"; };
		4023102F8B76C16522BC02B9 /* SelfieWarmupView.swift */ = {isa = PBXFileReference; lastKnownFileType = sourcecode.swift; path = SelfieWarmupView.swift; sourceTree = "<group>"; };
		40DAFA9171B6D631DE9B6830 /* ru */ = {isa = PBXFileReference; lastKnownFileType = text.plist.strings; name = ru; path = ru.lproj/Localizable.strings; sourceTree = "<group>"; };
		40F28FD09DBAFAEB609EAD25 /* RequiredInternationalAddress.swift */ = {isa = PBXFileReference; lastKnownFileType = sourcecode.swift; path = RequiredInternationalAddress.swift; sourceTree = "<group>"; };
		42768A09155B5439E724B360 /* NSAttributedString+HTML.swift */ = {isa = PBXFileReference; lastKnownFileType = sourcecode.swift; path = "NSAttributedString+HTML.swift"; sourceTree = "<group>"; };
=======
>>>>>>> d7ca0a50
		434BC5FFBC1163872413A40A /* StripeiOS Tests-Release.xcconfig */ = {isa = PBXFileReference; lastKnownFileType = text.xcconfig; path = "StripeiOS Tests-Release.xcconfig"; sourceTree = "<group>"; };
		4D0F4646D7565055396DD8F5 /* StripeCore.framework */ = {isa = PBXFileReference; explicitFileType = wrapper.framework; includeInIndex = 0; path = StripeCore.framework; sourceTree = BUILT_PRODUCTS_DIR; };
		4F6B26A21285054BEE9CA244 /* Project-Debug.xcconfig */ = {isa = PBXFileReference; lastKnownFileType = text.xcconfig; path = "Project-Debug.xcconfig"; sourceTree = "<group>"; };
		5726517468179B69D50692C0 /* StripeCoreTestUtils.framework */ = {isa = PBXFileReference; explicitFileType = wrapper.framework; includeInIndex = 0; path = StripeCoreTestUtils.framework; sourceTree = BUILT_PRODUCTS_DIR; };
		8605B809AD7EBA140CC9DBE9 /* StripeiOS Tests-Debug.xcconfig */ = {isa = PBXFileReference; lastKnownFileType = text.xcconfig; path = "StripeiOS Tests-Debug.xcconfig"; sourceTree = "<group>"; };
		8AB1A0B05C00E547ED1A0D09 /* XCTest.framework */ = {isa = PBXFileReference; lastKnownFileType = wrapper.framework; name = XCTest.framework; path = Platforms/iPhoneOS.platform/Developer/Library/Frameworks/XCTest.framework; sourceTree = DEVELOPER_DIR; };
		A163E1EC771058E5DF5FFE66 /* Project-Release.xcconfig */ = {isa = PBXFileReference; lastKnownFileType = text.xcconfig; path = "Project-Release.xcconfig"; sourceTree = "<group>"; };
		A5D517A4C8669379A029BBAD /* StripeIdentityTests.xctest */ = {isa = PBXFileReference; explicitFileType = wrapper.cfbundle; includeInIndex = 0; path = StripeIdentityTests.xctest; sourceTree = BUILT_PRODUCTS_DIR; };
		B17C20418C972E7B06B84370 /* StripeiOS-Debug.xcconfig */ = {isa = PBXFileReference; lastKnownFileType = text.xcconfig; path = "StripeiOS-Debug.xcconfig"; sourceTree = "<group>"; };
		CB639F497EF62CAE81822820 /* StripeCameraCore.framework */ = {isa = PBXFileReference; explicitFileType = wrapper.framework; includeInIndex = 0; path = StripeCameraCore.framework; sourceTree = BUILT_PRODUCTS_DIR; };
		D604F6AABE4D6D5CCF802685 /* StripeIdentity.framework */ = {isa = PBXFileReference; explicitFileType = wrapper.framework; includeInIndex = 0; path = StripeIdentity.framework; sourceTree = BUILT_PRODUCTS_DIR; };
		E850C3F1FEA42490F1B3761E /* StripeiOS-Release.xcconfig */ = {isa = PBXFileReference; lastKnownFileType = text.xcconfig; path = "StripeiOS-Release.xcconfig"; sourceTree = "<group>"; };
		FD376CBC869531C40036081B /* StripeUICore.framework */ = {isa = PBXFileReference; explicitFileType = wrapper.framework; includeInIndex = 0; path = StripeUICore.framework; sourceTree = BUILT_PRODUCTS_DIR; };
/* End PBXFileReference section */

/* Begin PBXFileSystemSynchronizedBuildFileExceptionSet section */
		31C5E8062EB2AA12005770FA /* PBXFileSystemSynchronizedBuildFileExceptionSet */ = {
			isa = PBXFileSystemSynchronizedBuildFileExceptionSet;
			membershipExceptions = (
				Info.plist,
			);
			publicHeaders = (
				StripeIdentity.h,
			);
			target = F251015845B21C036CFBC636 /* StripeIdentity */;
		};
		31C5E8D12EB2AA90005770FA /* PBXFileSystemSynchronizedBuildFileExceptionSet */ = {
			isa = PBXFileSystemSynchronizedBuildFileExceptionSet;
			membershipExceptions = (
				Info.plist,
			);
			target = 5883CCEAA4C73E1DB1F0D3A5 /* StripeIdentityTests */;
		};
/* End PBXFileSystemSynchronizedBuildFileExceptionSet section */

/* Begin PBXFileSystemSynchronizedRootGroup section */
		31C5E7542EB2AA12005770FA /* StripeIdentity */ = {isa = PBXFileSystemSynchronizedRootGroup; exceptions = (31C5E8062EB2AA12005770FA /* PBXFileSystemSynchronizedBuildFileExceptionSet */, ); explicitFileTypes = {}; explicitFolders = (); path = StripeIdentity; sourceTree = "<group>"; };
		31C5E8772EB2AA90005770FA /* StripeIdentityTests */ = {isa = PBXFileSystemSynchronizedRootGroup; exceptions = (31C5E8D12EB2AA90005770FA /* PBXFileSystemSynchronizedBuildFileExceptionSet */, ); explicitFileTypes = {}; explicitFolders = (); path = StripeIdentityTests; sourceTree = "<group>"; };
/* End PBXFileSystemSynchronizedRootGroup section */

/* Begin PBXFrameworksBuildPhase section */
		65EE834154FF7B955E7239D7 /* Frameworks */ = {
			isa = PBXFrameworksBuildPhase;
			buildActionMask = 2147483647;
			files = (
				695E12945F47ED3060B8AE19 /* StripeCameraCore.framework in Frameworks */,
				10B606812179D64E67BFFFCF /* StripeCore.framework in Frameworks */,
				A7AC2D0D9FDCF8AC5298708D /* StripeUICore.framework in Frameworks */,
			);
			runOnlyForDeploymentPostprocessing = 0;
		};
		942AEFA5BCC5A034EF066C3E /* Frameworks */ = {
			isa = PBXFrameworksBuildPhase;
			buildActionMask = 2147483647;
			files = (
				E646201B58937F04897840EB /* XCTest.framework in Frameworks */,
				4A5FEB151B079C41FD40FED5 /* StripeCameraCoreTestUtils.framework in Frameworks */,
				B6E0CD4C1CDE03985005F08D /* StripeCoreTestUtils.framework in Frameworks */,
				B5B5C232C6541F15AEF3C4BC /* StripeIdentity.framework in Frameworks */,
				45B515AC217F10059EE155E2 /* iOSSnapshotTestCase in Frameworks */,
				C6DEF5EEB22CC714DAC66887 /* OHHTTPStubs in Frameworks */,
				0758EE8C7A032BF378F6AA59 /* OHHTTPStubsSwift in Frameworks */,
			);
			runOnlyForDeploymentPostprocessing = 0;
		};
/* End PBXFrameworksBuildPhase section */

/* Begin PBXGroup section */
		1839EB588B1D039EC1FC1671 /* BuildConfigurations */ = {
			isa = PBXGroup;
			children = (
				4F6B26A21285054BEE9CA244 /* Project-Debug.xcconfig */,
				A163E1EC771058E5DF5FFE66 /* Project-Release.xcconfig */,
				8605B809AD7EBA140CC9DBE9 /* StripeiOS Tests-Debug.xcconfig */,
				434BC5FFBC1163872413A40A /* StripeiOS Tests-Release.xcconfig */,
				B17C20418C972E7B06B84370 /* StripeiOS-Debug.xcconfig */,
				E850C3F1FEA42490F1B3761E /* StripeiOS-Release.xcconfig */,
			);
			name = BuildConfigurations;
			path = ../BuildConfigurations;
			sourceTree = "<group>";
		};
		735252221308FED2A1BB2982 /* Project */ = {
			isa = PBXGroup;
			children = (
				1839EB588B1D039EC1FC1671 /* BuildConfigurations */,
				31C5E7542EB2AA12005770FA /* StripeIdentity */,
				31C5E8772EB2AA90005770FA /* StripeIdentityTests */,
			);
			name = Project;
			sourceTree = "<group>";
		};
<<<<<<< HEAD
		7B6CB500A83165695FFF5CE4 /* IdentityHTMLView */ = {
			isa = PBXGroup;
			children = (
				D4715BF12B0E8EBF008D07CC /* HTMLTextView.swift */,
				D4715BEF2B0E8EBF008D07CC /* HTMLViewWithIconLabels.swift */,
				D4715BF22B0E8EBF008D07CC /* IconLabelHTMLView.swift */,
				D4715BF02B0E8EBF008D07CC /* MultilineIconLabelHTMLView.swift */,
			);
			path = IdentityHTMLView;
			sourceTree = "<group>";
		};
		87394A902F17C225C9801233 /* ML */ = {
			isa = PBXGroup;
			children = (
				FB26528E34B8AFBD225061AF /* Helpers */,
				4546F9D432ACFF45E9CE1368 /* IdentityMLModelLoader.swift */,
			);
			path = ML;
			sourceTree = "<group>";
		};
		8809E2951514DA7B6B8E9C7F /* Categories */ = {
			isa = PBXGroup;
			children = (
				4DEBC1A25D2C446219E7E733 /* CGImage+StripeIdentityUnitTest.swift */,
			);
			path = Categories;
			sourceTree = "<group>";
		};
		881271B2FC813730D937B96E /* ViewControllers */ = {
			isa = PBXGroup;
			children = (
				D4715BD32B0E8E96008D07CC /* BiometricConsentViewController.swift */,
				D4715BD92B0E8E96008D07CC /* BottomSheetViewController.swift */,
				D4715BCB2B0E8E96008D07CC /* CountryNotListedViewController.swift */,
				D4715BD02B0E8E96008D07CC /* DebugViewController.swift */,
				D4715BD82B0E8E96008D07CC /* DocumentCaptureViewController.swift */,
				D4715BD42B0E8E96008D07CC /* DocumentCaptureViewController+Strings.swift */,
				D4715BD62B0E8E96008D07CC /* DocumentFileUploadViewController.swift */,
				D4715BCA2B0E8E95008D07CC /* DocumentFileUploadViewController+Strings.swift */,
				D4715BC72B0E8E95008D07CC /* DocumentWarmupViewController.swift */,
				D4715BC92B0E8E95008D07CC /* ErrorViewController.swift */,
				D4715BCC2B0E8E96008D07CC /* IdentityFlowViewController.swift */,
				D4715BD52B0E8E96008D07CC /* IndividualViewController.swift */,
				D4715BCD2B0E8E96008D07CC /* IndividualWelcomeViewController.swift */,
				D4715BD72B0E8E96008D07CC /* LoadingViewController.swift */,
				D4715BD12B0E8E96008D07CC /* PhoneOtpViewController.swift */,
				D4715BCE2B0E8E96008D07CC /* SelfieCaptureViewController.swift */,
				D4715BDA2B0E8E96008D07CC /* SelfieCaptureViewController+Strings.swift */,
				D4715BCF2B0E8E96008D07CC /* SelfieWarmupViewController.swift */,
				D4715BD22B0E8E96008D07CC /* SuccessViewController.swift */,
				D4715BC82B0E8E95008D07CC /* UIViewController+SafariExtension.swift */,
			);
			path = ViewControllers;
			sourceTree = "<group>";
		};
		882FA766B74C9E5C2E2F5382 /* Helpers */ = {
			isa = PBXGroup;
			children = (
				31C5DEAC2EB2A76F005770FA /* FileDownloader.swift */,
				3A81E3192E32AD95007E5AA6 /* String+IDType.swift */,
				20D40A569C2BB62F86D57C01 /* Image.swift */,
				E94605BCADE912561ED6F710 /* STPLocalizedString.swift */,
				F1559E966A487EE3867DD7B8 /* String+Localized.swift */,
				CEE8340912F2A489BB80D39B /* StripeIdentityBundleLocator.swift */,
				D4888BF72B8FEF3C00B69C89 /* UIImage+utils.swift */,
			);
			path = Helpers;
			sourceTree = "<group>";
		};
		8A94C8D885B3CEA5BBB73D84 /* Localizations */ = {
			isa = PBXGroup;
			children = (
				989A2C5379C60B9F0E0E2711 /* Localizable.strings */,
			);
			path = Localizations;
			sourceTree = "<group>";
		};
		8B9E16932812CEDA69E79947 /* WebWrapper */ = {
			isa = PBXGroup;
			children = (
				658F7A165D731F5046ACDF29 /* VerificationFlowWebView.swift */,
				48A449D0BE66D0A555183AF4 /* VerificationFlowWebViewController.swift */,
				D75A138199A6CC2DB31DD2D5 /* VerifyWebURLHelper.swift */,
			);
			path = WebWrapper;
			sourceTree = "<group>";
		};
		921749968993B6299670C8F0 /* NativeComponents */ = {
			isa = PBXGroup;
			children = (
				D9B3846C593CC86E22146C09 /* Coordinators */,
				2EBA502F418D648EEF72EDB9 /* Detectors */,
				87394A902F17C225C9801233 /* ML */,
				881271B2FC813730D937B96E /* ViewControllers */,
				A1E77974EEA3CA7771B4F624 /* Views */,
				E310DFA6CAC355B848E82998 /* DocumentSide.swift */,
				B9CB453179082B1AE6B242FD /* IdentityDataCollecting.swift */,
				050900C738C01F6D96F7ED5B /* IdentityFlowNavigationController.swift */,
				FEB6AB9A9BAF6E50B962C339 /* IdentityUI.swift */,
			);
			path = NativeComponents;
			sourceTree = "<group>";
		};
		9C674AEFDAF7791E3C23E052 /* Images */ = {
			isa = PBXGroup;
			children = (
				D4715BFA2B0E8F42008D07CC /* icon_add@3x.png */,
				D4715C032B0E8F42008D07CC /* icon_camera_classic@3x.png */,
				D4715C0B2B0E8F43008D07CC /* icon_camera@3x.png */,
				D4715BFD2B0E8F42008D07CC /* icon_checkmark_92@3x.png */,
				D4715C002B0E8F42008D07CC /* icon_checkmark@3x.png */,
				D4715BFF2B0E8F42008D07CC /* icon_clock@3x.png */,
				D4715C072B0E8F42008D07CC /* icon_cloud@3x.png */,
				D4715BF92B0E8F42008D07CC /* icon_create_identity_verification@3x.png */,
				D4715C082B0E8F42008D07CC /* icon_dispute_protection@3x.png */,
				D4715BFB2B0E8F42008D07CC /* icon_document@3x.png */,
				D4715BFC2B0E8F42008D07CC /* icon_ellipsis@3x.png */,
				D4715BFE2B0E8F42008D07CC /* icon_id_front@3x.png */,
				D4715C042B0E8F42008D07CC /* icon_info@3x.png */,
				D4715C012B0E8F42008D07CC /* icon_lock@3x.png */,
				D4715C022B0E8F42008D07CC /* icon_moved@3x.png */,
				D4715BF82B0E8F42008D07CC /* icon_phone@3x.png */,
				D4715C052B0E8F42008D07CC /* icon_selfie_warmup@3x.png */,
				D4715C0A2B0E8F43008D07CC /* icon_wallet@3x.png */,
				D4715C092B0E8F43008D07CC /* icon_warning_92@3x.png */,
				D4715C062B0E8F42008D07CC /* icon_warning@3x.png */,
				D4715BF72B0E8F42008D07CC /* icon_warning2@3x.png */,
			);
			path = Images;
			sourceTree = "<group>";
		};
		A15C667249E105B9A37EC6AA /* Categories */ = {
			isa = PBXGroup;
			children = (
				CBC057ECE030E8374AD9CF61 /* Array+StripeIdentity.swift */,
				744CE13E8488F0E4AC951D6C /* CGImage+StripeIdentity.swift */,
				82D731669A9237F0B147B366 /* MLMultiArray+StripeIdentity.swift */,
				42768A09155B5439E724B360 /* NSAttributedString+HTML.swift */,
				2E5237659945E4A05ADE6DB0 /* TimeInterval+StripeIdentity.swift */,
				FF0871DEB2B2BA56EFADEEA6 /* UINavigationController+StripeIdentity.swift */,
				C3C78174C0059A8957832825 /* VNBarcodeSymbology+StripeIdentity.swift */,
			);
			path = Categories;
			sourceTree = "<group>";
		};
		A1E77974EEA3CA7771B4F624 /* Views */ = {
			isa = PBXGroup;
			children = (
				D4715BB72B0E8E80008D07CC /* BottomAlignedLabel.swift */,
				D4715BAD2B0E8E80008D07CC /* BottomSheetView.swift */,
				D4715BA92B0E8E80008D07CC /* CameraPreviewContainerView.swift */,
				D4715BB32B0E8E80008D07CC /* CompleteOptionView.swift */,
				D4715BB62B0E8E80008D07CC /* ContentCenteringScrollView.swift */,
				D4715BB02B0E8E80008D07CC /* DebugView.swift */,
				D4715BB52B0E8E80008D07CC /* DocumentWarmupView.swift */,
				D4715BAA2B0E8E80008D07CC /* ErrorView.swift */,
				D4715BB22B0E8E80008D07CC /* HeaderIconView.swift */,
				D4715BAC2B0E8E80008D07CC /* HeaderView.swift */,
				D4715BAB2B0E8E80008D07CC /* IdentityFlowView.swift */,
				D4715BAE2B0E8E80008D07CC /* InstructionListView.swift */,
				D4715BB42B0E8E80008D07CC /* PhoneOtpView.swift */,
				D4715BAF2B0E8E80008D07CC /* ShadowConfiguration.swift */,
				D4715BB12B0E8E80008D07CC /* ShadowedCorneredImageView.swift */,
				E8F859A98FD354C4D369663B /* DocumentCapture */,
				7B6CB500A83165695FFF5CE4 /* IdentityHTMLView */,
				33C89482CBE5232226CC592E /* ListView */,
				4A93B9E4F9CD7EF6BC8D8202 /* Selfie */,
			);
			path = Views;
			sourceTree = "<group>";
		};
=======
>>>>>>> d7ca0a50
		B676F5058454EA479CE2B699 /* Frameworks */ = {
			isa = PBXGroup;
			children = (
				8AB1A0B05C00E547ED1A0D09 /* XCTest.framework */,
			);
			name = Frameworks;
			sourceTree = "<group>";
		};
		C30D6A52DEFD4953D1003B59 = {
			isa = PBXGroup;
			children = (
				735252221308FED2A1BB2982 /* Project */,
				B676F5058454EA479CE2B699 /* Frameworks */,
				DA1A05D0BE4F60655BC0E2CD /* Products */,
			);
			sourceTree = "<group>";
		};
		DA1A05D0BE4F60655BC0E2CD /* Products */ = {
			isa = PBXGroup;
			children = (
				CB639F497EF62CAE81822820 /* StripeCameraCore.framework */,
				14C231755842F322A25160ED /* StripeCameraCoreTestUtils.framework */,
				4D0F4646D7565055396DD8F5 /* StripeCore.framework */,
				5726517468179B69D50692C0 /* StripeCoreTestUtils.framework */,
				D604F6AABE4D6D5CCF802685 /* StripeIdentity.framework */,
				A5D517A4C8669379A029BBAD /* StripeIdentityTests.xctest */,
				FD376CBC869531C40036081B /* StripeUICore.framework */,
			);
			name = Products;
			sourceTree = "<group>";
		};
/* End PBXGroup section */

/* Begin PBXHeadersBuildPhase section */
		9B1562BF42FD34FD2D6229B6 /* Headers */ = {
			isa = PBXHeadersBuildPhase;
			buildActionMask = 2147483647;
			files = (
			);
			runOnlyForDeploymentPostprocessing = 0;
		};
/* End PBXHeadersBuildPhase section */

/* Begin PBXNativeTarget section */
		5883CCEAA4C73E1DB1F0D3A5 /* StripeIdentityTests */ = {
			isa = PBXNativeTarget;
			buildConfigurationList = 7C14F7F327D79A07F63042E0 /* Build configuration list for PBXNativeTarget "StripeIdentityTests" */;
			buildPhases = (
				2B7015585124CD15B8ECF68A /* Sources */,
				2FB257609A15689D3483EA9B /* Resources */,
				048FEFC038A0C2BC99CCB683 /* Embed Frameworks */,
				942AEFA5BCC5A034EF066C3E /* Frameworks */,
			);
			buildRules = (
			);
			dependencies = (
				90F68D87EFF3F3EE0E36B03A /* PBXTargetDependency */,
			);
			fileSystemSynchronizedGroups = (
				31C5E8772EB2AA90005770FA /* StripeIdentityTests */,
			);
			name = StripeIdentityTests;
			packageProductDependencies = (
				960247DC321CBDB422FE713D /* iOSSnapshotTestCase */,
				6E2CB8EBFA629D3FF26481AB /* OHHTTPStubs */,
				2714B21F1CD18CEED8772AB6 /* OHHTTPStubsSwift */,
			);
			productName = StripeIdentityTests;
			productReference = A5D517A4C8669379A029BBAD /* StripeIdentityTests.xctest */;
			productType = "com.apple.product-type.bundle.unit-test";
		};
		F251015845B21C036CFBC636 /* StripeIdentity */ = {
			isa = PBXNativeTarget;
			buildConfigurationList = 9E28A14ACC690D35FD59690A /* Build configuration list for PBXNativeTarget "StripeIdentity" */;
			buildPhases = (
				9B1562BF42FD34FD2D6229B6 /* Headers */,
				3DCE29146A781338C4D3AC2A /* Sources */,
				A037CEBE08A7F64ADB4986B9 /* Resources */,
				559B276C9F23AEDE2D54B9A8 /* Embed Frameworks */,
				65EE834154FF7B955E7239D7 /* Frameworks */,
			);
			buildRules = (
			);
			dependencies = (
			);
			fileSystemSynchronizedGroups = (
				31C5E7542EB2AA12005770FA /* StripeIdentity */,
			);
			name = StripeIdentity;
			packageProductDependencies = (
			);
			productName = StripeIdentity;
			productReference = D604F6AABE4D6D5CCF802685 /* StripeIdentity.framework */;
			productType = "com.apple.product-type.framework";
		};
/* End PBXNativeTarget section */

/* Begin PBXProject section */
		0705CAA185B63201FD561508 /* Project object */ = {
			isa = PBXProject;
			attributes = {
			};
			buildConfigurationList = 8BD83D322879659AB98AEA29 /* Build configuration list for PBXProject "StripeIdentity" */;
			compatibilityVersion = "Xcode 13.0";
			developmentRegion = en;
			hasScannedForEncodings = 0;
			knownRegions = (
				Base,
				"bg-BG",
				"ca-ES",
				"cs-CZ",
				da,
				de,
				"el-GR",
				en,
				"en-GB",
				es,
				"es-419",
				"et-EE",
				fi,
				fil,
				fr,
				"fr-CA",
				hr,
				hu,
				id,
				it,
				ja,
				ko,
				"lt-LT",
				"lv-LV",
				"ms-MY",
				mt,
				nb,
				nl,
				"pl-PL",
				"pt-BR",
				"pt-PT",
				"ro-RO",
				ru,
				"sk-SK",
				"sl-SI",
				sv,
				tr,
				vi,
				"zh-HK",
				"zh-Hans",
				"zh-Hant",
				th,
			);
			mainGroup = C30D6A52DEFD4953D1003B59;
			packageReferences = (
				98906E4295D5EDD251F81145 /* XCRemoteSwiftPackageReference "OHHTTPStubs" */,
				1034C700B96E0B79C2107621 /* XCRemoteSwiftPackageReference "ios-snapshot-test-case" */,
				D44AE4E72B9A66ED00446682 /* XCRemoteSwiftPackageReference "capture-core-sp" */,
			);
			productRefGroup = DA1A05D0BE4F60655BC0E2CD /* Products */;
			projectDirPath = "";
			projectRoot = "";
			targets = (
				F251015845B21C036CFBC636 /* StripeIdentity */,
				5883CCEAA4C73E1DB1F0D3A5 /* StripeIdentityTests */,
			);
		};
/* End PBXProject section */

/* Begin PBXResourcesBuildPhase section */
		2FB257609A15689D3483EA9B /* Resources */ = {
			isa = PBXResourcesBuildPhase;
			buildActionMask = 2147483647;
			files = (
			);
			runOnlyForDeploymentPostprocessing = 0;
		};
		A037CEBE08A7F64ADB4986B9 /* Resources */ = {
			isa = PBXResourcesBuildPhase;
			buildActionMask = 2147483647;
			files = (
			);
			runOnlyForDeploymentPostprocessing = 0;
		};
/* End PBXResourcesBuildPhase section */

/* Begin PBXSourcesBuildPhase section */
		2B7015585124CD15B8ECF68A /* Sources */ = {
			isa = PBXSourcesBuildPhase;
			buildActionMask = 2147483647;
			files = (
			);
			runOnlyForDeploymentPostprocessing = 0;
		};
		3DCE29146A781338C4D3AC2A /* Sources */ = {
			isa = PBXSourcesBuildPhase;
			buildActionMask = 2147483647;
			files = (
<<<<<<< HEAD
				EA2A1C7D4A9FB826A2146808 /* DocumentScanner+API.swift in Sources */,
				D4715BE92B0E8E96008D07CC /* IndividualViewController.swift in Sources */,
				C378303DE7D3674CE4C771B7 /* DocumentType+StripeIdentity.swift in Sources */,
				F1CA28CC435B94C289B08257 /* DocumentUploader+API.swift in Sources */,
				0CC741018E3A07A925A4CCC3 /* FaceScanner+API.swift in Sources */,
				D4715BE82B0E8E96008D07CC /* DocumentCaptureViewController+Strings.swift in Sources */,
				F831E6E67E7F9057FED3F4B8 /* IdentityAPIClient.swift in Sources */,
				DB6005016F47D09559DA0C98 /* DocumentType.swift in Sources */,
				D4715BDF2B0E8E96008D07CC /* CountryNotListedViewController.swift in Sources */,
				E15D79E05C4FA68CA56B0CC8 /* TruncatedDecimal.swift in Sources */,
				56583B45EA53659E843E35F6 /* VerificationPageData.swift in Sources */,
				D4715B972B0E8E20008D07CC /* VerificationPageStaticContentBottomSheetLineContent.swift in Sources */,
				D4715BC42B0E8E80008D07CC /* DocumentWarmupView.swift in Sources */,
				3D9D1BA3B4C7E2464D457FF7 /* VerificationPageDataRequirementError.swift in Sources */,
				D4715BE02B0E8E96008D07CC /* IdentityFlowViewController.swift in Sources */,
				D4715BBE2B0E8E80008D07CC /* ShadowConfiguration.swift in Sources */,
				D4715BA12B0E8E20008D07CC /* VerificationPageFieldType.swift in Sources */,
				F1DAE15C305F9733A7C40673 /* VerificationPageDataRequirements.swift in Sources */,
				C83DD219624645AACB2F29A9 /* RequiredInternationalAddress.swift in Sources */,
				D4715BEB2B0E8E96008D07CC /* LoadingViewController.swift in Sources */,
				87A4B9B848DF1CFA11F32FC4 /* VerificationPageClearData.swift in Sources */,
				5BC21FBB6B4A1B1C8EC04270 /* VerificationPageCollectedData.swift in Sources */,
				36F0967E814234FE61EF3A0B /* VerificationPageDataDob.swift in Sources */,
				D467B7222B9BF270001EFE99 /* VerificationPageStaticContentExperiment.swift in Sources */,
				4E44D8C9967E301DB34EB6F0 /* VerificationPageDataDocumentFileData.swift in Sources */,
				D4715BA72B0E8E20008D07CC /* VerificationPage.swift in Sources */,
				D4715BE62B0E8E96008D07CC /* SuccessViewController.swift in Sources */,
				47E285A86960CDE275E5EA53 /* VerificationPageDataFace.swift in Sources */,
				D2309DFF2EDABB6C1A139513 /* VerificationPageDataIdNumber.swift in Sources */,
				D4715BBF2B0E8E80008D07CC /* DebugView.swift in Sources */,
				D4715BBD2B0E8E80008D07CC /* InstructionListView.swift in Sources */,
				D4888BF82B8FEF3C00B69C89 /* UIImage+utils.swift in Sources */,
				4B46A1DC7BAE3ED249C4EF05 /* VerificationPageDataName.swift in Sources */,
				50B7C62A3845596BB256BC3E /* VerificationPageDataPhone.swift in Sources */,
				D4715BBA2B0E8E80008D07CC /* IdentityFlowView.swift in Sources */,
				E64EE8A82FFB624F981D7E17 /* VerificationPageDataUpdate.swift in Sources */,
				92B9210AA596D5A135F24710 /* SelfieUploader+API.swift in Sources */,
				66BD1F1CB366B61D1ECD0E84 /* IdentityAnalyticsClient.swift in Sources */,
				D4715B9C2B0E8E20008D07CC /* VerificationPageStaticContentDocumentCapturePage.swift in Sources */,
				924DE7C0E856DD2C5B80D53A /* Array+StripeIdentity.swift in Sources */,
				1E48ABBE603C4DB065DD2093 /* CGImage+StripeIdentity.swift in Sources */,
				D4715BC32B0E8E80008D07CC /* PhoneOtpView.swift in Sources */,
				D4715BB82B0E8E80008D07CC /* CameraPreviewContainerView.swift in Sources */,
				FDB82DE4F471545F5D7B4CCA /* MLMultiArray+StripeIdentity.swift in Sources */,
				C5E8CA0B4DFEF0F017AEE8D7 /* NSAttributedString+HTML.swift in Sources */,
				1DB3040542D8274848932380 /* TimeInterval+StripeIdentity.swift in Sources */,
				867C0D3782143FC44501485C /* UINavigationController+StripeIdentity.swift in Sources */,
				D4715BE22B0E8E96008D07CC /* SelfieCaptureViewController.swift in Sources */,
				24E6928BEA4044DB779D4189 /* VNBarcodeSymbology+StripeIdentity.swift in Sources */,
				D55B24D4D03E43A9438BCFE5 /* IdNumberElement.swift in Sources */,
				882C201AF4C8F48816DB740F /* IdentityElementsFactory.swift in Sources */,
				D4715BDE2B0E8E96008D07CC /* DocumentFileUploadViewController+Strings.swift in Sources */,
				49FE192DE8D8DA9342A5AE60 /* IdentityTextButtonElement.swift in Sources */,
				692A9E2ADC11AB3D26A92780 /* IndividualFormElement.swift in Sources */,
				28D0DEBE960D92E18CEB4D71 /* Enums+CustomStringConvertible.swift in Sources */,
				2522A0773650573501106F4D /* Image.swift in Sources */,
				063C2C263111DA52ECC92DC0 /* STPLocalizedString.swift in Sources */,
				CF5E139AD71239C64376815D /* String+Localized.swift in Sources */,
				A9C41FB2EB8034BCCD6CAC29 /* StripeIdentityBundleLocator.swift in Sources */,
				D4715BDD2B0E8E96008D07CC /* ErrorViewController.swift in Sources */,
				6A1B2E52B09C2D436CF7794D /* IdentityVerificationSheet.swift in Sources */,
				D4715BEE2B0E8E96008D07CC /* SelfieCaptureViewController+Strings.swift in Sources */,
				D4715BA82B0E8E20008D07CC /* VerificationPageStaticConsentLineContent.swift in Sources */,
				2E943A5B252D7927CE3C32E3 /* IdentityVerificationSheetError.swift in Sources */,
				56299123BD0C28891DD7EFEC /* IdentityTopLevelDestination.swift in Sources */,
				4FAB896404856F5AED99B89B /* DocumentScanner.swift in Sources */,
				9D73810AC9A6AF921038DC54 /* DocumentScannerConfiguration.swift in Sources */,
				4F20C4AF111778413B77DA22 /* DocumentScannerOutput.swift in Sources */,
				33F0FF8DB7D784C95647B693 /* FaceCaptureData.swift in Sources */,
				D4715BEA2B0E8E96008D07CC /* DocumentFileUploadViewController.swift in Sources */,
				D4715B9D2B0E8E20008D07CC /* VerificationPageRequirements.swift in Sources */,
				4A824CD6A0A518F616D428CF /* FaceScanner.swift in Sources */,
				541CA755717969560BF2C694 /* FaceScannerConfiguration.swift in Sources */,
				D4715BDC2B0E8E96008D07CC /* UIViewController+SafariExtension.swift in Sources */,
				29E974CDD5827CF390349EA4 /* FaceScannerOutput.swift in Sources */,
				D4715BE72B0E8E96008D07CC /* BiometricConsentViewController.swift in Sources */,
				313F5F812B0BE5DE00BD98A9 /* Docs.docc in Sources */,
				6B8DDA62E6ABFBC770A8AC86 /* ImageScanner.swift in Sources */,
				8E5D382BF426061CDD83197B /* ImageScanningConcurrencyManager.swift in Sources */,
				4E6AF5DD963FAB8B6E06F482 /* ImageScanningSession.swift in Sources */,
				D4715BE52B0E8E96008D07CC /* PhoneOtpViewController.swift in Sources */,
				D4715BA32B0E8E20008D07CC /* VerificationPageStaticContentSelfiePage.swift in Sources */,
				C4BBB6E780EA8288EB46E795 /* ImageScanningSessionDelegate.swift in Sources */,
				12542E187994CC0683E2E3D8 /* DocumentUploader.swift in Sources */,
				D4715BA02B0E8E20008D07CC /* VerificationPageStaticContentCountryNotListedPage.swift in Sources */,
				B2377EEDCE440269E0766410 /* IdentityImageUploader.swift in Sources */,
				60B3D5B1B19D31D69D5049A0 /* SelfieUploader.swift in Sources */,
				D4715BC02B0E8E80008D07CC /* ShadowedCorneredImageView.swift in Sources */,
				D4715BC22B0E8E80008D07CC /* CompleteOptionView.swift in Sources */,
				D4715B982B0E8E20008D07CC /* VerificationPageStaticContentIndividualPage.swift in Sources */,
				46A6C4DCF553DF24F3674002 /* VerificationSheetController.swift in Sources */,
				981D82CFC8B9EBF104B166F7 /* VerificationSheetFlowController.swift in Sources */,
				752E548B7E39B3CD8FC2F76A /* VerificationSheetFlowControllerError.swift in Sources */,
				AD1ADA8B98C1FDB5C8C0A39F /* BarcodeDetector.swift in Sources */,
				F146D14E6D35174CB94A8A48 /* FaceDetector.swift in Sources */,
				EF277282173FFF6A52FE1EA3 /* FaceDetectorOutput.swift in Sources */,
				D4715BC62B0E8E80008D07CC /* BottomAlignedLabel.swift in Sources */,
				ADA2674008520B832585A8EE /* IDDetector.swift in Sources */,
				D19E35C5D5263F212071AE75 /* IDDetectorConstants.swift in Sources */,
				4E39FB668EC68320579F23BC /* IDDetectorOutput.swift in Sources */,
				ED5777E49F4AE61121539EBC /* LaplacianBlurDetector.swift in Sources */,
				D4715BDB2B0E8E96008D07CC /* DocumentWarmupViewController.swift in Sources */,
				D4715B9B2B0E8E20008D07CC /* VerificationPageIconType.swift in Sources */,
				349A4B5CC24DF5539B773A84 /* MLDetectorConfiguration.swift in Sources */,
				AF16352FECF8EE27ECD6AAC9 /* MLDetectorMetricsTracker.swift in Sources */,
				3F9FB3BC02DDC7BCF4207F73 /* MotionBlurDetector.swift in Sources */,
				79BA026188FE0DB22ECE1BB0 /* VisionBasedDetector.swift in Sources */,
				9665F0EF90739A5D033C03A6 /* DocumentSide.swift in Sources */,
				286BF86B773F41210E015B2B /* IdentityDataCollecting.swift in Sources */,
				0FBE6D53EBE7C2B93DEA34B4 /* IdentityFlowNavigationController.swift in Sources */,
				BFA24F4BD97F5BE9F5C0E934 /* IdentityUI.swift in Sources */,
				D4715BA42B0E8E20008D07CC /* VerificationPageStaticContentConsentPage.swift in Sources */,
				51DCAEAEEA0B32038A989A51 /* MLModelLoader.swift in Sources */,
				C5DB8461793523F9488DBBFA /* MLModelUnexpectedOutputError.swift in Sources */,
				B8E47E623C9E4DAF53C3520C /* NonMaxSuppression.swift in Sources */,
				DCFBA69CC4437E2E6061F50B /* IdentityMLModelLoader.swift in Sources */,
				D4715BA52B0E8E20008D07CC /* VerificationPageStaticContentDocumentSelectPage.swift in Sources */,
				D4715BBB2B0E8E80008D07CC /* HeaderView.swift in Sources */,
				D4715B9A2B0E8E20008D07CC /* VerificationPageStaticContentIndividualWelcomePage.swift in Sources */,
				D4715BE12B0E8E96008D07CC /* IndividualWelcomeViewController.swift in Sources */,
				D4715BF42B0E8EBF008D07CC /* MultilineIconLabelHTMLView.swift in Sources */,
				D4715B9F2B0E8E20008D07CC /* VerificationPageStaticContentSelfieModels.swift in Sources */,
				D4715BA22B0E8E20008D07CC /* VerificationPageStaticContentBottomSheetContent.swift in Sources */,
				D4715BC12B0E8E80008D07CC /* HeaderIconView.swift in Sources */,
				D4715B992B0E8E20008D07CC /* VerificationPageStaticContentPhoneOtpPage.swift in Sources */,
				3A81E31A2E32AD9C007E5AA6 /* String+IDType.swift in Sources */,
				D4715BBC2B0E8E80008D07CC /* BottomSheetView.swift in Sources */,
				D4715B9E2B0E8E20008D07CC /* VerificationPageStaticContentDocumentCaptureModels.swift in Sources */,
				31C5DEAD2EB2A76F005770FA /* FileDownloader.swift in Sources */,
				D4715BED2B0E8E96008D07CC /* BottomSheetViewController.swift in Sources */,
				4C9D354F6C1E9E89B13D0367 /* AnimatedBorderView.swift in Sources */,
				8EB5D825D1ADC9DAB6E7D5A3 /* DocumentCaptureView.swift in Sources */,
				D4715BF32B0E8EBF008D07CC /* HTMLViewWithIconLabels.swift in Sources */,
				D4715BE32B0E8E96008D07CC /* SelfieWarmupViewController.swift in Sources */,
				BD4686589B16ED96A748CCA8 /* DocumentScanningView.swift in Sources */,
				D4715BB92B0E8E80008D07CC /* ErrorView.swift in Sources */,
				CE7F2D308363EEDD627AEBF7 /* InstructionalDocumentScanningView.swift in Sources */,
				D4715BF52B0E8EBF008D07CC /* HTMLTextView.swift in Sources */,
				D4715BE42B0E8E96008D07CC /* DebugViewController.swift in Sources */,
				D4715BA62B0E8E20008D07CC /* VerificationPageStaticContentTextPage.swift in Sources */,
				7CA57E67AC14DA90AE87743B /* ListItemView.swift in Sources */,
				A8EEE8C2CD83374877393E8C /* ListView.swift in Sources */,
				C9E49126B9BEC74E605C6DD0 /* SelfieCaptureView.swift in Sources */,
				D4715BF62B0E8EBF008D07CC /* IconLabelHTMLView.swift in Sources */,
				C1AA4B758A20557CDBE72FD9 /* SelfieScanningView.swift in Sources */,
				D4715BEC2B0E8E96008D07CC /* DocumentCaptureViewController.swift in Sources */,
				7D4F147D0CEC17856D070EC2 /* SelfieWarmupView.swift in Sources */,
				AB6B3BDF7D8F3F84EEA7208A /* StripeCore+Import.swift in Sources */,
				CBA4B3CAFDFF232B72393842 /* VerificationClientSecret.swift in Sources */,
				1D4D9CDF6B1D335963849940 /* VerificationSheetAnalytics.swift in Sources */,
				D4715BC52B0E8E80008D07CC /* ContentCenteringScrollView.swift in Sources */,
				4A6D49DED2555FBDACF13B3F /* VerificationFlowWebView.swift in Sources */,
				5E00E8AC4088548403B3E630 /* VerificationFlowWebViewController.swift in Sources */,
				76890B79CA3C83BBD7362065 /* VerifyWebURLHelper.swift in Sources */,
=======
>>>>>>> d7ca0a50
			);
			runOnlyForDeploymentPostprocessing = 0;
		};
/* End PBXSourcesBuildPhase section */

/* Begin PBXTargetDependency section */
		90F68D87EFF3F3EE0E36B03A /* PBXTargetDependency */ = {
			isa = PBXTargetDependency;
			name = StripeIdentity;
			target = F251015845B21C036CFBC636 /* StripeIdentity */;
			targetProxy = C5559AE430066C0A94C2686A /* PBXContainerItemProxy */;
		};
/* End PBXTargetDependency section */

/* Begin XCBuildConfiguration section */
		02EBEC1B77551185440D525C /* Release */ = {
			isa = XCBuildConfiguration;
			baseConfigurationReference = 434BC5FFBC1163872413A40A /* StripeiOS Tests-Release.xcconfig */;
			buildSettings = {
				FRAMEWORK_SEARCH_PATHS = (
					"$(inherited)",
					"$(PLATFORM_DIR)/Developer/Library/Frameworks",
				);
				INFOPLIST_FILE = StripeIdentityTests/Info.plist;
				PRODUCT_BUNDLE_IDENTIFIER = com.stripe.StripeIdentityTests;
				PRODUCT_NAME = StripeIdentityTests;
				SDKROOT = iphoneos;
			};
			name = Release;
		};
		10F159BEF3E08EF01CDA43CB /* Release */ = {
			isa = XCBuildConfiguration;
			baseConfigurationReference = E850C3F1FEA42490F1B3761E /* StripeiOS-Release.xcconfig */;
			buildSettings = {
				INFOPLIST_FILE = StripeIdentity/Info.plist;
				PRODUCT_BUNDLE_IDENTIFIER = "com.stripe.stripe-identity";
				PRODUCT_NAME = StripeIdentity;
				SDKROOT = iphoneos;
			};
			name = Release;
		};
		41CCDE6EB399A8EBA8367328 /* Debug */ = {
			isa = XCBuildConfiguration;
			baseConfigurationReference = 4F6B26A21285054BEE9CA244 /* Project-Debug.xcconfig */;
			buildSettings = {
			};
			name = Debug;
		};
		80564639A42659CBBA6AD565 /* Release */ = {
			isa = XCBuildConfiguration;
			baseConfigurationReference = A163E1EC771058E5DF5FFE66 /* Project-Release.xcconfig */;
			buildSettings = {
			};
			name = Release;
		};
		95BCFF11E6F19877B02921C2 /* Debug */ = {
			isa = XCBuildConfiguration;
			baseConfigurationReference = B17C20418C972E7B06B84370 /* StripeiOS-Debug.xcconfig */;
			buildSettings = {
				INFOPLIST_FILE = StripeIdentity/Info.plist;
				PRODUCT_BUNDLE_IDENTIFIER = "com.stripe.stripe-identity";
				PRODUCT_NAME = StripeIdentity;
				SDKROOT = iphoneos;
			};
			name = Debug;
		};
		ACBD80600170C45C9CC051A4 /* Debug */ = {
			isa = XCBuildConfiguration;
			baseConfigurationReference = 8605B809AD7EBA140CC9DBE9 /* StripeiOS Tests-Debug.xcconfig */;
			buildSettings = {
				FRAMEWORK_SEARCH_PATHS = (
					"$(inherited)",
					"$(PLATFORM_DIR)/Developer/Library/Frameworks",
				);
				INFOPLIST_FILE = StripeIdentityTests/Info.plist;
				PRODUCT_BUNDLE_IDENTIFIER = com.stripe.StripeIdentityTests;
				PRODUCT_NAME = StripeIdentityTests;
				SDKROOT = iphoneos;
			};
			name = Debug;
		};
/* End XCBuildConfiguration section */

/* Begin XCConfigurationList section */
		7C14F7F327D79A07F63042E0 /* Build configuration list for PBXNativeTarget "StripeIdentityTests" */ = {
			isa = XCConfigurationList;
			buildConfigurations = (
				ACBD80600170C45C9CC051A4 /* Debug */,
				02EBEC1B77551185440D525C /* Release */,
			);
			defaultConfigurationIsVisible = 0;
			defaultConfigurationName = Release;
		};
		8BD83D322879659AB98AEA29 /* Build configuration list for PBXProject "StripeIdentity" */ = {
			isa = XCConfigurationList;
			buildConfigurations = (
				41CCDE6EB399A8EBA8367328 /* Debug */,
				80564639A42659CBBA6AD565 /* Release */,
			);
			defaultConfigurationIsVisible = 0;
			defaultConfigurationName = Release;
		};
		9E28A14ACC690D35FD59690A /* Build configuration list for PBXNativeTarget "StripeIdentity" */ = {
			isa = XCConfigurationList;
			buildConfigurations = (
				95BCFF11E6F19877B02921C2 /* Debug */,
				10F159BEF3E08EF01CDA43CB /* Release */,
			);
			defaultConfigurationIsVisible = 0;
			defaultConfigurationName = Release;
		};
/* End XCConfigurationList section */

/* Begin XCRemoteSwiftPackageReference section */
		1034C700B96E0B79C2107621 /* XCRemoteSwiftPackageReference "ios-snapshot-test-case" */ = {
			isa = XCRemoteSwiftPackageReference;
			repositoryURL = "https://github.com/uber/ios-snapshot-test-case";
			requirement = {
				kind = upToNextMajorVersion;
				minimumVersion = 8.0.0;
			};
		};
		98906E4295D5EDD251F81145 /* XCRemoteSwiftPackageReference "OHHTTPStubs" */ = {
			isa = XCRemoteSwiftPackageReference;
			repositoryURL = "https://github.com/davidme-stripe/OHHTTPStubs";
			requirement = {
				branch = "stripe-mock";
				kind = branch;
			};
		};
		D44AE4E72B9A66ED00446682 /* XCRemoteSwiftPackageReference "capture-core-sp" */ = {
			isa = XCRemoteSwiftPackageReference;
			repositoryURL = "https://github.com/BlinkID/capture-core-sp";
			requirement = {
				kind = exactVersion;
				version = 1.2.3;
			};
		};
/* End XCRemoteSwiftPackageReference section */

/* Begin XCSwiftPackageProductDependency section */
		2714B21F1CD18CEED8772AB6 /* OHHTTPStubsSwift */ = {
			isa = XCSwiftPackageProductDependency;
			productName = OHHTTPStubsSwift;
		};
		6E2CB8EBFA629D3FF26481AB /* OHHTTPStubs */ = {
			isa = XCSwiftPackageProductDependency;
			productName = OHHTTPStubs;
		};
		960247DC321CBDB422FE713D /* iOSSnapshotTestCase */ = {
			isa = XCSwiftPackageProductDependency;
			productName = iOSSnapshotTestCase;
		};
/* End XCSwiftPackageProductDependency section */
	};
	rootObject = 0705CAA185B63201FD561508 /* Project object */;
}<|MERGE_RESOLUTION|>--- conflicted
+++ resolved
@@ -9,43 +9,6 @@
 /* Begin PBXBuildFile section */
 		0758EE8C7A032BF378F6AA59 /* OHHTTPStubsSwift in Frameworks */ = {isa = PBXBuildFile; productRef = 2714B21F1CD18CEED8772AB6 /* OHHTTPStubsSwift */; };
 		10B606812179D64E67BFFFCF /* StripeCore.framework in Frameworks */ = {isa = PBXBuildFile; fileRef = 4D0F4646D7565055396DD8F5 /* StripeCore.framework */; };
-<<<<<<< HEAD
-		12542E187994CC0683E2E3D8 /* DocumentUploader.swift in Sources */ = {isa = PBXBuildFile; fileRef = C334F59C93D3D11534FACBBA /* DocumentUploader.swift */; };
-		135B58FCD4663D3D8E4C82F7 /* VerificationPage_200.json in Resources */ = {isa = PBXBuildFile; fileRef = 3218882B7E1610E17BDB4522 /* VerificationPage_200.json */; };
-		1D4D9CDF6B1D335963849940 /* VerificationSheetAnalytics.swift in Sources */ = {isa = PBXBuildFile; fileRef = E70585F354B2B8B1420311CB /* VerificationSheetAnalytics.swift */; };
-		1DB3040542D8274848932380 /* TimeInterval+StripeIdentity.swift in Sources */ = {isa = PBXBuildFile; fileRef = 2E5237659945E4A05ADE6DB0 /* TimeInterval+StripeIdentity.swift */; };
-		1E48ABBE603C4DB065DD2093 /* CGImage+StripeIdentity.swift in Sources */ = {isa = PBXBuildFile; fileRef = 744CE13E8488F0E4AC951D6C /* CGImage+StripeIdentity.swift */; };
-		1ED629559BED28AC3FAB8573 /* ErrorViewControllerSnapshotTest.swift in Sources */ = {isa = PBXBuildFile; fileRef = 3943F18216635D56A3E6019C /* ErrorViewControllerSnapshotTest.swift */; };
-		230C42264D444023F416A7A1 /* IdentityAPIClientTest.swift in Sources */ = {isa = PBXBuildFile; fileRef = A59680E002FC6E7BC9906BD2 /* IdentityAPIClientTest.swift */; };
-		24E6928BEA4044DB779D4189 /* VNBarcodeSymbology+StripeIdentity.swift in Sources */ = {isa = PBXBuildFile; fileRef = C3C78174C0059A8957832825 /* VNBarcodeSymbology+StripeIdentity.swift */; };
-		2522A0773650573501106F4D /* Image.swift in Sources */ = {isa = PBXBuildFile; fileRef = 20D40A569C2BB62F86D57C01 /* Image.swift */; };
-		25A7B4E2E5CB3FD549F6819B /* InstructionListViewSnapshotTest.swift in Sources */ = {isa = PBXBuildFile; fileRef = 8389CF3DBB12A384BCF0959F /* InstructionListViewSnapshotTest.swift */; };
-		286BF86B773F41210E015B2B /* IdentityDataCollecting.swift in Sources */ = {isa = PBXBuildFile; fileRef = B9CB453179082B1AE6B242FD /* IdentityDataCollecting.swift */; };
-		28CAAFE7E31A8D17233615F3 /* VerificationSheetFlowControllerTest.swift in Sources */ = {isa = PBXBuildFile; fileRef = A69C1BC7C63512FE24B32433 /* VerificationSheetFlowControllerTest.swift */; };
-		28D0DEBE960D92E18CEB4D71 /* Enums+CustomStringConvertible.swift in Sources */ = {isa = PBXBuildFile; fileRef = E26F8082A859AC1F5C5A3D13 /* Enums+CustomStringConvertible.swift */; };
-		29E974CDD5827CF390349EA4 /* FaceScannerOutput.swift in Sources */ = {isa = PBXBuildFile; fileRef = E3E90C7076A10469E4893B73 /* FaceScannerOutput.swift */; };
-		2B7C095E1029C163D107CF68 /* ListViewSnapshotTest.swift in Sources */ = {isa = PBXBuildFile; fileRef = C8D82EAF85863CAAA250E393 /* ListViewSnapshotTest.swift */; };
-		2E943A5B252D7927CE3C32E3 /* IdentityVerificationSheetError.swift in Sources */ = {isa = PBXBuildFile; fileRef = 3DD5FEA0E4E7EF1A4BA9646B /* IdentityVerificationSheetError.swift */; };
-		313F5F812B0BE5DE00BD98A9 /* Docs.docc in Sources */ = {isa = PBXBuildFile; fileRef = 313F5F802B0BE5DE00BD98A9 /* Docs.docc */; };
-		31C5DEAD2EB2A76F005770FA /* FileDownloader.swift in Sources */ = {isa = PBXBuildFile; fileRef = 31C5DEAC2EB2A76F005770FA /* FileDownloader.swift */; };
-		33F0FF8DB7D784C95647B693 /* FaceCaptureData.swift in Sources */ = {isa = PBXBuildFile; fileRef = C4943A54EF548F28DB66DD1F /* FaceCaptureData.swift */; };
-		349A4B5CC24DF5539B773A84 /* MLDetectorConfiguration.swift in Sources */ = {isa = PBXBuildFile; fileRef = 18593C820FE0E35DDEE36956 /* MLDetectorConfiguration.swift */; };
-		34ABF501E050B043CE1E859C /* IdentityImageUploaderTest.swift in Sources */ = {isa = PBXBuildFile; fileRef = F08E49ED4B7010002D5FC734 /* IdentityImageUploaderTest.swift */; };
-		34C09421E30F9BA262AB1532 /* CGImage+StripeIdentityUnitTest.swift in Sources */ = {isa = PBXBuildFile; fileRef = 4DEBC1A25D2C446219E7E733 /* CGImage+StripeIdentityUnitTest.swift */; };
-		36F0967E814234FE61EF3A0B /* VerificationPageDataDob.swift in Sources */ = {isa = PBXBuildFile; fileRef = A6E9FA49B13AC0A8826F8257 /* VerificationPageDataDob.swift */; };
-		375C63BC59BFC5F8615E266F /* VerificationPageData_no_errors.json in Resources */ = {isa = PBXBuildFile; fileRef = 3AA3F3B346FFC8E58BF8739A /* VerificationPageData_no_errors.json */; };
-		3A81E31A2E32AD9C007E5AA6 /* String+IDType.swift in Sources */ = {isa = PBXBuildFile; fileRef = 3A81E3192E32AD95007E5AA6 /* String+IDType.swift */; };
-		3B9DB565B6C06BC058BF62D6 /* IndividualViewControllerSnapshotTest.swift in Sources */ = {isa = PBXBuildFile; fileRef = 9E703FD28F5352DFC4115F1C /* IndividualViewControllerSnapshotTest.swift */; };
-		3C228BF28D1D56F1E74AE7AB /* VerificationPageData_submitted.json in Resources */ = {isa = PBXBuildFile; fileRef = 99607F36AF24C978953964E9 /* VerificationPageData_submitted.json */; };
-		3CB793BE23FC9716A0F35CCB /* IdentityElementsFactoryTest.swift in Sources */ = {isa = PBXBuildFile; fileRef = 6FF56E95E47DA51C3517E1EC /* IdentityElementsFactoryTest.swift */; };
-		3D9D1BA3B4C7E2464D457FF7 /* VerificationPageDataRequirementError.swift in Sources */ = {isa = PBXBuildFile; fileRef = B2E15397783A643B74921A00 /* VerificationPageDataRequirementError.swift */; };
-		3E64C28D0E13D6F9F455C3F2 /* SuccessViewControllerSnapshotTest.swift in Sources */ = {isa = PBXBuildFile; fileRef = 8FF19274A29802CDB696D1DF /* SuccessViewControllerSnapshotTest.swift */; };
-		3F9FB3BC02DDC7BCF4207F73 /* MotionBlurDetector.swift in Sources */ = {isa = PBXBuildFile; fileRef = 57F22CC7DFA4B98A1A533CE0 /* MotionBlurDetector.swift */; };
-		40609779D5BD7D6AE61FE01D /* PhoneOtpViewControllerTest.swift in Sources */ = {isa = PBXBuildFile; fileRef = 12F4C291ACBB73ED95504131 /* PhoneOtpViewControllerTest.swift */; };
-		41B1C1B08CA7DB8C18A7C9C4 /* VerificationPage_type_address.json in Resources */ = {isa = PBXBuildFile; fileRef = EA7EF0C427E327A1E945BC28 /* VerificationPage_type_address.json */; };
-		443F1D1D9FE899158D58461E /* cgimage_stripeidentity_test.png in Resources */ = {isa = PBXBuildFile; fileRef = 6F772F905FB81552FA1728B2 /* cgimage_stripeidentity_test.png */; };
-=======
->>>>>>> d7ca0a50
 		45B515AC217F10059EE155E2 /* iOSSnapshotTestCase in Frameworks */ = {isa = PBXBuildFile; productRef = 960247DC321CBDB422FE713D /* iOSSnapshotTestCase */; };
 		4A5FEB151B079C41FD40FED5 /* StripeCameraCoreTestUtils.framework in Frameworks */ = {isa = PBXBuildFile; fileRef = 14C231755842F322A25160ED /* StripeCameraCoreTestUtils.framework */; };
 		695E12945F47ED3060B8AE19 /* StripeCameraCore.framework in Frameworks */ = {isa = PBXBuildFile; fileRef = CB639F497EF62CAE81822820 /* StripeCameraCore.framework */; };
@@ -91,54 +54,6 @@
 
 /* Begin PBXFileReference section */
 		14C231755842F322A25160ED /* StripeCameraCoreTestUtils.framework */ = {isa = PBXFileReference; explicitFileType = wrapper.framework; includeInIndex = 0; path = StripeCameraCoreTestUtils.framework; sourceTree = BUILT_PRODUCTS_DIR; };
-<<<<<<< HEAD
-		14ED7B7A9CC6DE447C14B5CB /* IDDetectorConstants.swift */ = {isa = PBXFileReference; lastKnownFileType = sourcecode.swift; path = IDDetectorConstants.swift; sourceTree = "<group>"; };
-		15E15D64B5F7EF76235D0BA5 /* VerificationPageDataUpdate.swift */ = {isa = PBXFileReference; lastKnownFileType = sourcecode.swift; path = VerificationPageDataUpdate.swift; sourceTree = "<group>"; };
-		16ADAC122F0818BB64C5EF41 /* VerificationPage_200_testMode.json */ = {isa = PBXFileReference; lastKnownFileType = text.json; path = VerificationPage_200_testMode.json; sourceTree = "<group>"; };
-		18593C820FE0E35DDEE36956 /* MLDetectorConfiguration.swift */ = {isa = PBXFileReference; lastKnownFileType = sourcecode.swift; path = MLDetectorConfiguration.swift; sourceTree = "<group>"; };
-		18BE1F9B0EB046BF0E1C2D8B /* SelfieScanningView.swift */ = {isa = PBXFileReference; lastKnownFileType = sourcecode.swift; path = SelfieScanningView.swift; sourceTree = "<group>"; };
-		1A566C584F41FE23108295E3 /* VerificationPageDataRequirements.swift */ = {isa = PBXFileReference; lastKnownFileType = sourcecode.swift; path = VerificationPageDataRequirements.swift; sourceTree = "<group>"; };
-		1B264A8F97FA8CB0706F140F /* BiometricConsentViewControllerTest.swift */ = {isa = PBXFileReference; lastKnownFileType = sourcecode.swift; path = BiometricConsentViewControllerTest.swift; sourceTree = "<group>"; };
-		1CAC6276996043D1B3FC92F7 /* VerificationSheetFlowControllerMock.swift */ = {isa = PBXFileReference; lastKnownFileType = sourcecode.swift; path = VerificationSheetFlowControllerMock.swift; sourceTree = "<group>"; };
-		1CDF8D78C430D9B26DD92B11 /* InstructionalDocumentScanningView.swift */ = {isa = PBXFileReference; lastKnownFileType = sourcecode.swift; path = InstructionalDocumentScanningView.swift; sourceTree = "<group>"; };
-		1E01DDEABC6ABAB0F03B7CEC /* VerificationClientSecret.swift */ = {isa = PBXFileReference; lastKnownFileType = sourcecode.swift; path = VerificationClientSecret.swift; sourceTree = "<group>"; };
-		1E7C993DB897B55B2A172CD9 /* IdentityFlowViewSnapshotTest.swift */ = {isa = PBXFileReference; lastKnownFileType = sourcecode.swift; path = IdentityFlowViewSnapshotTest.swift; sourceTree = "<group>"; };
-		1F4F55F9FBE67FCFE3767816 /* VerificationPageCollectedData.swift */ = {isa = PBXFileReference; lastKnownFileType = sourcecode.swift; path = VerificationPageCollectedData.swift; sourceTree = "<group>"; };
-		20129AFBC6B4D304B494CBA6 /* ErrorViewControllerTest.swift */ = {isa = PBXFileReference; lastKnownFileType = sourcecode.swift; path = ErrorViewControllerTest.swift; sourceTree = "<group>"; };
-		2061B962162CC2D8C4C6494C /* LaplacianBlurDetector.swift */ = {isa = PBXFileReference; lastKnownFileType = sourcecode.swift; path = LaplacianBlurDetector.swift; sourceTree = "<group>"; };
-		20D40A569C2BB62F86D57C01 /* Image.swift */ = {isa = PBXFileReference; lastKnownFileType = sourcecode.swift; path = Image.swift; sourceTree = "<group>"; };
-		21DB72C7F61A4A042D898236 /* SelfieWarmupViewSnapshotTest.swift */ = {isa = PBXFileReference; lastKnownFileType = sourcecode.swift; path = SelfieWarmupViewSnapshotTest.swift; sourceTree = "<group>"; };
-		22681AA4BBA6A907A0DD29DB /* IdentityFlowNavigationControllerTest.swift */ = {isa = PBXFileReference; lastKnownFileType = sourcecode.swift; path = IdentityFlowNavigationControllerTest.swift; sourceTree = "<group>"; };
-		22A64D0C0989BD43624BB506 /* VerificationFlowWebViewSnapshotTests.swift */ = {isa = PBXFileReference; lastKnownFileType = sourcecode.swift; path = VerificationFlowWebViewSnapshotTests.swift; sourceTree = "<group>"; };
-		22B3E26EBB8F43F7559C635B /* lt-LT */ = {isa = PBXFileReference; lastKnownFileType = text.plist.strings; name = "lt-LT"; path = "lt-LT.lproj/Localizable.strings"; sourceTree = "<group>"; };
-		2344DA31ADA3573F9C2EE7A0 /* sl-SI */ = {isa = PBXFileReference; lastKnownFileType = text.plist.strings; name = "sl-SI"; path = "sl-SI.lproj/Localizable.strings"; sourceTree = "<group>"; };
-		280A8D95B0045A940A917B1A /* front_drivers_license.jpg */ = {isa = PBXFileReference; lastKnownFileType = image.jpeg; path = front_drivers_license.jpg; sourceTree = "<group>"; };
-		29E0AD187733319776268351 /* FaceScannerConfiguration.swift */ = {isa = PBXFileReference; lastKnownFileType = sourcecode.swift; path = FaceScannerConfiguration.swift; sourceTree = "<group>"; };
-		2CDF024DA4F519CB21A717AA /* IDDetectorOutput.swift */ = {isa = PBXFileReference; lastKnownFileType = sourcecode.swift; path = IDDetectorOutput.swift; sourceTree = "<group>"; };
-		2E5237659945E4A05ADE6DB0 /* TimeInterval+StripeIdentity.swift */ = {isa = PBXFileReference; lastKnownFileType = sourcecode.swift; path = "TimeInterval+StripeIdentity.swift"; sourceTree = "<group>"; };
-		2FAE3BFE9870AF3F0553AB9C /* nb */ = {isa = PBXFileReference; lastKnownFileType = text.plist.strings; name = nb; path = nb.lproj/Localizable.strings; sourceTree = "<group>"; };
-		2FC476BFBFA09FDC174857A6 /* ro-RO */ = {isa = PBXFileReference; lastKnownFileType = text.plist.strings; name = "ro-RO"; path = "ro-RO.lproj/Localizable.strings"; sourceTree = "<group>"; };
-		2FC99DD88994E0DB581E19C6 /* VerificationPage_type_doc_require_address.json */ = {isa = PBXFileReference; lastKnownFileType = text.json; path = VerificationPage_type_doc_require_address.json; sourceTree = "<group>"; };
-		2FD2C7D94586AB8984DB7389 /* MLModelUnexpectedOutputError.swift */ = {isa = PBXFileReference; lastKnownFileType = sourcecode.swift; path = MLModelUnexpectedOutputError.swift; sourceTree = "<group>"; };
-		2FEB1C2A314572B0234005A7 /* SelfieCaptureView.swift */ = {isa = PBXFileReference; lastKnownFileType = sourcecode.swift; path = SelfieCaptureView.swift; sourceTree = "<group>"; };
-		30748D6B84FC605EE612C2D3 /* DebugViewControllerSnapshotTest.swift */ = {isa = PBXFileReference; lastKnownFileType = sourcecode.swift; path = DebugViewControllerSnapshotTest.swift; sourceTree = "<group>"; };
-		3118D24F94912E8A9BB86BFE /* fil */ = {isa = PBXFileReference; lastKnownFileType = text.plist.strings; name = fil; path = fil.lproj/Localizable.strings; sourceTree = "<group>"; };
-		313F5F802B0BE5DE00BD98A9 /* Docs.docc */ = {isa = PBXFileReference; lastKnownFileType = folder.documentationcatalog; path = Docs.docc; sourceTree = "<group>"; };
-		31C5DEAC2EB2A76F005770FA /* FileDownloader.swift */ = {isa = PBXFileReference; lastKnownFileType = sourcecode.swift; path = FileDownloader.swift; sourceTree = "<group>"; };
-		31CC3450DDBE415B82707F4B /* IdentityElementsFactory.swift */ = {isa = PBXFileReference; lastKnownFileType = sourcecode.swift; path = IdentityElementsFactory.swift; sourceTree = "<group>"; };
-		3218882B7E1610E17BDB4522 /* VerificationPage_200.json */ = {isa = PBXFileReference; lastKnownFileType = text.json; path = VerificationPage_200.json; sourceTree = "<group>"; };
-		3943F18216635D56A3E6019C /* ErrorViewControllerSnapshotTest.swift */ = {isa = PBXFileReference; lastKnownFileType = sourcecode.swift; path = ErrorViewControllerSnapshotTest.swift; sourceTree = "<group>"; };
-		3954F595B70115874BD88CCC /* de */ = {isa = PBXFileReference; lastKnownFileType = text.plist.strings; name = de; path = de.lproj/Localizable.strings; sourceTree = "<group>"; };
-		3A81E3192E32AD95007E5AA6 /* String+IDType.swift */ = {isa = PBXFileReference; lastKnownFileType = sourcecode.swift; path = "String+IDType.swift"; sourceTree = "<group>"; };
-		3AA3F3B346FFC8E58BF8739A /* VerificationPageData_no_errors.json */ = {isa = PBXFileReference; lastKnownFileType = text.json; path = VerificationPageData_no_errors.json; sourceTree = "<group>"; };
-		3AFAC1FACF9A36AAFC19BF2F /* DocumentType.swift */ = {isa = PBXFileReference; lastKnownFileType = sourcecode.swift; path = DocumentType.swift; sourceTree = "<group>"; };
-		3DD5FEA0E4E7EF1A4BA9646B /* IdentityVerificationSheetError.swift */ = {isa = PBXFileReference; lastKnownFileType = sourcecode.swift; path = IdentityVerificationSheetError.swift; sourceTree = "<group>"; };
-		4023102F8B76C16522BC02B9 /* SelfieWarmupView.swift */ = {isa = PBXFileReference; lastKnownFileType = sourcecode.swift; path = SelfieWarmupView.swift; sourceTree = "<group>"; };
-		40DAFA9171B6D631DE9B6830 /* ru */ = {isa = PBXFileReference; lastKnownFileType = text.plist.strings; name = ru; path = ru.lproj/Localizable.strings; sourceTree = "<group>"; };
-		40F28FD09DBAFAEB609EAD25 /* RequiredInternationalAddress.swift */ = {isa = PBXFileReference; lastKnownFileType = sourcecode.swift; path = RequiredInternationalAddress.swift; sourceTree = "<group>"; };
-		42768A09155B5439E724B360 /* NSAttributedString+HTML.swift */ = {isa = PBXFileReference; lastKnownFileType = sourcecode.swift; path = "NSAttributedString+HTML.swift"; sourceTree = "<group>"; };
-=======
->>>>>>> d7ca0a50
 		434BC5FFBC1163872413A40A /* StripeiOS Tests-Release.xcconfig */ = {isa = PBXFileReference; lastKnownFileType = text.xcconfig; path = "StripeiOS Tests-Release.xcconfig"; sourceTree = "<group>"; };
 		4D0F4646D7565055396DD8F5 /* StripeCore.framework */ = {isa = PBXFileReference; explicitFileType = wrapper.framework; includeInIndex = 0; path = StripeCore.framework; sourceTree = BUILT_PRODUCTS_DIR; };
 		4F6B26A21285054BEE9CA244 /* Project-Debug.xcconfig */ = {isa = PBXFileReference; lastKnownFileType = text.xcconfig; path = "Project-Debug.xcconfig"; sourceTree = "<group>"; };
@@ -231,180 +146,6 @@
 			name = Project;
 			sourceTree = "<group>";
 		};
-<<<<<<< HEAD
-		7B6CB500A83165695FFF5CE4 /* IdentityHTMLView */ = {
-			isa = PBXGroup;
-			children = (
-				D4715BF12B0E8EBF008D07CC /* HTMLTextView.swift */,
-				D4715BEF2B0E8EBF008D07CC /* HTMLViewWithIconLabels.swift */,
-				D4715BF22B0E8EBF008D07CC /* IconLabelHTMLView.swift */,
-				D4715BF02B0E8EBF008D07CC /* MultilineIconLabelHTMLView.swift */,
-			);
-			path = IdentityHTMLView;
-			sourceTree = "<group>";
-		};
-		87394A902F17C225C9801233 /* ML */ = {
-			isa = PBXGroup;
-			children = (
-				FB26528E34B8AFBD225061AF /* Helpers */,
-				4546F9D432ACFF45E9CE1368 /* IdentityMLModelLoader.swift */,
-			);
-			path = ML;
-			sourceTree = "<group>";
-		};
-		8809E2951514DA7B6B8E9C7F /* Categories */ = {
-			isa = PBXGroup;
-			children = (
-				4DEBC1A25D2C446219E7E733 /* CGImage+StripeIdentityUnitTest.swift */,
-			);
-			path = Categories;
-			sourceTree = "<group>";
-		};
-		881271B2FC813730D937B96E /* ViewControllers */ = {
-			isa = PBXGroup;
-			children = (
-				D4715BD32B0E8E96008D07CC /* BiometricConsentViewController.swift */,
-				D4715BD92B0E8E96008D07CC /* BottomSheetViewController.swift */,
-				D4715BCB2B0E8E96008D07CC /* CountryNotListedViewController.swift */,
-				D4715BD02B0E8E96008D07CC /* DebugViewController.swift */,
-				D4715BD82B0E8E96008D07CC /* DocumentCaptureViewController.swift */,
-				D4715BD42B0E8E96008D07CC /* DocumentCaptureViewController+Strings.swift */,
-				D4715BD62B0E8E96008D07CC /* DocumentFileUploadViewController.swift */,
-				D4715BCA2B0E8E95008D07CC /* DocumentFileUploadViewController+Strings.swift */,
-				D4715BC72B0E8E95008D07CC /* DocumentWarmupViewController.swift */,
-				D4715BC92B0E8E95008D07CC /* ErrorViewController.swift */,
-				D4715BCC2B0E8E96008D07CC /* IdentityFlowViewController.swift */,
-				D4715BD52B0E8E96008D07CC /* IndividualViewController.swift */,
-				D4715BCD2B0E8E96008D07CC /* IndividualWelcomeViewController.swift */,
-				D4715BD72B0E8E96008D07CC /* LoadingViewController.swift */,
-				D4715BD12B0E8E96008D07CC /* PhoneOtpViewController.swift */,
-				D4715BCE2B0E8E96008D07CC /* SelfieCaptureViewController.swift */,
-				D4715BDA2B0E8E96008D07CC /* SelfieCaptureViewController+Strings.swift */,
-				D4715BCF2B0E8E96008D07CC /* SelfieWarmupViewController.swift */,
-				D4715BD22B0E8E96008D07CC /* SuccessViewController.swift */,
-				D4715BC82B0E8E95008D07CC /* UIViewController+SafariExtension.swift */,
-			);
-			path = ViewControllers;
-			sourceTree = "<group>";
-		};
-		882FA766B74C9E5C2E2F5382 /* Helpers */ = {
-			isa = PBXGroup;
-			children = (
-				31C5DEAC2EB2A76F005770FA /* FileDownloader.swift */,
-				3A81E3192E32AD95007E5AA6 /* String+IDType.swift */,
-				20D40A569C2BB62F86D57C01 /* Image.swift */,
-				E94605BCADE912561ED6F710 /* STPLocalizedString.swift */,
-				F1559E966A487EE3867DD7B8 /* String+Localized.swift */,
-				CEE8340912F2A489BB80D39B /* StripeIdentityBundleLocator.swift */,
-				D4888BF72B8FEF3C00B69C89 /* UIImage+utils.swift */,
-			);
-			path = Helpers;
-			sourceTree = "<group>";
-		};
-		8A94C8D885B3CEA5BBB73D84 /* Localizations */ = {
-			isa = PBXGroup;
-			children = (
-				989A2C5379C60B9F0E0E2711 /* Localizable.strings */,
-			);
-			path = Localizations;
-			sourceTree = "<group>";
-		};
-		8B9E16932812CEDA69E79947 /* WebWrapper */ = {
-			isa = PBXGroup;
-			children = (
-				658F7A165D731F5046ACDF29 /* VerificationFlowWebView.swift */,
-				48A449D0BE66D0A555183AF4 /* VerificationFlowWebViewController.swift */,
-				D75A138199A6CC2DB31DD2D5 /* VerifyWebURLHelper.swift */,
-			);
-			path = WebWrapper;
-			sourceTree = "<group>";
-		};
-		921749968993B6299670C8F0 /* NativeComponents */ = {
-			isa = PBXGroup;
-			children = (
-				D9B3846C593CC86E22146C09 /* Coordinators */,
-				2EBA502F418D648EEF72EDB9 /* Detectors */,
-				87394A902F17C225C9801233 /* ML */,
-				881271B2FC813730D937B96E /* ViewControllers */,
-				A1E77974EEA3CA7771B4F624 /* Views */,
-				E310DFA6CAC355B848E82998 /* DocumentSide.swift */,
-				B9CB453179082B1AE6B242FD /* IdentityDataCollecting.swift */,
-				050900C738C01F6D96F7ED5B /* IdentityFlowNavigationController.swift */,
-				FEB6AB9A9BAF6E50B962C339 /* IdentityUI.swift */,
-			);
-			path = NativeComponents;
-			sourceTree = "<group>";
-		};
-		9C674AEFDAF7791E3C23E052 /* Images */ = {
-			isa = PBXGroup;
-			children = (
-				D4715BFA2B0E8F42008D07CC /* icon_add@3x.png */,
-				D4715C032B0E8F42008D07CC /* icon_camera_classic@3x.png */,
-				D4715C0B2B0E8F43008D07CC /* icon_camera@3x.png */,
-				D4715BFD2B0E8F42008D07CC /* icon_checkmark_92@3x.png */,
-				D4715C002B0E8F42008D07CC /* icon_checkmark@3x.png */,
-				D4715BFF2B0E8F42008D07CC /* icon_clock@3x.png */,
-				D4715C072B0E8F42008D07CC /* icon_cloud@3x.png */,
-				D4715BF92B0E8F42008D07CC /* icon_create_identity_verification@3x.png */,
-				D4715C082B0E8F42008D07CC /* icon_dispute_protection@3x.png */,
-				D4715BFB2B0E8F42008D07CC /* icon_document@3x.png */,
-				D4715BFC2B0E8F42008D07CC /* icon_ellipsis@3x.png */,
-				D4715BFE2B0E8F42008D07CC /* icon_id_front@3x.png */,
-				D4715C042B0E8F42008D07CC /* icon_info@3x.png */,
-				D4715C012B0E8F42008D07CC /* icon_lock@3x.png */,
-				D4715C022B0E8F42008D07CC /* icon_moved@3x.png */,
-				D4715BF82B0E8F42008D07CC /* icon_phone@3x.png */,
-				D4715C052B0E8F42008D07CC /* icon_selfie_warmup@3x.png */,
-				D4715C0A2B0E8F43008D07CC /* icon_wallet@3x.png */,
-				D4715C092B0E8F43008D07CC /* icon_warning_92@3x.png */,
-				D4715C062B0E8F42008D07CC /* icon_warning@3x.png */,
-				D4715BF72B0E8F42008D07CC /* icon_warning2@3x.png */,
-			);
-			path = Images;
-			sourceTree = "<group>";
-		};
-		A15C667249E105B9A37EC6AA /* Categories */ = {
-			isa = PBXGroup;
-			children = (
-				CBC057ECE030E8374AD9CF61 /* Array+StripeIdentity.swift */,
-				744CE13E8488F0E4AC951D6C /* CGImage+StripeIdentity.swift */,
-				82D731669A9237F0B147B366 /* MLMultiArray+StripeIdentity.swift */,
-				42768A09155B5439E724B360 /* NSAttributedString+HTML.swift */,
-				2E5237659945E4A05ADE6DB0 /* TimeInterval+StripeIdentity.swift */,
-				FF0871DEB2B2BA56EFADEEA6 /* UINavigationController+StripeIdentity.swift */,
-				C3C78174C0059A8957832825 /* VNBarcodeSymbology+StripeIdentity.swift */,
-			);
-			path = Categories;
-			sourceTree = "<group>";
-		};
-		A1E77974EEA3CA7771B4F624 /* Views */ = {
-			isa = PBXGroup;
-			children = (
-				D4715BB72B0E8E80008D07CC /* BottomAlignedLabel.swift */,
-				D4715BAD2B0E8E80008D07CC /* BottomSheetView.swift */,
-				D4715BA92B0E8E80008D07CC /* CameraPreviewContainerView.swift */,
-				D4715BB32B0E8E80008D07CC /* CompleteOptionView.swift */,
-				D4715BB62B0E8E80008D07CC /* ContentCenteringScrollView.swift */,
-				D4715BB02B0E8E80008D07CC /* DebugView.swift */,
-				D4715BB52B0E8E80008D07CC /* DocumentWarmupView.swift */,
-				D4715BAA2B0E8E80008D07CC /* ErrorView.swift */,
-				D4715BB22B0E8E80008D07CC /* HeaderIconView.swift */,
-				D4715BAC2B0E8E80008D07CC /* HeaderView.swift */,
-				D4715BAB2B0E8E80008D07CC /* IdentityFlowView.swift */,
-				D4715BAE2B0E8E80008D07CC /* InstructionListView.swift */,
-				D4715BB42B0E8E80008D07CC /* PhoneOtpView.swift */,
-				D4715BAF2B0E8E80008D07CC /* ShadowConfiguration.swift */,
-				D4715BB12B0E8E80008D07CC /* ShadowedCorneredImageView.swift */,
-				E8F859A98FD354C4D369663B /* DocumentCapture */,
-				7B6CB500A83165695FFF5CE4 /* IdentityHTMLView */,
-				33C89482CBE5232226CC592E /* ListView */,
-				4A93B9E4F9CD7EF6BC8D8202 /* Selfie */,
-			);
-			path = Views;
-			sourceTree = "<group>";
-		};
-=======
->>>>>>> d7ca0a50
 		B676F5058454EA479CE2B699 /* Frameworks */ = {
 			isa = PBXGroup;
 			children = (
@@ -600,163 +341,6 @@
 			isa = PBXSourcesBuildPhase;
 			buildActionMask = 2147483647;
 			files = (
-<<<<<<< HEAD
-				EA2A1C7D4A9FB826A2146808 /* DocumentScanner+API.swift in Sources */,
-				D4715BE92B0E8E96008D07CC /* IndividualViewController.swift in Sources */,
-				C378303DE7D3674CE4C771B7 /* DocumentType+StripeIdentity.swift in Sources */,
-				F1CA28CC435B94C289B08257 /* DocumentUploader+API.swift in Sources */,
-				0CC741018E3A07A925A4CCC3 /* FaceScanner+API.swift in Sources */,
-				D4715BE82B0E8E96008D07CC /* DocumentCaptureViewController+Strings.swift in Sources */,
-				F831E6E67E7F9057FED3F4B8 /* IdentityAPIClient.swift in Sources */,
-				DB6005016F47D09559DA0C98 /* DocumentType.swift in Sources */,
-				D4715BDF2B0E8E96008D07CC /* CountryNotListedViewController.swift in Sources */,
-				E15D79E05C4FA68CA56B0CC8 /* TruncatedDecimal.swift in Sources */,
-				56583B45EA53659E843E35F6 /* VerificationPageData.swift in Sources */,
-				D4715B972B0E8E20008D07CC /* VerificationPageStaticContentBottomSheetLineContent.swift in Sources */,
-				D4715BC42B0E8E80008D07CC /* DocumentWarmupView.swift in Sources */,
-				3D9D1BA3B4C7E2464D457FF7 /* VerificationPageDataRequirementError.swift in Sources */,
-				D4715BE02B0E8E96008D07CC /* IdentityFlowViewController.swift in Sources */,
-				D4715BBE2B0E8E80008D07CC /* ShadowConfiguration.swift in Sources */,
-				D4715BA12B0E8E20008D07CC /* VerificationPageFieldType.swift in Sources */,
-				F1DAE15C305F9733A7C40673 /* VerificationPageDataRequirements.swift in Sources */,
-				C83DD219624645AACB2F29A9 /* RequiredInternationalAddress.swift in Sources */,
-				D4715BEB2B0E8E96008D07CC /* LoadingViewController.swift in Sources */,
-				87A4B9B848DF1CFA11F32FC4 /* VerificationPageClearData.swift in Sources */,
-				5BC21FBB6B4A1B1C8EC04270 /* VerificationPageCollectedData.swift in Sources */,
-				36F0967E814234FE61EF3A0B /* VerificationPageDataDob.swift in Sources */,
-				D467B7222B9BF270001EFE99 /* VerificationPageStaticContentExperiment.swift in Sources */,
-				4E44D8C9967E301DB34EB6F0 /* VerificationPageDataDocumentFileData.swift in Sources */,
-				D4715BA72B0E8E20008D07CC /* VerificationPage.swift in Sources */,
-				D4715BE62B0E8E96008D07CC /* SuccessViewController.swift in Sources */,
-				47E285A86960CDE275E5EA53 /* VerificationPageDataFace.swift in Sources */,
-				D2309DFF2EDABB6C1A139513 /* VerificationPageDataIdNumber.swift in Sources */,
-				D4715BBF2B0E8E80008D07CC /* DebugView.swift in Sources */,
-				D4715BBD2B0E8E80008D07CC /* InstructionListView.swift in Sources */,
-				D4888BF82B8FEF3C00B69C89 /* UIImage+utils.swift in Sources */,
-				4B46A1DC7BAE3ED249C4EF05 /* VerificationPageDataName.swift in Sources */,
-				50B7C62A3845596BB256BC3E /* VerificationPageDataPhone.swift in Sources */,
-				D4715BBA2B0E8E80008D07CC /* IdentityFlowView.swift in Sources */,
-				E64EE8A82FFB624F981D7E17 /* VerificationPageDataUpdate.swift in Sources */,
-				92B9210AA596D5A135F24710 /* SelfieUploader+API.swift in Sources */,
-				66BD1F1CB366B61D1ECD0E84 /* IdentityAnalyticsClient.swift in Sources */,
-				D4715B9C2B0E8E20008D07CC /* VerificationPageStaticContentDocumentCapturePage.swift in Sources */,
-				924DE7C0E856DD2C5B80D53A /* Array+StripeIdentity.swift in Sources */,
-				1E48ABBE603C4DB065DD2093 /* CGImage+StripeIdentity.swift in Sources */,
-				D4715BC32B0E8E80008D07CC /* PhoneOtpView.swift in Sources */,
-				D4715BB82B0E8E80008D07CC /* CameraPreviewContainerView.swift in Sources */,
-				FDB82DE4F471545F5D7B4CCA /* MLMultiArray+StripeIdentity.swift in Sources */,
-				C5E8CA0B4DFEF0F017AEE8D7 /* NSAttributedString+HTML.swift in Sources */,
-				1DB3040542D8274848932380 /* TimeInterval+StripeIdentity.swift in Sources */,
-				867C0D3782143FC44501485C /* UINavigationController+StripeIdentity.swift in Sources */,
-				D4715BE22B0E8E96008D07CC /* SelfieCaptureViewController.swift in Sources */,
-				24E6928BEA4044DB779D4189 /* VNBarcodeSymbology+StripeIdentity.swift in Sources */,
-				D55B24D4D03E43A9438BCFE5 /* IdNumberElement.swift in Sources */,
-				882C201AF4C8F48816DB740F /* IdentityElementsFactory.swift in Sources */,
-				D4715BDE2B0E8E96008D07CC /* DocumentFileUploadViewController+Strings.swift in Sources */,
-				49FE192DE8D8DA9342A5AE60 /* IdentityTextButtonElement.swift in Sources */,
-				692A9E2ADC11AB3D26A92780 /* IndividualFormElement.swift in Sources */,
-				28D0DEBE960D92E18CEB4D71 /* Enums+CustomStringConvertible.swift in Sources */,
-				2522A0773650573501106F4D /* Image.swift in Sources */,
-				063C2C263111DA52ECC92DC0 /* STPLocalizedString.swift in Sources */,
-				CF5E139AD71239C64376815D /* String+Localized.swift in Sources */,
-				A9C41FB2EB8034BCCD6CAC29 /* StripeIdentityBundleLocator.swift in Sources */,
-				D4715BDD2B0E8E96008D07CC /* ErrorViewController.swift in Sources */,
-				6A1B2E52B09C2D436CF7794D /* IdentityVerificationSheet.swift in Sources */,
-				D4715BEE2B0E8E96008D07CC /* SelfieCaptureViewController+Strings.swift in Sources */,
-				D4715BA82B0E8E20008D07CC /* VerificationPageStaticConsentLineContent.swift in Sources */,
-				2E943A5B252D7927CE3C32E3 /* IdentityVerificationSheetError.swift in Sources */,
-				56299123BD0C28891DD7EFEC /* IdentityTopLevelDestination.swift in Sources */,
-				4FAB896404856F5AED99B89B /* DocumentScanner.swift in Sources */,
-				9D73810AC9A6AF921038DC54 /* DocumentScannerConfiguration.swift in Sources */,
-				4F20C4AF111778413B77DA22 /* DocumentScannerOutput.swift in Sources */,
-				33F0FF8DB7D784C95647B693 /* FaceCaptureData.swift in Sources */,
-				D4715BEA2B0E8E96008D07CC /* DocumentFileUploadViewController.swift in Sources */,
-				D4715B9D2B0E8E20008D07CC /* VerificationPageRequirements.swift in Sources */,
-				4A824CD6A0A518F616D428CF /* FaceScanner.swift in Sources */,
-				541CA755717969560BF2C694 /* FaceScannerConfiguration.swift in Sources */,
-				D4715BDC2B0E8E96008D07CC /* UIViewController+SafariExtension.swift in Sources */,
-				29E974CDD5827CF390349EA4 /* FaceScannerOutput.swift in Sources */,
-				D4715BE72B0E8E96008D07CC /* BiometricConsentViewController.swift in Sources */,
-				313F5F812B0BE5DE00BD98A9 /* Docs.docc in Sources */,
-				6B8DDA62E6ABFBC770A8AC86 /* ImageScanner.swift in Sources */,
-				8E5D382BF426061CDD83197B /* ImageScanningConcurrencyManager.swift in Sources */,
-				4E6AF5DD963FAB8B6E06F482 /* ImageScanningSession.swift in Sources */,
-				D4715BE52B0E8E96008D07CC /* PhoneOtpViewController.swift in Sources */,
-				D4715BA32B0E8E20008D07CC /* VerificationPageStaticContentSelfiePage.swift in Sources */,
-				C4BBB6E780EA8288EB46E795 /* ImageScanningSessionDelegate.swift in Sources */,
-				12542E187994CC0683E2E3D8 /* DocumentUploader.swift in Sources */,
-				D4715BA02B0E8E20008D07CC /* VerificationPageStaticContentCountryNotListedPage.swift in Sources */,
-				B2377EEDCE440269E0766410 /* IdentityImageUploader.swift in Sources */,
-				60B3D5B1B19D31D69D5049A0 /* SelfieUploader.swift in Sources */,
-				D4715BC02B0E8E80008D07CC /* ShadowedCorneredImageView.swift in Sources */,
-				D4715BC22B0E8E80008D07CC /* CompleteOptionView.swift in Sources */,
-				D4715B982B0E8E20008D07CC /* VerificationPageStaticContentIndividualPage.swift in Sources */,
-				46A6C4DCF553DF24F3674002 /* VerificationSheetController.swift in Sources */,
-				981D82CFC8B9EBF104B166F7 /* VerificationSheetFlowController.swift in Sources */,
-				752E548B7E39B3CD8FC2F76A /* VerificationSheetFlowControllerError.swift in Sources */,
-				AD1ADA8B98C1FDB5C8C0A39F /* BarcodeDetector.swift in Sources */,
-				F146D14E6D35174CB94A8A48 /* FaceDetector.swift in Sources */,
-				EF277282173FFF6A52FE1EA3 /* FaceDetectorOutput.swift in Sources */,
-				D4715BC62B0E8E80008D07CC /* BottomAlignedLabel.swift in Sources */,
-				ADA2674008520B832585A8EE /* IDDetector.swift in Sources */,
-				D19E35C5D5263F212071AE75 /* IDDetectorConstants.swift in Sources */,
-				4E39FB668EC68320579F23BC /* IDDetectorOutput.swift in Sources */,
-				ED5777E49F4AE61121539EBC /* LaplacianBlurDetector.swift in Sources */,
-				D4715BDB2B0E8E96008D07CC /* DocumentWarmupViewController.swift in Sources */,
-				D4715B9B2B0E8E20008D07CC /* VerificationPageIconType.swift in Sources */,
-				349A4B5CC24DF5539B773A84 /* MLDetectorConfiguration.swift in Sources */,
-				AF16352FECF8EE27ECD6AAC9 /* MLDetectorMetricsTracker.swift in Sources */,
-				3F9FB3BC02DDC7BCF4207F73 /* MotionBlurDetector.swift in Sources */,
-				79BA026188FE0DB22ECE1BB0 /* VisionBasedDetector.swift in Sources */,
-				9665F0EF90739A5D033C03A6 /* DocumentSide.swift in Sources */,
-				286BF86B773F41210E015B2B /* IdentityDataCollecting.swift in Sources */,
-				0FBE6D53EBE7C2B93DEA34B4 /* IdentityFlowNavigationController.swift in Sources */,
-				BFA24F4BD97F5BE9F5C0E934 /* IdentityUI.swift in Sources */,
-				D4715BA42B0E8E20008D07CC /* VerificationPageStaticContentConsentPage.swift in Sources */,
-				51DCAEAEEA0B32038A989A51 /* MLModelLoader.swift in Sources */,
-				C5DB8461793523F9488DBBFA /* MLModelUnexpectedOutputError.swift in Sources */,
-				B8E47E623C9E4DAF53C3520C /* NonMaxSuppression.swift in Sources */,
-				DCFBA69CC4437E2E6061F50B /* IdentityMLModelLoader.swift in Sources */,
-				D4715BA52B0E8E20008D07CC /* VerificationPageStaticContentDocumentSelectPage.swift in Sources */,
-				D4715BBB2B0E8E80008D07CC /* HeaderView.swift in Sources */,
-				D4715B9A2B0E8E20008D07CC /* VerificationPageStaticContentIndividualWelcomePage.swift in Sources */,
-				D4715BE12B0E8E96008D07CC /* IndividualWelcomeViewController.swift in Sources */,
-				D4715BF42B0E8EBF008D07CC /* MultilineIconLabelHTMLView.swift in Sources */,
-				D4715B9F2B0E8E20008D07CC /* VerificationPageStaticContentSelfieModels.swift in Sources */,
-				D4715BA22B0E8E20008D07CC /* VerificationPageStaticContentBottomSheetContent.swift in Sources */,
-				D4715BC12B0E8E80008D07CC /* HeaderIconView.swift in Sources */,
-				D4715B992B0E8E20008D07CC /* VerificationPageStaticContentPhoneOtpPage.swift in Sources */,
-				3A81E31A2E32AD9C007E5AA6 /* String+IDType.swift in Sources */,
-				D4715BBC2B0E8E80008D07CC /* BottomSheetView.swift in Sources */,
-				D4715B9E2B0E8E20008D07CC /* VerificationPageStaticContentDocumentCaptureModels.swift in Sources */,
-				31C5DEAD2EB2A76F005770FA /* FileDownloader.swift in Sources */,
-				D4715BED2B0E8E96008D07CC /* BottomSheetViewController.swift in Sources */,
-				4C9D354F6C1E9E89B13D0367 /* AnimatedBorderView.swift in Sources */,
-				8EB5D825D1ADC9DAB6E7D5A3 /* DocumentCaptureView.swift in Sources */,
-				D4715BF32B0E8EBF008D07CC /* HTMLViewWithIconLabels.swift in Sources */,
-				D4715BE32B0E8E96008D07CC /* SelfieWarmupViewController.swift in Sources */,
-				BD4686589B16ED96A748CCA8 /* DocumentScanningView.swift in Sources */,
-				D4715BB92B0E8E80008D07CC /* ErrorView.swift in Sources */,
-				CE7F2D308363EEDD627AEBF7 /* InstructionalDocumentScanningView.swift in Sources */,
-				D4715BF52B0E8EBF008D07CC /* HTMLTextView.swift in Sources */,
-				D4715BE42B0E8E96008D07CC /* DebugViewController.swift in Sources */,
-				D4715BA62B0E8E20008D07CC /* VerificationPageStaticContentTextPage.swift in Sources */,
-				7CA57E67AC14DA90AE87743B /* ListItemView.swift in Sources */,
-				A8EEE8C2CD83374877393E8C /* ListView.swift in Sources */,
-				C9E49126B9BEC74E605C6DD0 /* SelfieCaptureView.swift in Sources */,
-				D4715BF62B0E8EBF008D07CC /* IconLabelHTMLView.swift in Sources */,
-				C1AA4B758A20557CDBE72FD9 /* SelfieScanningView.swift in Sources */,
-				D4715BEC2B0E8E96008D07CC /* DocumentCaptureViewController.swift in Sources */,
-				7D4F147D0CEC17856D070EC2 /* SelfieWarmupView.swift in Sources */,
-				AB6B3BDF7D8F3F84EEA7208A /* StripeCore+Import.swift in Sources */,
-				CBA4B3CAFDFF232B72393842 /* VerificationClientSecret.swift in Sources */,
-				1D4D9CDF6B1D335963849940 /* VerificationSheetAnalytics.swift in Sources */,
-				D4715BC52B0E8E80008D07CC /* ContentCenteringScrollView.swift in Sources */,
-				4A6D49DED2555FBDACF13B3F /* VerificationFlowWebView.swift in Sources */,
-				5E00E8AC4088548403B3E630 /* VerificationFlowWebViewController.swift in Sources */,
-				76890B79CA3C83BBD7362065 /* VerifyWebURLHelper.swift in Sources */,
-=======
->>>>>>> d7ca0a50
 			);
 			runOnlyForDeploymentPostprocessing = 0;
 		};
