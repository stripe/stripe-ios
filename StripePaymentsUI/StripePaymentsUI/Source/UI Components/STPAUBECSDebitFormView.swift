//
//  STPAUBECSDebitFormView.swift
//  StripePaymentsUI
//
//  Created by Cameron Sabol on 3/4/20.
//  Copyright © 2020 Stripe, Inc. All rights reserved.
//

import Foundation
@_spi(STP) import StripeCore
@_spi(STP) import StripePayments
@_spi(STP) import StripeUICore
import UIKit

/// STPAUBECSDebitFormViewDelegate provides methods for STPAUBECSDebitFormView to inform its delegate
/// of when the form has been completed.
@objc public protocol STPAUBECSDebitFormViewDelegate: NSObjectProtocol {
    /// Called when the form transitions from complete to incomplete or vice-versa.
    /// - Parameters:
    ///   - form: The `STPAUBECSDebitFormView` instance whose completion state has changed
    ///   - complete: Whether the form is considered complete and can generate an `STPPaymentMethodParams` instance.
    func auBECSDebitForm(_ form: STPAUBECSDebitFormView, didChangeToStateComplete complete: Bool)
}

/// STPAUBECSDebitFormView is a subclass of UIControl that contains all of the necessary fields and legal text for collecting AU BECS Debit payments.
/// For additional customization options - seealso: STPFormTextFieldContainer
public class STPAUBECSDebitFormView: STPMultiFormTextField, STPMultiFormFieldDelegate,
    UITextViewDelegate
{
    private var viewModel: STPAUBECSFormViewModel!
    private var _nameTextField: STPFormTextField!
    private var _emailTextField: STPFormTextField!
    private var _bsbNumberTextField: STPFormTextField!
    private var _accountNumberTextField: STPFormTextField!
    private var labeledNameField: STPLabeledFormTextFieldView!
    private var labeledEmailField: STPLabeledFormTextFieldView!
    private var labeledBECSField: STPLabeledMultiFormTextFieldView!
    private var bankIconView: UIImageView!
    private var bsbLabel: UILabel!
    private var mandateLabel: UITextView!
    private var companyName: String

    /// - Parameter companyName: The name of the company collecting AU BECS Debit payment details information. This will be used to provide the required service agreement text. - seealso: https://stripe.com/au-becs/legal
    @objc(initWithCompanyName:)
    public required init(
        companyName: String
    ) {
        self.companyName = companyName
        super.init(frame: CGRect.zero)
        viewModel = STPAUBECSFormViewModel()
        _nameTextField = _buildTextField()
        _nameTextField.keyboardType = .default
        _nameTextField.placeholder = .Localized.full_name
        _nameTextField.accessibilityLabel = _nameTextField.placeholder
        _nameTextField.textContentType = .name

        _emailTextField = _buildTextField()
        _emailTextField.keyboardType = .emailAddress
        _emailTextField.placeholder = STPLocalizedString(
            "example@example.com",
            "Placeholder string for email entry field."
        )
        _emailTextField.accessibilityLabel = String.Localized.email
        _emailTextField.textContentType = .emailAddress

        _bsbNumberTextField = _buildTextField()
        _bsbNumberTextField.placeholder = STPLocalizedString(
            "BSB",
            "Placeholder text for BSB Number entry field for BECS Debit."
        )
        _bsbNumberTextField.autoFormattingBehavior = .bsbNumber
        _bsbNumberTextField.accessibilityLabel = _bsbNumberTextField.placeholder
        _bsbNumberTextField.leftViewMode = .always
        bankIconView = UIImageView()
        bankIconView.contentMode = .center
        bankIconView.image = viewModel.bankIcon(forInput: nil)
        bankIconView.translatesAutoresizingMaskIntoConstraints = false
        let iconContainer = UIView()
        iconContainer.addSubview(bankIconView)
        iconContainer.translatesAutoresizingMaskIntoConstraints = false
        _bsbNumberTextField.leftView = iconContainer

        _accountNumberTextField = _buildTextField()
        _accountNumberTextField.placeholder = String.Localized.accountNumber
        _accountNumberTextField.accessibilityLabel = _accountNumberTextField.placeholder

        labeledNameField = STPLabeledFormTextFieldView(
            formLabel: STPAUBECSDebitFormView._nameTextFieldLabel(),
            textField: _nameTextField
        )
        labeledNameField.formBackgroundColor = formBackgroundColor
        labeledNameField.translatesAutoresizingMaskIntoConstraints = false
        addSubview(labeledNameField)

        labeledEmailField = STPLabeledFormTextFieldView(
            formLabel: STPAUBECSDebitFormView._emailTextFieldLabel(),
            textField: _emailTextField
        )
        labeledEmailField.topSeparatorHidden = true
        labeledEmailField.formBackgroundColor = formBackgroundColor
        labeledEmailField.translatesAutoresizingMaskIntoConstraints = false
        addSubview(labeledEmailField)

        labeledBECSField = STPLabeledMultiFormTextFieldView(
            formLabel: STPAUBECSDebitFormView._bsbNumberTextFieldLabel(),
            firstTextField: _bsbNumberTextField,
            secondTextField: _accountNumberTextField
        )
        labeledBECSField.formBackgroundColor = formBackgroundColor
        labeledBECSField.translatesAutoresizingMaskIntoConstraints = false
        addSubview(labeledBECSField)

        bsbLabel = UILabel()
        bsbLabel.font = UIFont.preferredFont(forTextStyle: .caption1)
        bsbLabel.textColor = _defaultBSBLabelTextColor()
        bsbLabel.translatesAutoresizingMaskIntoConstraints = false
        addSubview(bsbLabel)

        let mandateTextLabel = UITextView()
        mandateTextLabel.isScrollEnabled = false
        mandateTextLabel.isEditable = false
        mandateTextLabel.isSelectable = true
        mandateTextLabel.backgroundColor = UIColor.clear
        // Get rid of the extra padding added by default to UITextViews
        mandateTextLabel.textContainerInset = .zero
        mandateTextLabel.textContainer.lineFragmentPadding = 0.0

        mandateTextLabel.delegate = self

        let mandateText = NSMutableAttributedString(
            string:
                "By providing your bank account details and confirming this payment, you agree to this Direct Debit Request and the Direct Debit Request service agreement, and authorise Stripe Payments Australia Pty Ltd ACN 160 180 343 Direct Debit User ID number 507156 (\"Stripe\") to debit your account through the Bulk Electronic Clearing System (BECS) on behalf of \(companyName) (the \"Merchant\") for any amounts separately communicated to you by the Merchant. You certify that you are either an account holder or an authorised signatory on the account listed above."
        )
        let linkRange = (mandateText.string as NSString).range(
            of: "Direct Debit Request service agreement"
        )
        if linkRange.location != NSNotFound {
            mandateText.addAttribute(
                .link,
                value: "https://stripe.com/au-becs-dd-service-agreement/legal",
                range: linkRange
            )
        } else {
            assert(false, "Shouldn't be missing the text to linkify.")
        }
        mandateTextLabel.attributedText = mandateText
        // Set font and textColor after setting the attributedText so they are applied as attributes automatically
        mandateTextLabel.font = UIFont.preferredFont(forTextStyle: .footnote)
        mandateTextLabel.textColor = UIColor.secondaryLabel

        mandateTextLabel.translatesAutoresizingMaskIntoConstraints = false

        addSubview(mandateTextLabel)
        mandateLabel = mandateTextLabel

        var constraints = [
            bankIconView.centerYAnchor.constraint(equalTo: iconContainer.centerYAnchor),
            bankIconView.topAnchor.constraint(equalTo: iconContainer.topAnchor, constant: 0),
            bankIconView.leadingAnchor.constraint(equalTo: iconContainer.leadingAnchor),
            bankIconView.trailingAnchor.constraint(
                equalTo: iconContainer.trailingAnchor,
                constant: -8
            ),
            iconContainer.heightAnchor.constraint(
                greaterThanOrEqualTo: bankIconView.heightAnchor,
                multiplier: 1.0
            ),
            iconContainer.widthAnchor.constraint(
                greaterThanOrEqualTo: bankIconView.widthAnchor,
                multiplier: 1.0
            ),
            labeledNameField.leadingAnchor.constraint(equalTo: leadingAnchor),
            labeledNameField.trailingAnchor.constraint(equalTo: trailingAnchor),
            labeledNameField.topAnchor.constraint(equalTo: topAnchor),
            labeledEmailField.leadingAnchor.constraint(equalTo: leadingAnchor),
            labeledEmailField.trailingAnchor.constraint(equalTo: trailingAnchor),
            labeledEmailField.topAnchor.constraint(equalTo: labeledNameField.bottomAnchor),
            labeledNameField.labelWidthDimension.constraint(
                equalTo: labeledEmailField.labelWidthDimension
            ),
            labeledBECSField.leadingAnchor.constraint(equalTo: leadingAnchor),
            labeledBECSField.trailingAnchor.constraint(equalTo: trailingAnchor),
            labeledBECSField.topAnchor.constraint(
                equalTo: labeledEmailField.bottomAnchor,
                constant: 4
            ),
            bsbLabel.topAnchor.constraint(equalTo: labeledBECSField.bottomAnchor, constant: 4),
            // Constrain to bottom of becs details instead of bank name label becuase it is height 0 when no data
            // has been entered
            mandateTextLabel.topAnchor.constraint(
                equalTo: labeledBECSField.bottomAnchor,
                constant: 40.0
            ),
            bottomAnchor.constraint(equalTo: mandateTextLabel.bottomAnchor),
        ].compactMap { $0 }

        constraints.append(
            contentsOf: [
                bsbLabel.leadingAnchor.constraint(
                    equalToSystemSpacingAfter: layoutMarginsGuide.leadingAnchor,
                    multiplier: 1.0
                ),
                layoutMarginsGuide.trailingAnchor.constraint(
                    equalToSystemSpacingAfter: bsbLabel.trailingAnchor,
                    multiplier: 1.0
                ),
                mandateTextLabel.leadingAnchor.constraint(
                    equalToSystemSpacingAfter: layoutMarginsGuide.leadingAnchor,
                    multiplier: 1.0
                ),
                layoutMarginsGuide.trailingAnchor.constraint(
                    equalToSystemSpacingAfter: mandateTextLabel.trailingAnchor,
                    multiplier: 1.0
                ),
            ].compactMap { $0 }
        )

        NSLayoutConstraint.activate(constraints)

        formTextFields = [
            _nameTextField,
            _emailTextField,
            _bsbNumberTextField,
            _accountNumberTextField,
        ].compactMap { $0 }
        multiFormFieldDelegate = self
    }

    /// Use initWithCompanyName instead.
    required convenience init?(
        coder: NSCoder
    ) {
        assertionFailure("Use initWithCompanyName instead.")
        self.init(companyName: "")
    }

    /// Use initWithCompanyName instead.
    override convenience init(
        frame: CGRect
    ) {
        assertionFailure("Use initWithCompanyName instead.")
        self.init(companyName: "")
    }

    /// The background color for the form text fields. Defaults to .systemBackground on iOS 13.0 and later, .white on earlier iOS versions.
    @objc public var formBackgroundColor: UIColor = .systemBackground
    {
        didSet {
            labeledNameField.formBackgroundColor = formBackgroundColor
            labeledEmailField.formBackgroundColor = formBackgroundColor
            labeledBECSField.formBackgroundColor = formBackgroundColor
        }
    }

    /// The delegate to inform about changes to this STPAUBECSDebitFormView instance.
    @objc public weak var becsDebitFormDelegate: STPAUBECSDebitFormViewDelegate?
    /// This property will return a non-nil value if and only if the form is in a complete state. The `STPPaymentMethodParams` instance
    /// will have it's `auBECSDebit` property populated with the values input in this form.
    @objc public var paymentMethodParams: STPPaymentMethodParams? {
        return viewModel.paymentMethodParams
    }

    private var _paymentMethodParams: STPPaymentMethodParams?

    func _buildTextField() -> STPFormTextField {
        let textField = STPFormTextField(frame: CGRect.zero)
        textField.keyboardType = .asciiCapableNumberPad
        textField.textAlignment = .natural

        textField.font = formFont
        textField.defaultColor = formTextColor
        textField.errorColor = formTextErrorColor
        textField.placeholderColor = formPlaceholderColor
        textField.keyboardAppearance = formKeyboardAppearance

        textField.validText = true
        textField.selectionEnabled = true
        return textField
    }

    class func _nameTextFieldLabel() -> String {
        return String.Localized.name
    }

    class func _emailTextFieldLabel() -> String {
        return String.Localized.email
    }

    class func _bsbNumberTextFieldLabel() -> String {
        return String.Localized.bank_account
    }

    class func _accountNumberTextFieldLabel() -> String {
        return self._bsbNumberTextFieldLabel()  // same label
    }

    func _updateValidText(for formTextField: STPFormTextField) {
        if formTextField == _bsbNumberTextField {
            formTextField.validText =
                viewModel.isInputValid(
                    formTextField.text ?? "",
                    for: .BSBNumber,
                    editing: formTextField.isFirstResponder
                )
        } else if formTextField == _accountNumberTextField {
            formTextField.validText =
                viewModel.isInputValid(
                    formTextField.text ?? "",
                    for: .accountNumber,
                    editing: formTextField.isFirstResponder
                )
        } else if formTextField == _nameTextField {
            formTextField.validText =
                viewModel.isInputValid(
                    formTextField.text ?? "",
                    for: .name,
                    editing: formTextField.isFirstResponder
                )
        } else if formTextField == _emailTextField {
            formTextField.validText =
                viewModel.isInputValid(
                    formTextField.text ?? "",
                    for: .email,
                    editing: formTextField.isFirstResponder
                )
        } else {
            assert(
                false,
                "Shouldn't call for text field not managed by \(NSStringFromClass(STPAUBECSDebitFormView.self))"
            )
        }
    }

    /// :nodoc:
    @objc
    public override func systemLayoutSizeFitting(
        _ targetSize: CGSize,
        withHorizontalFittingPriority horizontalFittingPriority: UILayoutPriority,
        verticalFittingPriority: UILayoutPriority
    ) -> CGSize {
        // UITextViews don't play nice with autolayout, so we have to add a temporary height constraint
        // to get this method to account for the full, non-scrollable size of _mandateLabel
        layoutIfNeeded()
        let tempConstraint = mandateLabel.heightAnchor.constraint(
            equalToConstant: mandateLabel.contentSize.height
        )
        tempConstraint.isActive = true
        let size = super.systemLayoutSizeFitting(
            targetSize,
            withHorizontalFittingPriority: horizontalFittingPriority,
            verticalFittingPriority: verticalFittingPriority
        )
        tempConstraint.isActive = false
        return size

    }

    func _defaultBSBLabelTextColor() -> UIColor {
        return UIColor.secondaryLabel
    }

    func _updateBSBLabel() {
        var isErrorString = false
        bsbLabel.text = viewModel.bsbLabel(
            forInput: _bsbNumberTextField.text,
            editing: _bsbNumberTextField.isFirstResponder,
            isErrorString: &isErrorString
        )
        bsbLabel.textColor = isErrorString ? formTextErrorColor : _defaultBSBLabelTextColor()
    }

    // MARK: - STPMultiFormFieldDelegate
    func formTextFieldDidStartEditing(
        _ formTextField: STPFormTextField,
        inMultiForm multiFormField: STPMultiFormTextField
    ) {
        _updateValidText(for: formTextField)
        if formTextField == _bsbNumberTextField {
            _updateBSBLabel()
        }
    }

    func formTextFieldDidEndEditing(
        _ formTextField: STPFormTextField,
        inMultiForm multiFormField: STPMultiFormTextField
    ) {
        _updateValidText(for: formTextField)
        if formTextField == _bsbNumberTextField {
            _updateBSBLabel()
        }
    }

    func modifiedIncomingTextChange(
        _ input: NSAttributedString,
        for formTextField: STPFormTextField,
        inMultiForm multiFormField: STPMultiFormTextField
    ) -> NSAttributedString {
        if formTextField == _bsbNumberTextField {
            return NSAttributedString(
                string: viewModel.formattedString(forInput: input.string, in: .BSBNumber),
                attributes: _bsbNumberTextField.defaultTextAttributes
            )
        } else if formTextField == _accountNumberTextField {
            return NSAttributedString(
                string: viewModel.formattedString(forInput: input.string, in: .accountNumber),
                attributes: _accountNumberTextField.defaultTextAttributes
            )
        } else if formTextField == _nameTextField {
            return NSAttributedString(
                string: viewModel.formattedString(forInput: input.string, in: .name),
                attributes: _nameTextField.defaultTextAttributes
            )
        } else if formTextField == _emailTextField {
            return NSAttributedString(
                string: viewModel.formattedString(forInput: input.string, in: .email),
                attributes: _emailTextField.defaultTextAttributes
            )
        } else {
            assert(
                false,
                "Shouldn't call for text field not managed by \(NSStringFromClass(STPAUBECSDebitFormView.self))"
            )
            return input
        }
    }

    func formTextFieldTextDidChange(
        _ formTextField: STPFormTextField,
        inMultiForm multiFormField: STPMultiFormTextField
    ) {
        _updateValidText(for: formTextField)

        let hadCompletePaymentMethod = viewModel.paymentMethodParams != nil

        if formTextField == _bsbNumberTextField {
            viewModel.bsbNumber = formTextField.text

            _updateBSBLabel()
            bankIconView.image = viewModel.bankIcon(forInput: formTextField.text)

            // Since BSB number affects validity for the account number as well, we also need to update that field
            _updateValidText(for: _accountNumberTextField)

            if viewModel.isFieldComplete(
                withInput: formTextField.text ?? "",
                in: .BSBNumber,
                editing: formTextField.isFirstResponder
            ) {
                focusNextForm()
            }
        } else if formTextField == _accountNumberTextField {
            viewModel.accountNumber = formTextField.text
            if viewModel.isFieldComplete(
                withInput: formTextField.text ?? "",
                in: .accountNumber,
                editing: formTextField.isFirstResponder
            ) {
                focusNextForm()
            }
        } else if formTextField == _nameTextField {
            viewModel.name = formTextField.text
        } else if formTextField == _emailTextField {
            viewModel.email = formTextField.text
        } else {
            assert(
                false,
                "Shouldn't call for text field not managed by \(NSStringFromClass(STPAUBECSDebitFormView.self))"
            )
        }

        let nowHasCompletePaymentMethod = viewModel.paymentMethodParams != nil
        if hadCompletePaymentMethod != nowHasCompletePaymentMethod {
            becsDebitFormDelegate?.auBECSDebitForm(
                self,
                didChangeToStateComplete: nowHasCompletePaymentMethod
            )
        }
    }

    func isFormFieldComplete(
        _ formTextField: STPFormTextField,
        inMultiForm multiFormField: STPMultiFormTextField
    ) -> Bool {
        if formTextField == _bsbNumberTextField {
            return viewModel.isFieldComplete(
                withInput: formTextField.text ?? "",
                in: .BSBNumber,
                editing: false
            )
        } else if formTextField == _accountNumberTextField {
            return viewModel.isFieldComplete(
                withInput: formTextField.text ?? "",
                in: .accountNumber,
                editing: false
            )
        } else if formTextField == _nameTextField {
            return viewModel.isFieldComplete(
                withInput: formTextField.text ?? "",
                in: .name,
                editing: false
            )
        } else if formTextField == _emailTextField {
            return viewModel.isFieldComplete(
                withInput: formTextField.text ?? "",
                in: .email,
                editing: false
            )
        } else {
            assert(
                false,
                "Shouldn't call for text field not managed by \(NSStringFromClass(STPAUBECSDebitFormView.self))"
            )
            return false
        }
    }

<<<<<<< HEAD
    // MARK: - UITextViewDelegate
    /// :nodoc:
// #if !canImport(CompositorServices)
//    @objc
//    public func textView(
//        _ textView: UITextView,
//        shouldInteractWith URL: URL,
//        in characterRange: NSRange,
//        interaction: UITextItemInteraction
//    ) -> Bool {
//        return true
//    }
// #endif

=======
>>>>>>> 961db590
    // MARK: - STPFormTextFieldContainer (Overrides)
    /// :nodoc:
    @objc public override var formFont: UIFont {
        get {
            super.formFont
        }
        set {
            super.formFont = newValue
            labeledNameField.formLabelFont = newValue
            labeledEmailField.formLabelFont = newValue
        }
    }

    /// :nodoc:
    @objc public override var formTextColor: UIColor {
        get {
            super.formTextColor
        }
        set {
            super.formTextColor = newValue
            labeledNameField.formLabelTextColor = newValue
            labeledEmailField.formLabelTextColor = newValue
        }
    }
}

extension STPAUBECSDebitFormView {
    func nameTextField() -> STPFormTextField {
        return _nameTextField
    }

    func emailTextField() -> STPFormTextField {
        return _emailTextField
    }

    func bsbNumberTextField() -> STPFormTextField {
        return _bsbNumberTextField
    }

    func accountNumberTextField() -> STPFormTextField {
        return _accountNumberTextField
    }
}<|MERGE_RESOLUTION|>--- conflicted
+++ resolved
@@ -514,23 +514,6 @@
         }
     }
 
-<<<<<<< HEAD
-    // MARK: - UITextViewDelegate
-    /// :nodoc:
-// #if !canImport(CompositorServices)
-//    @objc
-//    public func textView(
-//        _ textView: UITextView,
-//        shouldInteractWith URL: URL,
-//        in characterRange: NSRange,
-//        interaction: UITextItemInteraction
-//    ) -> Bool {
-//        return true
-//    }
-// #endif
-
-=======
->>>>>>> 961db590
     // MARK: - STPFormTextFieldContainer (Overrides)
     /// :nodoc:
     @objc public override var formFont: UIFont {
