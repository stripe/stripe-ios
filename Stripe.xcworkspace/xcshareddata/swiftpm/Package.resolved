--- conflicted
+++ resolved
@@ -37,9 +37,5 @@
       }
     }
   ],
-<<<<<<< HEAD
   "version" : 3
-=======
-  "version" : 2
->>>>>>> c147b50b
 }